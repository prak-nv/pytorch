
#pragma once

#include <torch/csrc/WindowsTorchApiMacro.h>

#include <torch/csrc/jit/codegen/cuda/dispatch.h>
#include <torch/csrc/jit/codegen/cuda/lower_thread_predicate.h>

#include <iostream>

namespace torch {
namespace jit {
namespace fuser {

//! Define pretty printing functions for IR nodes
//!
//! This class is intended for debug printing, so it attempts
//! to handle invalid states as well.
//!
class TORCH_CUDA_API IrPrinter : public OptInConstDispatch {
 public:
  explicit IrPrinter(std::ostream& os) : os_(os) {}

  // Indent the generated code
  void indent() {
    for (int i = 0; i < indent_size_; i++) {
      os_ << "  ";
    }
  }

  void resetIndent() {
    indent_size_ = 0;
<<<<<<< HEAD
=======
  }

  bool printInline() const {
    return print_inline_;
>>>>>>> 639747d5
  }

  bool printInline() const { return print_inline_; }

  void printHeader(
      Fusion* fusion,
      const std::string& kernel_name_,
      const std::vector<Val*>& global_buffers,
      bool hasDynamicSmem);

  virtual void handle(Fusion* f);

  // handle calls some non const fusion ops,
  // eventhough fusion should remain unchanged.
  // Need to look into this.
  virtual void handle(const Fusion* f) {
    handle(const_cast<Fusion*>(f));
  }

  virtual void handle(Fusion& f) {
    handle(&f);
  }

  void handle(const Statement* s) override;
  void handle(const Val* v) override;
  void handle(const Expr* e) override;

  void handle(const TensorDomain*) override;
  void handle(const TensorView*) override;
  void handle(const IterDomain*) override;
  void handle(const kir::TensorIndex*) override;

  void handle(const Bool*) override;
  void handle(const Float*) override;
  void handle(const Half*) override;
  void handle(const Int*) override;
  void handle(const NamedScalar*) override;

  void handle(const UnaryOp*) override;
  void handle(const BinaryOp*) override;
  void handle(const TernaryOp*) override;
  void handle(const ReductionOp*) override;
  void handle(const BroadcastOp*) override;

  void handle(const kir::Bool*) override;
  void handle(const kir::Float*) override;
  void handle(const kir::Half*) override;
  void handle(const kir::Int*) override;
  void handle(const kir::NamedScalar*) override;

  void handle(const kir::IterDomain*) override;
  void handle(const kir::TensorDomain*) override;
  void handle(const kir::TensorView*) override;

  void handle(const kir::UnaryOp*) override;
  void handle(const kir::BinaryOp*) override;
  void handle(const kir::TernaryOp*) override;
  void handle(const kir::ReductionOp*) override;
  void handle(const kir::BroadcastOp*) override;

  void handle(const kir::GridReduction*) override;
  void handle(const kir::ForLoop*) override;
  void handle(const kir::IfThenElse*) override;
  void handle(const kir::Allocate*) override;
  void handle(const kir::Sync*) override;

  void handle(const Split*) override;
  void handle(const Merge*) override;

  void print_inline(const Statement* stmt) {
    bool prev = print_inline_;
    print_inline_ = true;
    handle(stmt);
    print_inline_ = prev;
  }

  void printReductionOps(Fusion* fusion);

  void printKernel(
      const std::vector<Expr*>& exprs,
      const std::string& kernel_name,
      const std::vector<Val*>& global_buffers,
      bool hasDynamicSmem);

 private:
  const ThreadPredicateMap& getThreadPredicateMap();

 private:
  std::ostream& os_;
  bool print_inline_ = false;

  // Track the indentation size for pretty printing
  int indent_size_ = 0;

  std::unique_ptr<ThreadPredicateMap> thread_predicates_;
};

TORCH_CUDA_API std::ostream& operator<<(
    std::ostream& os,
    const Statement* stmt);
TORCH_CUDA_API std::ostream& operator<<(std::ostream& os, Fusion* f);
TORCH_CUDA_API std::ostream& operator<<(std::ostream& os, Fusion& f);

} // namespace fuser
} // namespace jit
} // namespace torch<|MERGE_RESOLUTION|>--- conflicted
+++ resolved
@@ -30,13 +30,10 @@
 
   void resetIndent() {
     indent_size_ = 0;
-<<<<<<< HEAD
-=======
   }
 
   bool printInline() const {
     return print_inline_;
->>>>>>> 639747d5
   }
 
   bool printInline() const { return print_inline_; }
