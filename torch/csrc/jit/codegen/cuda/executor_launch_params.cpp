--- conflicted
+++ resolved
@@ -16,11 +16,7 @@
       "Selected invalid number of threads for cuda: ",
       bdimx() * bdimz() * bdimz());
   TORCH_INTERNAL_ASSERT(
-<<<<<<< HEAD
-      gdimx() > 0 && gdimx() < (std::uint64_t(1) << 32) - 1,
-=======
       gdimx() > 0 && gdimx() < (std::int64_t(1) << 32) - 1,
->>>>>>> 480b82e8
       "Invalid number of blocks in x direction: ",
       gdimx());
   TORCH_INTERNAL_ASSERT(
@@ -29,11 +25,7 @@
       gdimy());
   TORCH_INTERNAL_ASSERT(
       gdimz() > 0 && gdimz() <= 65535,
-<<<<<<< HEAD
-      "Invalid number of blocks in y direction: ",
-=======
       "Invalid number of blocks in z direction: ",
->>>>>>> 480b82e8
       gdimz());
 }
 
