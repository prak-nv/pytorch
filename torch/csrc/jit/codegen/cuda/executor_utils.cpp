--- conflicted
+++ resolved
@@ -141,13 +141,9 @@
 void validateKernelInputs(
     Fusion* fusion,
     const at::ArrayRef<IValue>& inputs,
-<<<<<<< HEAD
     const c10::Device& device) {
   // This is necessary as we were traversing the fusion graph later in the check
   FusionGuard fg(fusion);
-=======
-    c10::Device device) {
->>>>>>> 4ec6d5a1
   // Check inputs
   TORCH_INTERNAL_ASSERT(
       inputs.size() == fusion->inputs().size(),
