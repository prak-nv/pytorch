--- conflicted
+++ resolved
@@ -232,26 +232,15 @@
   return eval_context;
 }
 
-<<<<<<< HEAD
 StatefulExpressionEvaluator statefulBindInputs(
     const at::ArrayRef<IValue>& aten_inputs,
     Fusion* fusion) {
-=======
-EvaluationContext bindInputs(
-    const at::ArrayRef<IValue>& aten_inputs,
-    Fusion* fusion,
-    GpuLower* lowered) {
->>>>>>> 0fbfa908
   TORCH_INTERNAL_ASSERT(
       fusion->inputs().size() == aten_inputs.size(),
       "Something went wrong configuring launch. Inputs no longer match.");
 
   auto fusion_inputs = fusion->inputs();
-<<<<<<< HEAD
   StatefulExpressionEvaluator evaluator(fusion);
-=======
-  EvaluationContext eval_context(fusion);
->>>>>>> 0fbfa908
 
   // This should probably move to EvaluationContext as we may want to bind
   // input values frequently. Bind fusion input values to runtime values.
@@ -266,7 +255,6 @@
       auto aten_tensor = aten_inputs[i].toTensor();
       auto root_dom = TensorDomain::noReductions(cg_tensor->getRootDomain());
       TORCH_INTERNAL_ASSERT(
-<<<<<<< HEAD
           aten_tensor.ndimension() == (int64_t)root_dom.size(),
           "Something went wrong configuring launch. Inputs no longer match.");
 
@@ -276,24 +264,6 @@
     }
   }
   return evaluator;
-=======
-          aten_tensor.ndimension() == root_dom.size(),
-          "Something went wrong configuring launch. Inputs no longer match.");
-
-      for (size_t dim = 0; dim < root_dom.size(); dim++) {
-        auto extent = root_dom[dim]->extent();
-        safeBind(eval_context, extent, aten_tensor.sizes()[dim]);
-        if (!extent->isConstScalar()) {
-          safeBind(
-              eval_context,
-              lowered->getLowerValue(extent),
-              aten_tensor.sizes()[dim]);
-        }
-      }
-    }
-  }
-  return eval_context;
->>>>>>> 0fbfa908
 }
 
 NvrtcFunction nvrtcCompile(
