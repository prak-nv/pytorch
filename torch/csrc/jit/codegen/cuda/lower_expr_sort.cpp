#include <torch/csrc/jit/codegen/cuda/lower_expr_sort.h>

#include <torch/csrc/jit/codegen/cuda/fusion.h>
#include <torch/csrc/jit/codegen/cuda/instrumentation.h>
#include <torch/csrc/jit/codegen/cuda/ir_all_nodes.h>
#include <torch/csrc/jit/codegen/cuda/ir_iostream.h>
#include <torch/csrc/jit/codegen/cuda/ir_utils.h>
#include <torch/csrc/jit/codegen/cuda/lower2device.h>
#include <torch/csrc/jit/codegen/cuda/lower_compute_at_map.h>
#include <torch/csrc/jit/codegen/cuda/lower_utils.h>

#include <unordered_map>
#include <unordered_set>

#include <deque>
#include <list>
#include <vector>

#include <sstream>

namespace torch {
namespace jit {
namespace fuser {
namespace cuda {

namespace {

// TODO: Review const model, and objects
//  ExprSegmentationSorter
//    Responsible for going through DAG and proposing things we could try to
//    merge together, calls "supportedMerge" on these proposed groups to see
//    if they should be merged together, then merges them if so.
//  ExprGroup
//    A group of exprs that are grouped together based on their loop nest
//    structures.
//  ExprGroupConnections
//    Holds vals and what they connect. In other words it's a val that is an
//    output of a ExprSegmentationSorter "from" and an input of
//    ExprSegmentationSorter "to". There's nothing preventing from a val being
//    between groups twice.
//    TODO: make sure there's nothing wrong with grouping of nodes that
//    have the same value input twice. i.e. (B = A*A)

// Selecting segments to propose is based on the theorem 4.2 in the paper which
// makes sure when segment the segmented graph will be a DAG (assumes Fusion is
// already a DAG). The segmentation code relies on assumptions of DAG-ness
// during segmentation, meaning proposed merging of groups must maintain the DAG
// property of the graph.
//
// Julien Herrmann, Yusuf Özkaya, Bora Uçar, Kamer Kaya, Umit Catalyurek.
// Multilevel Algorithms for Acyclic Partitioning of Directed Acyclic Graphs.
// SIAM Journal on Scientific Computing, Society for Industrial and Applied
// Mathematics, 2019, 41 (4), pp.A2117-A2145. ff10.1137/18M1176865ff.
// ffhal02306566f

class ExprGroup;
class ExprGroupConnections;
class ExprSegmentationSorter;

// Debug printing disabled due to clang tidy, see below for definitions
// std::ostream& operator<<(std::ostream& os, const ExprGroupConnections* edge);
// std::ostream& operator<<(std::ostream& os, const ExprGroup* group);
// std::ostream& operator<<(std::ostream& os, const ExprSegmentationSorter*
// scf);

// Wrapper for values, these are edges between expr groups. Multiple edges can
// exist between expr groups, and the same Val can show up more than once in
// multiple edges.
class ExprGroupConnections {
 public:
  ExprGroupConnections(ExprGroup* from, ExprGroup* to, Val* val)
      : from_(from), to_(to), val_(val) {}
  ExprGroup* from_;
  ExprGroup* to_;
  Val* val_;
};

class ExprSortPayload : public PolymorphicBase {
 public:
  // Track the active domains that start at the compute at point of the
  // expression and increment outward
  std::vector<IterDomain*> ca_domains;

  // Maximum path distance from an input expr group required for
  // Theorem 4.2
  int level = -1;

  // Traversal marker, marks if this group has been visited by current pass
  bool visited = false;

  // Marks if this group is already selected to merge with another group, marks
  // which group to merge with
  ExprGroup* merge_with = nullptr;

  // Marks if this group is already selected to merge with another group
  bool merged = false;
};

// Groups together expressions which create a expr group
class ExprGroup {
 public:
  explicit ExprGroup() : payload_(std::make_unique<ExprSortPayload>()) {}

  ExprGroup(Expr* expr) : payload_(std::make_unique<ExprSortPayload>()) {
    exprs_.push_back(expr);
  }

  ExprGroup(const ExprGroup& other)
      : payload_(new ExprSortPayload(*(other.payload_))) {}

  ExprGroup& operator=(const ExprGroup& other) {
    *payload_ = *other.payload_;
    exprs_ = other.exprs_;
    return *this;
  }

  // Clears the traversal information in the payload
  void clearTraversalInfo();

  // Returns all neighbors, producers and consumers
  std::vector<ExprGroup*> getNeighbors();

  // Look at all neighbors of this and return who this could merge with based on
  // level values of this, neighbors, and merged neighbors of neighbors
  std::vector<ExprGroup*> getMergeCandidates();

  std::unique_ptr<ExprSortPayload>& payload() {
    return payload_;
  }

 public:
  // "Ancestor nodes", towards inputs of segmentedDAG
  std::vector<ExprGroupConnections*> producer_edges_;

  // "Descendent nodes", towards outputs of segmentedDAG
  std::vector<ExprGroupConnections*> consumer_edges_;

  std::vector<Val*> input_vals_;
  std::vector<Val*> output_vals_;

  // Exprs that make up the group
  std::vector<Expr*> exprs_;

  // Stateful traversal information
  std::unique_ptr<ExprSortPayload> payload_;
};

class ExprSegmentationSorter {
 public:
  ExprSegmentationSorter(Fusion* fusion) : complete_fusion_(fusion) {}

  void sort();

  std::string toString(int verbosity = 0) const;

  const std::vector<ExprGroup*> getGroups() {
    std::vector<ExprGroup*> group_vec;
    std::transform(
        groups_.begin(),
        groups_.end(),
        std::back_inserter(group_vec),
        [](std::unique_ptr<ExprGroup>& sg) { return sg.get(); });
    return group_vec;
  }

 private:
  // Allocate an empty expr group and return it
  ExprGroup* makeEmptyGroup();

  // Allocate an expr group with the provided expr and return it
  ExprGroup* makeEmptyGroup(Expr*);

  // Returns if sg1 and sg2 should be merged together, is called if they can
  // based on the current status of the DAG.
  bool supportedMerge(ExprGroup* sg1, ExprGroup* sg2);

  // Merges two ExprGroups and returns the new ExprGroup
  ExprGroup* makeMergedNode(ExprGroup* sg1, ExprGroup* sg2);

  // This is called once no more groups can be merged together. This will lower
  // the compute at position of a segment group if the last dimension of the
  // segment group doesn't map to any of the dimensions of its neighbors.
  bool interIterUpdate();

  // Reset the ExprSortPayload of the groups so we can traverse and identify
  // merge candidates.
  void resetTraversal();

  // Reset the set levels of each group. This is what's used to identify which
  // nodes can be merged together.
  void resetLevels();

  // Go through groups that are marked as to merge and merge them.
  void mergeNodes();

  // Disconnect the edges connecting group to the rest of the graph, and return
  // all the edges that were disconnected
  std::unordered_set<ExprGroupConnections*> disconnectGroup(ExprGroup* group);

 private:
  // Track how many groups we have from iteration to iteration so we can track
  // when we've stopped merging nodes.
  size_t n_groups_ = 0;

  // Lifetime of the graph view of the fusion and segmentation. Use list to not
  // invalidate any entries on insertion/deletion.
  std::list<std::unique_ptr<ExprGroupConnections>> edges_;
  std::list<std::unique_ptr<ExprGroup>> groups_;

  std::deque<ExprGroup*> to_visit_;

  std::unordered_set<ExprGroup*> to_merge_;

  // Maintain my own fusion the state of which is not always the same as the
  // original provided fusion.
  Fusion* complete_fusion_;
};

std::vector<ExprGroup*> ExprGroup::getNeighbors() {
  std::vector<ExprGroup*> neighbors;
  for (auto inp : producer_edges_) {
    neighbors.push_back(inp->from_);
  }
  for (auto out : consumer_edges_) {
    neighbors.push_back(out->to_);
  }
  return neighbors;
}

std::vector<ExprGroup*> ExprGroup::getMergeCandidates() {
  std::vector<ExprGroup*> neighbors = getNeighbors();

  // Don't look for candidates if already merged
  if (payload()->merged) {
    return {};
  }

  // Can this node be merged with another? Check if neighbors are merged, if
  // so and merged neighbor is within 1 level or node merged with neighbor is
  // within 1 level, can't merge this node with anything else.
  bool can_merge_this = true;
  for (auto neighbor : neighbors) {
    if (!neighbor->payload()->merged) {
      continue;
    }
    if (std::abs(neighbor->payload()->level - payload()->level) <= 1) {
      can_merge_this = false;
    }
    if (std::abs(
            neighbor->payload()->merge_with->payload()->level -
            payload()->level) <= 1) {
      can_merge_this = false;
    }
  }
  if (!can_merge_this) {
    return {};
  }

  std::vector<bool> can_merge(true, neighbors.size());

  // Find neighbors with a level that is only 1 differant than this groups level
  for (size_t i = 0; i < neighbors.size(); i++) {
    if (std::abs(neighbors[i]->payload()->level - payload()->level) > 1) {
      can_merge[i] = false;
    }
  }

  // Check neighbor of neighbors we're considering, if any of them are merged
  // with another node, make sure the resulting edge wouldn't have a level
  // difference of 1
  for (size_t i = 0; i < neighbors.size(); i++) {
    if (!can_merge[i]) {
      continue;
    }

    for (auto neighbor_neighbor : neighbors[i]->getNeighbors()) {
      // Don't check self
      if (neighbor_neighbor == neighbors[i]) {
        continue;
      }
      if (neighbor_neighbor->payload()->merged) {
        // check neighbor_neighbor level
        if (std::abs(neighbor_neighbor->payload()->level - payload()->level) <=
            1) {
          can_merge[i] = false;
        }
        if (std::abs(
                neighbor_neighbor->payload()->level -
                neighbors[i]->payload()->level) <= 1) {
          can_merge[i] = false;
        }

        // check neighbor_neighber->merged->level
        if (std::abs(
                neighbor_neighbor->payload()->merge_with->payload()->level -
                payload()->level) <= 1) {
          can_merge[i] = false;
        }
        if (std::abs(
                neighbor_neighbor->payload()->merge_with->payload()->level -
                neighbors[i]->payload()->level) <= 1) {
          can_merge[i] = false;
        }
      }
    }
  }

  std::vector<ExprGroup*> merge_candidates;
  for (size_t i = 0; i < neighbors.size(); i++) {
    if (can_merge[i]) {
      merge_candidates.push_back(neighbors[i]);
    }
  }
  return merge_candidates;
}

void ExprGroup::clearTraversalInfo() {
  payload()->level = -1;
  payload()->visited = false;
  payload()->merge_with = nullptr;
  payload()->merged = false;
}

void ExprSegmentationSorter::resetTraversal() {
  for (auto& group : groups_) {
    // Start traversal at input groups
    if (group->producer_edges_.empty()) {
      to_visit_.push_back(group.get());
    }
    group->clearTraversalInfo();
  }
}

// Level is maximum distance from inputs. It's the metric used to select what
// nodes can be merged while maintaining a DAG
void ExprSegmentationSorter::resetLevels() {
  std::vector<ExprGroup*> next_to_visit;

  while (!to_visit_.empty()) {
    auto visit = to_visit_.front();
    to_visit_.pop_front();

    // All inputs processed?
    bool ready = true;
    if (!visit->producer_edges_.empty()) {
      ready = std::all_of(
          visit->producer_edges_.begin(),
          visit->producer_edges_.end(),
          [&](ExprGroupConnections* dep) {
            return dep->from_->payload()->visited;
          });
    }

    if (!ready) {
      // In case traversal doesn't complete because there's an error in the
      // DAG topology.
      next_to_visit.push_back(visit);
      continue;
    }

    visit->payload()->visited = true;

    to_visit_.insert(
<<<<<<< HEAD
        to_visit_.end(), next_to_visit.begin(), next_to_visit.end());
    next_to_visit.clear();
=======
        to_visit_.end(), next_to_visit_.begin(), next_to_visit_.end());
    next_to_visit_.clear();
>>>>>>> 44d03268

    for (auto out : visit->consumer_edges_) {
      to_visit_.push_back(out->to_);
    }

    visit->payload()->level = 0;
    for (auto inp : visit->producer_edges_) {
      visit->payload()->level =
          std::max(visit->payload()->level, inp->from_->payload()->level + 1);
    }
  }
  TORCH_INTERNAL_ASSERT(
<<<<<<< HEAD
      next_to_visit.empty(), "Error in graph, is not a DAG.");
=======
      next_to_visit_.empty(), "Error in graph, is not a DAG.");
>>>>>>> 44d03268
}

ExprGroup* ExprSegmentationSorter::makeEmptyGroup() {
  groups_.push_back(std::make_unique<ExprGroup>());
  return groups_.back().get();
}

ExprGroup* ExprSegmentationSorter::makeEmptyGroup(Expr* expr) {
  auto group = makeEmptyGroup();
  group->exprs_.push_back(expr);
  if (ir_utils::isTVOp(expr)) {
    auto out_tv = expr->outputs()[0]->as<TensorView>();
    // Loop map produces a produce_at_map used specifically for expr sorting
    // when we generate it. Produce at may be a misnomer, as it really marks the
    // inner most loop that is shared with any producers of a tv.
    for (size_t tv_i = 0;
         tv_i < (size_t)GpuLower::current()->caLoopMap().producedAt(out_tv);
         tv_i++) {
      group->payload()->ca_domains.push_back(out_tv->axis(tv_i));
    }
  }
  return group;
}

// Debug function that prints the current state of the sorter.
std::string ExprSegmentationSorter::toString(int verbosity) const {
  std::stringstream ss;
  for (auto& group : groups_) {
    ss << group.get() << "\n";

    if (verbosity > 1) {
      if (group->producer_edges_.size() > 0) {
        ss << "  produced by groups: { \n";
        for (auto producer_edge : group->producer_edges_) {
          ss << "    " << producer_edge->from_ << " via " << producer_edge->val_
             << "\n";
        }
        ss << "  }"
           << "\n";
      }
    }

    if (verbosity > 0) {
      if (group->consumer_edges_.size() > 0) {
        ss << "  Consumed by groups: { \n";
        for (auto consumer_edge : group->consumer_edges_) {
          ss << "    " << consumer_edge->to_ << "\n";
        }
        ss << "  }"
           << "\n";
      }
    }

    if (verbosity > 2) {
      ss << "  Exprs{\n";
      for (auto expr : group->exprs_) {
        ss << "    " << expr;
      }
      ss << "  }\n";
    }
  }

  return ss.str();
}

namespace {

std::vector<Val*> uniqueValConcat(
    const std::vector<std::vector<Val*>>& val_vecs) {
  std::vector<Val*> unique_vals;
  std::unordered_set<Val*> added;
  for (const auto& vec : val_vecs) {
    for (auto val : vec) {
      if (added.find(val) == added.end()) {
        unique_vals.push_back(val);
        added.emplace(val);
      }
    }
  }
  return unique_vals;
}

// Concat's edges of sg1 and sg2, but removes any edges from/to sg1/sg2
std::vector<ExprGroupConnections*> getMergedEdges(
    const ExprGroup* sg1,
    const std::vector<ExprGroupConnections*>& edges1,
    const ExprGroup* sg2,
    const std::vector<ExprGroupConnections*>& edges2) {
  TORCH_INTERNAL_ASSERT(
      sg1 != nullptr && sg2 != nullptr,
      "This function doesn't handle trivial.");

  auto merged_edges = edges1;
  merged_edges.insert(merged_edges.end(), edges2.begin(), edges2.end());

  // Remove intra edges
  merged_edges.erase(
      std::remove_if(
          merged_edges.begin(),
          merged_edges.end(),
          [&sg1, &sg2](ExprGroupConnections* se) {
            return (se->to_ == sg1 && se->from_ == sg2) ||
                (se->to_ == sg2 && se->from_ == sg1);
          }),
      merged_edges.end());

  return merged_edges;
}

// Concat's producer edges of sg1 and sg2, but removes any edges from/to sg1/sg2
std::vector<ExprGroupConnections*> getMergedProducerEdges(
    const ExprGroup* sg1,
    const ExprGroup* sg2) {
  return getMergedEdges(sg1, sg1->producer_edges_, sg2, sg2->producer_edges_);
}

// Concat's consumer edges of sg1 and sg2, but removes any edges from/to sg1/sg2
std::vector<ExprGroupConnections*> getMergedConsumerEdges(
    const ExprGroup* sg1,
    const ExprGroup* sg2) {
  return getMergedEdges(sg1, sg1->consumer_edges_, sg2, sg2->consumer_edges_);
}

// Assuming sg1 and sg2 are connected, figure out which is the consumer
const ExprGroup* getProducer(const ExprGroup* sg1, const ExprGroup* sg2) {
  for (auto producer_edge : sg1->producer_edges_) {
    if (producer_edge->from_ == sg2) {
      return sg2;
    }
  }

  for (auto consumer_edge : sg1->consumer_edges_) {
    if (consumer_edge->to_ == sg2) {
      return sg1;
    }
  }

  return nullptr;
}

} // namespace

// Disconect group from neighbors, and return edges that were disconnected
std::unordered_set<ExprGroupConnections*> ExprSegmentationSorter::
    disconnectGroup(ExprGroup* group) {
  std::unordered_set<ExprGroupConnections*> removed_edges(
      group->producer_edges_.begin(), group->producer_edges_.end());

  for (auto edge : group->producer_edges_) {
    auto from = edge->from_;
    auto& from_edges = from->consumer_edges_;
    auto from_edge_it = std::find(from_edges.begin(), from_edges.end(), edge);
    TORCH_INTERNAL_ASSERT(
        from_edge_it != from_edges.end(), "Could not find edge to remove.");
    from_edges.erase(from_edge_it);
  }

  for (auto edge : group->consumer_edges_) {
    auto to = edge->to_;
    auto& to_edges = to->producer_edges_;
    auto to_edge_it = std::find(to_edges.begin(), to_edges.end(), edge);
    TORCH_INTERNAL_ASSERT(
        to_edge_it != to_edges.end(), "Could not find edge to remove.");
    to_edges.erase(to_edge_it);
  }

  group->producer_edges_.clear();
  group->consumer_edges_.clear();

  return removed_edges;
}

// TODO: This function may be sub optimial. If we find that an iteration domain
// matches later in the other domain, we will hold all other iteration domains
// until that one matches. There may be cases where duplicating that iteration
// domain, and moving on could be more efficient.
ExprGroup* ExprSegmentationSorter::makeMergedNode(
    ExprGroup* sg1,
    ExprGroup* sg2) {
  std::vector<IterDomain*> resulting_ca_axes;
  auto& domain1 = sg1->payload()->ca_domains;
  auto& domain2 = sg2->payload()->ca_domains;
  auto it1 = domain1.begin();
  auto it2 = domain2.begin();

  // Need to merge domains together. These domains are representative of what's
  // within all the compute at positions of their respective groups (could be
  // many Exprs). The domains do not necessarily match, and we want to pull in
  // all iteration domains, maintaining relative ordering of both domains, while
  // removing as many duplicate iter domains (iter domains that map to eachother
  // through index map).
  while (it1 != domain1.end() || it2 != domain2.end()) {
    // no lint is for repeated branching, don't lint to avoid running any_of
    // when not necessary.
    if (it1 == domain1.end()) { // NOLINT
      // domain1 has all been pushed, finish pushing domain 2
      resulting_ca_axes.push_back(*it2++);
    } else if (it2 == domain2.end()) { // NOLINT
      // domain2 has all been pushed, finish pushing domain 1
      resulting_ca_axes.push_back(*it1++);
    } else if (GpuLower::current()->caIndexMap().areMapped(
                   *it1, *it2)) { // NOLINT
      resulting_ca_axes.push_back(*it1);
      ++it1;
      ++it2;
    } else if (std::any_of(it1 + 1, domain1.end(), [&](IterDomain* id1) {
                 return GpuLower::current()->caIndexMap().areMapped(id1, *it2);
               })) { // NOLINT
      // Increment it1, as a later iter domain matches the current one in
      // domain2
      resulting_ca_axes.push_back(*it1++);

    } else if (std::any_of(it2 + 1, domain2.end(), [&](IterDomain* id2) {
                 return GpuLower::current()->caIndexMap().areMapped(id2, *it1);
               })) { // NOLINT
      // Increment it2, as a later iter domain matches the current one in
      // domain1
      resulting_ca_axes.push_back(*it2++);
    } else {
      resulting_ca_axes.push_back(*it1++);
      resulting_ca_axes.push_back(*it2++);
    }
  }

  // Make the new joined node
  auto joined_groups = makeEmptyGroup();

  joined_groups->input_vals_ =
      uniqueValConcat({sg1->input_vals_, sg2->input_vals_});

  joined_groups->output_vals_ =
      uniqueValConcat({sg1->output_vals_, sg2->output_vals_});

  // Keep Expr's sorted in topological order.
  auto producer = getProducer(sg1, sg2);
  auto consumer = sg1 == producer ? sg2 : sg1;

  TORCH_INTERNAL_ASSERT(
      producer != nullptr,
      "Tried to merge expr's together that aren't neighbors.");

  joined_groups->exprs_ = producer->exprs_;
  joined_groups->exprs_.insert(
      joined_groups->exprs_.end(),
      consumer->exprs_.begin(),
      consumer->exprs_.end());

  auto producer_edges = getMergedProducerEdges(sg1, sg2);
  // Connect joined group to resulting neighbors
  for (auto& edge : producer_edges) {
    auto from = edge->from_;
    auto val = edge->val_;

    edges_.push_back(
        std::make_unique<ExprGroupConnections>(from, joined_groups, val));

    joined_groups->producer_edges_.push_back(edges_.back().get());
    from->consumer_edges_.push_back(edges_.back().get());
  }

  auto consumer_edges = getMergedConsumerEdges(sg1, sg2);

  for (auto& edge : consumer_edges) {
    auto to = edge->to_;
    auto val = edge->val_;

    edges_.push_back(
        std::make_unique<ExprGroupConnections>(joined_groups, to, val));
    joined_groups->consumer_edges_.push_back(edges_.back().get());
    edge->to_->producer_edges_.push_back(edges_.back().get());
  }

  joined_groups->payload()->ca_domains = resulting_ca_axes;

  return joined_groups;
}

// Update in between attempts to segment. This is called once no more groups
// can be merged together. Typically we will want to remove compute at groups
// that have finished being grouped together. However if no groups have been
// merged after we've done this, we may need to stop as we could have multiple
// disjoint groups that won't be merged.
bool ExprSegmentationSorter::interIterUpdate() {
  // Go through groups and lower compute at domain
  bool lowered_ca_domain = false;
  for (auto& group : groups_) {
    IterDomain* g_last_id = nullptr;
    if (group->payload()->ca_domains.size() > 0) {
      g_last_id = group->payload()->ca_domains.back();
    }
    if (g_last_id == nullptr) {
      continue;
    }

    bool matching_neighbor = false;
    for (auto neighbor : group->getNeighbors()) {
      if (matching_neighbor) {
        break;
      }
      for (auto p_id : neighbor->payload()->ca_domains) {
        if (GpuLower::current()->caIndexMap().areMapped(p_id, g_last_id)) {
          matching_neighbor = true;
          break;
        }
      }
    }

    if (!matching_neighbor) {
      group->payload()->ca_domains.pop_back();
      lowered_ca_domain = true;
    }
  }

  // If we couldn't lower compute at domain any further, and we haven't merged
  // any new groups since the last time we were called, make sure we're done.
  if (!lowered_ca_domain && n_groups_ == groups_.size()) {
    // Make sure none of the groups are still connected, as that would mean we
    // should have been able to merge them.

    TORCH_INTERNAL_ASSERT(
        std::all_of(
            groups_.begin(),
            groups_.end(),
            [](std::unique_ptr<ExprGroup>& sg) {
              return sg->producer_edges_.empty() && sg->consumer_edges_.empty();
            }),
        "Couldn't succcessfully sort out the fusion expressions. ",
        "There are remaining connections of the heirarchical segmentation which should have been ",
        "flattened to a single ordered group, or disjoint ordered groups.");

    // Successfully finished
    return false;
  }

  n_groups_ = groups_.size();
  // Not done, continue.
  return true;
}

void ExprSegmentationSorter::mergeNodes() {
  std::unordered_set<ExprGroup*> clean_up_groups;
  std::unordered_set<ExprGroupConnections*> clean_up_edges;

  while (!to_merge_.empty()) {
    auto group1 = *to_merge_.begin();
    auto group2 = group1->payload()->merge_with;
    to_merge_.erase(group1);
    to_merge_.erase(group2);
    clean_up_groups.emplace(group1);
    clean_up_groups.emplace(group2);
    makeMergedNode(group1, group2);
  }

  for (auto group : clean_up_groups) {
    auto disconnected_edges = disconnectGroup(group);
<<<<<<< HEAD
    clean_up_edges.insert(
        disconnected_edges.begin(), disconnected_edges.end());
  }

  edges_.remove_if([&](std::unique_ptr<ExprGroupConnections>& edge) {
    return clean_up_edges.find(edge.get()) !=
        clean_up_edges.end();
=======
    clean_up_edges_.insert(
        disconnected_edges.begin(), disconnected_edges.end());
  }

  edges_.remove_if([this](std::unique_ptr<ExprGroupConnections>& edge) {
    return this->clean_up_edges_.find(edge.get()) !=
        this->clean_up_edges_.end();
>>>>>>> 44d03268
  });

  groups_.remove_if([&](std::unique_ptr<ExprGroup>& group) {
    return clean_up_groups.find(group.get()) !=
        clean_up_groups.end();
  });
}

bool ExprSegmentationSorter::supportedMerge(ExprGroup* sg1, ExprGroup* sg2) {
  auto domain1 = sg1->payload()->ca_domains;
  auto domain2 = sg2->payload()->ca_domains;

  if (domain1.empty() && domain2.empty()) {
    return true;
  }

  if (domain1.empty() || domain2.empty()) {
    return false;
  }

  return GpuLower::current()->caIndexMap().areMapped(
      domain1.back(), domain2.back());
}

void ExprSegmentationSorter::sort() {
  // Need this for initialization of the DAG that is processed
  std::unordered_map<Expr*, ExprGroup*> expr2group;

  // Initialize DAG, convert each expr to a segment group
  for (auto expr : complete_fusion_->exprs()) {
    auto group = makeEmptyGroup(expr);
    expr2group.insert(std::make_pair(expr, group));
  }

  // Create edges between the Exprs. Mark inputs and outputs of the fusion.
  for (auto expr : complete_fusion_->exprs()) {
    auto expr_group = expr2group.at(expr);
    for (auto inp : expr->inputs()) {
      if (inp->isFusionInput()) {
        expr_group->input_vals_.push_back(inp);
        continue;
      }

      // Could be something like a constant scalar, definition is nullptr, but
      // isn't an "input" to the fusion. At least not one provided by an
      // external source.
      if (inp->definition() == nullptr) {
        continue;
      }

      auto def_group = expr2group.at(inp->definition());
      edges_.push_back(
          std::make_unique<ExprGroupConnections>(def_group, expr_group, inp));
      expr_group->producer_edges_.push_back(edges_.back().get());
      def_group->consumer_edges_.push_back(edges_.back().get());
    }
    for (auto out : expr->outputs()) {
      if (out->isFusionOutput()) {
        expr_group->output_vals_.push_back(out);
      }
    }
  }

  bool inter_iter_update = true;
  while (inter_iter_update) {
    // If we didn't do any update, stop traversal, we're done.
    bool merged_nodes = true;
    // Merge expressions in sorted order
    while (merged_nodes) {
      // Reset stateful traversal details in ExprGroups
      resetTraversal();
      resetLevels();

      for (auto& group : groups_) {
        if (group->payload()->merged) {
          continue;
        }
        auto candidates = group->getMergeCandidates();
        if (candidates.empty()) {
          continue;
        }

        auto candidate_it = candidates.begin();
        while (candidate_it != candidates.end() &&
               !supportedMerge(group.get(), *candidate_it)) {
          candidate_it++;
        }
        if (candidate_it == candidates.end()) {
          continue;
        }

        to_merge_.emplace(group.get());
        to_merge_.emplace(*candidate_it);

        group->payload()->merged = true;
        group->payload()->merge_with = *candidate_it;

        (*candidate_it)->payload()->merged = true;
        (*candidate_it)->payload()->merge_with = group.get();
      }

      if (to_merge_.empty()) {
        merged_nodes = false;
      }

      mergeNodes();

      // Move compute at axes left
      inter_iter_update = interIterUpdate();
    }
  }
}

// Debug printing, disabled due to clang-tidy see above for declarations.
//  std::ostream& operator<<(std::ostream& os, const ExprGroup*
// group) {
//   os << "g{";
//   for (size_t i = 0; i < group->exprs_.size(); i++) {
//     os << group->exprs_[i]->name();
//     if (i + 1 != group->exprs_.size())
//       os << ", ";
//   }
//   os << "}";
//   return os;
// }
//
// std::ostream& operator<<(std::ostream& os, const ExprGroupConnections* edge)
// {
//   os << "e{ " << edge->from_ << " -> " << edge->to_ << " }" << std::endl;
//   return os;
// }
//
// std::ostream& operator<<(std::ostream& os, const ExprSegmentationSorter* scf)
// {
//   return os << scf->toString();
// }

} // namespace

<<<<<<< HEAD
std::vector<Expr*> reorderExprsForLoopNestGeneration() {
=======
std::vector<Expr*> reorderExprsForComputeAt() {
>>>>>>> 44d03268
  auto fusion = FusionGuard::getCurFusion();
  TORCH_INTERNAL_ASSERT(fusion != nullptr);
  ExprSegmentationSorter sorter(fusion);
  sorter.sort();
  auto groups = sorter.getGroups();
  TORCH_INTERNAL_ASSERT(
      groups.size() > 0,
      "Error during expression sorting, no expressions produced.");

  // We could have multiple groups if they're disjoint. Simply flatten them in
  // order as they could be in any order.
  std::vector<Expr*> exprs;
  for (auto group : groups) {
    exprs.insert(exprs.end(), group->exprs_.begin(), group->exprs_.end());
  }
  return exprs;
}

} // namespace cuda
} // namespace fuser
} // namespace jit
} // namespace torch<|MERGE_RESOLUTION|>--- conflicted
+++ resolved
@@ -361,13 +361,8 @@
     visit->payload()->visited = true;
 
     to_visit_.insert(
-<<<<<<< HEAD
         to_visit_.end(), next_to_visit.begin(), next_to_visit.end());
     next_to_visit.clear();
-=======
-        to_visit_.end(), next_to_visit_.begin(), next_to_visit_.end());
-    next_to_visit_.clear();
->>>>>>> 44d03268
 
     for (auto out : visit->consumer_edges_) {
       to_visit_.push_back(out->to_);
@@ -380,11 +375,7 @@
     }
   }
   TORCH_INTERNAL_ASSERT(
-<<<<<<< HEAD
       next_to_visit.empty(), "Error in graph, is not a DAG.");
-=======
-      next_to_visit_.empty(), "Error in graph, is not a DAG.");
->>>>>>> 44d03268
 }
 
 ExprGroup* ExprSegmentationSorter::makeEmptyGroup() {
@@ -740,7 +731,6 @@
 
   for (auto group : clean_up_groups) {
     auto disconnected_edges = disconnectGroup(group);
-<<<<<<< HEAD
     clean_up_edges.insert(
         disconnected_edges.begin(), disconnected_edges.end());
   }
@@ -748,15 +738,6 @@
   edges_.remove_if([&](std::unique_ptr<ExprGroupConnections>& edge) {
     return clean_up_edges.find(edge.get()) !=
         clean_up_edges.end();
-=======
-    clean_up_edges_.insert(
-        disconnected_edges.begin(), disconnected_edges.end());
-  }
-
-  edges_.remove_if([this](std::unique_ptr<ExprGroupConnections>& edge) {
-    return this->clean_up_edges_.find(edge.get()) !=
-        this->clean_up_edges_.end();
->>>>>>> 44d03268
   });
 
   groups_.remove_if([&](std::unique_ptr<ExprGroup>& group) {
@@ -896,11 +877,7 @@
 
 } // namespace
 
-<<<<<<< HEAD
-std::vector<Expr*> reorderExprsForLoopNestGeneration() {
-=======
 std::vector<Expr*> reorderExprsForComputeAt() {
->>>>>>> 44d03268
   auto fusion = FusionGuard::getCurFusion();
   TORCH_INTERNAL_ASSERT(fusion != nullptr);
   ExprSegmentationSorter sorter(fusion);
