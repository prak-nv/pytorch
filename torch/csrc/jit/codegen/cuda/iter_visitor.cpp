#include <torch/csrc/jit/codegen/cuda/iter_visitor.h>
#include <torch/csrc/jit/codegen/cuda/fusion.h>
#include <torch/csrc/jit/codegen/cuda/ir_all_nodes.h>
#include <torch/csrc/jit/codegen/cuda/ir_iostream.h>
#include <torch/csrc/jit/codegen/cuda/type.h>

namespace torch {
namespace jit {
namespace fuser {
namespace cuda {

/* ITER VISITOR */

namespace {

// Remove any stmt in stmts that is in visited
void remove_visited(
    std::vector<Statement*>& stmts,
    const std::unordered_set<Statement*>& visited) {
  std::deque<std::vector<Statement*>::iterator> to_erase;
  for (auto it = stmts.begin(); it != stmts.end(); it++) {
    if (visited.find(*it) != visited.end()) {
      to_erase.push_back(it);
    }
  }

  while (!to_erase.empty()) {
    stmts.erase(to_erase.back());
    to_erase.pop_back();
  }
}

} // namespace

std::vector<Statement*> IterVisitor::next(Statement* stmt) {
  if (stmt->isVal()) {
    return next(stmt->as<Val>());
  } else if (stmt->isExpr()) {
    return next(stmt->as<Expr>());
  } else {
    TORCH_INTERNAL_ASSERT(
        false, "IterVisitor could not detect type in next_dispatch.");
  }
}

std::vector<Statement*> IterVisitor::next(Val* v) {
  FusionGuard::getCurFusion()->assertInFusion(v, "Cannot traverse val, ");
<<<<<<< HEAD
  if (v->getOrigin() != nullptr) {
    return {v->getOrigin()};
=======
  if (v->definition() != nullptr) {
    return {v->definition()};
>>>>>>> c6d8c4a4
  }
  return {};
}

std::vector<Statement*> IterVisitor::next(Expr* expr) {
  FusionGuard::getCurFusion()->assertInFusion(expr, "Cannot traverse expr, ");
  std::vector<Statement*> next_stmts{expr->inputs().begin(),
                                     expr->inputs().end()};
  return next_stmts;
}

// This handle functions is called on every Statement* in topological order,
// starting from outputs to inputs.
void IterVisitor::handle(Statement* s) {
  OptOutDispatch::handle(s);
}
<<<<<<< HEAD
=======

>>>>>>> c6d8c4a4
// This handle functions is called on every Expr* in topological order,
// starting from outputs to inputs.
void IterVisitor::handle(Expr* e) {
  OptOutDispatch::handle(e);
}
<<<<<<< HEAD
=======

>>>>>>> c6d8c4a4
// This handle functions is called on every Val* in topological order,
// starting from outputs to inputs.
void IterVisitor::handle(Val* v) {
  OptOutDispatch::handle(v);
}

// Implementation details:
// We start with an entry in stmt_stack that is the outputs we want to
// process. We cannot process these outputs untill all Stmts in their history
// have been processed, as those Stmts contain all dependencies to produce
// these values. What we will do is traverse towards inputs until we hit a
// leaf node. Once we hit a leaf node that node will be visited, then we will
// take them off the stack. Once a stack entry is empty, know everything
// needed to be visited to visit stmt_stack.back().back(). We then visit that
// node, make it as visisted and remove it from the stack.
//
// To prevent traversing all paths through a DAG (unless we want to) we have a
// function to remove visited nodes from being re-added to the stack
// (remove_visited).
void IterVisitor::traverseFrom(
    Fusion* fusion,
    const std::vector<Val*>& from,
    bool traverseAllPaths) {
  FusionGuard fg(fusion);

  std::unordered_set<Statement*> visited;

  stmt_stack.clear();
  stmt_stack.emplace_back(from.rbegin(), from.rend());

  bool all_inputs_visited = false;

  while (!stmt_stack.empty()) {
    auto& current_inputs = stmt_stack.back();

    // If current_inputs is empty, pop a level of the stmt_stack, mark the level
    // we pop to as having all inputs processed, the layer we processed were all
    // added inputs required for that Stmt.
    if (current_inputs.empty()) {
      stmt_stack.pop_back();
      all_inputs_visited = true;
      continue;
    }

    // Get the very last entry in the stack to process
    const auto& stmt = current_inputs.back();

    // If we just poped a stmt_stack level, we can finally visit it!
    if (all_inputs_visited) {
      // Mark visited
      visited.insert(stmt);

      // Actually visit stmt
      handle(stmt);

      // Remove last value just visited
      current_inputs.pop_back();

      // Mark that we need to visit a new Stmt's.
      all_inputs_visited = false;
    } else {
      // We're not ready to process this node, so add all its inputs to be
      // checked Visit input nodes.
      auto next_stmts = next(stmt);
      // We may want to retraverse nodes, in that case revisit everything!
      if (!traverseAllPaths) {
        // If we don't want to retraverse, remove nodes we already visisted.
        remove_visited(next_stmts, visited);
      }
      if (next_stmts.empty()) {
        // If there's nothing to visit because it was all already visited, mark
        // to process
        all_inputs_visited = true;
      } else {
        // Add all these new stmts to visit to the stack.
        stmt_stack.emplace_back(next_stmts.rbegin(), next_stmts.rend());
        // We have new things to visit,
        all_inputs_visited = false;
      }
    }
  }
}

<<<<<<< HEAD
void IterVisitor::traverse_(Fusion* fusion, bool traverse_all_paths) {
=======
void IterVisitor::traverseHelper(Fusion* fusion, bool traverse_all_paths) {
>>>>>>> c6d8c4a4
  FusionGuard fg(fusion);

  auto term_val_outs = fusion->getTerminatingOutputs();
  if (!term_val_outs.empty()) {
    traverseFrom(fusion, term_val_outs, traverse_all_paths);
  }
}

void IterVisitor::traverse(Fusion* fusion) {
<<<<<<< HEAD
  traverse_(fusion, false);
}

void IterVisitor::traverseAllPaths(Fusion* fusion) {
  traverse_(fusion, true);
=======
  traverseHelper(fusion, false);
}

void IterVisitor::traverseAllPaths(Fusion* fusion) {
  traverseHelper(fusion, true);
>>>>>>> c6d8c4a4
}

namespace {

// Expr sort will take a fusion and return a topologically sorted list of
// expressions.
class Inputs : public IterVisitor {
 private:
  std::unordered_set<Val*> inputs;

  void handle(Val* val) override {
    if (val->definition() == nullptr) {
      inputs.emplace(val);
    }
  }

 public:
  static std::unordered_set<Val*> getInputs(const std::vector<Val*>& of) {
    if (of.empty()) {
      return std::unordered_set<Val*>();
    }
    Inputs inps;
    inps.traverseFrom(of[0]->fusion(), of);
    return inps.inputs;
  }
};

} // namespace

std::unordered_set<Val*> IterVisitor::getInputsTo(
    const std::vector<Val*>& vals) {
  return Inputs::getInputs(vals);
}

namespace {

class AllVals : public IterVisitor {
 private:
  std::unordered_set<Val*> vals;

  void handle(Val* val) final {
    vals.emplace(val);
  }

 public:
  // Return all values in history of all values in from
  static std::unordered_set<Val*> get(
      Fusion* fusion,
      const std::vector<Val*>& from) {
    AllVals av;
    av.traverseFrom(fusion, from, false);
    return av.vals;
  }
};

} // namespace

/* BACKWARDS VISITOR */

std::vector<Statement*> BackwardVisitor::next(Statement* stmt) {
  if (stmt->isVal()) {
    return next(stmt->as<Val>());
  } else if (stmt->isExpr()) {
    return next(stmt->as<Expr>());
  } else {
    TORCH_INTERNAL_ASSERT(
        false, "BackwardVisitor could not detect type in next_dispatch.");
  }
}

std::vector<Statement*> BackwardVisitor::next(Expr* expr) {
  return std::vector<Statement*>(
      expr->outputs().begin(), expr->outputs().end());
}

std::vector<Statement*> BackwardVisitor::next(Val* val) {
  // Going to sort based on relative topological position
  std::map<size_t, Statement*> exprs;

  for (auto expr : FusionGuard::getCurFusion()->unordered_uses(val)) {
    // Make sure it's an expr we can traverse
    if (traversal_exprs_.find(expr) != traversal_exprs_.end()) {
      exprs[traversal_exprs_[expr]] = expr;
    }
  }

  std::vector<Statement*> next_stmts(exprs.size());
  std::transform(
      exprs.begin(),
      exprs.end(),
      next_stmts.begin(),
      [](std::pair<size_t, Statement*> pair) { return pair.second; });

  return next_stmts;
}

void BackwardVisitor::handle(Statement* stmt) {
  OptOutDispatch::handle(stmt);
}

void BackwardVisitor::handle(Expr* expr) {
  OptOutDispatch::handle(expr);
}

void BackwardVisitor::handle(Val* val) {
  OptOutDispatch::handle(val);
}

void BackwardVisitor::traverseFrom(
    Fusion* fusion,
    const std::vector<Val*>& from,
    bool traverseAllPaths) {
  FusionGuard fg(fusion);

  // Reset members
  stmt_stack_.clear();
  traversal_exprs_.clear();

  if (from.empty()) {
    return;
  }

  auto vals = AllVals::get(fusion, from);

  auto exprs = ExprSort::getExprs(fusion, from);

  {
    size_t pos = 0;
    for (auto expr : exprs)
      traversal_exprs_[expr] = pos++;
  }

  // All stmts we've called handle on
  std::unordered_set<Statement*> visited_stmts_;

  for (auto traversal_pair : traversal_exprs_) {
    for (auto out : traversal_pair.first->outputs()) {
      TORCH_INTERNAL_ASSERT(
          vals.find(out) != vals.end(),
          "Invalid backward traversal found. Some output paths were not provided.");
    }
  }

  auto inputs = InputsOf::getInputsTo(from);
  stmt_stack_.emplace_back(inputs.begin(), inputs.end());

  // The rest is basically copy-pasted from IterVitor:
  while (!stmt_stack_.empty()) {
    auto next_stmts = next(stmt_stack_.back().back());

    // Remove statements we already visited if we're not traversing all paths
    if (!traverseAllPaths) {
      remove_visited(next_stmts, visited_stmts_);
    }

    // Traverse down until we get to a leaf
    while (!next_stmts.empty()) {
      stmt_stack_.emplace_back(next_stmts.rbegin(), next_stmts.rend());
      next_stmts = next(stmt_stack_.back().back());
      // Remove statements we already visited if we're not traversing all paths
      if (!traverseAllPaths) {
        remove_visited(next_stmts, visited_stmts_);
      }
    }

    // Traverse back up
    // Mark visited
    visited_stmts_.emplace(stmt_stack_.back().back());
    // Handle
    handle(stmt_stack_.back().back());
    // Remove
    stmt_stack_.back().pop_back();

    while (!stmt_stack_.empty() && stmt_stack_.back().empty()) {
      stmt_stack_.pop_back();
      if (!stmt_stack_.empty()) {
        // Mark visited
        visited_stmts_.emplace(stmt_stack_.back().back());
        // Handle
        handle(stmt_stack_.back().back());
        // Remove
        stmt_stack_.back().pop_back();
      }
    }
  }
}

/* DEPENDENCY CHECKING */

namespace {

// Looks for and returns all values in between dependencies and vals, including
// them.
struct Dependencies : public IterVisitor {
  std::unordered_set<Val*> dependencies_;
  std::unordered_set<Val*> vals_;

  std::vector<Statement*> next(Val* v) override {
    if (dependencies_.find(v) != dependencies_.end())
      return std::vector<Statement*>();
    return IterVisitor::next(v);
  }

  void handle(Val* val) override {
    vals_.emplace(val);
  }

  Dependencies(
      std::unordered_set<Val*> _dependencies,
      const std::vector<Val*>& of)
      : dependencies_(std::move(_dependencies)) {
    traverseFrom(of[0]->fusion(), of, false);
  };

 public:
  static std::unordered_set<Val*> getAllVals(
      const std::unordered_set<Val*>& dependencies,
      const std::vector<Val*>& of) {
    if (of.empty()) {
      return std::unordered_set<Val*>();
    }

    Dependencies deps(dependencies, of);
    return deps.vals_;
  }
};

// Looks for and returns all output values with dependencies on `of`.
struct FindOutputs : public IterVisitor {
  const std::unordered_set<Val*>& of_;
  std::unordered_set<Val*> outs_;

  void handle(Val* val) override {
    if (of_.find(val) != of_.end()) {
      Statement* out_stmt = stmt_stack.front().back();
      if (out_stmt->isVal()) {
        auto out_val = out_stmt->as<Val>();
        if (of_.find(out_val) == of_.end()) {
          outs_.emplace(out_val);
        }
      }
    }
  }

  FindOutputs(const std::unordered_set<Val*>& _of) : of_(_of) {
    auto fusion = (*of_.begin())->fusion();
    traverse(fusion);
  };

  static std::unordered_set<Val*> getAllOutputsOf(
      const std::unordered_set<Val*>& of) {
    if (of.empty()) {
      return std::unordered_set<Val*>();
    }

    FindOutputs finder(of);
    return finder.outs_;
  }
};

class DependencyChains : public IterVisitor {
 public:
  std::deque<std::deque<Val*>> dep_chains;
  bool is_dependency = false;
  std::unordered_set<Val*> dependencies_;

  void handle(Val* val) override {
    if (dependencies_.find(val) != dependencies_.end()) {
      is_dependency = true;
      std::deque<Val*> deps;
      for (auto stack : stmt_stack) {
        if (stack.back()->isVal()) {
          deps.push_back(stack.back()->as<Val>());
        }
      }
      // Order as dependency -> of
      dep_chains.emplace_back(deps.rbegin(), deps.rend());
    }
  }

  DependencyChains(Val* _dependency, Val* _of, bool all_chains_ = false)
      : dependencies_({_dependency}) {
    traverseFrom(_of->fusion(), {_of}, all_chains_);
  }

  DependencyChains(Val* _dependency, bool all_chains_ = false)
      : dependencies_({_dependency}) {
    if (all_chains_) {
      traverseAllPaths(_dependency->fusion());
    } else {
      traverse(_dependency->fusion());
    }
  }

  DependencyChains(
      std::unordered_set<Val*> _dependencies,
      bool all_chains_ = false)
      : dependencies_(std::move(_dependencies)) {
    if (dependencies_.empty()) {
      return;
    }

    if (all_chains_) {
      traverseAllPaths((*dependencies_.begin())->fusion());
    } else {
      traverse((*dependencies_.begin())->fusion());
    }
  }

  static std::deque<Val*> getDependencyChain(Val* dependency, Val* of) {
    DependencyChains dp(dependency, of, false);
    if (dp.dep_chains.empty()) {
      return std::deque<Val*>();
    }
    return dp.dep_chains[0];
  }

  // I don't think this is actually hooked up, but leaving for now.
  static std::deque<std::deque<Val*>> getDependencyChains(
      Val* dependency,
      Val* of) {
    DependencyChains dp(dependency, of, true);
    if (dp.dep_chains.empty()) {
      return std::deque<std::deque<Val*>>();
    }
    return dp.dep_chains;
  }

  static std::deque<std::deque<Val*>> getAllUseChains(Val* dependency) {
    DependencyChains dp(dependency, true);
    if (dp.dep_chains.empty()) {
      return std::deque<std::deque<Val*>>();
    }
    return dp.dep_chains;
  }

  static std::deque<std::deque<Val*>> getAllUseChains(
      const std::unordered_set<Val*>& dependencies) {
    DependencyChains dp(dependencies, true);
    if (dp.dep_chains.empty()) {
      return std::deque<std::deque<Val*>>();
    }
    return dp.dep_chains;
  }
};

} // namespace

bool DependencyCheck::isDependencyOf(Val* dependency, Val* of) {
  return !DependencyChains::getDependencyChain(dependency, of).empty();
}

std::deque<Val*> DependencyCheck::getSingleDependencyChain(
    Val* dependency,
    Val* of) {
  return DependencyChains::getDependencyChain(dependency, of);
}

std::deque<std::deque<Val*>> DependencyCheck::getAllDependencyChains(
    Val* dependency,
    Val* of) {
  return DependencyChains::getDependencyChains(dependency, of);
}

std::deque<std::deque<Val*>> DependencyCheck::getAllUseChains(Val* producer) {
  return DependencyChains::getAllUseChains(producer);
}

std::unordered_set<Val*> DependencyCheck::getAllValsBetween(
    const std::unordered_set<Val*>& dependencies,
    const std::vector<Val*>& of) {
  return Dependencies::getAllVals(dependencies, of);
}

std::unordered_set<Val*> DependencyCheck::getAllOutputsOf(
    const std::unordered_set<Val*>& of) {
  if (of.empty()) {
    return std::unordered_set<Val*>();
  }
  FusionGuard fg((*of.begin())->fusion());
  return FindOutputs::getAllOutputsOf(of);
}

void ExprSort::handle(Expr* expr) {
  exprs.push_back(expr);
}

std::vector<Expr*> ExprSort::getExprs(Fusion* fusion) {
  ExprSort es;
  es.traverse(fusion);
  return es.exprs;
}

std::vector<Expr*> ExprSort::getExprs(
    Fusion* fusion,
    const std::vector<Val*>& from) {
  ExprSort es;
  es.traverseFrom(fusion, from, false);
  return es.exprs;
}

void InputsOf::handle(Val* v) {
  if (v->definition() == nullptr) {
    inputs.emplace(v);
  }
}

std::unordered_set<Val*> InputsOf::output(Fusion* fusion, Val* output_) {
  InputsOf io;
  io.traverseFrom(FusionGuard::getCurFusion(), {output_}, false);
  return io.inputs;
}

} // namespace cuda
} // namespace fuser
} // namespace jit
} // namespace torch<|MERGE_RESOLUTION|>--- conflicted
+++ resolved
@@ -45,13 +45,8 @@
 
 std::vector<Statement*> IterVisitor::next(Val* v) {
   FusionGuard::getCurFusion()->assertInFusion(v, "Cannot traverse val, ");
-<<<<<<< HEAD
-  if (v->getOrigin() != nullptr) {
-    return {v->getOrigin()};
-=======
   if (v->definition() != nullptr) {
     return {v->definition()};
->>>>>>> c6d8c4a4
   }
   return {};
 }
@@ -68,20 +63,14 @@
 void IterVisitor::handle(Statement* s) {
   OptOutDispatch::handle(s);
 }
-<<<<<<< HEAD
-=======
-
->>>>>>> c6d8c4a4
+
 // This handle functions is called on every Expr* in topological order,
 // starting from outputs to inputs.
 void IterVisitor::handle(Expr* e) {
   OptOutDispatch::handle(e);
 }
-<<<<<<< HEAD
-=======
-
->>>>>>> c6d8c4a4
-// This handle functions is called on every Val* in topological order,
+
+  // This handle functions is called on every Val* in topological order,
 // starting from outputs to inputs.
 void IterVisitor::handle(Val* v) {
   OptOutDispatch::handle(v);
@@ -164,11 +153,7 @@
   }
 }
 
-<<<<<<< HEAD
-void IterVisitor::traverse_(Fusion* fusion, bool traverse_all_paths) {
-=======
 void IterVisitor::traverseHelper(Fusion* fusion, bool traverse_all_paths) {
->>>>>>> c6d8c4a4
   FusionGuard fg(fusion);
 
   auto term_val_outs = fusion->getTerminatingOutputs();
@@ -178,19 +163,11 @@
 }
 
 void IterVisitor::traverse(Fusion* fusion) {
-<<<<<<< HEAD
-  traverse_(fusion, false);
-}
-
-void IterVisitor::traverseAllPaths(Fusion* fusion) {
-  traverse_(fusion, true);
-=======
   traverseHelper(fusion, false);
 }
 
 void IterVisitor::traverseAllPaths(Fusion* fusion) {
   traverseHelper(fusion, true);
->>>>>>> c6d8c4a4
 }
 
 namespace {
