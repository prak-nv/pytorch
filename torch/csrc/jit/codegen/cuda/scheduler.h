#pragma once

#include <ATen/core/ivalue.h>
#include <torch/csrc/jit/codegen/cuda/executor_launch_params.h>
#include <torch/csrc/jit/codegen/cuda/fusion.h>
#include <torch/csrc/jit/codegen/cuda/ir_all_nodes.h>

namespace torch {
namespace jit {
namespace fuser {
namespace cuda {
enum class TORCH_CUDA_API ScheduleHeuristic {
  PointWise,
  Reduction,
  Normalization
};

class ExpressionEvaluator;

// return true or false on whether given fusion could be scheduled;
TORCH_CUDA_CU_API bool scheduleFusion(
    Fusion* fusion,
    const at::ArrayRef<c10::IValue> inputs);

TORCH_CUDA_API bool scheduleFusion(Fusion* fusion);

// Parameters the Reduction Heuristic Generates to describe the optimial
// schedule. Warning: equal operator is intended for use in caching the kernel
// associated with these reduction parameters. It does not check if the launch
// parameters are equivelent!
struct ReductionParams {
  // Reducing inner most dimension?
  bool fastest_dim = true;
  // Reduce across the block?
  bool cross_block = false;
  // Reduce across the grid?
  bool cross_grid = false;
  // Perform multiple reductions per block?
  bool multiple_reds_per_blk = false;
  // Unrolling factor
  int64_t loop_unroll = 4;
  // Number of batches for each block
  int64_t batches_per_block = 1;
  // Number of warps per block
  int64_t num_warps = 1;
  // Store input in shared memory or registers to reduce global memory reads
  bool persistent_kernel = false;

  LaunchParams lparams;

  // Warning: Does not check launch parameters!
  bool operator==(const ReductionParams& other) const {
    bool attr_equal = other.fastest_dim == fastest_dim &&
        other.cross_block == cross_block && other.cross_grid == cross_grid &&
        other.multiple_reds_per_blk == multiple_reds_per_blk &&
        other.loop_unroll == loop_unroll &&
        other.batches_per_block == batches_per_block &&
        other.num_warps == num_warps &&
        other.persistent_kernel == persistent_kernel;
    return attr_equal;
  }
};

// Warning: Hash is not based on launch parameters!
class ReductionParamsHash {
 public:
  size_t operator()(const ReductionParams& rp) const {
    constexpr size_t bits = sizeof(std::size_t) * 8;
    size_t attr_hash = static_cast<size_t>(rp.fastest_dim) << (bits - 1) |
        static_cast<size_t>(rp.cross_block) << (bits - 2) |
        static_cast<size_t>(rp.cross_grid) << (bits - 3) |
        static_cast<size_t>(rp.multiple_reds_per_blk) << (bits - 4) |
        static_cast<size_t>(rp.batches_per_block) << (bits - 5) |
        static_cast<size_t>(rp.num_warps) << (bits - 6) |
        static_cast<size_t>(rp.persistent_kernel) << (bits - 7);
    return attr_hash;
  }
};

TORCH_CUDA_CU_API c10::optional<ReductionParams> getReductionHeuristics(
    Fusion* fusion,
    const at::ArrayRef<c10::IValue>& fusion_inputs,
    TensorView* red_tv);

<<<<<<< HEAD
TORCH_CUDA_API c10::optional<ReductionParams> getReductionHeuristics(
    Fusion* fusion,
    ExpressionEvaluator& evaluator,
    TensorView* red_tv);

TORCH_CUDA_API void scheduleReduction(
=======
TORCH_CUDA_CU_API void scheduleReduction(
>>>>>>> 2747d816
    Fusion* fusion,
    const ReductionParams& rparams,
    TensorView* red_tv,
    std::vector<TensorView*> outs_of_red);

TORCH_CUDA_API c10::optional<ReductionParams> getNormalizationHeuristics(
    Fusion* fusion,
    const at::ArrayRef<c10::IValue>& fusion_inputs,
    const std::vector<TensorView*>& reduction_tv);

TORCH_CUDA_API c10::optional<ReductionParams> getNormalizationHeuristics(
    Fusion* fusion,
    ExpressionEvaluator& evaluator,
    const std::vector<TensorView*>& reduction_tv);

TORCH_CUDA_API void scheduleNormalization(
    Fusion* fusion,
    const ReductionParams& rparams,
    const std::vector<TensorView*>& reduction_tv,
    std::vector<TensorView*>& other_tv);

} // namespace cuda
} // namespace fuser
} // namespace jit
} // namespace torch<|MERGE_RESOLUTION|>--- conflicted
+++ resolved
@@ -82,16 +82,12 @@
     const at::ArrayRef<c10::IValue>& fusion_inputs,
     TensorView* red_tv);
 
-<<<<<<< HEAD
-TORCH_CUDA_API c10::optional<ReductionParams> getReductionHeuristics(
+TORCH_CUDA_CU_API c10::optional<ReductionParams> getReductionHeuristics(
     Fusion* fusion,
     ExpressionEvaluator& evaluator,
     TensorView* red_tv);
 
-TORCH_CUDA_API void scheduleReduction(
-=======
 TORCH_CUDA_CU_API void scheduleReduction(
->>>>>>> 2747d816
     Fusion* fusion,
     const ReductionParams& rparams,
     TensorView* red_tv,
