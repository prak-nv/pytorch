
#pragma once

#include <torch/csrc/WindowsTorchApiMacro.h>

#include <torch/csrc/jit/codegen/cuda/ir_iostream.h>

#include <iostream>

namespace torch {
namespace jit {
namespace fuser {

//! Prints computation Fusion IR nodes
<<<<<<< HEAD
//! 
=======
//!
>>>>>>> 639747d5
//! IrMathPrinter and IrTransformPrinter allow the splitting up of fusion print
//! functions. IrMathPrinter as its name implies focuses solely on what tensor
//! computations are taking place. Resulting TensorView math will reflect the
//! series of split/merge/computeAts that have taken place, however these
//! nodes will not be displayed in what is printed. IrTransformPrinter does not
//! print any mathematical functions and only lists the series of
//! split/merge calls that were made. Both of these printing methods are
//! quite verbose on purpose as to show accurately what is represented in the IR
//! of a fusion.
//
//! \sa IrTransformPrinter
//!
class TORCH_CUDA_API IrMathPrinter : public IrPrinter {
 public:
  IrMathPrinter(std::ostream& os) : IrPrinter(os) {}

  void handle(const Split* const) override {}
  void handle(const Merge* const) override {}

  void handle(Fusion* f) override {
    IrPrinter::handle(f);
  }
};

//! Prints transformation (schedule) Fusion IR nodes
//!
//! \sa IrMathPrinter
<<<<<<< HEAD
//! 
=======
//!
>>>>>>> 639747d5
class TORCH_CUDA_API IrTransformPrinter : public IrPrinter {
 public:
  IrTransformPrinter(std::ostream& os) : IrPrinter(os) {}

  void handle(const UnaryOp* const uop) override {
    if (printInline()) {
      IrPrinter::handle(uop);
    }
  }

  void handle(const BinaryOp* const bop) override {
    if (printInline()) {
      IrPrinter::handle(bop);
    }
  }

  void handle(Fusion* f) override {
    IrPrinter::handle(f);
  }
};

} // namespace fuser
} // namespace jit
} // namespace torch<|MERGE_RESOLUTION|>--- conflicted
+++ resolved
@@ -12,11 +12,7 @@
 namespace fuser {
 
 //! Prints computation Fusion IR nodes
-<<<<<<< HEAD
-//! 
-=======
 //!
->>>>>>> 639747d5
 //! IrMathPrinter and IrTransformPrinter allow the splitting up of fusion print
 //! functions. IrMathPrinter as its name implies focuses solely on what tensor
 //! computations are taking place. Resulting TensorView math will reflect the
@@ -44,11 +40,7 @@
 //! Prints transformation (schedule) Fusion IR nodes
 //!
 //! \sa IrMathPrinter
-<<<<<<< HEAD
-//! 
-=======
 //!
->>>>>>> 639747d5
 class TORCH_CUDA_API IrTransformPrinter : public IrPrinter {
  public:
   IrTransformPrinter(std::ostream& os) : IrPrinter(os) {}
