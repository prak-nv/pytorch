#pragma once

#include <torch/csrc/WindowsTorchApiMacro.h>

#include <torch/csrc/jit/codegen/cuda/fusion.h>
#include <torch/csrc/jit/codegen/cuda/ir_base_nodes.h>

#include <torch/csrc/jit/ir/ir.h>

/*
 * Nodes in here are intended to be "user facing" users in this sense being
 * those that want to be able to generate CUDA code.
 */

namespace torch {
namespace jit {
namespace fuser {

/*
 * A Bool value.
 * This value can be a symbolic value (defined after the kernel
 * is compiled) or a constant value (inlined into the kernel definition).
 */
struct TORCH_CUDA_API Bool : public Val {
  ~Bool() = default;

  Bool() : Val(ValType::Scalar, DataType::Bool), maybe_value_{c10::nullopt} {}

  Bool(bool _value)
      : Val(ValType::Scalar, DataType::Bool), maybe_value_{_value} {}

  Bool(const Bool& other) = delete;
  Bool& operator=(const Bool& other) = delete;

  Bool(Bool&& other) = delete;
  Bool& operator=(Bool&& other) = delete;

  bool isSymbolic() const {
    return !(maybe_value_.has_value());
  }
  bool isConst() const {
    return maybe_value_.has_value();
  }
  c10::optional<bool> value() const noexcept {
    return maybe_value_;
  }

  bool sameAs(const Bool* const other) const;

 private:
  const c10::optional<bool> maybe_value_;
};

/*
 * A Float32 value. For now we don't have any other type besides
 * Float32. This value can be a symbolic value (defined after the kernel
 * is compiled) or a constant value (inlined into the kernel definition).
 */
struct TORCH_CUDA_API Float : public Val {
  using ScalarType = double;

  ~Float() = default;

  Float() : Val(ValType::Scalar, DataType::Float), maybe_value_{c10::nullopt} {}

  Float(ScalarType _value)
      : Val(ValType::Scalar, DataType::Float), maybe_value_{_value} {}

  Float(const Float& other) = delete;
  Float& operator=(const Float& other) = delete;

  Float(Float&& other) = delete;
  Float& operator=(Float&& other) = delete;

  bool isSymbolic() const {
    return !(maybe_value_.has_value());
  }
  bool isConst() const {
    return maybe_value_.has_value();
  }
  c10::optional<ScalarType> value() const noexcept {
    return maybe_value_;
  }

  bool sameAs(const Float* const other) const;

 private:
  const c10::optional<ScalarType> maybe_value_;
};

/*
 * An IEEE 754 Float16 value.
 * This value can be a symbolic value (defined after the kernel
 * is compiled) or a constant value (inlined into the kernel definition).
 */
struct TORCH_CUDA_API Half : public Val {
  ~Half() = default;

  Half() : Val(ValType::Scalar, DataType::Half), maybe_value_{c10::nullopt} {}

  Half(float _value)
      : Val(ValType::Scalar, DataType::Half), maybe_value_{_value} {}

  Half(const Half& other) = delete;
  Half& operator=(const Half& other) = delete;

  Half(Half&& other) = delete;
  Half& operator=(Half&& other) = delete;

  bool isSymbolic() const {
    return !(maybe_value_.has_value());
  }
  bool isConst() const {
    return maybe_value_.has_value();
  }
  c10::optional<float> value() const noexcept {
    return maybe_value_;
  }

  bool sameAs(const Half* const other) const;

 private:
  const c10::optional<float> maybe_value_;
};

// An Int64 value. If used for indexing it's set as size_t. Otherwise it's an
// inlined literal in the kernel.
struct TORCH_CUDA_API Int : public Val {
  using ScalarType = int64_t;

  ~Int() = default;

  Int() : Val(ValType::Scalar, DataType::Int), maybe_value_{c10::nullopt} {}

  Int(ScalarType _value)
      : Val(ValType::Scalar, DataType::Int), maybe_value_{_value} {}

  Int(const Int& other) = delete;
  Int& operator=(const Int& other) = delete;

  Int(Int&& other) = delete;
  Int& operator=(Int&& other) = delete;

  bool isSymbolic() const {
    return !(maybe_value_.has_value());
  }
  bool isConst() const {
    return maybe_value_.has_value();
  }
<<<<<<< HEAD
  c10::optional<int> value() const noexcept {
=======
  virtual c10::optional<ScalarType> value() const noexcept {
>>>>>>> 93691f4a
    return maybe_value_;
  }

  bool sameAs(const Int* const other) const;

 private:
  const c10::optional<ScalarType> maybe_value_;
};

struct TransformReplay;
struct TransformIter;
struct OptOutMutator;
struct LoopNestGenerator;
struct GPULower;
/*
 * TensorView is our primitive Tensor Type used in code generation. It can be
 * thought of as representing physical memory, however, its dimensionality is
 * modifed as split/merge/reorder/computeAt functions are called. The history of
 * these transformations are kept and used for generating actual code referncing
 * physical memory. Generally when users are thinking of code generation in
 * reference to a Tensor, this is the class they should be interacting with.
 *
 * The reason we need both TensorView and TensorDomain is that we need to have a
 * record of both what is being computed and how it is being computed. For
 * Example we may have the operation: TV3[I, J, K] = TV2[I, J, K] + TV1[I, J, K]
 * The mathematical operationss here are on the tensor views TV1, TV2, and TV3.
 * This operation is a pointwise operation. To compute this pointwise operation
 * we iterate over the 3D TensorDomain [I, J, K], where K is the fastest
 * changing dimension.
 */
struct TORCH_CUDA_API TensorView : public Val {
  ~TensorView() = default;

  TensorView(const TensorView& other) = delete;
  TensorView& operator=(const TensorView& other) = delete;

  TensorView(TensorView&& other) = delete;
  TensorView& operator=(TensorView&& other) = delete;

  TensorView(TensorDomain* _domain, DataType dtype);

  TensorView(const std::shared_ptr<c10::TensorType>& tensor_type);

  TensorView(const std::shared_ptr<Value>& jit_value)
      : TensorView(jit_value->type()->cast<c10::TensorType>()) {}

  // Make a new tensor with the given dtype, and the same domain as this tensor
  // (minus reduction IterDomains).
  TensorView* newForOutput(DataType dtype) const;

  // Make a new tensor with the given dtype, same domain as this tensor, minus
  // reduction IterDomains, with new reduced axes marked as so.
  TensorView* newForReduction(std::vector<unsigned int> axes) const;

  // Make an exact copy of this tensor with the same dtype and same domain
  TensorView* clone() const;

  TensorDomain* domain() const noexcept {
    return domain_;
  }

  bool hasReduction() const;

  // Is there an active computeAt TensorView/Axis
  bool hasComputeAt() const {
    return compute_at_view_ != nullptr;
  }

  // Return the TensorView we're computing at
  TensorView* getComputeAtView() const noexcept {
    return compute_at_view_;
  }

  // domain() accessors
  std::vector<IterDomain*>::size_type nDims() const;
  IterDomain* axis(int pos) const;

  unsigned int getComputeAtAxis() const noexcept {
    return compute_at_axis_;
  }

  // Will check if an axis is inside computeAtAxis and will fetch the reference
  // to be used in code generation.
  std::pair<IterDomain*, TensorView*> getComputeAtAxis(int pos) {
    if (!hasComputeAt() || getComputeAtAxis() <= (unsigned int)pos)
      return std::pair<IterDomain*, TensorView*>(axis(pos), this);
    return compute_at_view_->getComputeAtAxis(pos);
  }

  TensorDomain* getRootDomain() const;
  // Return the TensorView to its original state, before all
  // transformations/computeAt calls.
  void resetView();

  // Compute this TensorView relative to another tensor at axis
  TensorView* computeAt(TensorView* consumer, int axis);

  void clearComputeAt() {
    compute_at_axis_ = 0;
    compute_at_view_ = nullptr;
  }

  // Split "axis" into 2 axes where the inner axes is size of "factor"
  // and outer axis is size axis.size() / factor
  TensorView* split(int axis, int factor);

  // Merge "axis" and "axis+1" into 1 dimension
  TensorView* merge(int axis);

  // Reorder axes according to old2new[old_pos] = new_pos
  TensorView* reorder(const std::unordered_map<int, int>& old2new);

  /*
   * WARNING: Does not return this TensorView, returns a new tensorview consumed
   * to create this!! Take reduction axes out of this domain, and create a new
   * domain. New domain will be used to create this domain. For example: TV1[I0,
   * I1] = TV0[I0, R0, R1, I1] TV0->rfactor({1}) TV0 is transformed to ->
   * TV0[I0, R1, I1] The TensorView returned is: TV2[I0, R0, I3, I1] The
   * reduction will now beset as: TV1[I0, R1, I1] = TV2[I0, R0, I3, I1] TV0[I0,
   * I1] = TV1[I0, R1, I1]
   */
  TensorView* rFactor(const std::vector<int>& axes);

  MemoryType getMemoryType() {
    return memory_type_;
  }

  friend TORCH_CUDA_API TransformReplay;
  friend TORCH_CUDA_API TransformIter;
  friend TORCH_CUDA_API OptOutMutator;
  friend TORCH_CUDA_API GPULower;
  friend TORCH_CUDA_API LoopNestGenerator;

 protected:
  // Make an exact copy of this tensor (similar to clone()), however, also grabs
  // the same name. Current use of this is for initialization of reductions.
  // This will break our dependency chain as it is a literal clone of a
  // TensorView but it has a different dependency chain. We need to improve our
  // dependency model to allow for initailziation of reduction buffers. The only
  // reason we can get away with this for now is because we don't use dependency
  // analysis for the IR after we call this.
  TensorView* unsafeClone() const;

  void setDomain(TensorDomain* td) {
    domain_ = td;
  }

  void setComputeAt(TensorView* computeAtView, int axis) {
    TORCH_INTERNAL_ASSERT(
        axis >= 0 && (unsigned int)axis <= nDims(),
        "Invalid computeAt on ",
        this,
        " tried to set to ",
        axis);
    compute_at_view_ = computeAtView;
    compute_at_axis_ = axis;
  }

  void setMemoryType(MemoryType mt) {
    memory_type_ = mt;
    bool is_inp_or_out =
        this->fusion()->hasInput(this) || this->fusion()->hasOutput(this);
    if (is_inp_or_out)
      TORCH_INTERNAL_ASSERT(
          mt == MemoryType::Global,
          "Tried to set an input or output to the fusion to a non-global memory type.");
  }

 private:
  // Transform this view like consumer, mark compute_at_(viw,axis)
  void computeAt_impl(TensorView* consumer, int axis);

  // Transform this view like producer, mark producer as compute_at_(this, axis)
  void forwardComputeAt_impl(TensorView* producer, int axis);

  TensorDomain* domain_;
  TensorView* compute_at_view_ = nullptr;
  unsigned int compute_at_axis_ = 0;
  MemoryType memory_type_ = MemoryType::Global;

  // Make a copy of the domain (used for Tensor based constructor), likely to be
  // removed soon.
  void copyDomain(const TensorDomain* td);
};

} // namespace fuser
} // namespace jit
} // namespace torch<|MERGE_RESOLUTION|>--- conflicted
+++ resolved
@@ -147,11 +147,7 @@
   bool isConst() const {
     return maybe_value_.has_value();
   }
-<<<<<<< HEAD
-  c10::optional<int> value() const noexcept {
-=======
-  virtual c10::optional<ScalarType> value() const noexcept {
->>>>>>> 93691f4a
+  c10::optional<ScalarType> value() const noexcept {
     return maybe_value_;
   }
 
