--- conflicted
+++ resolved
@@ -196,22 +196,16 @@
     return this_compute_at_axis_;
   }
 
-<<<<<<< HEAD
-  // Compute this TensorView relative to another tensor at axis
-  TensorView* computeAt(
-      TensorView* consumer,
-      int axis,
-      ComputeAtMode mode = ComputeAtMode::Standard);
-=======
   // Compute this TensorView relative to a consumer relative to consumer
   // position, -1 will compute tensors inline with eachother, 0 doesn't share
   // any loop nests between the tensors
-  TensorView* computeAt(TensorView* consumer, int position);
+  TensorView* computeAt(TensorView* consumer, int position,
+      ComputeAtMode mode = ComputeAtMode::Standard);
 
   // Compute this tensor to consumer, at local position, -1 will compute tensors
   // inline with eachother, 0 doesn't share any loop nests between the tensors
-  TensorView* computeWith(TensorView* consumer, int position);
->>>>>>> b6300dc6
+  TensorView* computeWith(TensorView* consumer, int position,
+      ComputeAtMode mode = ComputeAtMode::Standard);
 
   void clearComputeAt() {
     this_compute_at_axis_ = 0;
