#pragma once

#include <c10/core/ScalarType.h>
#include <c10/util/Exception.h>

#include <torch/csrc/WindowsTorchApiMacro.h>

#include <cstdint>
#include <iostream>
#include <string>

namespace torch {
namespace jit {
namespace fuser {
namespace cuda {

// https://stackoverflow.com/questions/18837857/cant-use-enum-class-as-unordered-map-key
struct TypeHash {
  template <typename T>
  std::size_t operator()(T t) const {
    return static_cast<std::size_t>(t);
  }
};

// Order of strength
enum class ValType {
  TensorDomain,
  IterDomain,
  TensorView,
  Scalar,
  NamedScalar,
};

<<<<<<< HEAD
enum class DataType { Double, Float, Half, Int, Bool, Null };
=======
enum class DataType { Bool, Double, Float, Half, Int, Int32, Null };
>>>>>>> 9b07b51b

// Returns if the datatype is a floating point type
bool isFloatingPointType(DataType dtype);
// Returns if the datatype is an integer type
bool isIntegralType(DataType dtype);

enum class ExprType {
  Invalid,
  UnaryOp,
  BinaryOp,
  TernaryOp,
  ReductionOp,
  BroadcastOp,
  TransposeOp,
  Split,
  Merge,
};

enum class UnaryOpType {
  Abs,
  Acos,
  Asin,
  Atan,
  Atanh,
  Cast,
  Ceil,
  Cos,
  Cosh,
  Exp,
  Expm1,
  Erf,
  Erfc,
  Floor,
  Frac,
  Gelu,
  Lgamma,
  Log,
  Log10,
  Log1p,
  Log2,
  Neg,
  RandLike,
  Reciprocal,
  Relu,
  Rsqrt,
  Round,
  Set,
  Sigmoid,
  Sin,
  Sinh,
  Sqrt,
  Tan,
  Tanh,
  Trunc,

  // Might be a bitwise operator or boolean operator.
  Not
};

// Primarily for Not, which could be Not a boolean, or a bitwise not.
bool alsoBooleanOperator(const UnaryOpType uopt);

// TODO: Order of this list is important as it affects type promotion. it's not
// in the right order now.
enum class BinaryOpType {
  // Math Ops
  Add,
  Atan2,
  Div,
  Fmod,
  Max,
  Min,
  Mul,
  Pow,
  Remainder,
  Sub,
  // TypeAs,

  // Integer output ops. If changing modify isIntegerOp
  Mod,
  CeilDiv,
  Lshift,
  Rshift,

  // Logical Ops
  // Int operations, leave position of Mod as first logical op see
  // isLogicalOp(BinaryOpType bopt)
  Eq,
  GE,
  GT,
  LE,
  LT,
  NE,

  // Maybe bitwise or boolean op, leave position of and as first bool/int
  // op. These are ops that have different operators based on output type. See
  // is boolean op. These ops also don't work on floating point inputs.
  And,
  Or,
  Xor
};

// Return if output of operator should be a boolean
bool isIntegerOp(const BinaryOpType bopt);

// Return if output of operator should be a boolean
bool isLogicalOp(const BinaryOpType bopt);

// Operations that could be a bitwise operation or a boolean operation depending
// on input, for example bitwise_and is also used for boolean and in the jit
bool alsoBooleanOperator(const BinaryOpType bopt);

//! Operations that have tricky behaviors with all integer inputs
bool noFullIntegerSupport(const BinaryOpType bopt);

enum class TernaryOpType { Clamp, Threshold, Where };

enum class ParallelType {
  BIDz,
  BIDy,
  BIDx,
  TIDz,
  TIDy,
  TIDx,
  Vectorize,
  Unroll,
  Unswitch,
  Serial
};

enum class MemoryType { Local, Shared, Global };

// sometimes broadcasted tensors may be inputed in the kernel with an explicit 1
// size. If that size is there, we need to account that there's also a stride
// there, even if the stride = 0. If we don't account for that stride when
// accessing a tensor like: [b2{1}, i0, i1] we would linearize the access like:
// [i0*stride[0] + i1*stride[1]] when it should be: [i0*stride[1] +
// i1*stride[2]]. Broadcasts that translate to a physical memory dim we consider
// "with stride", Broadcasts only through our broadcast op we consider "without
// stride"
enum class IterType {
  Iteration,
  Reduction,
  BroadcastWithStride,
  BroadcastWithoutStride
};

enum class SwizzleType { NoSwizzle, Transpose };

// Returns if function needs an f suffix on the operator when operating on a
// float value i.e. sin->sinf
bool needFloatSuffix(UnaryOpType t);
bool needFloatSuffix(BinaryOpType t);

ValType promote_type(const ValType& t1, const ValType& t2);
DataType promote_type(const DataType& t1, const DataType& t2);

// If type cannot be found (i.e. codegen does not support provided type) returns
// DataType::Null
TORCH_CUDA_API DataType aten_to_data_type(const at::ScalarType& scalar_type);
TORCH_CUDA_API at::ScalarType data_type_to_aten(const DataType& data_type);

TORCH_CUDA_API std::ostream& operator<<(std::ostream&, const ValType);
TORCH_CUDA_API std::ostream& operator<<(std::ostream&, const DataType);
TORCH_CUDA_API std::ostream& operator<<(std::ostream&, const ExprType);
TORCH_CUDA_API std::ostream& operator<<(std::ostream&, const UnaryOpType);
TORCH_CUDA_API std::ostream& operator<<(std::ostream&, const BinaryOpType);
TORCH_CUDA_API std::ostream& operator<<(std::ostream&, const TernaryOpType);
TORCH_CUDA_API std::ostream& operator<<(std::ostream&, const ParallelType);
TORCH_CUDA_API std::ostream& operator<<(std::ostream&, const MemoryType);
TORCH_CUDA_API std::ostream& operator<<(std::ostream&, const IterType);

std::string stringifyBooleanOp(const UnaryOpType);
std::string stringifyBooleanOp(const BinaryOpType);

std::string stringifyThreadSize(const ParallelType);
std::string stringifyThread(const ParallelType);
std::string typePrefix(const DataType);

// TODO: ThreadDim should be BlockDim and BlockDim should be GridDim
TORCH_CUDA_API bool isParallelTypeThreadDim(ParallelType);
TORCH_CUDA_API bool isParallelTypeBlockDim(ParallelType);
TORCH_CUDA_API bool isParallelTypeThread(ParallelType);

TORCH_CUDA_API c10::optional<std::string> inline_op_str(const UnaryOpType);
TORCH_CUDA_API c10::optional<std::string> inline_op_str(const BinaryOpType);
TORCH_CUDA_API c10::optional<std::string> integer_op_str(const BinaryOpType);

TORCH_CUDA_API c10::optional<std::string> cast_func_str(
    const std::pair<DataType, DataType>&);

size_t dataTypeSize(DataType type);

enum class LaunchConfigType {
  Compatible,
  SharedMemory,
  BIDz,
  BIDy,
  BIDx,
  TIDz,
  TIDy,
  TIDx
};

} // namespace cuda
} // namespace fuser
} // namespace jit
} // namespace torch<|MERGE_RESOLUTION|>--- conflicted
+++ resolved
@@ -31,11 +31,7 @@
   NamedScalar,
 };
 
-<<<<<<< HEAD
-enum class DataType { Double, Float, Half, Int, Bool, Null };
-=======
-enum class DataType { Bool, Double, Float, Half, Int, Int32, Null };
->>>>>>> 9b07b51b
+enum class DataType { Double, Float, Half, Int, Int32, Bool, Null };
 
 // Returns if the datatype is a floating point type
 bool isFloatingPointType(DataType dtype);
