--- conflicted
+++ resolved
@@ -9,13 +9,10 @@
 namespace torch {
 namespace jit {
 namespace fuser {
-<<<<<<< HEAD
+namespace cuda {
 namespace kir {
 
 class Kernel;
-=======
-namespace cuda {
->>>>>>> 0722db45
 
 //! Maps TensorViews to std::pair<ir_utils::ParallelTypeBitmap, SourceMapType>>
 //!
@@ -71,11 +68,8 @@
   MapType thread_predicates_;
 };
 
-<<<<<<< HEAD
 } // namespace kir
-=======
 } // namespace cuda
->>>>>>> 0722db45
 } // namespace fuser
 } // namespace jit
 } // namespace torch