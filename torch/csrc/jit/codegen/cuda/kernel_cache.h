#pragma once

#include <torch/csrc/jit/codegen/cuda/executor.h>
#include <torch/csrc/jit/codegen/cuda/fusion.h>
#include <torch/csrc/jit/codegen/cuda/scheduler.h>

#include <c10/util/ArrayRef.h>
#include <torch/csrc/WindowsTorchApiMacro.h>

#include <type_traits>
#include <unordered_map>

namespace torch {
namespace jit {
namespace fuser {
namespace cuda {

//! Encoding an input set to unique id, which is used to short-cut cache entry
//! selection in our nested cache implementation to cut off overhead.
//!
<<<<<<< HEAD
//! We have implemented naive LRU cache eviction policy here, since each entry in
//! `InputsIdLookup` is attached to a static input shape/stride, and could grow
//! gigantic when we have input shapes that does not stabalize to a finite set.
//!
//! \note the uniqueness of the ide generated for a given input set is only local
//!  to the instance of `InputsIdLookup`.
=======
//! We have implemented naive LRU cache eviction policy here, since each entry
//! in `InputsIdLookup` is attached to a static input shape/stride, and could
//! grow gigantic when we have input shapes that does not stabalize to a finite
//! set.
//!
//! \note the uniqueness of the ide generated for a given input set is only
//!   local to the instance of `InputsIdLookup`.
>>>>>>> 639747d5
//!
class TORCH_CUDA_API InputsIdLookup {
 public:
  // constructor where maximum cache size is fixed during init
  explicit InputsIdLookup(size_t max_cache_size = 10)
      : max_cache_size_(max_cache_size){};

  // struct to hold return value for lookupId.
  struct IdLookupReturn {
    size_t id = 0;
    size_t evict_id = 0;
    bool eviction = false;
  };

  // encode each input sets to with an unique id;
  // Returned data structure also indicates whether eviction has happened within
  // the lookup cache. This is needed because lookup shortcut is also cached in
  // nested `GraphCache`, `FusionExecutorCache` and `FusionExecutor`.
  // see [ Note -- 2 level cache implementation ]
  TORCH_CUDA_API IdLookupReturn lookupId(const at::ArrayRef<IValue>& inputs);

  // debugging API
  size_t size() const {
    return encoding_lookup_.size();
  }

 private:
  // entry stored in `encoding_lookup_` to implement LRU
  struct EncodingEntry {
    size_t id;
    std::list<std::string>::iterator lru_iter;
  };

  // maximum cache size for LRU
  const size_t max_cache_size_;

  // next available unique id, we monotonically increase `current_id_` avoid
  // conflicts
  size_t current_id_ = 1;

  // entry in the cache, This is used to implement LRU cache, where entries in
  // the list is ordered by their recent usage (freshly used entry is placed at
  // the beginning)
  std::list<std::string> used_entry_;

  // map from `std::string` to a unique id `size_t` (packaged in `EncodingEntry`
  // ). We store an iterator to `used_entry_` to implement LRU
  std::unordered_map<std::string, EncodingEntry> encoding_lookup_;
};

// [ Note -- 2 level cache implementation ]
//
// 2 level hierarchically nested cache is to handle the code generation and
// execution of a given PyTorch IR graph that is unique in its computational
// graph (see note computational graph down).
//
// The nested cache structures are:
//     a. GraphCache
//        - holds a vector of `InputsRequirement` & `FusionExecutorCache`, where
//          each entry is constructed to handle a set of inputs with unique
//          contiguity info, stride order & broadcasting semantics, on a given
//          device;
//        - `InputsRequirement::complyWith` demonstrates the meta information
//          that remains unchanged for a given `FusionExecutorCache`
//        - At run-time (or compile-time with Profiling Executor), we extract
//          `InputsRequirement` from given inputs to the fused operation. We
//          iterate through existing entries within GraphCache (that is the
//          `input_stacks_`) looking for a suitable entry to execute the
//          computation.
//        - In the case of cache miss, we generate a new entry and put it in
//          the GraphCache instance (We push back to both `input_stacks_` and
//          `fe_cache_`, fusion executor cache.
//     b. FusionExecutorCache
//        - holds a group of `FusionExecutor` to handle dynamic shape (varying
//          tensor sizes)
//        - currently this is a dummy implementation and has branching to handle
//          different scheduler for point-wise fusion and reduction fusion;
//
// * note computational graph
// In theory, computational graph should refer to only the computational nodes
// in a subgraph and should remain agnostic to input meta info, like
// shape, strides, type e.t.c.. However, the contract right here is fuzzy.
// Different executor applies their own protocol of what is a unique
// computational graph. e.g. Legacy Executor embeds tensor type & dimensionality
// in the graph, while Profiling Executor keeps symbolic shape as well as stride
// order in the graph as well.
// Our definition of computational graph is relaxed to support Legacy Executor,
// so the `GraphCache` could handle varying memory layout of strided tensor
// (different stride order & contiguity information). We utilize the profiling
// information now by generating an entry in GraphCache with the given profiling
// record.

class FusionExecutorCache {
 public:
  // create new fusion executor cache at a given device to handle kernel
  // generation of dynamic sizes;
  // fusion executor is taking the ownership of `fusion`;
  FusionExecutorCache(std::unique_ptr<Fusion>&& fusion, at::Device device);

  // Execute fusion graph with given inputs, create `FusionExecutor` as needed;
  std::vector<at::Tensor> runFusionWithInputs(
      const at::ArrayRef<IValue>& inputs,
      size_t unique_id);

  // evict cached short cut entry in `code_to_fe_lookup_`;
  inline void evictCache(size_t cache_id) {
    auto iter = code_to_fe_lookup_.find(cache_id);
    TORCH_INTERNAL_ASSERT(
        iter != code_to_fe_lookup_.end(),
        "evict cache failed to find an entry");
    // evict nested lookup entry in nested FusionExecutor
    (iter->second)->evictCache(cache_id);
    code_to_fe_lookup_.erase(iter);
  };

 private:
  // device_ where compiled binaries are loaded on & inputs are expected to
  // reside;
  at::Device device_;

  // original un-scheduled `Fusion`;
  std::unique_ptr<Fusion> fusion_;

  // I'm trading the const model in favor of assigning `has_reduction_` in the
  // body of constructor, instead of the initializer list;
  // Because of the move statement used in the constructor, it's tricky to
  // maintain the code if we have `has_reduction_` as a const member and
  // initizlize it in the initializer list, where the order of initialization
  // is controled by the order of declaration instead of their order in the list
  //
  // cache fusion->hasReduction() because it's expensive;
  bool has_reduction_;

  // TODO: ugly logic for now. We should integrate the hashing of cache for
  //       different kernels. (alternatively we could do so in scheduler).
  // ugly bits now:
  // The fact that we have heuristics only for reduction, but use a general
  // kernel for all point-wise fusion ended up with this:
  // 1. For point-wise fusion, we have a single `FusionExecutor` in
  //    `pw_fusion_executor_cache_`
  // 2. For reduction fusion we have a hash table with ReductionParams as entry
  //    pointing to the actual `FusionExecutor` in `red_fusion_executor_cache_`
  //
  // Unfortunately, at run-time in order to search compatible `FusionExecutor`,
  // we have to call `scheduleReduction` in order to get an instance of
  // `ReductionParams` for indexing. This is not very efficient. Hence the TODO:
  // add a direct cache from inputs shapes to `FusionExecutor` entries.
  std::unique_ptr<FusionExecutor> pw_fusion_executor_cache_;
  std::unordered_map<ReductionParams, FusionExecutor, ReductionParamsHash>
      red_fusion_executor_cache_;

  // short cut to FusionExecutor for input set encoded with id;
  std::unordered_map<size_t, FusionExecutor*> code_to_fe_lookup_;
};

class GraphCache {
 public:
  // TODO: we should probably change shared_ptr to unique_ptr, as we want to
  //       claim the ownership of the computational graph.
  // create GraphCache on a given graph;
  // Note: if run with profiling executor, we'll try to generete a kernel with
  // profiling information at this moment.
  GraphCache(std::shared_ptr<Graph> graph);

  // execute graph with given inputs.
  std::vector<at::Tensor> runGraphWithInputs(
      const at::ArrayRef<IValue>& inputs);

 private:
  // TODO: place holder with naive implementation for now.
  // structure use to mark the compatibility of each FusionExecutorCache;
  // We also have `input_permutation_` & `output_permutation_` used to
  // facilitate dimension coalescing per stride order.
  struct InputsRequirement {
    // target device
    c10::optional<at::Device> device_;
    // TODO: TensorTypePtr is not very easy to work with.
    // c10::nullopt to take place of non-tensor type;
    std::vector<c10::optional<at::TensorTypePtr>> vec_optional_ttp;

    // common permutation order used for dimension coalescing;
    at::DimVector input_permutation_;
    at::DimVector pw_output_permutation_;
    at::DimVector reduction_output_permutation_;

    // construct InputsRequirement from `Graph`, this is used for constructing
    // `GraphCache` entry using profiling record
    InputsRequirement(
        const std::shared_ptr<Graph>& graph,
        const std::vector<size_t>& reduction_axes);

    // construct InputsRequirement from live input feeds, this is used to handle
    // run-time inputs to: 1. search for compatible entry; 2. insert new entry
    // in case of a cache miss.
    InputsRequirement(
        const at::ArrayRef<IValue>& inputs,
        const std::vector<size_t>& reduction_axes);

    bool complyWith(const InputsRequirement& expect);

    // helper function used at run-time to check whether a common permutation is
    // present, this is used to take the short-cut to skip permutation logic.
    bool requiresPermutation();

    // extract permutation for input output tensor from accumulcated tensor type
    // pointer on all inputs;
    void extractPermutation(
        const TensorTypePtr& acc_type,
        const std::vector<size_t>& reduction_axes);
  };

  // construct FusionExecutorCache per InputsRequirement.
  // This function makes sure that we properly insert both `input_stacks_` and
  // `fe_cache_` at the same time.
  FusionExecutorCache* appendFusionExecutorCache(
      const InputsRequirement& input_stack);

 private:
  // Computation graph;
  std::shared_ptr<Graph> graph_;
  // TODO: poor name, we should use `eliminated_axes_` instead;
  at::DimVector reduction_axes_;

  // short cut to index of stack for input set encoded with id;
  std::unordered_map<size_t, size_t> code_to_index_lookup_;

  // TODO: we should really hash instead of iterative check. Optimize later...
  //       unordered_map<InputsRequirement, FusionExecutorCache>;
  std::vector<InputsRequirement> input_stacks_;
  std::vector<std::unique_ptr<FusionExecutorCache>> fe_cache_;

  // inputs to unique_id lookup table;
  InputsIdLookup inputs_id_lookup_;
};

} // namespace cuda
} // namespace fuser
} // namespace jit
} // namespace torch<|MERGE_RESOLUTION|>--- conflicted
+++ resolved
@@ -18,14 +18,6 @@
 //! Encoding an input set to unique id, which is used to short-cut cache entry
 //! selection in our nested cache implementation to cut off overhead.
 //!
-<<<<<<< HEAD
-//! We have implemented naive LRU cache eviction policy here, since each entry in
-//! `InputsIdLookup` is attached to a static input shape/stride, and could grow
-//! gigantic when we have input shapes that does not stabalize to a finite set.
-//!
-//! \note the uniqueness of the ide generated for a given input set is only local
-//!  to the instance of `InputsIdLookup`.
-=======
 //! We have implemented naive LRU cache eviction policy here, since each entry
 //! in `InputsIdLookup` is attached to a static input shape/stride, and could
 //! grow gigantic when we have input shapes that does not stabalize to a finite
@@ -33,7 +25,6 @@
 //!
 //! \note the uniqueness of the ide generated for a given input set is only
 //!   local to the instance of `InputsIdLookup`.
->>>>>>> 639747d5
 //!
 class TORCH_CUDA_API InputsIdLookup {
  public:
