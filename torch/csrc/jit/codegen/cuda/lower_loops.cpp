#include <torch/csrc/jit/codegen/cuda/lower_loops.h>
#include <torch/csrc/jit/codegen/cuda/arith.h>
#include <torch/csrc/jit/codegen/cuda/ir_iostream.h>
#include <torch/csrc/jit/codegen/cuda/lower_utils.h>
#include <torch/csrc/jit/codegen/cuda/transform_replay.h>

#include <numeric>

namespace torch {
namespace jit {
namespace fuser {

// Create, place, and return the allocation for tv
Expr* LoopNestGenerator::pushAlloc(TensorView* tv) {
  TORCH_INTERNAL_ASSERT(
      !(FusionGuard::getCurFusion()->hasInput(tv) ||
        FusionGuard::getCurFusion()->hasOutput(tv)),
      "Tried to allocate an input or output tensor.");

  // First figure out which loop nest this allocation needs to be placed in
  // Do we need to place the allocation at the root?
  size_t alloc_pos = 0;
  // If there's no computeAt, then we want to be allocated at the root
  while (alloc_pos <= tv->nDims() && tv->hasComputeAt()) {
    // If we have a computeAt and we reached computeAt pos that's where it  goes
    if (tv->hasComputeAt() && alloc_pos == tv->getThisComputeAtAxis()) {
      break;
    }
    // If we found an unroll, we want to place the allocation outside the unroll
    if (alloc_pos < tv->nDims() &&
        tv->getComputeAtAxis(alloc_pos).first->parallel_method() ==
            ParallelType::Unroll) {
      break;
    }
    alloc_pos++;
  }

  // Grab the dimensions the allocation will be based on
  std::vector<Val*> alloc_dims;
  for (auto i = alloc_pos; i < tv->nDims(); i++) {
    IterDomain* compute_at_dim = tv->getComputeAtAxis(i).first;
    IterDomain* local_dim = tv->axis(i);
    if (
        // If shared memory, don't use any IDs bound to a grid dimension
        (tv->memory_type_ == MemoryType::Shared &&
         compute_at_dim->isBlockDim()) ||
        // If local memory, don't use any IDs bound to a grid or block dimension
        (tv->memory_type_ == MemoryType::Local && compute_at_dim->isThread()) ||
        // If we're reducing this dimension, don't use it in the allocation
        // computation
        local_dim->isReduction() ||
        // If this is a broadcast dimension, don't use it in the allocation
        // computation
        local_dim->isBroadcast()) {
      continue;
    }
    alloc_dims.push_back(compute_at_dim->extent());
  }

  // Multiply all the dimensions we're going to use for the allocation together
  // to get the total size
  Val* size = nullptr;
  if (alloc_dims.size() == 0) {
    size = new Int(1);
  } else {
    size = alloc_dims[0];
    for (size_t i = 1; i < alloc_dims.size(); i++) {
      size = mul(size, alloc_dims[i]);
    }
  }

  // Create the allocation node
  kir::Allocate* alloc = new kir::Allocate(tv, MemoryType::Local, size);

  // Place the allocation
  if (alloc_pos == 0) {
    // If we allocate at the root, insert at the begining of the lowered
    // expressions
    lowered_exprs.insert(lowered_exprs.begin(), alloc);
  } else if (alloc_pos == for_loops.size()) {
    // If we allocate inline, push to the back of the last for loop
    scope_utils::pushBack(for_loops[for_loops.size() - 1], alloc);
  } else {
    // Otherwise we allocate in some loop nest that is not inline, or root, so
    // insert right before the loop we're just outside of
    scope_utils::insertBefore(
        for_loops[alloc_pos - 1], for_loops[alloc_pos], alloc);
  }

  return alloc;
}

void LoopNestGenerator::openFor(std::pair<IterDomain*, TensorView*> id_pair) {
  compute_at_scope.push_back(id_pair);
  IterDomain* id = id_pair.first;
  if (for_loops.size() > 0) {
    kir::ForLoop* new_scope = scope_utils::openFor(for_loops.back(), id);
    for_loops.push_back(new_scope);
  } else {
    for_loops.push_back(scope_utils::openFor(nullptr, id));
    lowered_exprs.push_back(for_loops.back());
  }
}

void LoopNestGenerator::popFor() {
  TORCH_INTERNAL_ASSERT(
      !for_loops.empty() && !compute_at_scope.empty(),
      "Can't pop for loop, scope is empty.");
  for_loops.pop_back();
  compute_at_scope.pop_back();
}

void LoopNestGenerator::pushBack(Expr* expr) {
  if (for_loops.size() == 0)
    lowered_exprs.push_back(expr);
  else
    scope_utils::pushBack(for_loops.back(), expr);
}

// Update for loop structure based on this TensorView, if there's an allocation
// stmt, send it in so we can make sure that we insert this initialization after
// it
void LoopNestGenerator::initReduction(
    TensorView* tv,
    Val* init_val,
    Expr* alloc_expr) {
  // This logic was taken from pushAlloc, as the initialization loop nest will
  // go at the same place.

  // First figure out which loop nest this allocation needs to be placed in
  // Do we need to place the allocation at the root?
  size_t alloc_pos = 0;
  // If there's no computeAt, then we want to be allocated at the root
  while (alloc_pos <= tv->nDims() && tv->hasComputeAt()) {
    // If we have a computeAt and we reached computeAt pos that's where it  goes
    if (tv->hasComputeAt() && alloc_pos == tv->getThisComputeAtAxis()) {
      break;
    }

    // If we found an unroll, we want to place the allocation outside the unroll
    if (alloc_pos < tv->nDims() &&
        tv->getComputeAtAxis(alloc_pos).first->getParallelType() ==
            ParallelType::Unroll) {
      break;
    }
    alloc_pos++;
  }

  // Grab the IDs that will be involved in the initialization, ignore reduction
  // dimensions. Everything else will be iterated over to cover the entire
  // buffer. Index compute will ignore [block, grid]Dims depending on buffer
  // memory location
  std::vector<IterDomain*> ids;
  for (auto i = alloc_pos; i < tv->nDims(); i++) {
    IterDomain* dim = tv->getComputeAtAxis(i).first;
    if (dim->isReduction())
      continue;
    ids.push_back(dim);
  }

  // Unsafe clone, as we want an exact replica of tv so we can create a UnaryOp
  // to set the buffer to the init_val.
  auto clone = tv->unsafeClone();
  if (thread_predicates_.find(tv) != thread_predicates_.end()) {
    thread_predicates_[clone] = thread_predicates_[tv];
  }
  // The initilization stmt that will be located inside the loop nest (if there
  // is one)
  auto init_stmt = new UnaryOp(UnaryOpType::Set, clone, init_val);

  // Init a pointer that will become the entirety of the initialization
  Expr* init_loop_nest = nullptr;

  // The for loop that we will place the initialization within (alloc_pos - 1),
  // if one exists. Once we're done this inner_fl will be the inner most loop
  // containing the init_stmt
  kir::ForLoop* inner_fl = nullptr;
  if (alloc_pos >= 1)
    inner_fl = for_loops[alloc_pos - 1];

  // Work through the iter domains that we need to initialize on, outside to
  // inside, to construct the loop nest for the initialization.
  for (auto id : ids) {
    kir::ForLoop* new_fl;

    if (id->isThread()) {
      // If based on a thread, make sure we get the named Int right
      std::stringstream ss;
<<<<<<< HEAD
      ss << id->getParallelType();
      new_fl = new ForLoop(
=======
      ss << id->parallel_method();
      new_fl = new kir::ForLoop(
>>>>>>> 52a0a2e7
          new NamedScalar(ss.str(), DataType::Int), id, {}, inner_fl);
    } else {
      // Otherwise it's just a new int-
      new_fl = new kir::ForLoop(new Int(), id, {}, inner_fl);
    }

    if (init_loop_nest == nullptr) {
      // If this is our first generated loop, then it will be our outer most
      // loop nest
      init_loop_nest = new_fl;
    } else {
      // Otherwise place it inside the last generated loop
      inner_fl->body().push_back(new_fl);
    }
    // Increment the inner most for loop
    inner_fl = new_fl;
  }

  if (init_loop_nest == nullptr) {
    // If no loops were generated, than our init_stmt is all we need
    init_loop_nest = init_stmt;
  } else {
    // If there were for loops generated, place the init_stmt in the inner most
    // for loop.
    inner_fl->body().push_back(init_stmt);
  }

  // Place the allocation
  if (alloc_pos == 0) {
    // If we allocate at the root, look for the provided allocatoin if it
    // exists, and place after it.
    if (alloc_expr != nullptr) {
      bool found = false;
      for (auto it = lowered_exprs.begin(); it != lowered_exprs.end(); it++) {
        if ((*it) == alloc_expr) {
          lowered_exprs.insert(it + 1, init_loop_nest);
          found = true;
          break;
        }
      }
      TORCH_INTERNAL_ASSERT(
          found,
          "Could not figure out where to initialize the buffer for ",
          tv);
    } else {
      lowered_exprs.insert(lowered_exprs.begin(), init_loop_nest);
    }
  } else if (alloc_pos == for_loops.size()) {
    // If we allocate inline, push to the back of the last for loop
    scope_utils::pushBack(for_loops[for_loops.size() - 1], init_loop_nest);
  } else {
    // Otherwise we allocate in some loop nest that is not inline, or root, so
    // insert right before the loop we're just outside of
    scope_utils::insertBefore(
        for_loops[alloc_pos - 1], for_loops[alloc_pos], init_loop_nest);
  }
}

/*
 *  This is one of the most complex parts of the code lowering logic. what we
 * need to do is:
 *  1) Reduce loop structure if needed
 *  2) Open to compute At
 *    - If there is a computeAt set for this TV
 *  3) Allocate the output.
 *  4) If this is a reduction, initialize the output (open for loops to inner
 *       most, predicate, initialize, close predicate, close to computeAt)
 *  5) Open to inner most loop
 *  6) Run operation
 *  7) Close to computeAt
 */
void LoopNestGenerator::handle(Expr* expr) {
  if (!ir_utils::isTVOp(expr)) {
    for (auto out : expr->outputs()) {
      TORCH_INTERNAL_ASSERT(
          out->getValType().value() == ValType::Scalar,
          "Unrecognized output type found in expr ",
          expr,
          " cannot lower ",
          out->getValType().value());

      pushBack(new kir::Allocate(out, MemoryType::Local, new Int(1)));
    }
    pushBack(expr);
    return;
  }

  TensorView* out = expr->output(0)->as<TensorView>();
  // 1) Reduce loop structure
  while (compute_at_scope.size() > out->getThisComputeAtAxis() &&
         compute_at_scope.back().second != out &&
         compute_at_scope.back() !=
             out->getComputeAtAxis((int)compute_at_scope.size() - 1)) {
    popFor();
  }

  // 2) Open back up to computeAt
  while (compute_at_scope.size() < out->getThisComputeAtAxis()) {
    openFor(out->getComputeAtAxis((int)compute_at_scope.size()));
  }

  Expr* alloc_stmt = nullptr;
  //  3) Allocate the output.
  if (!FusionGuard::getCurFusion()->hasInput(out) &&
      !FusionGuard::getCurFusion()->hasOutput(out)) {
    alloc_stmt = pushAlloc(out);
  }

  //  4) If this is a reduction, initialize the output (open for loops to inner
  //  most, predicate, initialize, place next after allocation if exists, close
  //  to computeAt)
  if (out->hasReduction())
    initReduction(out, expr->as<ReductionOp>()->init(), alloc_stmt);

  //  5) Open to inner most loop
  for (decltype(out->nDims()) i = for_loops.size(); i < out->nDims(); i++)
    openFor(out->getComputeAtAxis(i));
  //  6) Run expression
  pushBack(expr);

  // 7) Reduce loop structure back to computeAt
  while (!compute_at_scope.empty() &&
         compute_at_scope.size() > out->getThisComputeAtAxis())
    popFor();
}

namespace {

TensorView* findOutputTensor(Expr* expr) {
  TORCH_INTERNAL_ASSERT(
      expr->outputs().size() <= 1, "Unexpected number of outputs");
  if (expr->outputs().size() != 1) {
    return nullptr;
  }
  auto out = expr->output(0);
  if (out->getValType() != ValType::TensorView) {
    return nullptr;
  }
  return out->as<TensorView>();
}

void findTargetTensor(Expr* expr, TensorView*& target, unsigned& score) {
  TORCH_INTERNAL_ASSERT(expr->outputs().size() <= 1);

  TensorView* out_tv = findOutputTensor(expr);
  if (out_tv == nullptr) {
    target = nullptr;
    score = 0;
    return;
  }

  if (!out_tv->hasComputeAt()) {
    target = out_tv;
    // No computeAt, so this should come last.
    score = std::numeric_limits<unsigned>::max();
    return;
  }

  auto axis = out_tv->getRelativeComputeAtAxis();
  target = out_tv->getComputeAtView();
  std::tie(axis, target) = target->getComputeAtPos(axis);

  score = axis;
}

// Type definitions for brevity
using ExprListT = std::vector<Expr*>;
using TargetGroupMapT = std::unordered_map<TensorView*, ExprListT>;
using ExprTargetMapT = std::unordered_map<Expr*, TensorView*>;
using ScoreT = unsigned;
using ExprScoreMapT = std::unordered_map<const Expr*, ScoreT>;

void sanityCheck(
    const ExprListT& exprs,
    const ExprListT& reordered_exprs,
    const ExprScoreMapT& scores,
    const ExprTargetMapT& target_map,
    const TargetGroupMapT& computed_at_exprs) {
  const auto num_exprs = exprs.size();
  TORCH_INTERNAL_ASSERT(scores.size() == num_exprs);
  TORCH_INTERNAL_ASSERT(
      reordered_exprs.size() + target_map.size() == num_exprs);
  int num_computed_exprs = std::accumulate(
      computed_at_exprs.begin(),
      computed_at_exprs.end(),
      0,
      [](int acc, const std::pair<TensorView*, ExprListT>& p) {
        return acc + p.second.size();
      });
  TORCH_INTERNAL_ASSERT(num_computed_exprs == target_map.size());
}

// Arrange exprs into loop-nest groups. Loop-nest groups are
// disjoint grouping of expressions based on the expression
// where each expression is computed at.
void groupExpressions(
    Expr* expr,
    ExprListT& reordered_exprs,
    ExprTargetMapT& target_map,
    TargetGroupMapT& computed_at_exprs,
    ExprScoreMapT& scores) {
  TensorView* target_tensor = nullptr;
  ScoreT score;
  findTargetTensor(expr, target_tensor, score);
  scores.emplace(expr, score);
  if (target_tensor == nullptr) {
    reordered_exprs.push_back(expr);
  } else {
    target_map.emplace(expr, target_tensor);
    if (computed_at_exprs.find(target_tensor) == computed_at_exprs.end()) {
      computed_at_exprs.emplace(target_tensor, TargetGroupMapT::mapped_type());
    }
    auto& exprs = computed_at_exprs[target_tensor];
    exprs.push_back(expr);
  }
}

// Sort each loop-nest group based on axis (i.e., score)
void sortGroup(TensorView* target, ExprListT& exprs, ExprScoreMapT& scores) {
  std::stable_sort(
      exprs.begin(),
      exprs.end(),
      [&scores](const Expr* expr1, const Expr* expr2) {
        return scores[expr1] < scores[expr2];
      });
}

void mergeNonRootGroupsIntoRootGroups(
    TargetGroupMapT& computed_at_exprs,
    ExprTargetMapT& target_map) {
  for (auto it = computed_at_exprs.begin(); it != computed_at_exprs.end();) {
    TensorView* target = it->first;
    if (target->hasComputeAt()) {
      Expr* target_expr = target->getOrigin();
      TensorView* target_of_target = target_map.at(target_expr);
      auto& target_group = computed_at_exprs.at(target_of_target);
      auto pos =
          std::find(target_group.begin(), target_group.end(), target_expr);
      TORCH_INTERNAL_ASSERT(pos != target_group.end());
      target_group.insert(pos, it->second.begin(), it->second.end());
      // Upate the target map
      for (auto& inserted_expr : it->second) {
        TORCH_INTERNAL_ASSERT(target_map.at(inserted_expr) == target);
        target_map.at(inserted_expr) = target_of_target;
      }
      it = computed_at_exprs.erase(it);
    } else {
      ++it;
    }
  }
}

// Merge root loop-nests into reordered_exprs
void mergeGroupsIntoSortedList(
    TargetGroupMapT& computed_at_exprs,
    ExprListT& reordered_exprs) {
  while (computed_at_exprs.size() > 0) {
    // Find the root loop-nest that has no dependency with the other
    // loop-nests
    TensorView* cur_target = computed_at_exprs.begin()->first;
    for (auto& group : computed_at_exprs) {
      auto target = group.first;
      if (cur_target == target)
        continue;
      if (DependencyCheck::isDependencyOf(target, cur_target)) {
        cur_target = target;
      }
    }
    // cur_target can be visited
    reordered_exprs.insert(
        reordered_exprs.end(),
        computed_at_exprs.at(cur_target).begin(),
        computed_at_exprs.at(cur_target).end());
    computed_at_exprs.erase(cur_target);
  }
}

// Reorder exprs so that LoopNestGenerator::handle(Expr*) can generate
// correct loop nests. Vector exprs is assumed to be topologically
// sorted, but that is not sufficient as tensors computed at
// outer loops need to be located earlier.
void reorderExprsForComputeAt(std::vector<Expr*>& exprs) {
  ExprListT reordered_exprs;
  // expr -> target
  ExprTargetMapT target_map;
  // target -> [computed at expressions]
  TargetGroupMapT computed_at_exprs;
  // score of each expression that is calculated based on the
  // computeAt axis. A lower score of an expression means it should be
  // placed earlier in the expression list. This is a requirement for
  // the loop-nest generation of this class to work.
  ExprScoreMapT scores;

  // 1. Group expressions by target tensors. Non-grouped expressions
  // are copied into reordered_exprs.
  for (auto& expr : exprs) {
    groupExpressions(
        expr, reordered_exprs, target_map, computed_at_exprs, scores);
  }

  sanityCheck(exprs, reordered_exprs, scores, target_map, computed_at_exprs);

  // If no computeAt found, no need to reorder.
  if (computed_at_exprs.size() == 0) {
    return;
  }

  // 2. Sort each loop-nest group based on axis (i.e., score)
  for (auto& group : computed_at_exprs) {
    sortGroup(group.first, group.second, scores);
  }

  // 3. Merge non-root loop-nests into root loop-nests
  mergeNonRootGroupsIntoRootGroups(computed_at_exprs, target_map);

  // At this point, only root loop-nests (i.e., no computeAt'ed)
  // should exist.
  for (auto& group : computed_at_exprs) {
    // Make usre only root loop-nests exist.
    TensorView* target = group.first;
    TORCH_INTERNAL_ASSERT(!target->hasComputeAt());
  }

  sanityCheck(exprs, reordered_exprs, scores, target_map, computed_at_exprs);

  mergeGroupsIntoSortedList(computed_at_exprs, reordered_exprs);

  // Reordering completed. Reordered exprs exist in reordered_exprs.

  TORCH_INTERNAL_ASSERT(exprs.size() == reordered_exprs.size());
  exprs = std::move(reordered_exprs);
}

} // namespace

// Generate the loop nest structure and place it in lowered_exprs
void LoopNestGenerator::generate(const std::vector<Expr*>& exprs) {
  FusionGuard fg(fusion_);

  // Initialize members of the class
  lowered_exprs = std::vector<Expr*>();

  auto reordered = exprs;
  reorderExprsForComputeAt(reordered);

  for (auto* expr : reordered) {
    handle(expr);
  }
}

} // namespace fuser
} // namespace jit
} // namespace torch<|MERGE_RESOLUTION|>--- conflicted
+++ resolved
@@ -186,13 +186,8 @@
     if (id->isThread()) {
       // If based on a thread, make sure we get the named Int right
       std::stringstream ss;
-<<<<<<< HEAD
       ss << id->getParallelType();
-      new_fl = new ForLoop(
-=======
-      ss << id->parallel_method();
       new_fl = new kir::ForLoop(
->>>>>>> 52a0a2e7
           new NamedScalar(ss.str(), DataType::Int), id, {}, inner_fl);
     } else {
       // Otherwise it's just a new int-
