
#include <torch/csrc/jit/codegen/cuda/arith.h>
#include <torch/csrc/jit/codegen/cuda/ir_iostream.h>
#include <torch/csrc/jit/codegen/cuda/ir_utils.h>
#include <torch/csrc/jit/codegen/cuda/iter_visitor.h>
#include <torch/csrc/jit/codegen/cuda/kernel_expr_evaluator.h>
#include <torch/csrc/jit/codegen/cuda/lower2device.h>
#include <torch/csrc/jit/codegen/cuda/lower_loops.h>
#include <torch/csrc/jit/codegen/cuda/lower_utils.h>
#include <torch/csrc/jit/codegen/cuda/transform_replay.h>

#include <algorithm>
#include <numeric>
#include <deque>

namespace torch {
namespace jit {
namespace fuser {
namespace cuda {

LoopNestGenerator::LoopNestGenerator(
    Fusion* fusion,
    ThreadPredicateMap& thread_predicates,
    const std::vector<Expr*>& exprs)
    : fusion_(fusion),
      ir_builder_(GpuLower::current()->kernel()) {
  generate(exprs);
}

// Create, place, and return the allocation for tv
kir::Expr* LoopNestGenerator::pushAlloc(TensorView* tv) {
  const auto gpu_lower = GpuLower::current();

  TORCH_INTERNAL_ASSERT(
      !(FusionGuard::getCurFusion()->hasInput(tv) ||
        FusionGuard::getCurFusion()->hasOutput(tv)),
      "Tried to allocate an input or output tensor.");

  const auto alloc_point = loop_utils::getAllocPoint(tv, for_loops_);
  const auto alloc_loop = alloc_point.first;
  const auto alloc_pos = alloc_point.second;

  // Grab the dimensions the allocation will be based on to compute a size
  std::vector<Val*> alloc_dims;
  for (size_t i = alloc_pos; i < tv->nDims(); i++) {
    IterDomain* compute_at_dim = tv->getComputeAtAxis(i).first;
    IterDomain* local_dim = tv->axis(i);
    const auto memory_type = tv->getMemoryType();
    if (
        // If shared memory, don't use any IDs bound to a grid dimension
        (memory_type == MemoryType::Shared && compute_at_dim->isBlockDim()) ||
        // If local memory, don't use any IDs bound to a grid or block dimension
        (memory_type == MemoryType::Local && compute_at_dim->isThread()) ||
        // If we're reducing this dimension, don't use it in the allocation
        // computation
        local_dim->isReduction() ||
        // If this is a broadcast dimension, don't use it in the allocation
        // computation
        local_dim->isBroadcast()) {
      continue;
    }
    alloc_dims.push_back(compute_at_dim->rawExtent());
  }

  // Multiply all the dimensions we're going to use for the allocation together
  // to get the total size
  kir::Val* size = nullptr;
  if (alloc_dims.size() == 0) {
    size = ir_builder_.create<kir::Int>(1);
  } else {
    size = gpu_lower->lowerValue(alloc_dims[0]);
    for (size_t i = 1; i < alloc_dims.size(); i++) {
      size = ir_builder_.mulExpr(size, gpu_lower->lowerValue(alloc_dims[i]));
    }
  }

  // Create the allocation node
  const auto lowered_tv = ir_builder_.create<kir::TensorView>(tv);
  const auto alloc = ir_builder_.create<kir::Allocate>(
      lowered_tv, lowered_tv->memoryType(), size);

  // Track Dynamic Shared Memory Allocation Nodes
  if (tv->getMemoryType() == MemoryType::Shared) {
    if (!kir::ExpressionEvaluator::isConst(size)) {
      dynamic_smem_.push_front(alloc);
      return nullptr;
    }
  }

  // Place the allocation
  if (alloc_loop != nullptr) {
    alloc_loop->body().insert(for_loop_allocations_[alloc_loop], alloc);
    ++for_loop_allocations_[alloc_loop];
  } else {
    lowered_exprs_.insert(lowered_exprs_.begin(), alloc);
  }

  return alloc;
}

<<<<<<< HEAD
namespace {

// TODO(kir): revisit and try to simplify this
kir::ForLoop* openForHelper(kir::ForLoop* scope, IterDomain* id) {
  const auto gpu_lower = GpuLower::current();
  kir::IrBuilder ir_builder(gpu_lower->kernel());
  const auto kir_id = gpu_lower->lowerValue(id)->as<kir::IterDomain>();
  kir::ForLoop* new_scope = nullptr;
  if (id->isThread()) {
    std::stringstream ss;
    ss << id->getParallelType();
    new_scope = ir_builder.create<kir::ForLoop>(
        ir_builder.create<kir::NamedScalar>(ss.str(), DataType::Int),
        kir_id,
        scope);
=======
void LoopNestGenerator::openFor(std::pair<IterDomain*, TensorView*> id_pair) {
  compute_at_scope.push_back(id_pair);
  IterDomain* id = id_pair.first;
  if (for_loops.size() > 0) {
    kir::ForLoop* new_scope = scope_utils::openFor(for_loops.back(), id);
    for_loop_allocations_.insert({new_scope, 0});
    for_loops.push_back(new_scope);
>>>>>>> 4243378c
  } else {
    new_scope = ir_builder.create<kir::ForLoop>(
        ir_builder.create<kir::Int>(c10::nullopt), kir_id, scope);
  }
  if (scope != nullptr) {
    scope->body().push_back(new_scope);
  }
  return new_scope;
}

} // namespace

void LoopNestGenerator::openFor(IterDomain* iter_domain) {
  if (for_loops_.size() > 0) {
    for_loops_.push_back(openForHelper(for_loops_.back(), iter_domain));
  } else {
    for_loops_.push_back(openForHelper(nullptr, iter_domain));
    lowered_exprs_.push_back(for_loops_.back());
  }
}

void LoopNestGenerator::closeFor() {
  TORCH_INTERNAL_ASSERT(!for_loops_.empty());
  for_loops_.pop_back();
}

void LoopNestGenerator::pushBack(kir::Expr* expr) {
  if (for_loops_.size() == 0) {
    lowered_exprs_.push_back(expr);
  } else {
    for_loops_.back()->body().push_back(expr);
  }
}

// Update for loop structure based on this TensorView, if there's an allocation
// stmt, send it in so we can make sure that we insert this initialization after
// it
void LoopNestGenerator::initReduction(
    TensorView* tv,
    Val* init_val,
    kir::Expr* alloc_expr) {
  const auto gpu_lower = GpuLower::current();

  const auto alloc_point = loop_utils::getAllocPoint(tv, for_loops_);
  const auto alloc_loop = alloc_point.first;
  const auto alloc_pos = alloc_point.second;

  // Grab the IDs that will be involved in the initialization, ignore reduction
  // dimensions. Everything else will be iterated over to cover the entire
  // buffer. Index compute will ignore [block, grid]Dims depending on buffer
  // memory location
  std::vector<kir::IterDomain*> ids;
  for (size_t i = alloc_pos; i < tv->nDims(); i++) {
    IterDomain* dim = tv->getComputeAtAxis(i).first;
    if (dim->isReduction())
      continue;
    ids.push_back(gpu_lower->lowerValue(dim)->as<kir::IterDomain>());
  }

  // Init a pointer that will become the entirety of the initialization
  kir::Expr* init_loop_nest = nullptr;

  // The for loop that we will place the initialization within (alloc_pos - 1),
  // if one exists. Once we're done this inner_fl will be the inner most loop
  // containing the init_stmt
  kir::ForLoop* inner_fl = nullptr;
  if (alloc_pos >= 1) {
    inner_fl = for_loops_[alloc_pos - 1];
  }

  // Work through the iter domains that we need to initialize on, outside to
  // inside, to construct the loop nest for the initialization.
  for (auto id : ids) {
    kir::ForLoop* new_fl = nullptr;

    if (id->isThread()) {
      // If based on a thread, make sure we get the named Int right
      std::stringstream ss;
      ss << id->getParallelType();
      new_fl = ir_builder_.create<kir::ForLoop>(
          ir_builder_.create<kir::NamedScalar>(ss.str(), DataType::Int),
          id,
          inner_fl);
    } else {
      // Otherwise it's just a new int-
      new_fl = ir_builder_.create<kir::ForLoop>(
          ir_builder_.create<kir::Int>(c10::nullopt), id, inner_fl);
    }
    for_loop_allocations_.insert({new_fl, 0});

    if (init_loop_nest == nullptr) {
      // If this is our first generated loop, then it will be our outer most
      // loop nest
      init_loop_nest = new_fl;
    } else {
      // Otherwise place it inside the last generated loop
      inner_fl->body().push_back(new_fl);
    }

    // Increment the inner most for loop
    inner_fl = new_fl;
  }

  // Create the initialization assignment
  const auto kir_tv = gpu_lower->lowerValue(tv);
  const auto init_stmt = ir_builder_.create<kir::UnaryOp>(
      UnaryOpType::Set, kir_tv, gpu_lower->lowerValue(init_val));

  // If there were for loops generated, place the init_stmt in the inner most
  // for loop. If no loops were generated, than our init_stmt is all we need.
  if (init_loop_nest == nullptr) {
    init_loop_nest = init_stmt;
  } else {
    inner_fl->body().push_back(init_stmt);
  }

  // If we don't have an alloc_loop defined it means it needs to go in
<<<<<<< HEAD
  // lowered_exprs_ Make sure to place after the allocation of what we're
=======
  // lowered_exprs. Make sure to place after the allocation of what we're
>>>>>>> 4243378c
  // initializing if there is one.
  if (alloc_loop == nullptr) {
    if (alloc_expr != nullptr) {
      auto it =
          std::find(lowered_exprs_.begin(), lowered_exprs_.end(), alloc_expr);
      TORCH_INTERNAL_ASSERT(
          it != lowered_exprs_.end(),
          "Could not figure out where to initialize the buffer for ",
          tv);
      lowered_exprs_.insert(it + 1, init_loop_nest);
    } else {
      lowered_exprs_.insert(lowered_exprs_.begin(), init_loop_nest);
    }
  } else {
    if (alloc_expr != nullptr) {
      // If there is an allocation for this TensorView
      // place this loop nest after it
      alloc_loop->body().insert_after(alloc_expr, init_loop_nest);
      ++for_loop_allocations_[alloc_loop];
    } else {
      // Otherwise we're allocating a global value
      alloc_loop->body().insert(0, init_loop_nest);
    }
  }
}

void LoopNestGenerator::handle(const Expr* expr) {
  const auto gpu_lower = GpuLower::current();

  // Check if it's a tensor view expression we need to place in the loop nest
  // structure
  if (!ir_utils::isTVOp(expr)) {
    for (auto out : expr->outputs()) {
      TORCH_INTERNAL_ASSERT(
          out->getValType().value() == ValType::Scalar,
          "Unrecognized output type found in expr ",
          expr,
          " cannot lower ",
          out->getValType().value());

      pushBack(ir_builder_.create<kir::Allocate>(
          gpu_lower->lowerValue(out),
          MemoryType::Local,
          ir_builder_.create<kir::Int>(1)));
    }
    pushBack(gpu_lower->lowerExpr(expr));
    return;
  }

  //  0) Apply SyncThreads if any shared memory inputs are modified
  bool shared_memory_sync = false;
  for (auto in : expr->inputs()) {
    shared_memory_sync |= isModifiedSharedMemory(in);
  }
  if (shared_memory_sync) {
<<<<<<< HEAD
    // Push "sync" to the back of the last for loop
    for_loops_.back()->body().push_back(ir_builder_.create<kir::Sync>());
=======
    TORCH_INTERNAL_ASSERT(!for_loops.empty(), "Attempted to add SyncThreads");
    // push Sync to the back of the last for loop
    scope_utils::pushBack(for_loops.back(), ir_builder_.create<kir::Sync>());
>>>>>>> 4243378c
    cleanSharedMemory();
  }

  TensorView* out = expr->output(0)->as<TensorView>();

  // Figure out what the entire loop structure should look like.
  std::deque<IterDomain*> loop_structure;

  // As we go through iteration domains track the previous view
  const TensorView* last_ca_view = nullptr;
  // Check where in the previous view our last axis was in that view
  int64_t last_ca_view_ind = 0;

  // Look at each axis individually in out's domain
  for (int64_t out_i = 0; out_i < (int64_t)out->getThisComputeAtAxis();
       out_i++) {
    // Grab the axis information
    auto ca_point = out->getComputeAtAxis(out_i);
    auto ca_view = ca_point.second;
    auto ca_id = ca_point.first;

    // Figure out if there are axes in the compute at tensor view that aren't
    // in out, make sure to also open them. Check where to start looking for
    // them in the compute at view.
    size_t start = 0;
    if (last_ca_view == nullptr) {
      // Start at the begining, we haven't processed any axes yet.
      start = 0;
    } else if (last_ca_view == ca_view) {
      // This view is the same as the last axis, so start where we left off.
      start = last_ca_view_ind + 1;
    } else {
      // This is a new view, figure out where we are in it, and start from there
      for (start = 0; start < ca_view->nDims(); start++) {
        if (loop_structure.back() == ca_view->getComputeAtAxis(start).first) {
          break;
        }
      }
      start++;
    }

    // Go from start, and open all loops in the computeAt view until we hit the
    // one associated with out->getComputeAtAxis(out_i)
    for (size_t ca_i = start; ca_i < ca_view->nDims(); ca_i++) {
      // Note that ca_view->getComputeAtAxis(ca_i) is equivalent to
      // std::pair(ca_view->axis(ca_i), ca_view)
      loop_structure.push_back(ca_view->getComputeAtAxis(ca_i).first);

      // Update the last view processed
      last_ca_view_ind = ca_i;
      last_ca_view = ca_view;
      if (ca_view->getComputeAtAxis(ca_i).first == ca_id) {
        break;
      }
    }

    // Shouldn't ever hit this, but make sure we hit the break above, meaning we
    // added all necessary axes from the compute at view.
    TORCH_INTERNAL_ASSERT(
        ca_view->getComputeAtAxis(last_ca_view_ind).first == ca_id);
  }

  // We're up to the compute at point in loop_structure, grab the remaining
  // axes.
  for (int64_t out_i = (int64_t)out->getThisComputeAtAxis();
       out_i < (int64_t)out->nDims();
       out_i++) {
    // It's actually local, but getComputeAtAxis returns a std::pair, axis
    // doesn't
    loop_structure.push_back(out->getComputeAtAxis(out_i).first);
  }

  // At this point loop_structure contains our overal target loop nest structure
  // Lets get a copy of the loop structure, and figure out which loops we need
  // to open.
  auto loops_to_open = loop_structure;

  // Pop out loops already opened
  for (const auto& existing_loop : for_loops_) {
    if (loops_to_open.empty()) {
      // Nothing to open
      break;
    }
    if (gpu_lower->lowerValue(loops_to_open.front())->as<kir::IterDomain>() ==
        existing_loop->iter_domain()) {
      loops_to_open.pop_front();
    }
  }

  // At this point for_loops_ + loops_to_open contains our overal target loop
  // nest structure. Open loops in "loops_to_open".
  while (!loops_to_open.empty()) {
    openFor(loops_to_open.front());
    loops_to_open.pop_front();
  }

  kir::Expr* alloc_expr = nullptr;
  
  // Place the allocation for out
  if (!fusion_->hasInput(out) && !fusion_->hasOutput(out)) {
    alloc_expr = pushAlloc(out);
  }

  //  If this is a reduction, initialize the output (open for loops to inner
  //  most, predicate, initialize, place next after allocation if exists, close
  //  to computeAt)
  if (out->hasReduction()) {
    initReduction(out, expr->as<ReductionOp>()->init(), alloc_expr);
  }

  //  Place the expression
  pushBack(gpu_lower->lowerExpr(expr));

  // If output is a shared memory buffer, set modified status
  modifySharedMemory(out);

  // Reduce the loop nest structure back to computeAt
  if (out->getThisComputeAtAxis() == 0) {
    while (!for_loops_.empty()) {
      closeFor();
    }
  } else {
    const auto ca_axis = out->getThisComputeAtAxis() - 1;
    const auto target_domain =
        gpu_lower->lowerValue(out->getComputeAtAxis(ca_axis).first)
            ->as<kir::IterDomain>();
    while (!for_loops_.empty() &&
           for_loops_.back()->iter_domain() != target_domain) {
      closeFor();
    }
  }
}

namespace {

TensorView* findOutputTensor(Expr* expr) {
  TORCH_INTERNAL_ASSERT(
      expr->outputs().size() <= 1, "Unexpected number of outputs");
  if (expr->outputs().size() != 1) {
    return nullptr;
  }
  auto out = expr->output(0);
  if (out->getValType() != ValType::TensorView) {
    return nullptr;
  }
  return out->as<TensorView>();
}

void findTargetTensor(Expr* expr, TensorView*& target, unsigned& score) {
  TORCH_INTERNAL_ASSERT(expr->outputs().size() <= 1);

  TensorView* out_tv = findOutputTensor(expr);
  if (out_tv == nullptr) {
    target = nullptr;
    score = 0;
    return;
  }

  if (!out_tv->hasComputeAt()) {
    target = out_tv;
    // No computeAt, so this should come last.
    score = std::numeric_limits<unsigned>::max();
    return;
  }

  auto axis = out_tv->getRelativeComputeAtAxis();
  target = out_tv->getComputeAtView();
  while (target->hasComputeAt()) {
    if (target->getThisComputeAtAxis() < axis) {
      break;
    }
    axis = target->getComputeAtRelPos(axis);
    target = target->getComputeAtView();
  }

  score = axis;
}

// Type definitions for brevity
using ExprListT = std::vector<Expr*>;
using TargetGroupMapT = std::unordered_map<TensorView*, ExprListT>;
using ExprTargetMapT = std::unordered_map<Expr*, TensorView*>;
using ScoreT = unsigned;
using ExprScoreMapT = std::unordered_map<const Expr*, ScoreT>;

void sanityCheck(
    const ExprListT& exprs,
    const ExprListT& reordered_exprs,
    const ExprScoreMapT& scores,
    const ExprTargetMapT& target_map,
    const TargetGroupMapT& computed_at_exprs) {
  const auto num_exprs = exprs.size();
  TORCH_INTERNAL_ASSERT(scores.size() == num_exprs);
  TORCH_INTERNAL_ASSERT(
      reordered_exprs.size() + target_map.size() == num_exprs);
  int num_computed_exprs = std::accumulate(
      computed_at_exprs.begin(),
      computed_at_exprs.end(),
      0,
      [](int acc, const std::pair<TensorView*, ExprListT>& p) {
        return acc + p.second.size();
      });
  TORCH_INTERNAL_ASSERT(num_computed_exprs == (int)target_map.size());
}

// Arrange exprs into loop-nest groups. Loop-nest groups are
// disjoint grouping of expressions based on the expression
// where each expression is computed at.
void groupExpressions(
    Expr* expr,
    ExprListT& reordered_exprs,
    ExprTargetMapT& target_map,
    TargetGroupMapT& computed_at_exprs,
    ExprScoreMapT& scores) {
  TensorView* target_tensor = nullptr;
  ScoreT score;
  findTargetTensor(expr, target_tensor, score);
  scores.emplace(expr, score);
  if (target_tensor == nullptr) {
    reordered_exprs.push_back(expr);
  } else {
    target_map.emplace(expr, target_tensor);
    if (computed_at_exprs.find(target_tensor) == computed_at_exprs.end()) {
      computed_at_exprs.emplace(target_tensor, TargetGroupMapT::mapped_type());
    }
    auto& exprs = computed_at_exprs[target_tensor];
    exprs.push_back(expr);
  }
}

// Sort each loop-nest group based on axis (i.e., score)
void sortGroup(ExprListT& exprs, ExprScoreMapT& scores) {
  std::stable_sort(
      exprs.begin(),
      exprs.end(),
      [&scores](const Expr* expr1, const Expr* expr2) {
        return scores[expr1] < scores[expr2];
      });
}

// If an expression is missing from expr_status, search for all ancestors
// that are necessary for the expression
void mapMissingInputsToAncestors(
    const TensorView* tv,
    const std::unordered_map<const Expr*, bool>& expr_status,
    std::vector<const TensorView*>& ancestors) {
  const Expr* expr = tv->getOrigin();
  const auto& expr_inputs = ir_utils::filterByType<TensorView>(expr->inputs());
  for (auto input : expr_inputs) {
    const Expr* input_origin = input->getOrigin();
    if (input_origin != nullptr) {
      if (expr_status.find(input_origin) == expr_status.end()) {
        mapMissingInputsToAncestors(input, expr_status, ancestors);
      } else {
        ancestors.push_back(input);
      }
    }
  }
}

// For each expression, find all TensorView inputs.
// If an input TensorView is missing from expr_status,
// find that input's ancestors that are present in expr_status.
std::unordered_map<const Expr*, std::vector<const TensorView*>> findExprTvInputs(
    const std::unordered_map<const Expr*, bool>& expr_status) {
  std::unordered_map<const Expr*, std::vector<const TensorView*>>
      map_expr_to_tv_inputs;

  // Iterate over all exprs and filter missing expr
  for (auto item : expr_status) {
    const auto expr = item.first;
    const auto& expr_inputs =
        ir_utils::filterByType<TensorView>(expr->inputs());

    map_expr_to_tv_inputs.insert({expr, std::vector<const TensorView*>()});
    auto& tv_inputs = map_expr_to_tv_inputs[expr];

    for (auto input : expr_inputs) {
      const Expr* input_origin = input->getOrigin();
      bool missing_input = input_origin != nullptr &&
          expr_status.find(input_origin) == expr_status.end();

      if (missing_input) {
        // Map missing input to ancestor that is present in exprs_status
        std::vector<const TensorView*> ancestors;
        mapMissingInputsToAncestors(input, expr_status, ancestors);
        tv_inputs.insert(tv_inputs.begin(), ancestors.begin(), ancestors.end());
      } else {
        tv_inputs.push_back(input);
      }
    }
  }
  return map_expr_to_tv_inputs;
}

// Reorder expressions that are computed at the same position in a
// breadth-first order.
void reorderSegmentBreadthFirst(
    ExprListT::iterator seg_begin,
    ExprListT::const_iterator seg_end) {
  // mapping of each expression to a bool flag indicating if it's
  // already been visited
  std::unordered_map<const Expr*, bool> expr_status;
  for (auto it = seg_begin; it != seg_end; ++it) {
    expr_status.insert({*it, false});
  }

  // Holds all input TVs necessary for every expression.
  const auto map_expr_to_tv_inputs = findExprTvInputs(expr_status);

  while (seg_begin != seg_end) {
    std::vector<const Expr*> visited_exprs;
    for (auto it = seg_begin; it != seg_end; ++it) {
      const auto expr = *it;
      const auto& expr_inputs = map_expr_to_tv_inputs.at(expr);

      // if all input expressions are visited
      // then expr can be visited
      const bool ready_to_visit = std::all_of(
          expr_inputs.begin(),
          expr_inputs.end(),
          [&expr_status](const TensorView* input) {
            const Expr* input_origin = input->getOrigin();
            return input_origin == nullptr ||
                (expr_status.find(input_origin) != expr_status.end() &&
                 expr_status.at(input_origin));
          });
      if (ready_to_visit) {
        std::iter_swap(seg_begin, it);
        TORCH_INTERNAL_ASSERT(*seg_begin == expr);
        ++seg_begin;
        visited_exprs.push_back(expr);
      }
    }
    for (const auto& visited_expr : visited_exprs) {
      expr_status.at(visited_expr) = true;
    }
  }
}

// Reorder expressions in a group in a breadth-first order. Reordering
// is done within a subset of expressions that have the same score
// (i.e., computeAt position). For each subset,
// reorderSegmentBreadthFirst is called.
void reorderGroupBreadthFirst(ExprListT& exprs, const ExprScoreMapT& scores) {
  auto seg_begin = exprs.begin();
  auto seg_end = exprs.begin();
  ScoreT seg_score = scores.at(*seg_begin);
  while (seg_end != exprs.end()) {
    const auto expr = *seg_end;
    const auto cur_score = scores.at(expr);
    if (seg_score == cur_score) {
      // advance further
      ++seg_end;
      continue;
    } else if (seg_score < cur_score) {
      // segment ended
      reorderSegmentBreadthFirst(seg_begin, seg_end);
      seg_begin = seg_end;
      seg_score = cur_score;
    } else {
      // exprs list is assumed to be sorted in the order of scores, so
      // this should never be reachable
      TORCH_INTERNAL_ASSERT(
          false, "Unexpected expression: ", expr, ", score: ", cur_score);
    }
  }
  reorderSegmentBreadthFirst(seg_begin, seg_end);
}

void mergeNonRootGroupsIntoRootGroups(
    TargetGroupMapT& computed_at_exprs,
    ExprTargetMapT& target_map) {
  for (auto it = computed_at_exprs.begin(); it != computed_at_exprs.end();) {
    TensorView* target = it->first;
    if (target->hasComputeAt()) {
      Expr* target_expr = target->getOrigin();
      TensorView* target_of_target = target_map.at(target_expr);
      auto& target_group = computed_at_exprs.at(target_of_target);
      auto pos =
          std::find(target_group.begin(), target_group.end(), target_expr);
      TORCH_INTERNAL_ASSERT(pos != target_group.end());
      target_group.insert(pos, it->second.begin(), it->second.end());
      // Update the target map
      for (auto& inserted_expr : it->second) {
        TORCH_INTERNAL_ASSERT(target_map.at(inserted_expr) == target);
        target_map.at(inserted_expr) = target_of_target;
      }
      it = computed_at_exprs.erase(it);
    } else {
      ++it;
    }
  }
}

// Merge root loop-nests into reordered_exprs
void mergeGroupsIntoSortedList(
    TargetGroupMapT& computed_at_exprs,
    ExprListT& reordered_exprs) {
  while (computed_at_exprs.size() > 0) {
    // Find the root loop-nest that has no dependency with the other
    // loop-nests
    TensorView* cur_target = computed_at_exprs.begin()->first;
    for (auto& group : computed_at_exprs) {
      auto target = group.first;
      if (cur_target == target)
        continue;
      if (DependencyCheck::isDependencyOf(target, cur_target)) {
        cur_target = target;
      }
    }
    // cur_target can be visited
    reordered_exprs.insert(
        reordered_exprs.end(),
        computed_at_exprs.at(cur_target).begin(),
        computed_at_exprs.at(cur_target).end());
    computed_at_exprs.erase(cur_target);
  }
}

// Reorder exprs so that LoopNestGenerator::handle(Expr*) can generate
// correct loop nests. Vector exprs is assumed to be topologically
// sorted, but that is not sufficient as tensors computed at
// outer loops need to be located earlier.
std::vector<Expr*> reorderExprsForComputeAt(const std::vector<Expr*>& exprs) {
  ExprListT reordered_exprs;

  // expr -> target
  ExprTargetMapT target_map;

  // target -> [computed at expressions]
  TargetGroupMapT computed_at_exprs;

  // score of each expression that is calculated based on the
  // computeAt axis. A lower score of an expression means it should be
  // placed earlier in the expression list. This is a requirement for
  // the loop-nest generation of this class to work.
  ExprScoreMapT scores;

  // 1. Group expressions by target tensors. Non-grouped expressions
  // are copied into reordered_exprs.
  for (auto& expr : exprs) {
    groupExpressions(
        expr, reordered_exprs, target_map, computed_at_exprs, scores);
  }

  sanityCheck(exprs, reordered_exprs, scores, target_map, computed_at_exprs);

  // If no computeAt found, no need to reorder.
  if (computed_at_exprs.size() == 0) {
    return exprs;
  }

  // 2. Sort each loop-nest group based on axis (i.e., score)
  for (auto& group : computed_at_exprs) {
    sortGroup(group.second, scores);

    // Reorder expressions in a breadth-first order
    reorderGroupBreadthFirst(group.second, scores);
  }

  // 3. Merge non-root loop-nests into root loop-nests
  mergeNonRootGroupsIntoRootGroups(computed_at_exprs, target_map);

  // At this point, only root loop-nests (i.e., no computeAt'ed)
  // should exist.
  for (auto& group : computed_at_exprs) {
    // Guarantee only root loop-nests exist.
    TensorView* target = group.first;
    TORCH_INTERNAL_ASSERT(!target->hasComputeAt());
  }

  sanityCheck(exprs, reordered_exprs, scores, target_map, computed_at_exprs);

  mergeGroupsIntoSortedList(computed_at_exprs, reordered_exprs);

  // Reordering completed. Reordered exprs exist in reordered_exprs.

  TORCH_INTERNAL_ASSERT(exprs.size() == reordered_exprs.size());
  return reordered_exprs;
}

} // namespace

// Generate the loop nest structure and place it in lowered_exprs_
void LoopNestGenerator::generate(const std::vector<Expr*>& exprs) {
  FusionGuard fg(fusion_);

  TORCH_INTERNAL_ASSERT(lowered_exprs_.empty());

  // Identify all shared memory TensorViews
  for (auto v : fusion_->vals()) {
    if (v->getValType().value() == ValType::TensorView) {
      if (v->as<TensorView>()->getMemoryType() == MemoryType::Shared) {
        smem_.insert({v, false});
      }
    }
  }

  // Process the carefully ordered expressions
  for (const auto* expr : reorderExprsForComputeAt(exprs)) {
    handle(expr);
  }

  // Insert Dynamic Shared Memory at beginning of kernel
  for (auto smem_alloc : dynamic_smem_) {
    lowered_exprs_.insert(lowered_exprs_.begin(), smem_alloc);
  }
}

void LoopNestGenerator::cleanSharedMemory() {
  for (auto& item : smem_) {
    item.second = false;
  }
}

void LoopNestGenerator::modifySharedMemory(Val* key) {
  auto it = smem_.find(key);
  if (it != smem_.end()) {
    it->second = true;
  }
}

bool LoopNestGenerator::isModifiedSharedMemory(Val* key) const {
  auto it = smem_.find(key);
  if (it != smem_.end()) {
    return it->second;
  }
  return false;
}

} // namespace cuda
} // namespace fuser
} // namespace jit
} // namespace torch<|MERGE_RESOLUTION|>--- conflicted
+++ resolved
@@ -98,7 +98,6 @@
   return alloc;
 }
 
-<<<<<<< HEAD
 namespace {
 
 // TODO(kir): revisit and try to simplify this
@@ -114,15 +113,6 @@
         ir_builder.create<kir::NamedScalar>(ss.str(), DataType::Int),
         kir_id,
         scope);
-=======
-void LoopNestGenerator::openFor(std::pair<IterDomain*, TensorView*> id_pair) {
-  compute_at_scope.push_back(id_pair);
-  IterDomain* id = id_pair.first;
-  if (for_loops.size() > 0) {
-    kir::ForLoop* new_scope = scope_utils::openFor(for_loops.back(), id);
-    for_loop_allocations_.insert({new_scope, 0});
-    for_loops.push_back(new_scope);
->>>>>>> 4243378c
   } else {
     new_scope = ir_builder.create<kir::ForLoop>(
         ir_builder.create<kir::Int>(c10::nullopt), kir_id, scope);
@@ -137,7 +127,9 @@
 
 void LoopNestGenerator::openFor(IterDomain* iter_domain) {
   if (for_loops_.size() > 0) {
-    for_loops_.push_back(openForHelper(for_loops_.back(), iter_domain));
+    const auto new_scope = openForHelper(for_loops_.back(), iter_domain);
+    for_loop_allocations_.insert({new_scope, 0});
+    for_loops_.push_back(new_scope);
   } else {
     for_loops_.push_back(openForHelper(nullptr, iter_domain));
     lowered_exprs_.push_back(for_loops_.back());
@@ -240,11 +232,7 @@
   }
 
   // If we don't have an alloc_loop defined it means it needs to go in
-<<<<<<< HEAD
-  // lowered_exprs_ Make sure to place after the allocation of what we're
-=======
-  // lowered_exprs. Make sure to place after the allocation of what we're
->>>>>>> 4243378c
+  // lowered_exprs_. Make sure to place after the allocation of what we're
   // initializing if there is one.
   if (alloc_loop == nullptr) {
     if (alloc_expr != nullptr) {
@@ -300,14 +288,10 @@
     shared_memory_sync |= isModifiedSharedMemory(in);
   }
   if (shared_memory_sync) {
-<<<<<<< HEAD
+    TORCH_INTERNAL_ASSERT(!for_loops_.empty(), "Attempted to add SyncThreads");
+
     // Push "sync" to the back of the last for loop
     for_loops_.back()->body().push_back(ir_builder_.create<kir::Sync>());
-=======
-    TORCH_INTERNAL_ASSERT(!for_loops.empty(), "Attempted to add SyncThreads");
-    // push Sync to the back of the last for loop
-    scope_utils::pushBack(for_loops.back(), ir_builder_.create<kir::Sync>());
->>>>>>> 4243378c
     cleanSharedMemory();
   }
 
