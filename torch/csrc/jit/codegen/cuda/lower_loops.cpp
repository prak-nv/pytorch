#include <torch/csrc/jit/codegen/cuda/lower_loops.h>
#include <torch/csrc/jit/codegen/cuda/arith.h>
#include <torch/csrc/jit/codegen/cuda/ir_iostream.h>
#include <torch/csrc/jit/codegen/cuda/ir_utils.h>
#include <torch/csrc/jit/codegen/cuda/iter_visitor.h>
#include <torch/csrc/jit/codegen/cuda/lower_utils.h>
#include <torch/csrc/jit/codegen/cuda/transform_replay.h>

#include <algorithm>
#include <numeric>

namespace torch {
namespace jit {
namespace fuser {

// Create, place, and return the allocation for tv
Expr* LoopNestGenerator::pushAlloc(TensorView* tv) {
  TORCH_INTERNAL_ASSERT(
      !(FusionGuard::getCurFusion()->hasInput(tv) ||
        FusionGuard::getCurFusion()->hasOutput(tv)),
      "Tried to allocate an input or output tensor.");

  const auto alloc_point = loop_utils::getAllocPoint(tv, for_loops);
  const auto alloc_loop = alloc_point.first;
  const auto alloc_pos = alloc_point.second;

  // Grab the dimensions the allocation will be based on to compute a size
  std::vector<Val*> alloc_dims;
  for (size_t i = alloc_pos; i < tv->nDims(); i++) {
    IterDomain* compute_at_dim = tv->getComputeAtAxis(i).first;
    IterDomain* local_dim = tv->axis(i);
    if (
        // If shared memory, don't use any IDs bound to a grid dimension
        (tv->memory_type_ == MemoryType::Shared &&
         compute_at_dim->isBlockDim()) ||
        // If local memory, don't use any IDs bound to a grid or block dimension
        (tv->memory_type_ == MemoryType::Local && compute_at_dim->isThread()) ||
        // If we're reducing this dimension, don't use it in the allocation
        // computation
        local_dim->isReduction() ||
        // If this is a broadcast dimension, don't use it in the allocation
        // computation
        local_dim->isBroadcast()) {
      continue;
    }
    alloc_dims.push_back(compute_at_dim->rawExtent());
  }

  // Multiply all the dimensions we're going to use for the allocation together
  // to get the total size
  Val* size = nullptr;
  if (alloc_dims.size() == 0) {
    size = new kir::Int(1);
  } else {
    size = kir::lowerValue(alloc_dims[0]);
    for (size_t i = 1; i < alloc_dims.size(); i++) {
      size = kir::mulExpr(size, kir::lowerValue(alloc_dims[i]));
    }
  }

  // Create the allocation node
  const auto lowered_tv = new kir::TensorView(tv);
  const auto alloc =
      new kir::Allocate(lowered_tv, lowered_tv->getMemoryType(), size);

  // Track Shared Memory Allocation Nodes
  if (tv->getMemoryType() == MemoryType::Shared) {
    if (!size->isConstScalar()) {
      dynamic_smem_.push_front(alloc);
      return nullptr;
    }
  }

  // Place the allocation
  if (alloc_loop != nullptr) {
    alloc_loop->body().insert(0, alloc);
  } else {
    lowered_exprs.insert(lowered_exprs.begin(), alloc);
  }

  return alloc;
}

void LoopNestGenerator::openFor(std::pair<IterDomain*, TensorView*> id_pair) {
  compute_at_scope.push_back(id_pair);
  IterDomain* id = id_pair.first;
  if (for_loops.size() > 0) {
    kir::ForLoop* new_scope = scope_utils::openFor(for_loops.back(), id);
    for_loops.push_back(new_scope);
  } else {
    for_loops.push_back(scope_utils::openFor(nullptr, id));
    lowered_exprs.push_back(for_loops.back());
  }
}

void LoopNestGenerator::popFor() {
  TORCH_INTERNAL_ASSERT(
      !for_loops.empty() && !compute_at_scope.empty(),
      "Can't pop for loop, scope is empty.");
  for_loops.pop_back();
  compute_at_scope.pop_back();
}

void LoopNestGenerator::pushBack(Expr* expr) {
  if (for_loops.size() == 0)
    lowered_exprs.push_back(expr);
  else
    scope_utils::pushBack(for_loops.back(), expr);
}

// Update for loop structure based on this TensorView, if there's an allocation
// stmt, send it in so we can make sure that we insert this initialization after
// it
void LoopNestGenerator::initReduction(
    TensorView* tv,
    Val* init_val,
    Expr* alloc_expr) {
  auto alloc_point = loop_utils::getAllocPoint(tv, for_loops);
  auto alloc_loop = alloc_point.first;
  auto alloc_pos = alloc_point.second;

  // Grab the IDs that will be involved in the initialization, ignore reduction
  // dimensions. Everything else will be iterated over to cover the entire
  // buffer. Index compute will ignore [block, grid]Dims depending on buffer
  // memory location
  std::vector<kir::IterDomain*> ids;
  for (size_t i = alloc_pos; i < tv->nDims(); i++) {
    IterDomain* dim = tv->getComputeAtAxis(i).first;
    if (dim->isReduction())
      continue;
    ids.push_back(kir::lowerValue(dim)->as<kir::IterDomain>());
  }

  // Unsafe clone, as we want an exact replica of tv so we can create a UnaryOp
  // to set the buffer to the init_val.
  auto clone = tv->unsafeClone();
  thread_predicates_.duplicate(clone, tv);
  // The initilization stmt that will be located inside the loop nest (if there
  // is one)
  auto init_stmt = new UnaryOp(UnaryOpType::Set, clone, init_val);

  // Init a pointer that will become the entirety of the initialization
  Expr* init_loop_nest = nullptr;

  // The for loop that we will place the initialization within (alloc_pos - 1),
  // if one exists. Once we're done this inner_fl will be the inner most loop
  // containing the init_stmt
  kir::ForLoop* inner_fl = nullptr;
  if (alloc_pos >= 1)
    inner_fl = for_loops[alloc_pos - 1];

  // Work through the iter domains that we need to initialize on, outside to
  // inside, to construct the loop nest for the initialization.
  for (auto id : ids) {
    kir::ForLoop* new_fl;

    if (id->isThread()) {
      // If based on a thread, make sure we get the named Int right
      std::stringstream ss;
      ss << id->getParallelType();
      new_fl = new kir::ForLoop(
          new kir::NamedScalar(ss.str(), DataType::Int), id, {}, inner_fl);
    } else {
      // Otherwise it's just a new int-
      new_fl = new kir::ForLoop(new kir::Int(c10::nullopt), id, {}, inner_fl);
    }

    if (init_loop_nest == nullptr) {
      // If this is our first generated loop, then it will be our outer most
      // loop nest
      init_loop_nest = new_fl;
    } else {
      // Otherwise place it inside the last generated loop
      inner_fl->body().push_back(new_fl);
    }
    // Increment the inner most for loop
    inner_fl = new_fl;
  }

  if (init_loop_nest == nullptr) {
    // If no loops were generated, than our init_stmt is all we need
    init_loop_nest = init_stmt;
  } else {
    // If there were for loops generated, place the init_stmt in the inner most
    // for loop.
    inner_fl->body().push_back(init_stmt);
  }

  // If we don't have an alloc_loop defined it means it needs to go in
  // lowered_exprs Make sure to place after the allocation of what we're
  // initializing if there is one.
  if (alloc_loop == nullptr) {
    if (alloc_expr != nullptr) {
      auto it =
          std::find(lowered_exprs.begin(), lowered_exprs.end(), alloc_expr);
      TORCH_INTERNAL_ASSERT(
          it != lowered_exprs.end(),
          "Could not figure out where to initialize the buffer for ",
          tv);
      lowered_exprs.insert(it + 1, init_loop_nest);
    } else {
      lowered_exprs.insert(lowered_exprs.begin(), init_loop_nest);
    }
  } else {
    if (alloc_expr != nullptr) {
      // If there is an allocation for this tensor view place this loop nest
      // after it
      alloc_loop->body().insert_after(alloc_expr, init_loop_nest);
    } else {
      // Otherwise we're allocating a global value
      alloc_loop->body().insert(0, init_loop_nest);
    }
  }
}

void LoopNestGenerator::handle(Expr* expr) {
  // Check if it's a tensor view expression we need to place in the loop nest
  // structure
  if (!ir_utils::isTVOp(expr)) {
    for (auto out : expr->outputs()) {
      TORCH_INTERNAL_ASSERT(
          out->getValType().value() == ValType::Scalar,
          "Unrecognized output type found in expr ",
          expr,
          " cannot lower ",
          out->getValType().value());

      pushBack(new kir::Allocate(
          kir::lowerValue(out), MemoryType::Local, new kir::Int(1)));
    }
    pushBack(expr);
    return;
  }

  //  0) Apply SyncThreads if any shared memory inputs are modified
  bool shared_memory_sync = false;
  for (auto in : expr->inputs()) {
    shared_memory_sync |= isModifiedSharedMemory(in);
  }
  if (shared_memory_sync) {
    // push Sync to the back of the last for loop
    scope_utils::pushBack(for_loops.back(), new kir::Sync());
    cleanSharedMemory();
  }

  TensorView* out = expr->output(0)->as<TensorView>();

  // Figure out what the entire loop structure should look like.
  std::deque<std::pair<IterDomain*, TensorView*>> loop_structure;

  // As we go through iteration domains track the previous view
  TensorView* last_ca_view = nullptr;
  // Check where in the previous view our last axis was in that view
  int64_t last_ca_view_ind = 0;

  // Look at each axis individually in out's domain
  for (int64_t out_i = 0; out_i < (int64_t)out->getThisComputeAtAxis();
       out_i++) {
    // Grab the axis information
    auto ca_point = out->getComputeAtAxis(out_i);
    auto ca_view = ca_point.second;
    auto ca_id = ca_point.first;

    // Figure out if there are axes in the compute at tensor view that aren't
    // in out, make sure to also open them. Check where to start looking for
    // them in the compute at view.
    size_t start = 0;
    if (last_ca_view == nullptr) {
      // Start at the begining, we haven't processed any axes yet.
      start = 0;
    } else if (last_ca_view == ca_view) {
      // This view is the same as the last axis, so start where we left off.
      start = last_ca_view_ind + 1;
    } else {
      // This is a new view, figure out where we are in it, and start from there
      for (start = 0; start < ca_view->nDims(); start++) {
        if (loop_structure.back().first ==
            ca_view->getComputeAtAxis(start).first) {
          break;
        }
      }
      start++;
    }

    // Go from start, and open all loops in the computeAt view until we hit the
    // one associated with out->getComputeAtAxis(out_i)
    for (size_t ca_i = start; ca_i < ca_view->nDims(); ca_i++) {
      // Note that ca_view->getComputeAtAxis(ca_i) is equivalent to
      // std::pair(ca_view->axis(ca_i), ca_view)
      loop_structure.push_back(ca_view->getComputeAtAxis(ca_i));

      // Update the last view processed
      last_ca_view_ind = ca_i;
      last_ca_view = ca_view;
      if (ca_view->getComputeAtAxis(ca_i).first == ca_id) {
        break;
      }
    }

    // Shouldn't ever hit this, but make sure we hit the break above, meaning we
    // added all necessary axes from the compute at view.
    TORCH_INTERNAL_ASSERT(
        ca_view->getComputeAtAxis(last_ca_view_ind).first == ca_id);
  }

  // We're up to the compute at point in loop_structure, grab the remaining
  // axes.
  for (int64_t out_i = (int64_t)out->getThisComputeAtAxis();
       out_i < (int64_t)out->nDims();
       out_i++) {
    // It's actually local, but getComputeAtAxis returns a std::pair, axis
    // doesn't
    loop_structure.push_back(out->getComputeAtAxis(out_i));
  }

  // At this point loop_structure contains our overal target loop nest structure
  // Lets get a copy of the loop structure, and figure out which loops we need
  // to open.
  decltype(loop_structure) loops_to_open(loop_structure);
  // Pop out loops already opened
  for (const auto& existing_loop : for_loops) {
    if (loops_to_open.empty()) {
      // Nothing to open
      break;
    }
    if (kir::lowerValue(loops_to_open.front().first)->as<kir::IterDomain>() ==
        existing_loop->iter_domain()) {
      loops_to_open.pop_front();
    }
  }

  // At this point for_loops + loops_to_open contains our overal target loop
  // nest structure. Open loops in "loops_to_open".
  while (!loops_to_open.empty()) {
    openFor(loops_to_open.front());
    loops_to_open.pop_front();
  }

  Expr* alloc_expr = nullptr;
  // Place the allocation for out
  if (!FusionGuard::getCurFusion()->hasInput(out) &&
      !FusionGuard::getCurFusion()->hasOutput(out)) {
    alloc_expr = pushAlloc(out);
  }

  //  If this is a reduction, initialize the output (open for loops to inner
  //  most, predicate, initialize, place next after allocation if exists, close
  //  to computeAt)
  if (out->hasReduction()) {
    initReduction(out, expr->as<ReductionOp>()->init(), alloc_expr);
  }

  //  Place the expression
  pushBack(expr);

  // If output is a shared memory buffer, set modified status
  modifySharedMemory(out);

  // Reduce the loop nest structure back to computeAt
  if (out->getThisComputeAtAxis() == 0) {
    while (!for_loops.empty()) {
      popFor();
    }
  } else {
    auto ca_axis = out->getThisComputeAtAxis() - 1;
    while (for_loops.size() > 0 &&
           for_loops.back()->iter_domain() !=
               kir::lowerValue(out->getComputeAtAxis(ca_axis).first)
                   ->as<kir::IterDomain>()) {
      popFor();
    }
  }
}

namespace {

TensorView* findOutputTensor(Expr* expr) {
  TORCH_INTERNAL_ASSERT(
      expr->outputs().size() <= 1, "Unexpected number of outputs");
  if (expr->outputs().size() != 1) {
    return nullptr;
  }
  auto out = expr->output(0);
  if (out->getValType() != ValType::TensorView) {
    return nullptr;
  }
  return out->as<TensorView>();
}

void findTargetTensor(Expr* expr, TensorView*& target, unsigned& score) {
  TORCH_INTERNAL_ASSERT(expr->outputs().size() <= 1);

  TensorView* out_tv = findOutputTensor(expr);
  if (out_tv == nullptr) {
    target = nullptr;
    score = 0;
    return;
  }

  if (!out_tv->hasComputeAt()) {
    target = out_tv;
    // No computeAt, so this should come last.
    score = std::numeric_limits<unsigned>::max();
    return;
  }

  auto axis = out_tv->getRelativeComputeAtAxis();
  target = out_tv->getComputeAtView();
  while (target->hasComputeAt()) {
    if (target->getThisComputeAtAxis() < axis) {
      break;
<<<<<<< HEAD
    // TORCH_INTERNAL_ASSERT(target->getThisComputeAtAxis() == axis);
=======
    }
>>>>>>> 0f330c37
    axis = target->getComputeAtRelPos(axis);
    target = target->getComputeAtView();
  }

  score = axis;
}

// Type definitions for brevity
using ExprListT = std::vector<Expr*>;
using TargetGroupMapT = std::unordered_map<TensorView*, ExprListT>;
using ExprTargetMapT = std::unordered_map<Expr*, TensorView*>;
using ScoreT = unsigned;
using ExprScoreMapT = std::unordered_map<const Expr*, ScoreT>;

void sanityCheck(
    const ExprListT& exprs,
    const ExprListT& reordered_exprs,
    const ExprScoreMapT& scores,
    const ExprTargetMapT& target_map,
    const TargetGroupMapT& computed_at_exprs) {
  const auto num_exprs = exprs.size();
  TORCH_INTERNAL_ASSERT(scores.size() == num_exprs);
  TORCH_INTERNAL_ASSERT(
      reordered_exprs.size() + target_map.size() == num_exprs);
  int num_computed_exprs = std::accumulate(
      computed_at_exprs.begin(),
      computed_at_exprs.end(),
      0,
      [](int acc, const std::pair<TensorView*, ExprListT>& p) {
        return acc + p.second.size();
      });
  TORCH_INTERNAL_ASSERT(num_computed_exprs == (int)target_map.size());
}

// Arrange exprs into loop-nest groups. Loop-nest groups are
// disjoint grouping of expressions based on the expression
// where each expression is computed at.
void groupExpressions(
    Expr* expr,
    ExprListT& reordered_exprs,
    ExprTargetMapT& target_map,
    TargetGroupMapT& computed_at_exprs,
    ExprScoreMapT& scores) {
  TensorView* target_tensor = nullptr;
  ScoreT score;
  findTargetTensor(expr, target_tensor, score);
  scores.emplace(expr, score);
  if (target_tensor == nullptr) {
    reordered_exprs.push_back(expr);
  } else {
    target_map.emplace(expr, target_tensor);
    if (computed_at_exprs.find(target_tensor) == computed_at_exprs.end()) {
      computed_at_exprs.emplace(target_tensor, TargetGroupMapT::mapped_type());
    }
    auto& exprs = computed_at_exprs[target_tensor];
    exprs.push_back(expr);
  }
}

// Sort each loop-nest group based on axis (i.e., score)
void sortGroup(TensorView* target, ExprListT& exprs, ExprScoreMapT& scores) {
  std::stable_sort(
      exprs.begin(),
      exprs.end(),
      [&scores](const Expr* expr1, const Expr* expr2) {
        return scores[expr1] < scores[expr2];
      });
}

// Reorder expressions that are computed at the same position in a
// breadth-first order.
void reorderSegmentBreadthFirst(
    ExprListT::iterator seg_begin,
    ExprListT::const_iterator seg_end) {
  // mapping of each expression to a bool flag indicating if it's
  // already been visited
  std::unordered_map<const Expr*, bool> expr_status;
  for (auto it = seg_begin; it != seg_end; ++it) {
    expr_status.insert({*it, false});
  }

  while (seg_begin != seg_end) {
    std::vector<const Expr*> visited_exprs;
    for (auto it = seg_begin; it != seg_end; ++it) {
      const auto expr = *it;
      const auto& expr_inputs =
          ir_utils::filterByType<TensorView>(expr->inputs());
      // expr can be visited if all input expressions are already
      // visited. If an input expression is not found in expr_status,
      // that should be safe to ignore.
      const bool ready_to_visit = std::all_of(
          expr_inputs.begin(),
          expr_inputs.end(),
          [&expr_status](const TensorView* input) {
            const Expr* input_origin = input->getOrigin();
            return input_origin == nullptr ||
                expr_status.find(input_origin) == expr_status.end() ||
                expr_status.at(input_origin);
          });
      if (ready_to_visit) {
        std::iter_swap(seg_begin, it);
        TORCH_INTERNAL_ASSERT(*seg_begin == expr);
        ++seg_begin;
        visited_exprs.push_back(expr);
      }
    }
    for (const auto& visited_expr : visited_exprs) {
      expr_status.at(visited_expr) = true;
    }
  }
}

// Reorder expressions in a group in a breadth-first order. Reordering
// is done within a subset of expressions that have the same score
// (i.e., computeAt position). For each subset,
// reorderSegmentBreadthFirst is called.
void reorderGroupBreadthFirst(ExprListT& exprs, const ExprScoreMapT& scores) {
  auto seg_begin = exprs.begin();
  auto seg_end = exprs.begin();
  ScoreT seg_score = scores.at(*seg_begin);
  while (seg_end != exprs.end()) {
    const auto expr = *seg_end;
    const auto cur_score = scores.at(expr);
    if (seg_score == cur_score) {
      // advance further
      ++seg_end;
      continue;
    } else if (seg_score < cur_score) {
      // segment ended
      reorderSegmentBreadthFirst(seg_begin, seg_end);
      seg_begin = seg_end;
      seg_score = cur_score;
    } else {
      // expre list is assumed to be sorted in the order of scores, so
      // this should never be reachable
      TORCH_INTERNAL_ASSERT(
          false, "Unexpected expression: ", expr, ", score: ", cur_score);
    }
  }
  reorderSegmentBreadthFirst(seg_begin, seg_end);
}

void mergeNonRootGroupsIntoRootGroups(
    TargetGroupMapT& computed_at_exprs,
    ExprTargetMapT& target_map) {
  for (auto it = computed_at_exprs.begin(); it != computed_at_exprs.end();) {
    TensorView* target = it->first;
    if (target->hasComputeAt()) {
      Expr* target_expr = target->getOrigin();
      TensorView* target_of_target = target_map.at(target_expr);
      auto& target_group = computed_at_exprs.at(target_of_target);
      auto pos =
          std::find(target_group.begin(), target_group.end(), target_expr);
      TORCH_INTERNAL_ASSERT(pos != target_group.end());
      target_group.insert(pos, it->second.begin(), it->second.end());
      // Upate the target map
      for (auto& inserted_expr : it->second) {
        TORCH_INTERNAL_ASSERT(target_map.at(inserted_expr) == target);
        target_map.at(inserted_expr) = target_of_target;
      }
      it = computed_at_exprs.erase(it);
    } else {
      ++it;
    }
  }
}

// Merge root loop-nests into reordered_exprs
void mergeGroupsIntoSortedList(
    TargetGroupMapT& computed_at_exprs,
    ExprListT& reordered_exprs) {
  while (computed_at_exprs.size() > 0) {
    // Find the root loop-nest that has no dependency with the other
    // loop-nests
    TensorView* cur_target = computed_at_exprs.begin()->first;
    for (auto& group : computed_at_exprs) {
      auto target = group.first;
      if (cur_target == target)
        continue;
      if (DependencyCheck::isDependencyOf(target, cur_target)) {
        cur_target = target;
      }
    }
    // cur_target can be visited
    reordered_exprs.insert(
        reordered_exprs.end(),
        computed_at_exprs.at(cur_target).begin(),
        computed_at_exprs.at(cur_target).end());
    computed_at_exprs.erase(cur_target);
  }
}

// Reorder exprs so that LoopNestGenerator::handle(Expr*) can generate
// correct loop nests. Vector exprs is assumed to be topologically
// sorted, but that is not sufficient as tensors computed at
// outer loops need to be located earlier.
void reorderExprsForComputeAt(std::vector<Expr*>& exprs) {
  ExprListT reordered_exprs;
  // expr -> target
  ExprTargetMapT target_map;
  // target -> [computed at expressions]
  TargetGroupMapT computed_at_exprs;
  // score of each expression that is calculated based on the
  // computeAt axis. A lower score of an expression means it should be
  // placed earlier in the expression list. This is a requirement for
  // the loop-nest generation of this class to work.
  ExprScoreMapT scores;

  // 1. Group expressions by target tensors. Non-grouped expressions
  // are copied into reordered_exprs.
  for (auto& expr : exprs) {
    groupExpressions(
        expr, reordered_exprs, target_map, computed_at_exprs, scores);
  }

  sanityCheck(exprs, reordered_exprs, scores, target_map, computed_at_exprs);

  // If no computeAt found, no need to reorder.
  if (computed_at_exprs.size() == 0) {
    return;
  }

  // 2. Sort each loop-nest group based on axis (i.e., score)
  for (auto& group : computed_at_exprs) {
    sortGroup(group.first, group.second, scores);
    // Reorder expressions in a breadth-first order
    reorderGroupBreadthFirst(group.second, scores);
  }

  // 3. Merge non-root loop-nests into root loop-nests
  mergeNonRootGroupsIntoRootGroups(computed_at_exprs, target_map);

  // At this point, only root loop-nests (i.e., no computeAt'ed)
  // should exist.
  for (auto& group : computed_at_exprs) {
    // Make usre only root loop-nests exist.
    TensorView* target = group.first;
    TORCH_INTERNAL_ASSERT(!target->hasComputeAt());
  }

  sanityCheck(exprs, reordered_exprs, scores, target_map, computed_at_exprs);

  mergeGroupsIntoSortedList(computed_at_exprs, reordered_exprs);

  // Reordering completed. Reordered exprs exist in reordered_exprs.

  TORCH_INTERNAL_ASSERT(exprs.size() == reordered_exprs.size());
  exprs = std::move(reordered_exprs);
}

} // namespace

// Generate the loop nest structure and place it in lowered_exprs
void LoopNestGenerator::generate(const std::vector<Expr*>& exprs) {
  FusionGuard fg(fusion_);

  // Identify all shared memory TensorViews
  // Insert into shared_memory map <tv, modify status>
  for (auto v : fusion_->vals()) {
    if (v->getValType().value() == ValType::TensorView) {
      if (v->as<TensorView>()->getMemoryType() == MemoryType::Shared) {
        smem_.insert({v, false});
      }
    }
  }

  // Initialize members of the class
  lowered_exprs = std::vector<Expr*>();

  auto reordered = exprs;
  reorderExprsForComputeAt(reordered);

  for (auto* expr : reordered) {
    handle(expr);
  }

  // Insert Dynamic Shared Memory at beginning of kernel
  for (auto smem_alloc : dynamic_smem_) {
    lowered_exprs.insert(lowered_exprs.begin(), smem_alloc);
  }
}

void LoopNestGenerator::cleanSharedMemory() {
  for (auto& item : smem_) {
    item.second = false;
  }
}

void LoopNestGenerator::modifySharedMemory(Val* key) {
  auto it = smem_.find(key);
  if (it != smem_.end()) {
    it->second = true;
  }
}

bool LoopNestGenerator::isModifiedSharedMemory(Val* key) const {
  auto it = smem_.find(key);
  if (it != smem_.end()) {
    return it->second;
  }
  return false;
}

} // namespace fuser
} // namespace jit
} // namespace torch<|MERGE_RESOLUTION|>--- conflicted
+++ resolved
@@ -409,11 +409,7 @@
   while (target->hasComputeAt()) {
     if (target->getThisComputeAtAxis() < axis) {
       break;
-<<<<<<< HEAD
-    // TORCH_INTERNAL_ASSERT(target->getThisComputeAtAxis() == axis);
-=======
-    }
->>>>>>> 0f330c37
+    }
     axis = target->getComputeAtRelPos(axis);
     target = target->getComputeAtView();
   }
