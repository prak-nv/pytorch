--- conflicted
+++ resolved
@@ -21,7 +21,6 @@
   // tv, figure out which local axis it is so we can determine the allocation
   // size.
   size_t alloc_pos = 0;
-<<<<<<< HEAD
 
   if (alloc_id != nullptr) {
     for (auto tv_i = alloc_pos; tv_i < tv->nDims(); tv_i++) {
@@ -29,19 +28,6 @@
         alloc_pos = tv_i + 1;
         break;
       }
-=======
-  // If there's no computeAt, then we want to be allocated at the root
-  while (alloc_pos <= tv->nDims() && tv->hasComputeAt()) {
-    // If we have a computeAt and we reached computeAt pos that's where it goes
-    if (tv->hasComputeAt() && alloc_pos == tv->getThisComputeAtAxis()) {
-      break;
-    }
-    // If we found an unroll, we want to place the allocation outside the unroll
-    if (alloc_pos < tv->nDims() &&
-        tv->getComputeAtAxis(alloc_pos).first->getParallelType() ==
-            ParallelType::Unroll) {
-      break;
->>>>>>> db25579a
     }
   }
 
@@ -94,17 +80,6 @@
 
   if (!inserted) {
     lowered_exprs.insert(lowered_exprs.begin(), alloc);
-<<<<<<< HEAD
-=======
-  } else if (alloc_pos == for_loops.size()) {
-    // If we allocate inline, push to the back of the last for loop
-    scope_utils::pushBack(for_loops.back(), alloc);
-  } else {
-    // Otherwise we allocate in some loop nest that is not inline, or root, so
-    // insert right before the loop we're just outside of
-    scope_utils::insertBefore(
-        for_loops[alloc_pos - 1], for_loops[alloc_pos], alloc);
->>>>>>> db25579a
   }
 
   return alloc;
@@ -180,6 +155,10 @@
   // is one)
   auto init_stmt = new UnaryOp(UnaryOpType::Set, clone, init_val);
 
+  // Track that this is the init statement so we can process differently for
+  // predicate generation
+  init_exprs_.insert(init_stmt);
+
   // Init a pointer that will become the entirety of the initialization
   Expr* init_loop_nest = nullptr;
 
@@ -227,7 +206,6 @@
     inner_fl->body().push_back(init_stmt);
   }
 
-<<<<<<< HEAD
   // Figure out which loop we need to place this initialization loop in.
   kir::ForLoop* insert_loop = nullptr;
   for (auto loop : for_loops) {
@@ -239,14 +217,6 @@
 
   // If we don't find an insertion loop it means it needs to go in lowered_exprs
   if (insert_loop == nullptr) {
-=======
-  init_exprs_.insert(init_stmt);
-
-  // Place the allocation
-  if (alloc_pos == 0) {
-    // If we allocate at the root, look for the provided allocatoin if it
-    // exists, and place after it.
->>>>>>> db25579a
     if (alloc_expr != nullptr) {
       auto it =
           std::find(lowered_exprs.begin(), lowered_exprs.end(), alloc_expr);
@@ -409,9 +379,11 @@
   if (out->hasReduction())
     initReduction(out, expr->as<ReductionOp>()->init(), alloc_id, alloc_expr);
 
-<<<<<<< HEAD
   //  Place the expression
   pushBack(expr);
+
+  // If output is a shared memory buffer, set modified status
+  modifySharedMemory(out);
 
   // Reduce the loop nest structure back to computeAt
   if (out->getThisComputeAtAxis() == 0) {
@@ -425,22 +397,6 @@
       popFor();
     }
   }
-=======
-  //  5) Open to inner most loop
-  for (decltype(out->nDims()) i = for_loops.size(); i < out->nDims(); i++)
-    openFor(out->getComputeAtAxis(i));
-
-  //  6) Run expression
-  pushBack(expr);
-
-  // If output is a shared memory buffer, set modified status
-  modifySharedMemory(out);
-
-  // 7) Reduce loop structure back to computeAt
-  while (!compute_at_scope.empty() &&
-         compute_at_scope.size() > out->getThisComputeAtAxis())
-    popFor();
->>>>>>> db25579a
 }
 
 namespace {
