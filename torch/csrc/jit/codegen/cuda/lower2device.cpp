#include <torch/csrc/jit/codegen/cuda/lower2device.h>

#include <torch/csrc/jit/codegen/cuda/fusion.h>
#include <torch/csrc/jit/codegen/cuda/instrumentation.h>
#include <torch/csrc/jit/codegen/cuda/ir_iostream.h>
#include <torch/csrc/jit/codegen/cuda/kernel_ir_printer.h>
#include <torch/csrc/jit/codegen/cuda/lower_alias_memory.h>
#include <torch/csrc/jit/codegen/cuda/lower_allocation.h>
#include <torch/csrc/jit/codegen/cuda/lower_expr_sort.h>
#include <torch/csrc/jit/codegen/cuda/lower_index.h>
#include <torch/csrc/jit/codegen/cuda/lower_insert_syncs.h>
#include <torch/csrc/jit/codegen/cuda/lower_loops.h>
#include <torch/csrc/jit/codegen/cuda/lower_thread_predicate.h>
#include <torch/csrc/jit/codegen/cuda/lower_unroll.h>
#include <torch/csrc/jit/codegen/cuda/lower_utils.h>
#include <torch/csrc/jit/codegen/cuda/lower_validation.h>

#include <torch/csrc/jit/codegen/cuda/test_index_compute.h>

namespace torch {
namespace jit {
namespace fuser {
namespace cuda {

// TODO(kir): revisit this
thread_local GpuLower* active_gpu_lower = nullptr; // NOLINT

void GpuLower::replaceSymbolicSizes() {
  FUSER_PERF_SCOPE("replaceSymbolicSizes");

  kir::IrBuilder ir_builder(kernel());

  // Grab inputs and outputs
  // TODO: Only run through inputs for the size map, outputs don't actually set
  // any sizes of the problem.
  std::vector<TensorView*> inputs_and_outputs;
  for (auto val : fusion_->inputs()) {
    if (ir_utils::isTV(val)) {
      inputs_and_outputs.push_back(val->as<TensorView>());
    }
  }
  for (auto val : fusion_->outputs()) {
    if (ir_utils::isTV(val)) {
      inputs_and_outputs.push_back(val->as<TensorView>());
    }
  }

  // Run through inputs and outputs first. Since we're replacing full
  // tensorviews their names are going to change. We need  the new referenc
  // name for the inputs/outputs. This way we won't reference the wrong tensor
  // view. For example T0 may be translated to T9. We don't want our new
  // variable to be T0->size[...] we need it to be T9->size[...]
  for (TensorView* tv : inputs_and_outputs) {
    // Replace the domain with one based on Ti.size[j]
    std::vector<IterDomain*> new_domain_iters;
    const std::vector<IterDomain*>& root_td = tv->getRootDomain();

    size_t dim = 0;
    for (auto id : root_td) {
      const Val* orig_size = id->extent();

      // Output sizes could have reduction axes, which isn't what gets output.
      if (id->isReduction() ||
          (id->getIterType() == IterType::BroadcastWithoutStride)) {
        continue;
      } else if (
          (id->getIterType() == IterType::BroadcastWithStride) ||
          orig_size->isConstScalar()) {
        dim++;
        continue;
      }

      // TODO(kir): consider a different implementation which doesn't
      //  hijack the kir_val_map_
      if (kir_val_map_.find(orig_size) == kir_val_map_.end()) {
        std::stringstream ss;
        ss << "T" << tv->name() << ".size[" << dim++ << "]";
        kir_val_map_[orig_size] = ir_builder.create<kir::NamedScalar>(
            ss.str(), orig_size->getDataType().value());
      }
    }
  }
}

void GpuLower::lower() {
  FUSER_PERF_SCOPE("GpuLower::lower");

  TORCH_INTERNAL_ASSERT(fusion_ != nullptr);
  TORCH_INTERNAL_ASSERT(
      active_gpu_lower == nullptr, "Nested lowering passes are not supported");

  // TODO(kir): revisit this
  struct LowerGuard {
    LowerGuard(GpuLower* gpu_lower) {
      active_gpu_lower = gpu_lower;
    }
    ~LowerGuard() {
      active_gpu_lower = nullptr;
    }
  } lower_guard(this);

  FusionGuard fg(fusion_);

  // Start with a fresh kernel
  kernel_ = std::make_unique<kir::Kernel>();

  // prepare for lowering
  validateIr(fusion_);
  replaceSymbolicSizes();

  // Compute thread predicates
  ThreadPredicateMap preds(fusion_);

  // Compute root-domain mappings
  ca_root_map = ComputeAtRootDomainMap();
  ca_root_map.build();

  // Generate mappings to generate indices
  ca_index_map = ComputeAtMap(true);
  ca_index_map.build();
  // std::cout<<"Index map: "<<ca_index_map.toString()<<std::endl;

  // Generate mappings to generate and map to loop nests
  ca_loop_map = ComputeAtMap(false);
  ca_loop_map.build();
  // std::cout<<"Loop map: "<<ca_loop_map.toString()<<std::endl;

  // Set the kernel inputs & outputs
  for (auto input : fusion_->inputs()) {
    kernel_->addInput(GpuLower::lowerValue(input));
  }
  for (auto output : fusion_->outputs()) {
    kernel_->addOutput(GpuLower::lowerValue(output));
  }

<<<<<<< HEAD
  // Run our passes keeping the lowered expressions and forwarding them
  auto sorted_exprs = reorderExprsTest();

  const auto lowered_exprs = LoopNestGenerator2::loweredExprs(sorted_exprs);

  // std::cout<<toString(lowered_exprs)<<std::endl;

  // Insert allocations
  const auto alloced_exprs =
      // lowered_exprs;
      insertAllocations(lowered_exprs);

  // Insert read after write smem syncs
  const auto raw_sync_exprs = insertRAWThreadSynchronization(alloced_exprs);
=======
  // Run our passes keeping the lowered expressions and forwarding
  // them

  // Reorder expressions for loop-nest generation respecting computeAt
  // relationships
  const auto reordered_exprs = reorderExprsForComputeAt(fusion_->exprs());

  // Generate loop-nests and place each expression at its
  // corresponding loop
  const auto lowered_exprs =
      LoopNestGenerator::loweredExprs(fusion_, reordered_exprs);

  // Insert allocations
  const auto alloced_exprs = insertAllocations(lowered_exprs);

  // Insert read after write smem syncs
  const auto raw_sync_exprs = insertRawThreadSynchronization(alloced_exprs);
>>>>>>> dbd15ede

  const auto unrolled_loops =
      UnrollPass::runPass(fusion_, raw_sync_exprs, preds, ca_root_map);

  // Reuse memory locations if:
  // TensorView is dynamic shared memory
  // TensorViews have the same size
  // Output TensorView is modified using Input TensorView
  const auto reuse_mem_exprs = reuseMemoryAllocations(unrolled_loops);

  // Insert SyncThreads at end of for-loop to avoid WAR race condition
<<<<<<< HEAD
  auto war_sync_exprs = insertWARThreadSynchronization(reuse_mem_exprs);
=======
  const auto war_sync_exprs = insertWarThreadSynchronization(reuse_mem_exprs);
>>>>>>> dbd15ede

  const auto indexed_loops =
      IndexLowering::getIndexedExprs(war_sync_exprs, preds, ca_root_map);

  // We now have the lowered expressions, finalize the kernel IR
  kernel_->finalize(indexed_loops, preds);
}

kir::Kernel* GpuLower::kernel() const {
  TORCH_CHECK(kernel_);
  return kernel_.get();
}

// Maps Fusion IR nodes to the Kernel IR counterparts
class GpuLower::KernelIrMapper : private OptInConstDispatch {
 public:
  explicit KernelIrMapper(GpuLower* gpu_lower)
      : gpu_lower_(gpu_lower), ir_builder_(gpu_lower->kernel()) {}

  kir::Val* lowerValue(const Val* value) {
    const auto it = gpu_lower_->kir_val_map_.find(value);
    if (it != gpu_lower_->kir_val_map_.end()) {
      return it->second;
    } else {
      handle(value);
      const auto kir_value = gpu_lower_->kir_val_map_[value];
      TORCH_CHECK(kir_value != nullptr);

      // Lower the value definition, if any
      if (value->isScalar()) {
        if (auto def = value->definition()) {
          const auto kir_def = lowerExpr(def);
          TORCH_INTERNAL_ASSERT(kir_value->definition() == kir_def);
        }
      }

      return kir_value;
    }
  }

  kir::Expr* lowerExpr(const Expr* expr) {
    const auto it = gpu_lower_->kir_expr_map_.find(expr);
    if (it != gpu_lower_->kir_expr_map_.end()) {
      return it->second;
    } else {
      handle(expr);
      const auto lowered_node = gpu_lower_->kir_expr_map_[expr];
      TORCH_CHECK(lowered_node != nullptr);
      return lowered_node;
    }
  }

 private:
  void handle(const Statement* node) final {
    OptInConstDispatch::handle(node);
  }

  void handle(const Val* node) final {
    OptInConstDispatch::handle(node);
  }

  void handle(const Expr* node) final {
    OptInConstDispatch::handle(node);
  }

  void handle(const TensorDomain* node) final {
    const auto lowered_node = ir_builder_.create<kir::TensorDomain>(node);
    TORCH_CHECK(gpu_lower_->kir_val_map_.insert({node, lowered_node}).second);
  }

  void handle(const IterDomain* node) final {
    const auto lowered_node = ir_builder_.create<kir::IterDomain>(node);
    TORCH_CHECK(gpu_lower_->kir_val_map_.insert({node, lowered_node}).second);
  }

  void handle(const TensorView* node) final {
    const auto lowered_node = ir_builder_.create<kir::TensorView>(node);
    TORCH_CHECK(gpu_lower_->kir_val_map_.insert({node, lowered_node}).second);
  }

  void handle(const Bool* node) final {
    const auto lowered_node = ir_builder_.create<kir::Bool>(node);
    TORCH_CHECK(gpu_lower_->kir_val_map_.insert({node, lowered_node}).second);
  }

  void handle(const Double* node) final {
    const auto lowered_node = ir_builder_.create<kir::Double>(node);
    TORCH_CHECK(gpu_lower_->kir_val_map_.insert({node, lowered_node}).second);
  }

  void handle(const Int* node) final {
    const auto lowered_node = ir_builder_.create<kir::Int>(node, false);
    TORCH_CHECK(gpu_lower_->kir_val_map_.insert({node, lowered_node}).second);
  }

  void handle(const NamedScalar* node) final {
    const auto lowered_node = ir_builder_.create<kir::NamedScalar>(
        node->name(), node->getDataType().value());
    TORCH_CHECK(gpu_lower_->kir_val_map_.insert({node, lowered_node}).second);
  }

  void handle(const UnaryOp* node) final {
    const auto lowered_node = ir_builder_.create<kir::UnaryOp>(
        node->getUnaryOpType(),
        lowerValue(node->out()),
        lowerValue(node->in()));
    TORCH_CHECK(gpu_lower_->kir_expr_map_.insert({node, lowered_node}).second);
  }

  void handle(const BinaryOp* node) final {
    const auto lowered_node = ir_builder_.create<kir::BinaryOp>(
        node->getBinaryOpType(),
        lowerValue(node->out()),
        lowerValue(node->lhs()),
        lowerValue(node->rhs()));
    TORCH_CHECK(gpu_lower_->kir_expr_map_.insert({node, lowered_node}).second);
  }

  void handle(const TernaryOp* node) final {
    const auto lowered_node = ir_builder_.create<kir::TernaryOp>(
        node->getTernaryOpType(),
        lowerValue(node->out()),
        lowerValue(node->in1()),
        lowerValue(node->in2()),
        lowerValue(node->in3()));
    TORCH_CHECK(gpu_lower_->kir_expr_map_.insert({node, lowered_node}).second);
  }

  void handle(const ReductionOp* node) final {
    // If trivial reduction operation lower to set operation.
    if (!node->out()->as<TensorView>()->hasReduction() &&
        node->out()->as<TensorView>()->hasAnyReduction()) {
      const auto lowered_node = ir_builder_.create<kir::UnaryOp>(
          UnaryOpType::Set, lowerValue(node->out()), lowerValue(node->in()));
      TORCH_CHECK(
          gpu_lower_->kir_expr_map_.insert({node, lowered_node}).second);
      return;
    }

    const auto lowered_node = ir_builder_.create<kir::ReductionOp>(
        node->getReductionOpType(),
        lowerValue(node->init()),
        lowerValue(node->out()),
        lowerValue(node->in()));
    TORCH_CHECK(gpu_lower_->kir_expr_map_.insert({node, lowered_node}).second);
  }

  void handle(const BroadcastOp* node) final {
    const auto lowered_node = ir_builder_.create<kir::BroadcastOp>(
        lowerValue(node->out()), lowerValue(node->in()));
    TORCH_CHECK(gpu_lower_->kir_expr_map_.insert({node, lowered_node}).second);
  }

  void handle(const TransposeOp* node) final {
    const auto lowered_node = ir_builder_.create<kir::UnaryOp>(
        UnaryOpType::Set, lowerValue(node->out()), lowerValue(node->in()));
    TORCH_CHECK(gpu_lower_->kir_expr_map_.insert({node, lowered_node}).second);
  }

 private:
  GpuLower* gpu_lower_ = nullptr;
  kir::IrBuilder ir_builder_;
};

kir::Val* GpuLower::lowerValue(const Val* val) {
  KernelIrMapper kir_mapper(this);
  return kir_mapper.lowerValue(val);
}

kir::Expr* GpuLower::lowerExpr(const Expr* expr) {
  KernelIrMapper kir_mapper(this);
  return kir_mapper.lowerExpr(expr);
}

GpuLower* GpuLower::current() {
  TORCH_INTERNAL_ASSERT(active_gpu_lower != nullptr);
  return active_gpu_lower;
}

} // namespace cuda
} // namespace fuser
} // namespace jit
} // namespace torch<|MERGE_RESOLUTION|>--- conflicted
+++ resolved
@@ -133,40 +133,22 @@
     kernel_->addOutput(GpuLower::lowerValue(output));
   }
 
-<<<<<<< HEAD
-  // Run our passes keeping the lowered expressions and forwarding them
-  auto sorted_exprs = reorderExprsTest();
-
-  const auto lowered_exprs = LoopNestGenerator2::loweredExprs(sorted_exprs);
-
-  // std::cout<<toString(lowered_exprs)<<std::endl;
-
-  // Insert allocations
-  const auto alloced_exprs =
-      // lowered_exprs;
-      insertAllocations(lowered_exprs);
-
-  // Insert read after write smem syncs
-  const auto raw_sync_exprs = insertRAWThreadSynchronization(alloced_exprs);
-=======
   // Run our passes keeping the lowered expressions and forwarding
   // them
 
   // Reorder expressions for loop-nest generation respecting computeAt
   // relationships
-  const auto reordered_exprs = reorderExprsForComputeAt(fusion_->exprs());
+  auto sorted_exprs = reorderExprsTest();
 
   // Generate loop-nests and place each expression at its
   // corresponding loop
-  const auto lowered_exprs =
-      LoopNestGenerator::loweredExprs(fusion_, reordered_exprs);
+  const auto lowered_exprs = LoopNestGenerator2::loweredExprs(sorted_exprs);
 
   // Insert allocations
   const auto alloced_exprs = insertAllocations(lowered_exprs);
 
   // Insert read after write smem syncs
   const auto raw_sync_exprs = insertRawThreadSynchronization(alloced_exprs);
->>>>>>> dbd15ede
 
   const auto unrolled_loops =
       UnrollPass::runPass(fusion_, raw_sync_exprs, preds, ca_root_map);
@@ -178,11 +160,7 @@
   const auto reuse_mem_exprs = reuseMemoryAllocations(unrolled_loops);
 
   // Insert SyncThreads at end of for-loop to avoid WAR race condition
-<<<<<<< HEAD
-  auto war_sync_exprs = insertWARThreadSynchronization(reuse_mem_exprs);
-=======
   const auto war_sync_exprs = insertWarThreadSynchronization(reuse_mem_exprs);
->>>>>>> dbd15ede
 
   const auto indexed_loops =
       IndexLowering::getIndexedExprs(war_sync_exprs, preds, ca_root_map);
