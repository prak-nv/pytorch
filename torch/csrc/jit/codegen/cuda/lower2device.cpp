
#include <torch/csrc/jit/codegen/cuda/lower2device.h>
#include <torch/csrc/jit/codegen/cuda/dispatch.h>
#include <torch/csrc/jit/codegen/cuda/fusion.h>
#include <torch/csrc/jit/codegen/cuda/ir_iostream.h>
#include <torch/csrc/jit/codegen/cuda/lower_index.h>
#include <torch/csrc/jit/codegen/cuda/lower_loops.h>
#include <torch/csrc/jit/codegen/cuda/lower_thread_predicate.h>
#include <torch/csrc/jit/codegen/cuda/lower_unroll.h>
#include <torch/csrc/jit/codegen/cuda/lower_utils.h>
#include <torch/csrc/jit/codegen/cuda/lower_validation.h>

namespace torch {
namespace jit {
namespace fuser {

namespace {

// TODO(kir): revisit this
thread_local GpuLower* active_gpu_lower = nullptr;

class BuffersExtractor : OptOutDispatch {
 public:
  BuffersExtractor(
      const std::vector<Expr*>& exprs,
      ThreadPredicateMap& _thread_predicates)
      : thread_predicates_(_thread_predicates) {
    for (auto expr : exprs) {
      handle(expr);
    }
  }

  std::vector<kir::Allocate*> getGlobalAllocs() {
    return global_allocations_;
  }

  std::vector<kir::Allocate*> getDynamicAllocs() {
    return dynamic_allocations_;
  }

  std::vector<kir::Allocate*> getStaticAllocs() {
    return static_allocations_;
  }

 private:
  ThreadPredicateMap& thread_predicates_;
  std::vector<kir::Allocate*> global_allocations_;
  std::vector<kir::Allocate*> dynamic_allocations_;
  std::vector<kir::Allocate*> static_allocations_;

  void handle(Expr* expr) final {
    OptOutDispatch::handle(expr);
  }

  void handle(kir::ForLoop* fl) final {
    for (auto expr : fl->body().exprs()) {
      OptOutDispatch::handle(expr);
    }
  }

  void handle(kir::IfThenElse* ite) final {
    for (auto expr : ite->body().exprs()) {
      OptOutDispatch::handle(expr);
    }

    for (auto expr : ite->elseBody().exprs()) {
      OptOutDispatch::handle(expr);
    }
  }

<<<<<<< HEAD
  void handle(kir::GridReduction* gr) final {
    global_allocations_.push_back(gr->reduction_buffer());
    sync_allocations_.push_back(gr->sync_buffer());
=======
  void handle(kir::BroadcastOp* bop) final {
    const ir_utils::ParallelTypeBitmap domains =
        ir_utils::getParallelBroadcastDomains(bop->out(), thread_predicates_);
    const bool thread_x = domains.get(ParallelType::TIDx);
    const bool thread_y = domains.get(ParallelType::TIDy);
    const bool thread_z = domains.get(ParallelType::TIDz);
    const bool block_broadcast_needed = thread_x || thread_y || thread_z;
    has_block_broadcast_ |= block_broadcast_needed;
>>>>>>> 23f00e12
  }

  void handle(kir::Allocate* a) final {
    switch (a->getMemoryType()) {
      case MemoryType::Global:
        global_allocations_.push_back(a);
        break;
      case MemoryType::Shared:
        if (a->size()->isConstScalar()) {
          static_allocations_.push_back(a);
        } else {
          dynamic_allocations_.push_back(a);
        }
        break;
      case MemoryType::Local:
        break;
    }
  }
};

} // namespace

void GpuLower::buildSizesMap() {
  // Grab inputs and outputs
  // TODO: Only run through inputs for the size map, outputs don't actually set
  // any sizes of the problem.
  std::vector<TensorView*> inputs_and_outputs;
  for (auto val : fusion_->inputs()) {
    if (ir_utils::isTV(val)) {
      inputs_and_outputs.push_back(val->as<TensorView>());
    }
  }
  for (auto val : fusion_->outputs()) {
    if (ir_utils::isTV(val)) {
      inputs_and_outputs.push_back(val->as<TensorView>());
    }
  }

  // Run through inputs and outputs first. Since we're replacing full
  // tensorviews their names are going to change. We need  the new referenc
  // name for the inputs/outputs. This way we won't reference the wrong tensor
  // view. For example T0 may be translated to T9. We don't want our new
  // variable to be T0->size[...] we need it to be T9->size[...]
  for (TensorView* tv : inputs_and_outputs) {
    // Replace the domain with one based on Ti.size[j]
    std::vector<IterDomain*> new_domain_iters;
    const std::vector<IterDomain*>& root_td = tv->getRootDomain();

    size_t dim = 0;
    for (auto id : root_td) {
      // Output sizes could have reduction axes, which isn't what gets output.

      Val* orig_size = id->extent();

      if (id->isReduction()) {
        continue;
      } else if (id->getIterType() == IterType::BroadcastWithoutStride) {
        continue;
      } else if (id->getIterType() == IterType::BroadcastWithStride) {
        dim++;
        continue;
      } else if (orig_size->isConstScalar()) {
        dim++;
        continue;
      }

      if (kir_map_.find(orig_size) == kir_map_.end()) {
        std::stringstream ss;
        ss << "T" << tv->name() << ".size[" << dim++ << "]";
        auto new_size =
            new kir::NamedScalar(ss.str(), orig_size->getDataType().value());
        kir_map_[orig_size] = new_size;
      }
    }
  }
}

void GpuLower::lower() {
  TORCH_INTERNAL_ASSERT(fusion_ != nullptr);
  TORCH_INTERNAL_ASSERT(
      active_gpu_lower == nullptr, "Nested lowering passes are not supported");

  // TODO(kir): revisit this
  struct LowerGuard {
    LowerGuard(GpuLower* gpu_lower) {
      active_gpu_lower = gpu_lower;
    }
    ~LowerGuard() {
      active_gpu_lower = nullptr;
    }
  } lower_guard(this);

  FusionGuard fg(fusion_);

  // prepare for lowering
  validateIr(fusion_);
  buildSizesMap();

  // Compute thread predicates
  ThreadPredicateMap preds(fusion_);

  // Run our passes keeping the lowered expressions and forwarding
  // them.
  const auto lowered_exprs =
      LoopNestGenerator::loweredExprs(fusion_, preds, fusion_->exprs(true));

  const auto unrolled_loops =
      UnrollPass::runPass(fusion_, lowered_exprs, preds);

  const auto indexed_loops =
      IndexLowering::getIndexedExprs(fusion_, unrolled_loops);

  // Store the final lowered IR
  lowered_exprs_ = indexed_loops;

  // Get allocations
  BuffersExtractor be(lowered_exprs_, preds);
  global_allocations_ = be.getGlobalAllocs();
  dynamic_smem_allocations_ = be.getDynamicAllocs();
  static_smem_allocations_ = be.getStaticAllocs();
}

// Traverse through the fusion and print CUDA code associated with it
std::ostream& GpuLower::printKernel(
    std::ostream& os,
    const std::string& kernel_name) {
  FusionGuard fg(fusion_);

  std::vector<kir::Allocate*> allocs;
  allocs.insert(
      allocs.end(), global_allocations_.begin(), global_allocations_.end());

  std::vector<Val*> global_tensors(allocs.size(), nullptr);
  std::transform(
      allocs.begin(),
      allocs.end(),
      global_tensors.begin(),
      [](kir::Allocate* alloc) { return alloc->buffer(); });

  bool hasDynamicSmem = dynamic_smem_allocations_.size() > 0;

  IRPrinter irp(os);
  irp.printKernel(lowered_exprs_, kernel_name, global_tensors, hasDynamicSmem);
  return os;
}

std::string GpuLower::getKernel(const std::string& kernel_name) {
  std::stringstream ss;
  printKernel(ss, kernel_name);
  return ss.str();
}

// Maps Fusion IR nodes to the Kernel IR counterparts
// (this is a interim solution for easing the Kernel IR splitting)
class TORCH_CUDA_API GpuLower::KernelIrMapper : private OptInConstDispatch {
 public:
  explicit KernelIrMapper(GpuLower* gpu_lower) : gpu_lower_(gpu_lower) {}

  Val* lower(const Val* value) {
    const auto it = gpu_lower_->kir_map_.find(value);
    if (it != gpu_lower_->kir_map_.end()) {
      return it->second;
    } else {
      handle(value);
      const auto lowered_node = gpu_lower_->kir_map_[value];
      TORCH_CHECK(lowered_node != nullptr);
      TORCH_CHECK(kir::isLoweredVal(lowered_node));

      // Lower the arithmetic expression defining the value, if any
      if (value->isScalar()) {
        if (auto def = value->getOrigin()) {
          lowerDefinition(lowered_node, def);
        }
      }

      return lowered_node;
    }
  }

 private:
  // TODO(kir): rewrite this
  void lowerDefinition(Val* lowered_value, const Expr* def) {
    switch (def->type()) {
      case ExprType::UnaryOp: {
        const auto op = def->as<fuser::UnaryOp>();
        new kir::UnaryOp(op->getUnaryOpType(), lowered_value, lower(op->in()));
        break;
      }
      case ExprType::BinaryOp: {
        const auto op = def->as<fuser::BinaryOp>();
        new kir::BinaryOp(
            op->getBinaryOpType(),
            lowered_value,
            lower(op->lhs()),
            lower(op->rhs()));
        break;
      }
      case ExprType::TernaryOp: {
        const auto op = def->as<fuser::TernaryOp>();
        new kir::TernaryOp(
            op->getTernaryOpType(),
            lowered_value,
            lower(op->in1()),
            lower(op->in2()),
            lower(op->in3()));
        break;
      }
      default:
        TORCH_CHECK(false, "Unexpected expression type");
    }
  }

  void handle(const Statement* node) override {
    OptInConstDispatch::handle(node);
  }

  void handle(const Val* node) override {
    OptInConstDispatch::handle(node);
  }

  void handle(const Expr* node) override {
    OptInConstDispatch::handle(node);
  }

  void handle(const TensorDomain* node) override {
    const auto lowered_node = new kir::TensorDomain(node);
    TORCH_CHECK(gpu_lower_->kir_map_.insert({node, lowered_node}).second);
  }

  void handle(const IterDomain* node) override {
    const auto lowered_node = new kir::IterDomain(node);
    TORCH_CHECK(gpu_lower_->kir_map_.insert({node, lowered_node}).second);
  }

  void handle(const TensorView* node) override {
    const auto lowered_node = new kir::TensorView(node);
    TORCH_CHECK(gpu_lower_->kir_map_.insert({node, lowered_node}).second);
  }

  void handle(const Bool* node) override {
    const auto lowered_node = new kir::Bool(node);
    TORCH_CHECK(gpu_lower_->kir_map_.insert({node, lowered_node}).second);
  }

  void handle(const Float* node) override {
    const auto lowered_node = new kir::Float(node);
    TORCH_CHECK(gpu_lower_->kir_map_.insert({node, lowered_node}).second);
  }

  void handle(const Half* node) override {
    const auto lowered_node = new kir::Half(node);
    TORCH_CHECK(gpu_lower_->kir_map_.insert({node, lowered_node}).second);
  }

  void handle(const Int* node) override {
    const auto lowered_node = new kir::Int(node, false);
    TORCH_CHECK(gpu_lower_->kir_map_.insert({node, lowered_node}).second);
  }

  void handle(const NamedScalar* node) override {
    const auto lowered_node =
        new kir::NamedScalar(node->name(), node->getDataType().value());
    TORCH_CHECK(gpu_lower_->kir_map_.insert({node, lowered_node}).second);
  }

 private:
  GpuLower* gpu_lower_ = nullptr;
};

Val* GpuLower::lowerValue(const Val* val) {
  TORCH_INTERNAL_ASSERT(active_gpu_lower != nullptr);
  KernelIrMapper kir_mapper(active_gpu_lower);
  return kir_mapper.lower(val);
}

Val* GpuLower::getLowerValue(const Val* val) {
  KernelIrMapper kir_mapper(this);
  return kir_mapper.lower(val);
}

} // namespace fuser
} // namespace jit
} // namespace torch<|MERGE_RESOLUTION|>--- conflicted
+++ resolved
@@ -68,20 +68,9 @@
     }
   }
 
-<<<<<<< HEAD
   void handle(kir::GridReduction* gr) final {
     global_allocations_.push_back(gr->reduction_buffer());
     sync_allocations_.push_back(gr->sync_buffer());
-=======
-  void handle(kir::BroadcastOp* bop) final {
-    const ir_utils::ParallelTypeBitmap domains =
-        ir_utils::getParallelBroadcastDomains(bop->out(), thread_predicates_);
-    const bool thread_x = domains.get(ParallelType::TIDx);
-    const bool thread_y = domains.get(ParallelType::TIDy);
-    const bool thread_z = domains.get(ParallelType::TIDz);
-    const bool block_broadcast_needed = thread_x || thread_y || thread_z;
-    has_block_broadcast_ |= block_broadcast_needed;
->>>>>>> 23f00e12
   }
 
   void handle(kir::Allocate* a) final {
