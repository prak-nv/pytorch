--- conflicted
+++ resolved
@@ -131,11 +131,7 @@
       insertAllocations(lowered_exprs);
 
   // Insert read after write smem syncs
-<<<<<<< HEAD
-  const auto raw_sync_exprs = insertRAWThreadSynchronization(alloced_exprs);
-=======
-  const auto raw_sync_exprs = insertRawThreadSynchronization(lowered_exprs);
->>>>>>> cd33cde4
+  const auto raw_sync_exprs = insertRawThreadSynchronization(alloced_exprs);
 
   const auto unrolled_loops =
       UnrollPass::runPass(fusion_, raw_sync_exprs, preds, ca_root_map);
