--- conflicted
+++ resolved
@@ -139,11 +139,7 @@
 
   // Reorder expressions for loop-nest generation respecting computeAt
   // relationships
-<<<<<<< HEAD
-  auto sorted_exprs = reorderExprsForLoopNestGeneration();
-=======
   auto sorted_exprs = reorderExprsForComputeAt();
->>>>>>> 44d03268
 
   // Generate loop-nests and place each expression at its
   // corresponding loop
