#include <torch/csrc/jit/codegen/cuda/kernel_ir_printer.h>

#include <torch/csrc/jit/codegen/cuda/instrumentation.h>
#include <torch/csrc/jit/codegen/cuda/type.h>

#include <utility>

namespace torch {
namespace jit {
namespace fuser {
namespace cuda {
namespace kir {

namespace {

const char* boolLiteral(bool value) {
  return value ? "true" : "false";
}

std::string varName(const kir::Val* val, const char* prefix) {
  std::stringstream value_name;
  if (val == nullptr) {
    value_name << "$nullptr";
  } else if (val->name() != kInvalidStmName) {
    value_name << prefix << val->name();
  } else {
    value_name << "k" << prefix << val->id();
  }
  return value_name.str();
}

} // namespace

void IrPrinter::printNode(const kir::Node* node) {
  os_ << gen(node, true);
}

void IrPrinter::printKernel(const Kernel* kernel) {
  TORCH_CHECK(kernel != nullptr);

  // kernel declaration
  os_ << "\nKERNEL (";
  for (auto in : kernel->inputs()) {
    os_ << gen(in);
    if (in != kernel->inputs().back()) {
      os_ << ", ";
    }
  }
  os_ << ") -> (";
  for (auto out : kernel->outputs()) {
    os_ << gen(out);
    if (out != kernel->outputs().back()) {
      os_ << ", ";
    }
  }
  os_ << ") :\n";

  // kernel body
  startBlock();
  for (auto expr : kernel->topLevelExprs()) {
    os_ << gen(expr, true);
  }
  endBlock();
  os_ << "END.\n\n";
}

std::ostream& IrPrinter::indent() {
  for (int i = 0; i < indent_level_; ++i) {
    ir_str_ << kTab;
  }
  ir_str_ << margin_;
  return ir_str_;
}

std::string IrPrinter::gen(const kir::Node* node, bool top_level) {
  if (node == nullptr) {
    return "$nullptr";
  }

  // If we're generatign a top level statement we expect to start
  // with an empty set of uses
  TORCH_INTERNAL_ASSERT(uses_.empty() || !top_level);

  // Mark the node as generated
  visited_.insert(node);

  // Generate the node itself
  std::stringstream node_str;
  std::swap(node_str, ir_str_);
  node->accept(this);
  std::swap(node_str, ir_str_);

  if (top_level) {
    // Implicitly mark top level nodes as used, so we
    // get their definitions printed (useful for debugging)
    if (auto val = dynamic_cast<const kir::Val*>(node)) {
      uses_.insert(val);
    }

    // Make a copy of the node uses (and reset global state)
    const auto node_uses = uses_;
    uses_.clear();

    std::stringstream top_level_str;

    // Hoist implicit definitions
    for (auto use : node_uses) {
      const auto def = use->definition();
      if (def && visited_.find(def) == visited_.end()) {
        margin_ = "~ ";
        top_level_str << gen(def, true);
        margin_ = "";
      }
    }

    top_level_str << node_str.str();
    return top_level_str.str();
  } else {
    return node_str.str();
  }
}

std::string IrPrinter::use(const kir::Val* val) {
  if (val != nullptr) {
    uses_.insert(val);
  }
  return gen(val);
}

void IrPrinter::startBlock() {
  ++indent_level_;
}

void IrPrinter::endBlock() {
  TORCH_CHECK(indent_level_ > 0);
  --indent_level_;
}

void IrPrinter::handleBlock(const kir::Scope& scope) {
  // Save the uses of the parent scope
  decltype(uses_) outer_uses;
  std::swap(uses_, outer_uses);

  startBlock();
  for (auto expr : scope.exprs()) {
    ir_str_ << gen(expr, true);
  }
  endBlock();

  // Restore parent's uses
  std::swap(uses_, outer_uses);
}

void IrPrinter::visit(const kir::Bool* node) {
  if (node->isConst()) {
    ir_str_ << boolLiteral(*node->value());
  } else {
    ir_str_ << varName(node, "b");
  }
}

void IrPrinter::visit(const kir::Double* node) {
  if (node->isConst()) {
    const int digits = std::numeric_limits<Double::ScalarType>::max_digits10;
    ir_str_ << "double(" << std::setprecision(digits) << *node->value() << ")";
  } else {
    ir_str_ << varName(node, "d");
  }
}

void IrPrinter::visit(const kir::Float* node) {
  if (node->isConst()) {
    const int digits = std::numeric_limits<Float::ScalarType>::max_digits10;
    ir_str_ << "float(" << std::setprecision(digits) << *node->value() << ")";
  } else {
    ir_str_ << varName(node, "f");
  }
}

void IrPrinter::visit(const kir::Half* node) {
  if (node->isConst()) {
    ir_str_ << "half(" << *node->value() << ")";
  } else {
    ir_str_ << varName(node, "h");
  }
}

void IrPrinter::visit(const kir::Int* node) {
  if (node->isConst()) {
    ir_str_ << *node->value();
  } else {
    ir_str_ << varName(node, "i");
  }
}

void IrPrinter::visit(const kir::NamedScalar* node) {
  ir_str_ << node->name();
}

void IrPrinter::visit(const kir::TensorIndex* node) {
  ir_str_ << gen(node->view()) << "[";
  for (auto index : node->indices()) {
    ir_str_ << use(index);
    if (index != node->indices().back()) {
      ir_str_ << ", ";
    }
  }
  ir_str_ << "]";
}

void IrPrinter::visit(const kir::IterDomain* node) {
  if (node->isRFactorProduct()) {
    ir_str_ << "rfactor.";
  }
  ir_str_ << node->parallelType() << "." << node->iterType() << "("
          << use(node->start()) << " .. " << use(node->rawExtent()) << ")";
}

void IrPrinter::visit(const kir::TensorDomain*) {
  // TODO(kir): print Tensor shapes?
  ir_str_ << "kir::TensorDomain";
}

void IrPrinter::visit(const kir::TensorView* node) {
  // TODO(kir): print memory type too?
  ir_str_ << varName(node, "T");
}

void IrPrinter::visit(const kir::UnaryOp* node) {
  indent() << gen(node->out()) << " = ";

  auto op_type = node->operation();

  if (auto op = inline_op_str(op_type)) {
    if (maybeBooleanOperator(op_type) &&
        node->out()->dtype() == DataType::Bool) {
      ir_str_ << stringifyBooleanOp(op_type) << gen(node->in());
    } else {
      ir_str_ << *op << gen(node->in());
    }
  } else {
    if (op_type == UnaryOpType::Cast) {
      const auto cast_str =
          cast_func_str({node->in()->dtype(), node->out()->dtype()});
      ir_str_ << cast_str.value();
    } else {
<<<<<<< HEAD
      ir_str_ << op_type;
      if (needFloatSuffix(op_type) && node->out()->dtype() == DataType::Float) {
=======
      ir_str_ << node->operation();
      if (needFloatSuffix(node->operation()) &&
          node->out()->dtype() == DataType::Float) {
>>>>>>> 0cfb7471
        ir_str_ << "f";
      }
    }

<<<<<<< HEAD
    if (op_type == UnaryOpType::RandLike) {
=======
    if (node->operation() == UnaryOpType::RandLike) {
>>>>>>> 0cfb7471
      ir_str_ << "(RND";
    } else {
      ir_str_ << "(";
      ir_str_ << use(node->in());
    }
    ir_str_ << ")";
  }

  ir_str_ << "\n";
}

void IrPrinter::visit(const kir::BinaryOp* node) {
  indent() << gen(node->out()) << " = ";

  const auto op_type = node->operation();
  const auto lhs = use(node->lhs());
  const auto rhs = use(node->rhs());

  if (auto op = inline_op_str(op_type)) {
    ir_str_ << lhs << " ";
    if (maybeBooleanOperator(op_type) &&
        node->out()->dtype() == DataType::Bool) {
      ir_str_ << stringifyBooleanOp(op_type);
    } else {
      ir_str_ << *op;
    }
    ir_str_ << " " << rhs;
  } else {
<<<<<<< HEAD
    ir_str_ << op_type;
    if (needFloatSuffix(op_type) && node->out()->dtype() == DataType::Float) {
=======
    ir_str_ << operation;
    if (needFloatSuffix(operation) && node->out()->dtype() == DataType::Float) {
>>>>>>> 0cfb7471
      ir_str_ << "f";
    }
    ir_str_ << "(" << lhs << ", " << rhs << ")";
  }

  ir_str_ << "\n";
}

void IrPrinter::visit(const kir::TernaryOp* node) {
  indent() << gen(node->out()) << " = " << node->operation() << "("
           << use(node->in1()) << ", " << use(node->in2()) << ", "
           << use(node->in3()) << ")\n";
}

void IrPrinter::visit(const kir::ReductionOp* node) {
  indent() << gen(node->out()) << " = "
           << "REDUCTION(op='" << node->operation() << "'"
           << ", in=" << use(node->in()) << ", init=" << use(node->init())
           << ", pred=" << use(node->predicate()) << ")\n";
}

void IrPrinter::visit(const kir::GridReduction* node) {
  const auto* reduction_op = node->reduction_op();
  indent() << gen(reduction_op->out()) << " = "
           << "GRID_REDUCTION(op='" << reduction_op->operation() << "'"
           << ", in=" << use(reduction_op->in())
           << ", init=" << use(reduction_op->init())
           << ", pred=" << use(reduction_op->predicate()) << ")\n";
  indent() << kTab << kTab
           << ".reduction_buffer=" << use(node->reduction_buffer()->buffer())
           << "\n";
  indent() << kTab << kTab
           << ".sync_buffer=" << use(node->sync_buffer()->buffer()) << "\n";
  indent() << kTab << kTab << ".grid_pred=" << use(node->predicate()) << "\n";
}

void IrPrinter::visit(const kir::BroadcastOp* node) {
  indent() << gen(node->out()) << " = BROADCAST(" << use(node->in()) << ")\n";
}

void IrPrinter::visit(const kir::ForLoop* node) {
  indent() << "FOR " << gen(node->index()) << " in " << gen(node->iter_domain())
           << ":\n";
  handleBlock(node->body());
}

void IrPrinter::visit(const kir::IfThenElse* node) {
  indent() << "IF " << use(node->cond()) << ":\n";
  handleBlock(node->thenBody());
  if (node->hasElse()) {
    indent() << "ELSE:\n";
    handleBlock(node->elseBody());
  }
}

void IrPrinter::visit(const kir::Allocate* node) {
  indent() << gen(node->buffer()) << " = ALLOCATE("
           << "mem_type=" << node->memoryType() << ", "
           << "size=" << use(node->size()) << ", "
           << "zero_init=" << boolLiteral(node->zeroInit()) << ")\n";
  if (node->alias() != nullptr) {
    indent() << kTab << kTab << ".alias=" << gen(node->alias()->buffer())
             << "\n";
  }
}

void IrPrinter::visit(const kir::Sync* node) {
  indent() << "SYNC(war_hazard=" << boolLiteral(node->isWarHazardSync())
           << ")\n";
}

std::string toString(const kir::Node* stmt) {
  std::stringstream ss;
  IrPrinter ir_printer(ss);
  ir_printer.printNode(stmt);
  return ss.str();
}

} // namespace kir
} // namespace cuda
} // namespace fuser
} // namespace jit
} // namespace torch<|MERGE_RESOLUTION|>--- conflicted
+++ resolved
@@ -232,7 +232,7 @@
   auto op_type = node->operation();
 
   if (auto op = inline_op_str(op_type)) {
-    if (maybeBooleanOperator(op_type) &&
+    if (alsoBooleanOperator(op_type) &&
         node->out()->dtype() == DataType::Bool) {
       ir_str_ << stringifyBooleanOp(op_type) << gen(node->in());
     } else {
@@ -244,23 +244,13 @@
           cast_func_str({node->in()->dtype(), node->out()->dtype()});
       ir_str_ << cast_str.value();
     } else {
-<<<<<<< HEAD
       ir_str_ << op_type;
       if (needFloatSuffix(op_type) && node->out()->dtype() == DataType::Float) {
-=======
-      ir_str_ << node->operation();
-      if (needFloatSuffix(node->operation()) &&
-          node->out()->dtype() == DataType::Float) {
->>>>>>> 0cfb7471
         ir_str_ << "f";
       }
     }
 
-<<<<<<< HEAD
     if (op_type == UnaryOpType::RandLike) {
-=======
-    if (node->operation() == UnaryOpType::RandLike) {
->>>>>>> 0cfb7471
       ir_str_ << "(RND";
     } else {
       ir_str_ << "(";
@@ -281,7 +271,7 @@
 
   if (auto op = inline_op_str(op_type)) {
     ir_str_ << lhs << " ";
-    if (maybeBooleanOperator(op_type) &&
+    if (alsoBooleanOperator(op_type) &&
         node->out()->dtype() == DataType::Bool) {
       ir_str_ << stringifyBooleanOp(op_type);
     } else {
@@ -289,13 +279,8 @@
     }
     ir_str_ << " " << rhs;
   } else {
-<<<<<<< HEAD
     ir_str_ << op_type;
     if (needFloatSuffix(op_type) && node->out()->dtype() == DataType::Float) {
-=======
-    ir_str_ << operation;
-    if (needFloatSuffix(operation) && node->out()->dtype() == DataType::Float) {
->>>>>>> 0cfb7471
       ir_str_ << "f";
     }
     ir_str_ << "(" << lhs << ", " << rhs << ")";
