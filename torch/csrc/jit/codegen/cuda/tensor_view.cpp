#include <torch/csrc/jit/codegen/cuda/arith.h>
#include <torch/csrc/jit/codegen/cuda/compute_at.h>
#include <torch/csrc/jit/codegen/cuda/fusion.h>
#include <torch/csrc/jit/codegen/cuda/ir_all_nodes.h>
#include <torch/csrc/jit/codegen/cuda/ir_cloner.h>
#include <torch/csrc/jit/codegen/cuda/ir_interface_nodes.h>
#include <torch/csrc/jit/codegen/cuda/ir_iostream.h>
#include <torch/csrc/jit/codegen/cuda/ir_utils.h>

// Cleanup
#include <torch/csrc/jit/codegen/cuda/transform_iter.h>
#include <torch/csrc/jit/codegen/cuda/transform_replay.h>

namespace torch {
namespace jit {
namespace fuser {
namespace cuda {

namespace {
DataType aten_opt_type_map(const c10::optional<at::ScalarType>& scalar_type) {
  return scalar_type.has_value() ? aten_to_data_type(scalar_type.value())
                                 : DataType::Null;
}
} // namespace

TensorView::TensorView(TensorDomain* domain, DataType dtype, MemoryType mtype)
    : Val(ValType::TensorView, dtype), domain_(domain), memory_type_(mtype) {
  // Mark the size-1 axes as broadcast to support implicit broadcast semantic
  for (auto* id : domain_->domain()) {
    if (!id->isBroadcast() && !id->isReduction() &&
        id->rawExtent()->isOneInt()) {
      id->convertToBroadcast();
    }
  }
}

TensorView::TensorView(const std::shared_ptr<c10::TensorType>& tensor_type)
    : Val(ValType::TensorView,
          aten_opt_type_map(tensor_type->scalarType()),
          false) {
  std::vector<IterDomain*> sizes;

  TORCH_CHECK(
      tensor_type->dim().has_value(), "Requires static rank for Tensor");

  for (decltype(tensor_type->dim().value()) i = 0;
       i < tensor_type->dim().value();
       i++) {
    if (tensor_type->sizes()[i].has_value() &&
        tensor_type->sizes()[i].value() == 1) {
      // If size is known to be 1, assuem it needs to be broadcasted.
      sizes.push_back(new IterDomain(
          new Int(0),
          new Int(1),
          ParallelType::Serial,
          IterType::BroadcastWithStride));
    } else {
      sizes.push_back(new IterDomain(new Int(0), new Int()));
    }
  }

  // default to non_contiguous;
  std::vector<bool> contig_info(tensor_type->dim().value(), false);

  // we iterate through stride_index_, which goes from fastest changing
  // dimension to slowest, instead of iterating through sizes. This allows
  // easier contiguity check;
  for (size_t i = 0; i < tensor_type->dim().value(); i++) {
    // if we don't have contiguous dimension at current stride index, don't
    // bother;
    const auto& stride_property_i = tensor_type->stride_properties()[i];
    if (stride_property_i.has_value() &&
        stride_property_i->stride_index_.has_value() &&
        stride_property_i->contiguous_.has_value() &&
        stride_property_i->contiguous_.value() == true) {
      const size_t index = stride_property_i->stride_index_.value();
      if (i == 0) {
        // mark fastest changing dimension collapsible only when it's the last
        // dim;
        contig_info[index] = (index == tensor_type->dim().value() - 1);
      } else {
        // check the neighboring faster dimension;
        if (auto left_index_opt =
                tensor_type->stride_properties()[static_cast<int>(i) - 1]
                    ->stride_index_) {
          // collapse if two axes are neighboring in both sizes & stride_index;
          contig_info[index] = (left_index_opt.value() == (index + 1));
        }
      }
    }
  }

  domain_ = new TensorDomain(sizes, contig_info);
  name_ = fusion_->registerVal(this);
}

TensorView::TensorView(const TensorView* src, IrCloner* ir_cloner)
    : Val(src, ir_cloner),
      domain_(ir_cloner->clone(src->domain_)),
      this_compute_at_axis_(src->this_compute_at_axis_),
      memory_type_(src->memory_type_),
      swizzle_type_(src->swizzle_type_) {
  for (const auto id : src->axesToSwizzle()) {
    axes_to_swizzle_.push_back(ir_cloner->clone(id));
  }
}

bool TensorView::hasAnyReduction() const {
  return domain()->noReductions().size() != domain()->domain().size();
}

bool TensorView::hasReduction() const {
  return domain()->hasReduction();
}

bool TensorView::hasBlockReduction() const {
  return domain()->hasBlockReduction();
}

bool TensorView::hasGridReduction() const {
  return domain()->hasGridReduction();
}

bool TensorView::hasBlockBroadcast() const {
  return domain()->hasBlockBroadcast();
}

bool TensorView::hasBroadcast() const {
  return domain()->hasBroadcast();
}

bool TensorView::hasRFactor() const {
  return domain()->hasRFactor();
}

c10::optional<unsigned int> TensorView::getReductionAxis() const {
  return domain()->getReductionAxis();
}

const std::vector<IterDomain*>& TensorView::getRootDomain() const {
  return domain()->getRootDomain();
};

const std::vector<IterDomain*>& TensorView::getRFactorDomain() const {
  return domain()->getRFactorDomain();
};

const std::vector<IterDomain*>& TensorView::getMaybeRFactorDomain() const {
  return domain()->getMaybeRFactorDomain();
};

std::vector<IterDomain*>::size_type TensorView::nDims() const {
  return domain()->nDims();
}

IterDomain* TensorView::axis(int pos) const {
  TORCH_INTERNAL_ASSERT(
      nDims() > 0, "Tried to access an axis in a 0-dim TensorView");
  if (pos < 0)
    pos += domain()->nDims();
  TORCH_CHECK(
      pos >= 0 && (unsigned int)pos < domain()->nDims(),
      "Tried to access position ",
      pos,
      " in domain: ",
      domain());
  return domain()->axis(pos);
}

void TensorView::setComputeAt(unsigned int this_pos) {
  TORCH_INTERNAL_ASSERT(
      this_pos > 0 && (unsigned)this_pos <= nDims(),
      "Invalid this computeAt position for T",
      name(),
      ": ",
      this_pos);
  this_compute_at_axis_ = this_pos;
}

<<<<<<< HEAD
TensorView* TensorView::computeAt(
    TensorView* consumer,
    int axis,
    ComputeAtMode mode) {
=======
TensorView* TensorView::computeAt(TensorView* consumer, int position) {
>>>>>>> b6300dc6
  // Make sure this and consumer are not the same tensor, that's illegal
  TORCH_CHECK(!sameAs(consumer), "Cannot call this->computeAt(this, ...)");

  // We support negative axes, so increment it by consumer->nDims() + 1 and make
  // sure the result is within consumer->nDims() + 1. being at consumer->nDims()
  // means producer will be computed inline with consumer, hence the +1.
  if (position < 0)
    position += int(consumer->nDims()) + 1;
  TORCH_CHECK(
      position >= 0 && (unsigned int)position < consumer->nDims() + 1,
      "Compute at called on an position outside valid range.");

  ComputeAt::runAt(this, consumer, (unsigned int)position);

  return this;
}

TensorView* TensorView::computeWith(TensorView* consumer, int position) {
  // Make sure this and consumer are not the same tensor, that's illegal
  TORCH_CHECK(!sameAs(consumer), "Cannot call this->computeAt(this, ...)");

  // We support negative axes, so increment it by this->nDims() + 1 and make
  // sure the result is within this->nDims() + 1. being at this->nDims()
  // means producer will be computed inline with this, hence the +1.
  if (position < 0)
    position += int(this->nDims()) + 1;
  TORCH_CHECK(
      position >= 0 && (unsigned int)position < this->nDims() + 1,
      "Compute at called on an position outside valid range.");

<<<<<<< HEAD
  ComputeAt::run(this, consumer, (unsigned int)axis, mode);
=======
  ComputeAt::runWith(this, consumer, (unsigned int)position);

>>>>>>> b6300dc6
  return this;
}

TensorView* TensorView::split(int axis, Val* factor, bool inner_split) {
  // Only check things associated with axis, factor will be validated in
  // IterDomain
  TORCH_INTERNAL_ASSERT(nDims() > 0, "Tried to do split on a 0-dim TensorView");

  if (axis < 0)
    axis += domain()->nDims();

  TORCH_CHECK(
      !(hasComputeAt() && (axis < (int)getThisComputeAtAxis())),
      "Cannot split axis within compute at range. Axis = ",
      axis,
      " thisComputeAtAxis = ",
      getThisComputeAtAxis());

  domain()->split(axis, factor, inner_split);
  return this;
}

TensorView* TensorView::split(int axis, unsigned int factor, bool inner_split) {
  domain()->split(axis, new Int(factor), inner_split);
  return this;
}

// Merge "axis" and "axis+1" into 1 dimension
TensorView* TensorView::merge(int axis_o, int axis_i) {
  TORCH_INTERNAL_ASSERT(nDims() > 0, "Tried to do merge on a 0-dim TensorView");
  if (axis_o < 0)
    axis_o += domain()->nDims();

  if (axis_i < 0)
    axis_i += domain()->nDims();

  if (hasComputeAt()) {
    if (axis_o + 1 < (int)getThisComputeAtAxis() ||
        axis_i + 1 < (int)getThisComputeAtAxis()) {
      TORCH_CHECK(
          false,
          "Cannot merge axis within compute at range. Either axis ",
          axis_o,
          " or ",
          axis_i,
          " are within thisComputeAtAxis = ",
          getThisComputeAtAxis());
    }
  }

  domain()->merge(axis_o, axis_i);
  return this;
}

TensorView* TensorView::reorder(const std::unordered_map<int, int>& old2new_) {
  TORCH_INTERNAL_ASSERT(
      !(nDims() == 0 && old2new_.size() > 0),
      "Tried to reorder a 0-dim TensorView");
  domain()->reorder(old2new_);
  return this;
}

TensorView* TensorView::swizzle(
    SwizzleType type,
    const std::vector<int>& axes) {
  swizzle_type_ = type;

  // Clear previously set swizzle axes if any
  if (axes_to_swizzle_.size()) {
    axes_to_swizzle_.clear();
  }

  if (swizzle_type_ == SwizzleType::Transpose) {
    TORCH_CHECK(
        axes.size() == 2,
        "Invalid axis list: ",
        axes,
        ". Number of axes must be two.");
    TORCH_CHECK(
        axes[0] != axes[1],
        "Invalid axis list: ",
        axes,
        ". Two distinctive axes must be given.");
    TORCH_CHECK(
        getMemoryType() == MemoryType::Shared,
        "Transpose swizzle is meant for tensors on shared memory.");
    for (auto pos : axes) {
      if (pos < 0) {
        pos += nDims();
      }
      TORCH_CHECK(pos >= 0 && pos < (int)nDims(), "Invalid axis: ", pos);
      TORCH_CHECK(
          pos >= (int)getThisComputeAtAxis(),
          "Invalid axis: ",
          pos,
          ". Axis outside computeAt position is not allocated.");
      TORCH_CHECK(
          !axis(pos)->isReduction(),
          "Invalid axis: ",
          pos,
          ". Swizzling a reduction axis is not supported");
      TORCH_CHECK(
          !axis(pos)->isBroadcast(),
          "Invalid axis: ",
          pos,
          ". Swizzling a broadcast axis is not supported");
      axes_to_swizzle_.push_back(axis(pos));
    }
  }

  return this;
}

TensorView* TensorView::rFactor(const std::vector<int>& axes) {
  TORCH_INTERNAL_ASSERT(nDims() > 0, "Tried to rFactor a 0-dim TensorView");
  FusionGuard fg(fusion());
  TORCH_CHECK(
      definition() != nullptr &&
          definition()->getExprType() == ExprType::ReductionOp,
      "Error rfactoring ",
      this,
      " its definition is either a nullptr or not a reduction.");
  TORCH_CHECK(
      !domain()->hasRFactor(), "Cannot call rfactor on the same view twice.");

  ReductionOp* this_definition = definition()->as<ReductionOp>();

  // Split tensor view into 2 parts
  auto domain_pair = domain()->rFactor(axes);

  // Producer in the pair
  auto producer_domain = domain_pair.first;
  // Consumer in the pair
  auto consumer_domain = domain_pair.second;

  // This domain will be the consumer, so create the producer
  TensorView* producer = new TensorView(producer_domain, getDataType().value());

  // Set domain of consumer
  setDomain(consumer_domain);
  TensorView* consumer = this;

  // Setup dependency chain, inserting producer before this op.
  // Expr* producer_definition =
  new ReductionOp(
      this_definition->getReductionOpType(),
      this_definition->init(),
      producer,
      this_definition->in());

  // Expr* consumer_definition =
  new ReductionOp(
      this_definition->getReductionOpType(),
      this_definition->init(),
      consumer,
      producer);

  return producer;
}

std::vector<TensorView*> TensorView::duplicate() {
  FusionGuard fg(fusion());

  TORCH_CHECK(
      !fusion()->hasInput(this) && !fusion()->hasOutput(this),
      "Cannot duplicate input or output tensors");

  auto usages = fusion()->unordered_uses(this);
  TORCH_CHECK(
      usages.size() > 1, "Cannot duplicate TensorView that is only used once");

  // Warning: error may occur if the same TensorView
  // is used multiple times in the same expression
  std::vector<TensorView*> duplicates;
  size_t count = 0;
  for (auto expr : usages) {
    // Skip the first usage to reuse original TensorView
    if (count > 0) {
      auto root_domain = getRootDomain();
      TensorView* producer = new TensorView(
          new TensorDomain(
              root_domain, std::vector<bool>(root_domain.size(), true)),
          getDataType().value());

      producer->setDomain(
          TransformReplay::fullSelfReplay(producer->domain(), this->domain()));

      createExprConsumer(definition(), producer);
      createExprProducer(expr, this, producer);

      // Set ComputeAt position for this duplicate TV
      producer->setComputeAt(getThisComputeAtAxis());

      duplicates.push_back(producer);
    }
    ++count;
  }
  return duplicates;
}

namespace {

// Note: This may be included as an independent member function
// TensorView if it's determined to be useful more generally.
int getMappedConsumerAxis(
    TensorView* producer_tv,
    unsigned int producer_axis,
    TensorView* consumer_tv) {
  auto c2p_root_map =
      PairwiseRootDomainMap(producer_tv, consumer_tv)
          .mapConsumerToProducer(consumer_tv->domain(), producer_tv->domain());
  auto replay = BestEffortReplay(
                    producer_tv->domain()->domain(),
                    consumer_tv->domain()->domain(),
                    c2p_root_map,
                    true)
                    .getReplay();
  auto producer_id = producer_tv->axis(int(producer_axis));
  IterDomain* consumer_id = nullptr;
  for (const auto& m : replay) {
    if (m.second == producer_id) {
      consumer_id = m.first;
    }
  }
  TORCH_INTERNAL_ASSERT(
      consumer_id != nullptr, "Mapped consumer IterDomain not found");
  auto consumer_axis = std::distance(
      consumer_tv->domain()->domain().begin(),
      std::find(
          consumer_tv->domain()->domain().begin(),
          consumer_tv->domain()->domain().end(),
          consumer_id));
  return consumer_axis;
}

} // namespace

TensorView* TensorView::cache_before() {
  FusionGuard fg(fusion());

  TORCH_CHECK(
      definition() != nullptr && !isFusionInput(),
      "Error adding cache_before ",
      this,
      " its definition is a nullptr and we restrict using cache_before on an input.");

  TORCH_CHECK(
      isFusionOutput() || definition()->getExprType() != ExprType::ReductionOp,
      "Error adding cache_before ",
      this,
      " its definition is a reduction and it is not an output, instead please use cache_after.");

  // Create Producer Domain
  // This domain will be the consumer, so create the producer
  auto root_domain = getRootDomain();
  TensorView* producer = new TensorView(
      new TensorDomain(
          root_domain, std::vector<bool>(root_domain.size(), true)),
      getDataType().value());

  // Set domain of consumer
  TensorView* consumer = this;

  // Avoid replaying cache redundantly. Just for efficiency; not
  // required for correctness.
  bool cache_replayed = false;

  // this TV is an output and its definition is a reduction
  // remove reduction axis from this tv
  bool consumer_replay_needed = false;
  if (definition()->getExprType() == ExprType::ReductionOp) {
    size_t i = 0;
    auto no_reduction_root_domain = TensorDomain::noReductions(getRootDomain());
    std::vector<IterDomain*> new_root_domain(no_reduction_root_domain.size());
    for (auto dom : no_reduction_root_domain) {
      new_root_domain[i++] = dom->clone();
    }
    // Transform producer like consumer. Note replayPasC not possible yet as
    // there is no producer-consumer relationship.
    producer->setDomain(TransformReplay::fullSelfReplay(
        producer->domain(), consumer->domain()));
    cache_replayed = true;
    consumer->setDomain(new TensorDomain(
        new_root_domain, std::vector<bool>(new_root_domain.size(), true)));
    // The consumer domain should be transformed like the producer,
    // but replayCasP can't be used yet as there is no
    // producer-consumer relationship established yet. Just track
    // it here and replay later after the expression is set.
    consumer_replay_needed = true;
  }

  // Insert producer - Cache_Before (CB) - before this TV.
  // Before: Prev TV -> [Definition Op] -> This TV
  // After:  Prev TV -> [Definition Op] -> New CB TV -> [Set Op] -> This TV

  // Get inputs for origin expression
  auto expr_inputs = definition()->inputs();
  auto def_expr = definition();
  // Expr* producer_definition =
  createExprConsumer(def_expr, producer);

  // Expr* producer_uses =
  new UnaryOp(UnaryOpType::Set, consumer, producer);

  // definition_ is no longer valid
  // setDefinition(nullptr);

  if (consumer_replay_needed) {
    TransformReplay::replayCasP(consumer, producer, -1);
  }

  // Make the cache tensor computed at the consumer if the
  // consumer is computed at another tensor. The position is
  // the same as this position of the consumer. Note that since
  // the consumer is computed at another tensor at this position,
  // there must not be reduction domains in domains until this
  // position, so the removal of reduction domains should not affect
  // position indices.
  // First, make the cache tensor needs look like the consumer. The
  // minimum number of axes to share is getThisComputeAtAxis(), but
  // it's safe to fully replay.

  // Before: This TV -> Next TV
  // After:  New TV (CB) -> This TV -> Next TV
  if (hasComputeAt()) {
    if (!cache_replayed) {
      TransformReplay::replayPasC(producer, consumer, -1);
      cache_replayed = true;
    }
    producer->setComputeAt(getThisComputeAtAxis());
  }

  // If the consumer was the target of computeAt by producer's inputs,
  // change the computeAt target to the cache tensor.

  // Before: Prev TV -> This TV
  // After:  Prev TV -> New TV (CB) -> This TV
  // Iterate over definition expression inputs for cache_before on outputs
  size_t producer_this_pos = producer->getThisComputeAtAxis();
  for (TensorView* producer_of_producer :
       ir_utils::filterByType<TensorView>(expr_inputs)) {
    if (producer_of_producer->hasComputeAt()) {
      if (!cache_replayed) {
        TransformReplay::replayPasC(producer, consumer, -1);
        cache_replayed = true;
      }
      TORCH_INTERNAL_ASSERT(producer_of_producer->getThisComputeAtAxis() > 0);
      size_t producer_pos =
          getMappedConsumerAxis(
              producer_of_producer,
              int(producer_of_producer->getThisComputeAtAxis()) - 1,
              producer) +
          1;
      producer_this_pos = std::max(producer_this_pos, producer_pos);
    }
  }

  // Finally, make the cache tensor computed at the consumer. The
  // position is set at the deepest position among the position where
  // its inputs are computed at. If that position is equal or smaller
  // than the position already set by the case where the consumer has
  // computeAt, nothing needs to be done.
  // Note that this step isn't strictly necessary in terms of the
  // Fusion IR semantics, but it's likely what users would want to do
  // anyway.
  if (producer_this_pos > producer->getThisComputeAtAxis()) {
    // The relative position at the consumer must not include the
    // reduction domains.
    for (size_t i = 0; i < producer_this_pos; ++i) {
      if (i < producer->getThisComputeAtAxis()) {
        // No CA axes can be reduction.
        TORCH_INTERNAL_ASSERT(!producer->axis(i)->isReduction());
      } else if (producer->axis(i)->isReduction()) {
        producer_this_pos = i;
        break;
      }
    }
    if (producer_this_pos > producer->getThisComputeAtAxis()) {
      producer->setComputeAt(producer_this_pos);
    }
  }

  return producer;
}

TensorView* TensorView::cache_fork() {
  FusionGuard fg(fusion());

  // Before: [Expr] -> This TV (Global Output) -> [Usage Expr]
  // After:  [Expr] -> This TV (Local) -> [Usage Expr] > Next TV
  //                            (Fork) -> [Set Expr]   -> New TV (Global Output)

  TORCH_CHECK(
      fusion()->hasOutput(this) && !this->uses().empty(),
      "Error adding cache_fork ",
      this,
      " this TensorView must be an output with subsequent uses");

  // This domain will be the producer, so create the consumer
  auto root_domain = getRootDomain();
  TensorView* new_output = new TensorView(
      new TensorDomain(
          root_domain, std::vector<bool>(root_domain.size(), true)),
      getDataType().value());

  // Create write operation from this TV to new output
  new UnaryOp(UnaryOpType::Set, new_output, this);

  // The new TV becomes an output.
  // New TV has global memory type.
  // This TV has local memory type.
  fusion()->replaceOutput(this, new_output);

  // Transform new output according to this TV
  TransformReplay::replayCasP(new_output, this, -1);

  // Set the computeAt for this forked TensorView. It is a terminating
  // output, so set only this position.
  if (hasComputeAt()) {
    auto this_ca_pos = getThisComputeAtAxis();
    new_output->setComputeAt(this_ca_pos);
  }
  return new_output;
}

TensorView* TensorView::cache_after() {
  FusionGuard fg(fusion());

  const bool kIsFusionInput = fusion()->hasInput(this);

  // Get all the uses for this Tensorview
  TORCH_CHECK(
      !fusion()->hasOutput(this),
      "Error adding cache_after ",
      this,
      " we restrict using cache_after on an output.");

  // Create Consumer Domain
  // Keep Broadcast Axis (Permanent)
  // Remove Reduction Axis
  size_t i = 0;
  auto no_reduction_root_domain = TensorDomain::noReductions(getRootDomain());
  std::vector<IterDomain*> new_root_domain(no_reduction_root_domain.size());
  for (auto dom : no_reduction_root_domain) {
    new_root_domain[i++] = dom->clone();
  }

  // This domain will be the producer, so create the consumer
  TensorView* consumer = new TensorView(
      new TensorDomain(
          new_root_domain, std::vector<bool>(new_root_domain.size(), true)),
      getDataType().value());

  // Set domain of producer - No Change
  TensorView* producer = this;

  // Insert consumer - Cache_After (CA) - after this TV.
  // Before: This TV -> [Use Op] -> Next TV
  // After:  This TV -> [Set Op] -> New CA TV -> [Use Op] -> Next TV

  // Expr* consumer_uses =
  for (auto expr : fusion()->unordered_uses(this)) {
    createExprProducer(expr, this, consumer);
  }

  // Expr* consumer_definition =
  new UnaryOp(UnaryOpType::Set, consumer, producer);

  // Before: This TV -> Next TV
  // After:  This TV -> New TV (After) -> Next TV
  if (hasComputeAt()) {
    TransformReplay::replayCasP(consumer, producer, -1);
    consumer->setComputeAt(getThisComputeAtAxis());
  } else if (kIsFusionInput) {
    bool cache_replayed = false;
    // Check users of this TV for computeAt for cache_after on inputs
    for (auto expr : fusion()->unordered_uses(consumer)) {
      for (TensorView* output :
           ir_utils::filterByType<TensorView>(expr->outputs())) {
        if (output->hasComputeAt()) {
          if (!cache_replayed) {
            // Completely transform consumer according to output
            TransformReplay::replayPasC(consumer, output, -1);
            cache_replayed = true;
          }
          auto output_ca_pos = output->getThisComputeAtAxis();
          auto this_pos =
              TransformReplay::replayPasC(consumer, output, output_ca_pos)
                  .second;
          consumer->setComputeAt(this_pos);
        }
      }
    }
  }

  return consumer;
}

void TensorView::setMemoryType(MemoryType mt) {
  memory_type_ = mt;
  if (fusion()->hasInput(this) || fusion()->hasOutput(this)) {
    TORCH_INTERNAL_ASSERT(
        mt == MemoryType::Global,
        "Tried to set an input or output to the fusion to a non-global memory type.");
  }
}

namespace {

// Create New Expr given consumer - [output of the expression]
struct CreateExprConsumer : public OptInDispatch {
 public:
  static void create(Expr* expr, TensorView* consumer) {
    CreateExprConsumer cec(consumer);
    cec.handle(expr);
  }

 private:
  explicit CreateExprConsumer(TensorView* consumer) : consumer_(consumer) {}

  void handle(Expr* expr) final {
    OptInDispatch::handle(expr);
  }

  void handle(UnaryOp* unary_expr) final {
    new UnaryOp(unary_expr->getUnaryOpType(), consumer_, unary_expr->in());
  }

  void handle(BinaryOp* binary_expr) final {
    new BinaryOp(
        binary_expr->getBinaryOpType(),
        consumer_,
        binary_expr->lhs(),
        binary_expr->rhs());
  }

  void handle(TernaryOp* ternary_expr) final {
    new TernaryOp(
        ternary_expr->getTernaryOpType(),
        consumer_,
        ternary_expr->in1(),
        ternary_expr->in2(),
        ternary_expr->in3());
  }

  void handle(ReductionOp* reduction_expr) final {
    new ReductionOp(
        reduction_expr->getReductionOpType(),
        reduction_expr->init(),
        consumer_,
        reduction_expr->in());
  }

  void handle(BroadcastOp* broadcast_expr) final {
    new BroadcastOp(
        consumer_,
        broadcast_expr->in(),
        broadcast_expr->getBroadcastDimFlags());
  }

  void handle(TransposeOp* transpose_expr) final {
    new TransposeOp(consumer_, transpose_expr->in(), transpose_expr->new2old());
  }

 private:
  TensorView* consumer_ = nullptr;
};

// Create New Expr given producer - [an input for the expression]
struct CreateExprProducer : public OptInDispatch {
 public:
  static void create(Expr* expr, TensorView* current, TensorView* producer) {
    CreateExprProducer cep(current, producer);
    cep.handle(expr);
  }

 private:
  explicit CreateExprProducer(TensorView* current, TensorView* producer)
      : current_(current), producer_(producer) {}

  void handle(Expr* expr) final {
    OptInDispatch::handle(expr);
  }

  void handle(UnaryOp* unary_expr) final {
    new UnaryOp(unary_expr->getUnaryOpType(), unary_expr->out(), producer_);
  }

  void handle(BinaryOp* binary_expr) final {
    const bool lhs_match = binary_expr->lhs()->sameAs(current_);
    const bool rhs_match = binary_expr->rhs()->sameAs(current_);

    if (lhs_match && rhs_match) {
      new BinaryOp(
          binary_expr->getBinaryOpType(),
          binary_expr->out(),
          producer_,
          producer_);
    } else if (lhs_match) {
      new BinaryOp(
          binary_expr->getBinaryOpType(),
          binary_expr->out(),
          producer_,
          binary_expr->rhs());
    } else {
      new BinaryOp(
          binary_expr->getBinaryOpType(),
          binary_expr->out(),
          binary_expr->lhs(),
          producer_);
    }
  }

  void handle(TernaryOp* ternary_expr) final {
    const bool in1_match = ternary_expr->in1()->sameAs(current_);
    const bool in2_match = ternary_expr->in2()->sameAs(current_);
    const bool in3_match = ternary_expr->in3()->sameAs(current_);

    if (in1_match && in2_match && in3_match) {
      new TernaryOp(
          ternary_expr->getTernaryOpType(),
          ternary_expr->out(),
          producer_,
          producer_,
          producer_);
    } else if (in1_match && in2_match) {
      new TernaryOp(
          ternary_expr->getTernaryOpType(),
          ternary_expr->out(),
          producer_,
          producer_,
          ternary_expr->in3());
    } else if (in2_match && in3_match) {
      new TernaryOp(
          ternary_expr->getTernaryOpType(),
          ternary_expr->out(),
          ternary_expr->in1(),
          producer_,
          producer_);
    } else if (in1_match) {
      new TernaryOp(
          ternary_expr->getTernaryOpType(),
          ternary_expr->out(),
          producer_,
          ternary_expr->in2(),
          ternary_expr->in3());
    } else if (in2_match) {
      new TernaryOp(
          ternary_expr->getTernaryOpType(),
          ternary_expr->out(),
          ternary_expr->in1(),
          producer_,
          ternary_expr->in3());
    } else {
      new TernaryOp(
          ternary_expr->getTernaryOpType(),
          ternary_expr->out(),
          ternary_expr->in1(),
          ternary_expr->in2(),
          producer_);
    }
  }

  void handle(ReductionOp* reduction_expr) final {
    new ReductionOp(
        reduction_expr->getReductionOpType(),
        reduction_expr->init(),
        reduction_expr->out(),
        producer_);
  }

  void handle(BroadcastOp* broadcast_expr) final {
    new BroadcastOp(
        broadcast_expr->out(),
        producer_,
        broadcast_expr->getBroadcastDimFlags());
  }

  void handle(TransposeOp* transpose_expr) final {
    new TransposeOp(
        transpose_expr->out(), producer_, transpose_expr->new2old());
  }

 private:
  TensorView* current_ = nullptr;
  TensorView* producer_ = nullptr;
};

} // namespace

// In Cache Before, for the definition expr of the original tensor,
// we create a new operation where the original tensor is replaced
// with the new cache tensor. This function creates a new expr
// given the consumer, the output of the expression.
void TensorView::createExprConsumer(Expr* expr, TensorView* consumer) {
  CreateExprConsumer::create(expr, consumer);
}

// In Cache After, for all the uses of the original tensor, we create
// a new operation where the original tensor is replaced with the new
// cache tensor. This function creates a new expr given a producer,
// an input for the expression.
void TensorView::createExprProducer(
    Expr* expr,
    TensorView* current,
    TensorView* producer) {
  CreateExprProducer::create(expr, current, producer);
}

TensorViewBuilder& TensorViewBuilder::ndims(size_t ndims) {
  TORCH_CHECK(shape_.empty() || shape_.size() == ndims);
  TORCH_CHECK(contiguity_.empty() || contiguity_.size() == ndims);
  ndims_ = ndims;
  return *this;
}

TensorViewBuilder& TensorViewBuilder::dtype(DataType dtype) {
  dtype_ = dtype;
  return *this;
}

TensorViewBuilder& TensorViewBuilder::contiguity(std::vector<bool> contiguity) {
  TORCH_CHECK(contiguity_.empty(), "Attempting to reset contiguity");
  if (!contiguity.empty()) {
    TORCH_CHECK(ndims_ == 0 || ndims_ == contiguity.size());
    ndims_ = contiguity.size();
  }
  contiguity_ = std::move(contiguity);
  return *this;
}

TensorViewBuilder& TensorViewBuilder::shape(std::vector<int64_t> shape) {
  TORCH_CHECK(shape_.empty(), "Attempting to reset shape");
  if (!shape.empty()) {
    TORCH_CHECK(ndims_ == 0 || ndims_ == shape.size());
    ndims_ = shape.size();
  }
  shape_ = std::move(shape);
  return *this;
}

TensorView* TensorViewBuilder::build() const {
  // Build the domain
  std::vector<IterDomain*> domain(ndims_, nullptr);
  for (size_t i = 0; i < ndims_; i++) {
    if (shape_.empty() || shape_[i] == -1) {
      domain[i] = new IterDomain(new Int(0), new Int());
    } else {
      TORCH_CHECK(
          shape_[i] > 0,
          "Invalid extent value. ",
          "For a tensor representing a single scalar use ndims = 0 with no sizes set.");
      domain[i] = new IterDomain(new Int(0), new Int(shape_[i]));
    }
  }

  // Create the final TensorView
  return new TensorView(new TensorDomain(domain, contiguity_), dtype_);
}

} // namespace cuda
} // namespace fuser
} // namespace jit
} // namespace torch<|MERGE_RESOLUTION|>--- conflicted
+++ resolved
@@ -177,14 +177,8 @@
   this_compute_at_axis_ = this_pos;
 }
 
-<<<<<<< HEAD
-TensorView* TensorView::computeAt(
-    TensorView* consumer,
-    int axis,
+TensorView* TensorView::computeAt(TensorView* consumer, int position,
     ComputeAtMode mode) {
-=======
-TensorView* TensorView::computeAt(TensorView* consumer, int position) {
->>>>>>> b6300dc6
   // Make sure this and consumer are not the same tensor, that's illegal
   TORCH_CHECK(!sameAs(consumer), "Cannot call this->computeAt(this, ...)");
 
@@ -197,12 +191,13 @@
       position >= 0 && (unsigned int)position < consumer->nDims() + 1,
       "Compute at called on an position outside valid range.");
 
-  ComputeAt::runAt(this, consumer, (unsigned int)position);
+  ComputeAt::runAt(this, consumer, (unsigned int)position, mode);
 
   return this;
 }
 
-TensorView* TensorView::computeWith(TensorView* consumer, int position) {
+TensorView* TensorView::computeWith(TensorView* consumer, int position,
+    ComputeAtMode mode) {
   // Make sure this and consumer are not the same tensor, that's illegal
   TORCH_CHECK(!sameAs(consumer), "Cannot call this->computeAt(this, ...)");
 
@@ -215,12 +210,8 @@
       position >= 0 && (unsigned int)position < this->nDims() + 1,
       "Compute at called on an position outside valid range.");
 
-<<<<<<< HEAD
-  ComputeAt::run(this, consumer, (unsigned int)axis, mode);
-=======
-  ComputeAt::runWith(this, consumer, (unsigned int)position);
-
->>>>>>> b6300dc6
+  ComputeAt::runWith(this, consumer, (unsigned int)position, mode);
+
   return this;
 }
 
