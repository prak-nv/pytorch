--- conflicted
+++ resolved
@@ -900,8 +900,7 @@
   Val* const in_ = nullptr;
 };
 
-<<<<<<< HEAD
-class TORCH_CUDA_API WelfordOp final : public Expr {
+class TORCH_CUDA_CU_API WelfordOp final : public Expr {
  public:
   WelfordOp(
       Passkey passkey,
@@ -987,10 +986,7 @@
   Val* const in_N_;
 };
 
-class TORCH_CUDA_API TensorIndex final : public Val {
-=======
 class TORCH_CUDA_CU_API TensorIndex final : public Val {
->>>>>>> 607c15cc
  public:
   TensorIndex(
       Passkey,
