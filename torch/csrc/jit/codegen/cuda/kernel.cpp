--- conflicted
+++ resolved
@@ -615,15 +615,6 @@
   // from I/O expected by the generated CUDA kernel.
   for (auto& input : inputs) {
     if (input.isTensor()) {
-<<<<<<< HEAD
-=======
-      TORCH_INTERNAL_ASSERT(
-          input.toTensor().device().index() == entry->device(),
-          "input to kernel on device that is not compiled for");
-      TORCH_INTERNAL_ASSERT(
-          !entry->fusion()->outputs().empty(),
-          "No output found for this kernel, aborting.");
->>>>>>> 91dec894
       kernel_args.push(input.toTensor());
     } else {
       kernel_args.push(input);
