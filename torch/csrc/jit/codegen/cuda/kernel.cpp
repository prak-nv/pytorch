--- conflicted
+++ resolved
@@ -7,11 +7,8 @@
 namespace torch {
 namespace jit {
 namespace fuser {
-<<<<<<< HEAD
+namespace cuda {
 namespace kir {
-=======
-namespace cuda {
->>>>>>> 0722db45
 
 namespace {
 
@@ -109,11 +106,8 @@
   summary_ = ir_scanner.summary;
 }
 
-<<<<<<< HEAD
 } // namespace kir
-=======
 } // namespace cuda
->>>>>>> 0722db45
 } // namespace fuser
 } // namespace jit
 } // namespace torch