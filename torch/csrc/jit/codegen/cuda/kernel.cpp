--- conflicted
+++ resolved
@@ -580,103 +580,6 @@
   at::cuda::set_device(prior_device);
 }
 
-<<<<<<< HEAD
-// WARNING:
-// This function is here for testing purposes only
-void runTestKernel(
-    CudaKernel* entry,
-    const at::ArrayRef<IValue> inputs,
-    const std::vector<at::Tensor>& outputs) {
-  validateKernelArgs(entry, inputs, outputs);
-
-  TORCH_INTERNAL_ASSERT(
-      !entry->fusion()->outputs().empty(),
-      "No output found for this kernel, aborting.");
-
-  const auto prior_device = at::cuda::current_device();
-  at::cuda::set_device(entry->device());
-  auto stream = at::cuda::getCurrentCUDAStream();
-
-  // TODO: Proper API to establish reasonable launch configurations;
-  // Naive launch config;
-  TORCH_INTERNAL_ASSERT(!outputs.empty(), "No outputs set for test kernel.");
-  size_t numel = outputs[0].numel();
-
-  // TODO: we can't randomly clap down this until we got striding.
-  const auto nBlocks = ceilDiv(numel, 128);
-
-  KernelArgumentHolder kernel_args;
-
-  auto exprs = entry->fusion()->exprs(true);
-
-  // Naive I/O setup, I'm ignoring all the potential transformation (i.e. I/O
-  // allocated here from the subgraph could be, and very likely are, different
-  // from I/O expected by the generated CUDA kernel.
-  for (auto& input : inputs) {
-    if (input.isTensor()) {
-      kernel_args.push(input.toTensor());
-    } else {
-      kernel_args.push(input);
-    }
-  }
-
-  for (auto& output : outputs) {
-    kernel_args.push(output);
-  }
-
-  // TODO: this probably won't work for us.
-  if (entry->hasRNG()) {
-    std::pair<uint64_t, uint64_t> philox_engine_inputs;
-    const auto rand_offset = 4 * (std::ceil(numel / (4.0 * 128 * nBlocks)) + 1);
-    auto gen = at::cuda::detail::getDefaultCUDAGenerator();
-    {
-      // See Note [Acquire lock when using random generators]
-      std::lock_guard<std::mutex> lock(gen.mutex());
-      philox_engine_inputs =
-          at::check_generator<at::CUDAGeneratorImpl>(gen)->philox_engine_inputs(
-              rand_offset);
-    }
-    kernel_args.push(philox_engine_inputs.first);
-    kernel_args.push(philox_engine_inputs.second);
-  }
-
-  // When the kernel has global reductions, the kernel needs two
-  // additional temporary buffers, one for intermediate results and
-  // another for synchronization among thread blocks.
-  if (entry->fusion()->hasGridReduction()) {
-    auto temp_buf_type = at::kFloat;
-    auto temp_buf_sizes =
-        gridReductionTempBufferSizes(entry, entry->grid_, entry->block_);
-    auto options =
-        at::TensorOptions().dtype(temp_buf_type).device(at::kCUDA, 0);
-    at::Tensor reduction_work_buffer = at::empty(
-        {(long)(temp_buf_sizes[0] / c10::elementSize(temp_buf_type))}, options);
-    kernel_args.push(reduction_work_buffer);
-    at::Tensor sync_flags = at::zeros(
-        {(long)(temp_buf_sizes[1] / c10::elementSize(temp_buf_type))}, options);
-    kernel_args.push(sync_flags);
-  }
-
-  // launch kernel;
-  AT_CUDA_DRIVER_CHECK(nvrtc().cuLaunchKernel(
-      *entry->function(),
-      entry->grid_.x,
-      entry->grid_.y,
-      entry->grid_.z,
-      entry->block_.x,
-      entry->block_.y,
-      entry->block_.z,
-      0,
-      stream,
-      kernel_args.getBuffer(),
-      nullptr));
-
-  // Resets device (see at::DeviceGuard notes above)
-  at::cuda::set_device(prior_device);
-}
-
-=======
->>>>>>> 9d66e8d5
 } // namespace cuda
 } // namespace fuser
 } // namespace jit
