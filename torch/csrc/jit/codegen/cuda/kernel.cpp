--- conflicted
+++ resolved
@@ -89,26 +89,16 @@
     }
   }
 
-<<<<<<< HEAD
-    // Update Welford
-    if (tensor_index->definition() != nullptr &&
-        tensor_index->definition()->isA<kir::WelfordOp>()) {
-      summary_.has_welford = true;
-      summary_.has_block_welford =
-          summary_.has_block_welford || domain->hasBlockReduction();
-      summary_.has_grid_welford =
-          summary_.has_grid_welford || domain->hasGridReduction();
-    }
+    // // Update Welford
+    // if (tensor_index->definition() != nullptr &&
+    //     tensor_index->definition()->isA<kir::WelfordOp>()) {
+    //   summary_.has_welford = true;
+    //   summary_.has_block_welford =
+    //       summary_.has_block_welford || domain->hasBlockReduction();
+    //   summary_.has_grid_welford =
+    //       summary_.has_grid_welford || domain->hasGridReduction();
+    // }
 
-    // Check Grid Reduction in loop
-    if (domain->hasGridReduction()) {
-      auto fuser_tv = tv->fuserTv();
-      for (size_t i = 0; i < fuser_tv->nDims(); ++i) {
-        const auto id = fuser_tv->getComputeAtAxis(i).first;
-        summary_.has_grid_reduction_in_loop =
-            summary_.has_grid_reduction_in_loop || !id->isThread();
-      }
-=======
   void visit(const kir::GridReduction* grid_reduction) final {
     ++summary_.number_of_grid_reductions;
 
@@ -123,7 +113,6 @@
           gpu_lower->caParallelMap().getConcreteMappedID(dom->domain()[i]);
       summary_.has_grid_reduction_in_loop =
           summary_.has_grid_reduction_in_loop || !id->isThread();
->>>>>>> 607c15cc
     }
   }
 
