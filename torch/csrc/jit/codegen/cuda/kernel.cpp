--- conflicted
+++ resolved
@@ -73,15 +73,8 @@
 } // namespace
 
 // TODO(kir): Kernel IR validation
-<<<<<<< HEAD
-Kernel::Kernel(
-    const std::vector<Expr*>& exprs,
-    const ThreadPredicateMap& predicate_map)
-    : exprs_(exprs), predicate_map_(predicate_map) {
-=======
 Kernel::Kernel(std::vector<Expr*> exprs, ThreadPredicateMap predicate_map)
     : exprs_(std::move(exprs)), predicate_map_(std::move(predicate_map)) {
->>>>>>> 385fb96a
   analyze();
 }
 
