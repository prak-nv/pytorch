--- conflicted
+++ resolved
@@ -108,15 +108,12 @@
   summary_ = ir_scanner.summary;
 }
 
-<<<<<<< HEAD
-} // namespace kir
-=======
 void Kernel::print() const {
   kir::IrPrinter ir_printer(std::cout);
   ir_printer.printKernel(this);
 }
 
->>>>>>> 2eefd840
+} // namespace kir
 } // namespace cuda
 } // namespace fuser
 } // namespace jit
