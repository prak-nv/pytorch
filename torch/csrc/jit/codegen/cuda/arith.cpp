--- conflicted
+++ resolved
@@ -215,24 +215,6 @@
   new BinaryOp(type, out, v1, v2);
   return out;
 }
-<<<<<<< HEAD
-TensorView* binaryOp(
-    BinaryOpType type,
-    TensorView* v1,
-    Val* v2) {
-  return arithOpOverloads(type, v1, v2);
-}
-TensorView* binaryOp(
-    BinaryOpType type,
-    Val* v1,
-    TensorView* v2) {
-  return arithOpOverloads(type, v1, v2);
-}
-TensorView* binaryOp(
-    BinaryOpType type,
-    TensorView* v1,
-    TensorView* v2) {
-=======
 TensorView* binaryOp(BinaryOpType type, TensorView* v1, Val* v2) {
   return arithOpOverloads(type, v1, v2);
 }
@@ -240,7 +222,6 @@
   return arithOpOverloads(type, v1, v2);
 }
 TensorView* binaryOp(BinaryOpType type, TensorView* v1, TensorView* v2) {
->>>>>>> 7182ed7d
   return arithOpOverloads(type, v1, v2);
 }
 
@@ -581,14 +562,7 @@
 TensorView* lerp(Val* v1, TensorView* v2, TensorView* v3) {
   return arithOpOverloads(lerp, v1, v2, v3);
 }
-<<<<<<< HEAD
-TensorView* lerp(
-    TensorView* v1,
-    TensorView* v2,
-    TensorView* v3) {
-=======
 TensorView* lerp(TensorView* v1, TensorView* v2, TensorView* v3) {
->>>>>>> 7182ed7d
   return arithOpOverloads(lerp, v1, v2, v3);
 }
 // addcmul
@@ -611,34 +585,6 @@
 TensorView* addcmul(Val* v1, Val* v2, TensorView* v3, Val* v4) {
   return arithOpOverloads(addcmul, v1, v2, v3, v4);
 }
-<<<<<<< HEAD
-TensorView* addcmul(
-    TensorView* v1,
-    TensorView* v2,
-    Val* v3,
-    Val* v4) {
-  return arithOpOverloads(addcmul, v1, v2, v3, v4);
-}
-TensorView* addcmul(
-    TensorView* v1,
-    Val* v2,
-    TensorView* v3,
-    Val* v4) {
-  return arithOpOverloads(addcmul, v1, v2, v3, v4);
-}
-TensorView* addcmul(
-    Val* v1,
-    TensorView* v2,
-    TensorView* v3,
-    Val* v4) {
-  return arithOpOverloads(addcmul, v1, v2, v3, v4);
-}
-TensorView* addcmul(
-    TensorView* v1,
-    TensorView* v2,
-    TensorView* v3,
-    Val* v4) {
-=======
 TensorView* addcmul(TensorView* v1, TensorView* v2, Val* v3, Val* v4) {
   return arithOpOverloads(addcmul, v1, v2, v3, v4);
 }
@@ -649,7 +595,6 @@
   return arithOpOverloads(addcmul, v1, v2, v3, v4);
 }
 TensorView* addcmul(TensorView* v1, TensorView* v2, TensorView* v3, Val* v4) {
->>>>>>> 7182ed7d
   return arithOpOverloads(addcmul, v1, v2, v3, v4);
 }
 
@@ -683,14 +628,7 @@
 TensorView* where(Val* v1, TensorView* v2, TensorView* v3) {
   return arithOpOverloads(where, v1, v2, v3);
 }
-<<<<<<< HEAD
-TensorView* where(
-    TensorView* v1,
-    TensorView* v2,
-    TensorView* v3) {
-=======
 TensorView* where(TensorView* v1, TensorView* v2, TensorView* v3) {
->>>>>>> 7182ed7d
   return arithOpOverloads(where, v1, v2, v3);
 }
 
