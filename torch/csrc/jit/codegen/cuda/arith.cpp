#include <torch/csrc/jit/codegen/cuda/arith.h>
#include <c10/util/Exception.h>
#include <torch/csrc/jit/codegen/cuda/ir_all_nodes.h>
#include <torch/csrc/jit/codegen/cuda/type.h>
#include <cfloat>

namespace torch {
namespace jit {
namespace fuser {
namespace cuda {

namespace {

// Will return a new value of type val with the DataType dtype.
Val* newScalar(ValType vtype, DataType dtype) {
  switch (vtype) {
    case (ValType::NamedScalar):
    case (ValType::Scalar):
      switch (dtype) {
        case DataType::Bool:
          return new Bool();
        case DataType::Double:
<<<<<<< HEAD
          return new Float();
=======
>>>>>>> 0cfb7471
        case DataType::Float:
          return new Float();
        case DataType::Half:
          return new Half();
        case DataType::Int:
          return new Int();
        default:
          break;
      }
    default:
      break;
  }

  TORCH_CHECK(
      false,
      "Was expecting a scalar type, but received ValType: ",
      vtype,
      " with DataType:",
      dtype);
}

TensorView* newOutputTV(const std::vector<Val*>& vals, DataType dtype) {
  std::vector<TensorView*> tvs;
  for (auto val : vals)
    if (val->getValType() == ValType::TensorView)
      tvs.push_back(val->as<TensorView>());

  TORCH_CHECK(
      !tvs.empty(),
      "Tried to create new output TensorView but received empty list.");

  std::vector<IterDomain*> out_domain(
      TensorDomain::noReductions(tvs[0]->getRootDomain()).size(), nullptr);

  for (auto tv : tvs) {
    auto dom = TensorDomain::noReductions(tv->getRootDomain());
    TORCH_INTERNAL_ASSERT(
        dom.size() == out_domain.size(),
        "Invalid tensor view found while producing and output, it has ",
        dom.size(),
        " dimensions but expected ",
        out_domain.size());
    for (size_t i = 0; i < dom.size(); i++) {
      if (out_domain[i] != nullptr)
        continue;
      if (dom[i]->isBroadcast())
        continue;
      out_domain[i] = new IterDomain(dom[i]->start(), dom[i]->extent());
    }
  }
  for (size_t dim_i = 0; dim_i < out_domain.size(); dim_i++) {
    if (out_domain[dim_i] == nullptr) {
      IterType itype = IterType::BroadcastWithoutStride;
      for (const auto tv : tvs) {
        auto dim = TensorDomain::noReductions(tv->getRootDomain())[dim_i];
        // If there's an unresolved bcast dim and it came from a strided dim,
        // assume output of it should be strided too
        if (dim->getIterType() == IterType::BroadcastWithStride) {
          itype = IterType::BroadcastWithStride;
          break;
        }
      }
      out_domain[dim_i] =
          new IterDomain(new Int(0), new Int(1), ParallelType::Serial, itype);
    }
  }

  return new TensorView(
      new TensorDomain(out_domain, std::vector<bool>(out_domain.size(), true)),
      dtype);
}

std::vector<Val*> maybeBroadcast(const std::vector<Val*>& vals) {
  std::vector<Val*> out_vals(vals.size(), nullptr);
  size_t n_dims = 0;
  for (auto val : vals) {
    if (val->getValType().value() == ValType::TensorView) {
      n_dims = std::max(
          n_dims,
          TensorDomain::noReductions(val->as<TensorView>()->getRootDomain())
              .size());
    }
  }

  for (size_t i = 0; i < vals.size(); i++) {
    if (vals[i]->getValType().value() == ValType::TensorView) {
      auto tv = vals[i]->as<TensorView>();
      size_t tv_dims = TensorDomain::noReductions(tv->getRootDomain()).size();
      if (tv_dims < n_dims) {
        std::vector<bool> bcast_flags(n_dims, false);
        for (size_t j = 0; j < n_dims - tv_dims; j++) {
          bcast_flags[j] = true;
        }
        out_vals[i] = broadcast(tv, bcast_flags);
      } else {
        out_vals[i] = vals[i];
      }
    } else {
      out_vals[i] = vals[i];
    }
  }
  return out_vals;
}

Val* newOutputVal(const std::vector<Val*>& vals) {
  ValType out_vtype = vals[0]->getValType().value();
  DataType out_dtype = vals[0]->getDataType().value();

  for (auto val : vals) {
    TORCH_CHECK(val->isVal(), "Invalid statement found during promotion.");
    TORCH_CHECK(
        val->getDataType().value() != DataType::Null,
        "Invalid datatype found during prmotion.");
    out_vtype = promote_type(out_vtype, val->getValType().value());
    out_dtype = promote_type(out_dtype, val->getDataType().value());
  }

  if (out_vtype == ValType::TensorView)
    return newOutputTV(vals, out_dtype);

  return newScalar(out_vtype, out_dtype);
}

Val* newValLike(Val* val, DataType dtype) {
  TORCH_CHECK(val->isVal(), "Invalid statement provided to create new value.");
  TORCH_CHECK(
      dtype != DataType::Null, "Invalid datatype provided for new value.");

  ValType vtype = val->getValType().value();

  if (vtype == ValType::TensorView)
    return newOutputTV({val}, dtype);

  return newScalar(vtype, dtype);
}

} // namespace

Val* castOp(DataType dtype, Val* v1) {
  if (v1->getDataType().value() == dtype)
    return v1;

  if (cast_func_str(std::make_pair(v1->getDataType().value(), dtype)) ==
      c10::nullopt) {
    TORCH_CHECK(
        false,
        "Illegal Cast value from  DataType: ",
        v1->getDataType().value(),
        " to DataType: ",
        dtype);
  }

  Val* out = newValLike(v1, dtype);
  new UnaryOp(UnaryOpType::Cast, out, v1);
  return out;
}

TensorView* castOp(DataType dtype, TensorView* v1) {
  return castOp(dtype, v1->as<Val>())->as<TensorView>();
}

// UNARY OPERATIONS

Val* unaryOp(UnaryOpType type, Val* v1) {
  Val* out = newOutputVal({v1});
  new UnaryOp(type, out, v1);
  return out;
}

TensorView* unaryOp(UnaryOpType type, TensorView* v1) {
  return unaryOp(type, v1->as<Val>())->as<TensorView>();
}

Val* neg(Val* v) {
  return unaryOp(UnaryOpType::Neg, v);
}
TensorView* neg(TensorView* v) {
  return unaryOp(UnaryOpType::Neg, v);
}

// BINARY OPERATIONS

namespace {
// Helper function to reduce repetitive code
template <typename T1, typename T2>
TensorView* arithOpOverloads(Val* (*func)(Val*, Val*), T1* v1, T2* v2) {
  return func(v1->template as<Val>(), v2->template as<Val>())
      ->template as<TensorView>();
}
template <typename T1, typename T2>
TensorView* arithOpOverloads(BinaryOpType type, T1* v1, T2* v2) {
  return binaryOp(type, v1->template as<Val>(), v2->template as<Val>())
      ->template as<TensorView>();
}
template <typename T1, typename T2, typename T3>
TensorView* arithOpOverloads(
    Val* (*func)(Val*, Val*, Val*),
    T1* v1,
    T2* v2,
    T3* v3) {
  auto vals = maybeBroadcast({v1, v2, v3});
  return func(
             vals[0]->template as<Val>(),
             vals[1]->template as<Val>(),
             vals[2]->template as<Val>())
      ->template as<TensorView>();
}
template <typename T1, typename T2, typename T3, typename T4>
TensorView* arithOpOverloads(
    Val* (*func)(Val*, Val*, Val*, Val*),
    T1* v1,
    T2* v2,
    T3* v3,
    T4* v4) {
  auto vals = maybeBroadcast({v1, v2, v3, v4});
  return func(
             vals[0]->template as<Val>(),
             vals[1]->template as<Val>(),
             vals[2]->template as<Val>(),
             vals[3]->template as<Val>())
      ->template as<TensorView>();
}

DataType getOutputType(BinaryOpType type, DataType v1_type, DataType v2_type) {
  bool floating_input =
      isFloatingPointType(v1_type) || isFloatingPointType(v2_type);
  bool integer_input = isIntegralType(v1_type) || isIntegralType(v2_type);

  if (isIntegerOp(type)) {
    if (integer_input && !floating_input) {
      return isIntegralType(v1_type) ? v1_type : v2_type;
    } else {
      // When we add more integer types we should return type promoted int
      return DataType::Int;
    }
  } else if (isLogicalOp(type)) {
    return DataType::Bool;
  } else if (maybeBooleanOperator(type)) {
    TORCH_CHECK(
        !floating_input,
        "Operator ",
        type,
        " not supported with floating point inputs.");
    if (integer_input) {
      // When we add more integer types we should return type promoted int
      return DataType::Int;
    } else {
      return DataType::Bool;
    }
  } else {
    return promote_type(v1_type, v2_type);
  }
}

} // namespace

TORCH_CUDA_API Val* binaryOp(BinaryOpType type, Val* v1, Val* v2) {
  auto vals = maybeBroadcast({v1, v2});
  ValType val_type =
      promote_type(v1->getValType().value(), v2->getValType().value());

  DataType dtype =
      getOutputType(type, v1->getDataType().value(), v2->getDataType().value());

  Val* out = nullptr;
  if (val_type == ValType::TensorView) {
    out = newOutputTV(vals, dtype);
  } else {
    out = newScalar(val_type, dtype);
  }

  TORCH_INTERNAL_ASSERT(
      out != nullptr,
      "Something went wrong in type promotion, output is not valid.");
  new BinaryOp(type, out, vals[0], vals[1]);
  return out;
}

TensorView* binaryOp(BinaryOpType type, TensorView* v1, Val* v2) {
  return arithOpOverloads(type, v1, v2);
}
TensorView* binaryOp(BinaryOpType type, Val* v1, TensorView* v2) {
  return arithOpOverloads(type, v1, v2);
}
TensorView* binaryOp(BinaryOpType type, TensorView* v1, TensorView* v2) {
  return arithOpOverloads(type, v1, v2);
}

// add
Val* add(Val* v1, Val* v2) {
  return binaryOp(BinaryOpType::Add, v1, v2);
}
TensorView* add(TensorView* v1, Val* v2) {
  return arithOpOverloads(add, v1, v2);
}
TensorView* add(Val* v1, TensorView* v2) {
  return arithOpOverloads(add, v1, v2);
}
TensorView* add(TensorView* v1, TensorView* v2) {
  return arithOpOverloads(add, v1, v2);
}
// sub
Val* sub(Val* v1, Val* v2) {
  return binaryOp(BinaryOpType::Sub, v1, v2);
}
TensorView* sub(TensorView* v1, Val* v2) {
  return arithOpOverloads(sub, v1, v2);
}
TensorView* sub(Val* v1, TensorView* v2) {
  return arithOpOverloads(sub, v1, v2);
}
TensorView* sub(TensorView* v1, TensorView* v2) {
  return arithOpOverloads(sub, v1, v2);
}
// mul
Val* mul(Val* v1, Val* v2) {
  return binaryOp(BinaryOpType::Mul, v1, v2);
}
TensorView* mul(TensorView* v1, Val* v2) {
  return arithOpOverloads(mul, v1, v2);
}
TensorView* mul(Val* v1, TensorView* v2) {
  return arithOpOverloads(mul, v1, v2);
}
TensorView* mul(TensorView* v1, TensorView* v2) {
  return arithOpOverloads(mul, v1, v2);
}
// div
Val* div(Val* v1, Val* v2) {
  return binaryOp(BinaryOpType::Div, v1, v2);
}
TensorView* div(TensorView* v1, Val* v2) {
  return arithOpOverloads(div, v1, v2);
}
TensorView* div(Val* v1, TensorView* v2) {
  return arithOpOverloads(div, v1, v2);
}
TensorView* div(TensorView* v1, TensorView* v2) {
  return arithOpOverloads(div, v1, v2);
}
// mod
Val* mod(Val* v1, Val* v2) {
  return binaryOp(BinaryOpType::Mod, v1, v2);
}
TensorView* mod(TensorView* v1, Val* v2) {
  return arithOpOverloads(mod, v1, v2);
}
TensorView* mod(Val* v1, TensorView* v2) {
  return arithOpOverloads(mod, v1, v2);
}
TensorView* mod(TensorView* v1, TensorView* v2) {
  return arithOpOverloads(mod, v1, v2);
}
// lt
Val* lt(Val* v1, Val* v2) {
  return binaryOp(BinaryOpType::LT, v1, v2);
}
TensorView* lt(TensorView* v1, Val* v2) {
  return arithOpOverloads(lt, v1, v2);
}
TensorView* lt(Val* v1, TensorView* v2) {
  return arithOpOverloads(lt, v1, v2);
}
TensorView* lt(TensorView* v1, TensorView* v2) {
  return arithOpOverloads(lt, v1, v2);
}
// eq
Val* eq(Val* v1, Val* v2) {
  return binaryOp(BinaryOpType::Eq, v1, v2);
}
TensorView* eq(TensorView* v1, Val* v2) {
  return arithOpOverloads(eq, v1, v2);
}
TensorView* eq(Val* v1, TensorView* v2) {
  return arithOpOverloads(eq, v1, v2);
}
TensorView* eq(TensorView* v1, TensorView* v2) {
  return arithOpOverloads(eq, v1, v2);
}
// ceilDiv
Val* ceilDiv(Val* v1, Val* v2) {
  return binaryOp(BinaryOpType::CeilDiv, v1, v2);
}
TensorView* ceilDiv(TensorView* v1, Val* v2) {
  return arithOpOverloads(ceilDiv, v1, v2);
}
TensorView* ceilDiv(Val* v1, TensorView* v2) {
  return arithOpOverloads(ceilDiv, v1, v2);
}
TensorView* ceilDiv(TensorView* v1, TensorView* v2) {
  return arithOpOverloads(ceilDiv, v1, v2);
}
// andOp
Val* andOp(Val* v1, Val* v2) {
  TORCH_CHECK(
      v1->getDataType().value() == DataType::Bool,
      "Input1 should be of type bool, not ",
      v1->getDataType().value());
  TORCH_CHECK(
      v2->getDataType().value() == DataType::Bool,
      "Input2 should be of type bool, not ",
      v2->getDataType().value());
  return binaryOp(BinaryOpType::And, v1, v2);
}
TensorView* andOp(TensorView* v1, Val* v2) {
  return arithOpOverloads(andOp, v1, v2);
}
TensorView* andOp(Val* v1, TensorView* v2) {
  return arithOpOverloads(andOp, v1, v2);
}
TensorView* andOp(TensorView* v1, TensorView* v2) {
  return arithOpOverloads(andOp, v1, v2);
}

// REDUCTION OPERATIONS

// TODO: How do we adjust this so we can reduce to a single scalar value?
static TensorView* newForReduction(
    TensorView* tv,
    const std::vector<unsigned int>& axes) {
  auto orig_domain = TensorDomain::noReductions(tv->getRootDomain());
  std::set<unsigned int> axes_set(axes.begin(), axes.end());

  std::vector<IterDomain*> new_domain;

  TORCH_INTERNAL_ASSERT(
      !axes_set.empty(),
      "Asked for ouput of reduction, but no reduction axis provided.");

  TORCH_INTERNAL_ASSERT(
      (*(axes_set.rbegin())) < orig_domain.size(),
      "Error setting up reduction, reduction axis is outside nDims. Keep in mind reductions are relative to root domains, not modified views.");

  auto axis_iter = axes_set.begin();
  for (size_t dim = 0; dim < orig_domain.size(); dim++) {
    bool isReduction = false;
    if (axis_iter != axes_set.end() && *axis_iter == dim) {
      isReduction = true;
      axis_iter++;
    }

    const IterDomain* id = orig_domain[dim];

    TORCH_CHECK(
        !(isReduction && id->isBroadcast() && !id->isImplicitBroadcast()),
        "Cannot reduce an axis that is marked as broadcasted as it has an undetermined size. Tried to reduce ID = ",
        id,
        " of tensor ",
        tv);

    new_domain.push_back(new IterDomain(
        id->start(),
        id->extent(),
        ParallelType::Serial,
        isReduction ? IterType::Reduction : id->getIterType()));
  }

  TensorDomain* td =
      new TensorDomain(new_domain, std::vector<bool>(new_domain.size(), true));
  return new TensorView(td, tv->getDataType().value());
}

TensorView* reductionOp(
    BinaryOpType reduction_op_type,
    const std::vector<int>& axes,
    Val* init,
    TensorView* tv,
    bool keep_dim /*=false*/) {
  TORCH_CHECK(
      init->isConstScalar(),
      "Cannot create a reduction operation where the initial value is not a const scalar.");

  TORCH_CHECK(
      TensorDomain::sameAs(tv->getRootDomain(), tv->domain()->domain()),
      "Reducing a tensor once it's gone under transformations is not permitted at this time. Please set reductions before calling split/merge/computeAt.");

  TORCH_CHECK(tv->nDims() > 0, "Tried to reduce a 0-dim tensor");

  TORCH_CHECK(axes.size() > 0, "No reduction axis specified");

  std::vector<unsigned int> uint_axes;
  for (int axis : axes) {
    if (axis < 0)
      axis += int(tv->nDims());

    TORCH_CHECK(
        axis >= 0 && (unsigned int)axis < tv->nDims(),
        "Reduction on invalid axis, recieved: ",
        axis,
        " however tensor view only has ",
        tv->nDims(),
        " dims.");

    uint_axes.push_back((unsigned int)axis);
  }

  TensorView* out = newForReduction(tv, uint_axes);
  if (init->getDataType().value() != tv->getDataType().value())
    init = castOp(tv->getDataType().value(), init);
  new ReductionOp(reduction_op_type, init, out, tv);

  if (keep_dim) {
    auto tv_root = TensorDomain::noReductions(tv->getRootDomain());
    std::vector<bool> is_broadcast(tv_root.size(), false);
    for (int axis : axes) {
      is_broadcast[axis] = true;
    }

    out = broadcast(out, is_broadcast);
  }
  return out;
}

TensorView* sum(
    TensorView* v1,
    const std::vector<int>& axes,
    bool keep_dim /*=false*/) {
  Val* init = nullptr;
  switch (v1->getDataType().value()) {
    case (DataType::Double):
      init = new Double(0.0);
      break;
    case (DataType::Float):
      init = new Float(0.0);
      break;
    case (DataType::Int):
      init = new Int(0);
      break;
    default:
      TORCH_CHECK(
          false,
          "Could not generate a sum op for tensor with type: ",
          v1->getDataType().value());
  }

  return reductionOp(BinaryOpType::Add, axes, init, v1, keep_dim);
}

TensorView* max(
    TensorView* v1,
    const std::vector<int>& axes,
    bool keep_dim /*=false*/) {
  Val* init = nullptr;
  switch (v1->getDataType().value()) {
    case (DataType::Double):
      init = new Double(DBL_MIN);
      break;
    case (DataType::Float):
      init = new Float(FLT_MIN);
      break;
    case (DataType::Int):
      init = new Int(INT_MIN);
      break;
    default:
      TORCH_CHECK(
          false,
          "Could not generate a max op for tensor with type: ",
          v1->getDataType().value());
  }

  return reductionOp(BinaryOpType::Max, axes, init, v1, keep_dim);
}

TensorView* min(
    TensorView* v1,
    const std::vector<int>& axes,
    bool keep_dim /*=false*/) {
  Val* init = nullptr;
  switch (v1->getDataType().value()) {
    case (DataType::Double):
      init = new Double(DBL_MAX);
      break;
    case (DataType::Float):
      init = new Float(FLT_MAX);
      break;
    case (DataType::Int):
      init = new Int(INT_MAX);
      break;
    default:
      TORCH_CHECK(
          false,
          "Could not generate a min op for tensor with type: ",
          v1->getDataType().value());
  }

  return reductionOp(BinaryOpType::Min, axes, init, v1, keep_dim);
}

TensorView* broadcast(
    TensorView* inp,
    const std::vector<bool>& is_broadcast_dim) {
  auto nBCastDims = is_broadcast_dim.size();
  // Validate is_broadcast_dim
  unsigned int n_broadcasts = 0;
  for (auto ent : is_broadcast_dim)
    if (ent)
      n_broadcasts++;
  TORCH_CHECK(
      nBCastDims - n_broadcasts ==
          TensorDomain::noReductions(inp->getRootDomain()).size(),
      "Invalid broadcast, number of false entries in is_broadcast_dim expected to be ",
      TensorDomain::noReductions(inp->getRootDomain()).size(),
      " but received ",
      nBCastDims - n_broadcasts);

  if (n_broadcasts == 0) {
    auto identity = unaryOp(UnaryOpType::Set, inp);
    TORCH_INTERNAL_ASSERT(
        identity->getValType().value() == ValType::TensorView,
        "Expected identity op, but didn't get a TensorView back.");
    return identity->as<TensorView>();
  }

  std::vector<IterDomain*> out_domain;
  auto inp_domain = TensorDomain::noReductions(inp->getRootDomain());
  size_t iinp = 0, ibdim = 0;
  while (ibdim < is_broadcast_dim.size()) {
    if (is_broadcast_dim[ibdim]) {
      out_domain.push_back(new IterDomain(
          new Int(0),
          new Int(1),
          ParallelType::Serial,
          IterType::BroadcastWithoutStride));
    } else {
      // Don't propagate reduction IDs through arith ops.
      out_domain.push_back(inp_domain[iinp]);
      iinp++;
    }
    ibdim++;
  }

  TensorView* out_tensor = new TensorView(
      new TensorDomain(out_domain, std::vector<bool>(out_domain.size(), true)),
      inp->getDataType().value());
  new BroadcastOp(out_tensor, inp, is_broadcast_dim);
  return out_tensor;
}

// COMPOUND OPERATIONS

// add_alpha
Val* add_alpha(Val* v1, Val* v2, Val* s) {
  TORCH_CHECK(
      s->getValType().value() == ValType::Scalar,
      "Alpha value should be a Scalar Valtype and not ",
      s->getValType().value());

  auto vals = maybeBroadcast({v1, v2, s});
  Val* intrm = binaryOp(BinaryOpType::Mul, vals[1], vals[2]);
  return binaryOp(BinaryOpType::Add, vals[0], intrm);
}
TensorView* add_alpha(TensorView* v1, Val* v2, Val* v3) {
  return arithOpOverloads(add_alpha, v1, v2, v3);
}
TensorView* add_alpha(Val* v1, TensorView* v2, Val* v3) {
  return arithOpOverloads(add_alpha, v1, v2, v3);
}
TensorView* add_alpha(TensorView* v1, TensorView* v2, Val* v3) {
  return arithOpOverloads(add_alpha, v1, v2, v3);
}
// sub_alpha
Val* sub_alpha(Val* v1, Val* v2, Val* s) {
  TORCH_CHECK(
      s->getValType().value() == ValType::Scalar,
      "Alpha value should be a Scalar Valtype and not ",
      s->getValType().value());

  auto vals = maybeBroadcast({v1, v2, s});
  Val* intrm = binaryOp(BinaryOpType::Mul, vals[1], vals[2]);
  return binaryOp(BinaryOpType::Sub, vals[0], intrm);
}
TensorView* sub_alpha(TensorView* v1, Val* v2, Val* v3) {
  return arithOpOverloads(sub_alpha, v1, v2, v3);
}
TensorView* sub_alpha(Val* v1, TensorView* v2, Val* v3) {
  return arithOpOverloads(sub_alpha, v1, v2, v3);
}
TensorView* sub_alpha(TensorView* v1, TensorView* v2, Val* v3) {
  return arithOpOverloads(sub_alpha, v1, v2, v3);
}
// lerp
TORCH_CUDA_API Val* lerp(Val* start, Val* end, Val* weight) {
  auto vals = maybeBroadcast({start, end, weight});
  Val* intrm1 = binaryOp(BinaryOpType::Sub, vals[1], vals[0]);
  Val* intrm2 = binaryOp(BinaryOpType::Mul, vals[2], intrm1);
  return binaryOp(BinaryOpType::Add, vals[0], intrm2);
}
TensorView* lerp(TensorView* v1, Val* v2, Val* v3) {
  return arithOpOverloads(lerp, v1, v2, v3);
}
TensorView* lerp(Val* v1, TensorView* v2, Val* v3) {
  return arithOpOverloads(lerp, v1, v2, v3);
}
TensorView* lerp(Val* v1, Val* v2, TensorView* v3) {
  return arithOpOverloads(lerp, v1, v2, v3);
}
TensorView* lerp(TensorView* v1, TensorView* v2, Val* v3) {
  return arithOpOverloads(lerp, v1, v2, v3);
}
TensorView* lerp(TensorView* v1, Val* v2, TensorView* v3) {
  return arithOpOverloads(lerp, v1, v2, v3);
}
TensorView* lerp(Val* v1, TensorView* v2, TensorView* v3) {
  return arithOpOverloads(lerp, v1, v2, v3);
}
TensorView* lerp(TensorView* v1, TensorView* v2, TensorView* v3) {
  return arithOpOverloads(lerp, v1, v2, v3);
}
// addcmul
Val* addcmul(Val* v1, Val* v2, Val* v3, Val* s) {
  TORCH_CHECK(
      s->getValType().value() == ValType::Scalar,
      "Alpha value should be a Scalar Valtype and not ",
      s->getValType().value());

  auto vals = maybeBroadcast({v1, v2, v3, s});
  Val* intrm1 = binaryOp(BinaryOpType::Mul, vals[2], vals[3]);
  Val* intrm2 = binaryOp(BinaryOpType::Mul, vals[1], intrm1);
  return binaryOp(BinaryOpType::Add, vals[0], intrm2);
}
TensorView* addcmul(TensorView* v1, Val* v2, Val* v3, Val* v4) {
  return arithOpOverloads(addcmul, v1, v2, v3, v4);
}
TensorView* addcmul(Val* v1, TensorView* v2, Val* v3, Val* v4) {
  return arithOpOverloads(addcmul, v1, v2, v3, v4);
}
TensorView* addcmul(Val* v1, Val* v2, TensorView* v3, Val* v4) {
  return arithOpOverloads(addcmul, v1, v2, v3, v4);
}
TensorView* addcmul(TensorView* v1, TensorView* v2, Val* v3, Val* v4) {
  return arithOpOverloads(addcmul, v1, v2, v3, v4);
}
TensorView* addcmul(TensorView* v1, Val* v2, TensorView* v3, Val* v4) {
  return arithOpOverloads(addcmul, v1, v2, v3, v4);
}
TensorView* addcmul(Val* v1, TensorView* v2, TensorView* v3, Val* v4) {
  return arithOpOverloads(addcmul, v1, v2, v3, v4);
}
TensorView* addcmul(TensorView* v1, TensorView* v2, TensorView* v3, Val* v4) {
  return arithOpOverloads(addcmul, v1, v2, v3, v4);
}

// TERNARY OPERATIONS
// where
Val* where(Val* c, Val* v1, Val* v2) {
  TORCH_CHECK(
      c->getDataType().value() == DataType::Bool,
      "Condition should be of DataType Bool, not ",
      c->getDataType().value());

  auto vals = maybeBroadcast({c, v1, v2});
  Val* out = newOutputVal({vals[1], vals[2]});
  new TernaryOp(TernaryOpType::Where, out, vals[0], vals[1], vals[2]);
  return out;
}
TensorView* where(TensorView* v1, Val* v2, Val* v3) {
  return arithOpOverloads(where, v1, v2, v3);
}
TensorView* where(Val* v1, TensorView* v2, Val* v3) {
  return arithOpOverloads(where, v1, v2, v3);
}
TensorView* where(Val* v1, Val* v2, TensorView* v3) {
  return arithOpOverloads(where, v1, v2, v3);
}
TensorView* where(TensorView* v1, TensorView* v2, Val* v3) {
  return arithOpOverloads(where, v1, v2, v3);
}
TensorView* where(TensorView* v1, Val* v2, TensorView* v3) {
  return arithOpOverloads(where, v1, v2, v3);
}
TensorView* where(Val* v1, TensorView* v2, TensorView* v3) {
  return arithOpOverloads(where, v1, v2, v3);
}
TensorView* where(TensorView* v1, TensorView* v2, TensorView* v3) {
  return arithOpOverloads(where, v1, v2, v3);
}

// TERNARY OPERATIONS

Val* threshold(Val* in, Val* thresh, Val* value) {
  TORCH_CHECK(
      in->getDataType().value() == thresh->getDataType().value() &&
          in->getDataType().value() == value->getDataType().value(),
      "All input DataType values should match the input ",
      in->getDataType().value());
  TORCH_CHECK(
      thresh->getValType().value() == ValType::Scalar &&
          value->getValType().value() == ValType::Scalar,
      "Thresh and Value values should be Scalars");

  Val* out = newOutputVal({in});

  new TernaryOp(TernaryOpType::Threshold, out, in, thresh, value);
  return out;
}

TensorView* threshold(TensorView* in, Val* thresh, Val* value) {
  return threshold(in->as<Val>(), thresh, value)->as<TensorView>();
}

Val* clamp(Val* in, Val* min_val, Val* max_val) {
  TORCH_CHECK(
      in->getDataType().value() == min_val->getDataType().value() &&
          in->getDataType().value() == max_val->getDataType().value(),
      "All input DataType values should match the input ",
      in->getDataType().value());
  TORCH_CHECK(
      min_val->getValType().value() == ValType::Scalar &&
          max_val->getValType().value() == ValType::Scalar,
      "Min and Max values should be Scalars");

  Val* out = newOutputVal({in});

  new TernaryOp(TernaryOpType::Clamp, out, in, min_val, max_val);
  return out;
}

TensorView* clamp(TensorView* in, Val* min_val, Val* max_val) {
  return clamp(in->as<Val>(), min_val, max_val)->as<TensorView>();
}

// sum_to operator

TensorView* sum_to(TensorView* in, const std::vector<Int*>& sum_to_size) {
  const auto& root = TensorDomain::noReductions(in->getRootDomain());

  TORCH_CHECK(
      root.size() >= sum_to_size.size(),
      "sum_to: Error trying to reduce",
      in,
      "into a shape of size",
      sum_to_size.size());

  // If no reduction is needed sum_to returns the input tv
  TensorView* out = in;

  const int64_t leading_dims = root.size() - sum_to_size.size();

  // Generate reduction axes for leading dims
  std::vector<int> reduce_dims(leading_dims);
  std::iota(reduce_dims.begin(), reduce_dims.end(), 0);

  // Generate reduction axes for dims within sum_to_size
  std::vector<bool> inner_red_dims(sum_to_size.size(), false);
  bool reduction_within_shape = false;

  // Reduce rest of the dims with keep_dim
  for (int i = leading_dims; i < root.size(); i++) {
    if (sum_to_size[i - leading_dims]->isOneInt() &&
        !root[i]->rawExtent()->isOneInt()) {
      inner_red_dims[i - leading_dims] = true;
      reduce_dims.push_back(i);
      reduction_within_shape = true;
    }
  }

  // Reduction step
  if (!reduce_dims.empty()) {
    out = sum(in, reduce_dims);
  }

  // Broadcast back reduced dims within shape
  if (reduction_within_shape) {
    out = broadcast(out, inner_red_dims);
  }

  return out;
}

} // namespace cuda
} // namespace fuser
} // namespace jit
} // namespace torch<|MERGE_RESOLUTION|>--- conflicted
+++ resolved
@@ -20,10 +20,7 @@
         case DataType::Bool:
           return new Bool();
         case DataType::Double:
-<<<<<<< HEAD
           return new Float();
-=======
->>>>>>> 0cfb7471
         case DataType::Float:
           return new Float();
         case DataType::Half:
@@ -261,7 +258,7 @@
     }
   } else if (isLogicalOp(type)) {
     return DataType::Bool;
-  } else if (maybeBooleanOperator(type)) {
+  } else if (alsoBooleanOperator(type)) {
     TORCH_CHECK(
         !floating_input,
         "Operator ",
