#include <torch/csrc/jit/codegen/cuda/arith.h>
#include <c10/util/Exception.h>
#include <torch/csrc/jit/codegen/cuda/ir_all_nodes.h>
#include <torch/csrc/jit/codegen/cuda/ir_utils.h>
#include <torch/csrc/jit/codegen/cuda/type.h>
#include <cfloat>

namespace torch {
namespace jit {
namespace fuser {
namespace cuda {

namespace {

// Will return a new value of type val with the DataType dtype.
Val* newScalar(ValType vtype, DataType dtype) {
  switch (vtype) {
    case (ValType::NamedScalar):
    case (ValType::Scalar):
      switch (dtype) {
        case DataType::Bool:
          return new Bool();
        case DataType::Double:
        case DataType::Float:
        case DataType::Half:
          return new Double();
        case DataType::Int:
          return new Int();
        default:
          break;
      }
    default:
      break;
  }

  TORCH_CHECK(
      false,
      "Cannot handle ValType: ",
      vtype,
      " with DataType:",
      dtype,
      " in newScalar.");
}

TensorView* newOutputTV(const std::vector<Val*>& vals, DataType dtype) {
  std::vector<TensorView*> tvs;
  for (auto val : vals)
    if (val->getValType() == ValType::TensorView)
      tvs.push_back(val->as<TensorView>());

  TORCH_CHECK(
      !tvs.empty(),
      "Tried to create new output TensorView but received empty list.");

  std::vector<IterDomain*> out_domain(
      TensorDomain::noReductions(tvs[0]->getRootDomain()).size(), nullptr);

  for (auto tv : tvs) {
    auto dom = TensorDomain::noReductions(tv->getRootDomain());
    TORCH_INTERNAL_ASSERT(
        dom.size() == out_domain.size(),
        "Invalid tensor view found while producing and output, it has ",
        dom.size(),
        " dimensions but expected ",
        out_domain.size());
    for (size_t i = 0; i < dom.size(); i++) {
      if (out_domain[i] != nullptr)
        continue;
      if (dom[i]->isBroadcast())
        continue;
      out_domain[i] = new IterDomain(dom[i]->start(), dom[i]->extent());
    }
  }
  for (size_t dim_i = 0; dim_i < out_domain.size(); dim_i++) {
    if (out_domain[dim_i] == nullptr) {
      IterType itype = IterType::BroadcastWithoutStride;
      for (const auto tv : tvs) {
        auto dim = TensorDomain::noReductions(tv->getRootDomain())[dim_i];
        // If there's an unresolved bcast dim and it came from a strided dim,
        // assume output of it should be strided too
        if (dim->getIterType() == IterType::BroadcastWithStride) {
          itype = IterType::BroadcastWithStride;
          break;
        }
      }
      out_domain[dim_i] =
          new IterDomain(new Int(0), new Int(1), ParallelType::Serial, itype);
    }
  }

  return new TensorView(
      new TensorDomain(out_domain, std::vector<bool>(out_domain.size(), true)),
      dtype);
}

std::vector<Val*> maybeBroadcast(const std::vector<Val*>& vals) {
  std::vector<Val*> out_vals(vals.size(), nullptr);
  size_t n_dims = 0;
  for (auto val : vals) {
    if (val->getValType().value() == ValType::TensorView) {
      n_dims = std::max(
          n_dims,
          TensorDomain::noReductions(val->as<TensorView>()->getRootDomain())
              .size());
    }
  }

  for (size_t i = 0; i < vals.size(); i++) {
    if (vals[i]->getValType().value() == ValType::TensorView) {
      auto tv = vals[i]->as<TensorView>();
      size_t tv_dims = TensorDomain::noReductions(tv->getRootDomain()).size();
      if (tv_dims < n_dims) {
        std::vector<bool> bcast_flags(n_dims, false);
        for (size_t j = 0; j < n_dims - tv_dims; j++) {
          bcast_flags[j] = true;
        }
        out_vals[i] = broadcast(tv, bcast_flags);
      } else {
        out_vals[i] = vals[i];
      }
    } else {
      out_vals[i] = vals[i];
    }
  }
  return out_vals;
}

Val* newValLike(Val* val, DataType dtype) {
  TORCH_CHECK(
      dtype != DataType::Null, "Invalid datatype provided for new value.");

  const ValType vtype = val->getValType().value();

  if (vtype == ValType::TensorView)
    return newOutputTV({val}, dtype);

  return newScalar(vtype, dtype);
}

} // namespace

Val* castOp(DataType dtype, Val* v1) {
  if (v1->getDataType().value() == dtype)
    return v1;

  if (cast_func_str(std::make_pair(v1->getDataType().value(), dtype)) ==
      c10::nullopt) {
    TORCH_CHECK(
        false,
        "Illegal Cast value from  DataType: ",
        v1->getDataType().value(),
        " to DataType: ",
        dtype);
  }

  Val* out = newValLike(v1, dtype);
  new UnaryOp(UnaryOpType::Cast, out, v1);
  return out;
}

TensorView* castOp(DataType dtype, TensorView* v1) {
  return castOp(dtype, v1->as<Val>())->as<TensorView>();
}

// UNARY OPERATIONS

Val* unaryOp(UnaryOpType type, Val* v1) {
  Val* out = newValLike(v1, v1->getDataType().value());
  new UnaryOp(type, out, v1);
  return out;
}

TensorView* unaryOp(UnaryOpType type, TensorView* v1) {
  return unaryOp(type, v1->as<Val>())->as<TensorView>();
}

Val* neg(Val* v) {
  return unaryOp(UnaryOpType::Neg, v);
}

TensorView* neg(TensorView* v) {
  return unaryOp(UnaryOpType::Neg, v);
}

// BINARY OPERATIONS

namespace {
// Helper function to reduce repetitive code
template <typename T1, typename T2>
TensorView* arithOpOverloads(Val* (*func)(Val*, Val*), T1* v1, T2* v2) {
  return func(v1->template as<Val>(), v2->template as<Val>())
      ->template as<TensorView>();
}

template <typename T1, typename T2>
TensorView* arithOpOverloads(BinaryOpType type, T1* v1, T2* v2) {
  return binaryOp(type, v1->template as<Val>(), v2->template as<Val>())
      ->template as<TensorView>();
}

template <typename T1, typename T2, typename T3>
TensorView* arithOpOverloads(
    Val* (*func)(Val*, Val*, Val*),
    T1* v1,
    T2* v2,
    T3* v3) {
  auto vals = maybeBroadcast({v1, v2, v3});
  return func(
             vals[0]->template as<Val>(),
             vals[1]->template as<Val>(),
             vals[2]->template as<Val>())
      ->template as<TensorView>();
}

template <typename T1, typename T2, typename T3, typename T4>
TensorView* arithOpOverloads(
    Val* (*func)(Val*, Val*, Val*, Val*),
    T1* v1,
    T2* v2,
    T3* v3,
    T4* v4) {
  auto vals = maybeBroadcast({v1, v2, v3, v4});
  return func(
             vals[0]->template as<Val>(),
             vals[1]->template as<Val>(),
             vals[2]->template as<Val>(),
             vals[3]->template as<Val>())
      ->template as<TensorView>();
}

// Type promotion logic for binary operators
DataType getOutputType(BinaryOpType op_type, Val* v1, Val* v2) {
  DataType v1_dtype = v1->getDataType().value();
  DataType v2_dtype = v2->getDataType().value();

  // If we have a tensor view in one argument but a scalar in the other, don't
  // type promote, just use the tensorview type
  if (v1->isA<TensorView>() && !v2->isA<TensorView>()) {
    v2_dtype = v1_dtype;
  }
  if (v2->isA<TensorView>() && !v1->isA<TensorView>()) {
    v1_dtype = v2_dtype;
  }

  const bool floating_input =
      isFloatingPointType(v1_dtype) || isFloatingPointType(v2_dtype);

  const bool integer_input =
      isIntegralType(v1_dtype) || isIntegralType(v2_dtype);

  const bool all_integer_input =
      isIntegralType(v1_dtype) && isIntegralType(v2_dtype);

  if (isIntegerOp(op_type) || (alsoBooleanOperator(op_type) && integer_input)) {
    // If integer op or maybe bool op with integer inputs meaning binary op
    if (integer_input && all_integer_input) {
      return promote_type(v1_dtype, v2_dtype);
    } else if (integer_input && !all_integer_input) {
      return isIntegralType(v1_dtype) ? v1_dtype : v2_dtype;
    } else {
      TORCH_INTERNAL_ASSERT(
          false,
          "Currently no support for float inputs to int operations. ",
          "Inputs should be manually casted first.");
    }
  } else if (isLogicalOp(op_type)) {
    // If boolean op
    return DataType::Bool;
  } else if (alsoBooleanOperator(op_type)) {
    // If boolean op that can't have floating inputs (& or |)
    TORCH_CHECK(
        !floating_input,
        "Operator ",
        op_type,
        " not supported with floating point inputs.");
    return DataType::Bool;
  } else {
    // Otherwise do normal type promotion
    return promote_type(v1_dtype, v2_dtype);
  }
}

} // namespace

TORCH_CUDA_API Val* binaryOp(BinaryOpType type, Val* v1, Val* v2) {
  const auto out_dtype = getOutputType(type, v1, v2);
  const auto out_vtype =
      promote_type(v1->getValType().value(), v2->getValType().value());
  auto vals = maybeBroadcast({v1, v2});
  Val* out = nullptr;
  if (out_vtype == ValType::TensorView) {
    out = newOutputTV(vals, out_dtype);
  } else {
    out = newScalar(out_vtype, out_dtype);
  }
  new BinaryOp(type, out, vals[0], vals[1]);
  return out;
}

TensorView* binaryOp(BinaryOpType type, TensorView* v1, Val* v2) {
  return arithOpOverloads(type, v1, v2);
}

TensorView* binaryOp(BinaryOpType type, Val* v1, TensorView* v2) {
  return arithOpOverloads(type, v1, v2);
}

TensorView* binaryOp(BinaryOpType type, TensorView* v1, TensorView* v2) {
  return arithOpOverloads(type, v1, v2);
}

// add
Val* add(Val* v1, Val* v2) {
  return binaryOp(BinaryOpType::Add, v1, v2);
}
TensorView* add(TensorView* v1, Val* v2) {
  return arithOpOverloads(add, v1, v2);
}
TensorView* add(Val* v1, TensorView* v2) {
  return arithOpOverloads(add, v1, v2);
}
TensorView* add(TensorView* v1, TensorView* v2) {
  return arithOpOverloads(add, v1, v2);
}

// sub
Val* sub(Val* v1, Val* v2) {
  return binaryOp(BinaryOpType::Sub, v1, v2);
}
TensorView* sub(TensorView* v1, Val* v2) {
  return arithOpOverloads(sub, v1, v2);
}
TensorView* sub(Val* v1, TensorView* v2) {
  return arithOpOverloads(sub, v1, v2);
}
TensorView* sub(TensorView* v1, TensorView* v2) {
  return arithOpOverloads(sub, v1, v2);
}

// mul
Val* mul(Val* v1, Val* v2) {
  return binaryOp(BinaryOpType::Mul, v1, v2);
}
TensorView* mul(TensorView* v1, Val* v2) {
  return arithOpOverloads(mul, v1, v2);
}
TensorView* mul(Val* v1, TensorView* v2) {
  return arithOpOverloads(mul, v1, v2);
}
TensorView* mul(TensorView* v1, TensorView* v2) {
  return arithOpOverloads(mul, v1, v2);
}

// div
Val* div(Val* v1, Val* v2) {
  return binaryOp(BinaryOpType::Div, v1, v2);
}
TensorView* div(TensorView* v1, Val* v2) {
  return arithOpOverloads(div, v1, v2);
}
TensorView* div(Val* v1, TensorView* v2) {
  return arithOpOverloads(div, v1, v2);
}
TensorView* div(TensorView* v1, TensorView* v2) {
  return arithOpOverloads(div, v1, v2);
}

// mod
Val* mod(Val* v1, Val* v2) {
  return binaryOp(BinaryOpType::Mod, v1, v2);
}
TensorView* mod(TensorView* v1, Val* v2) {
  return arithOpOverloads(mod, v1, v2);
}
TensorView* mod(Val* v1, TensorView* v2) {
  return arithOpOverloads(mod, v1, v2);
}
TensorView* mod(TensorView* v1, TensorView* v2) {
  return arithOpOverloads(mod, v1, v2);
}

// lt
Val* lt(Val* v1, Val* v2) {
  return binaryOp(BinaryOpType::LT, v1, v2);
}
TensorView* lt(TensorView* v1, Val* v2) {
  return arithOpOverloads(lt, v1, v2);
}
TensorView* lt(Val* v1, TensorView* v2) {
  return arithOpOverloads(lt, v1, v2);
}
TensorView* lt(TensorView* v1, TensorView* v2) {
  return arithOpOverloads(lt, v1, v2);
}

// eq
Val* eq(Val* v1, Val* v2) {
  return binaryOp(BinaryOpType::Eq, v1, v2);
}
TensorView* eq(TensorView* v1, Val* v2) {
  return arithOpOverloads(eq, v1, v2);
}
TensorView* eq(Val* v1, TensorView* v2) {
  return arithOpOverloads(eq, v1, v2);
}
TensorView* eq(TensorView* v1, TensorView* v2) {
  return arithOpOverloads(eq, v1, v2);
}

// ceilDiv
Val* ceilDiv(Val* v1, Val* v2) {
  return binaryOp(BinaryOpType::CeilDiv, v1, v2);
}
TensorView* ceilDiv(TensorView* v1, Val* v2) {
  return arithOpOverloads(ceilDiv, v1, v2);
}
TensorView* ceilDiv(Val* v1, TensorView* v2) {
  return arithOpOverloads(ceilDiv, v1, v2);
}
TensorView* ceilDiv(TensorView* v1, TensorView* v2) {
  return arithOpOverloads(ceilDiv, v1, v2);
}

// andOp
Val* andOp(Val* v1, Val* v2) {
  TORCH_CHECK(
      v1->getDataType().value() == DataType::Bool,
      "Input1 should be of type bool, not ",
      v1->getDataType().value());
  TORCH_CHECK(
      v2->getDataType().value() == DataType::Bool,
      "Input2 should be of type bool, not ",
      v2->getDataType().value());
  return binaryOp(BinaryOpType::And, v1, v2);
}
TensorView* andOp(TensorView* v1, Val* v2) {
  return arithOpOverloads(andOp, v1, v2);
}
TensorView* andOp(Val* v1, TensorView* v2) {
  return arithOpOverloads(andOp, v1, v2);
}
TensorView* andOp(TensorView* v1, TensorView* v2) {
  return arithOpOverloads(andOp, v1, v2);
}

// REDUCTION OPERATIONS

// TODO: How do we adjust this so we can reduce to a single scalar value?
static TensorView* newForReduction(
    TensorView* tv,
    const std::vector<unsigned int>& axes) {
  auto orig_domain = TensorDomain::noReductions(tv->getRootDomain());
  std::set<unsigned int> axes_set(axes.begin(), axes.end());

  std::vector<IterDomain*> new_domain;

  TORCH_INTERNAL_ASSERT(
      !axes_set.empty(),
      "Asked for ouput of reduction, but no reduction axis provided.");

  TORCH_INTERNAL_ASSERT(
      (*(axes_set.rbegin())) < orig_domain.size(),
      "Error setting up reduction, reduction axis is outside nDims. Keep in mind reductions are relative to root domains, not modified views.");

  auto axis_iter = axes_set.begin();
  for (size_t dim = 0; dim < orig_domain.size(); dim++) {
    bool isReduction = false;
    if (axis_iter != axes_set.end() && *axis_iter == dim) {
      isReduction = true;
      axis_iter++;
    }

    const IterDomain* id = orig_domain[dim];

    TORCH_CHECK(
        !(isReduction && id->isBroadcast() && !id->isImplicitBroadcast()),
        "Cannot reduce an axis that is marked as broadcasted as it has an undetermined size. Tried to reduce ID = ",
        id,
        " of tensor ",
        tv);

    new_domain.push_back(new IterDomain(
        id->start(),
        id->extent(),
        ParallelType::Serial,
        isReduction ? IterType::Reduction : id->getIterType()));
  }

  TensorDomain* td =
      new TensorDomain(new_domain, std::vector<bool>(new_domain.size(), true));
  return new TensorView(td, tv->getDataType().value());
}

TensorView* reductionOp(
    BinaryOpType reduction_op_type,
    const std::vector<int>& axes,
    Val* init,
    TensorView* tv,
    bool keep_dim /*=false*/) {
  TORCH_CHECK(
      init->isConstScalar(),
      "Cannot create a reduction operation where the initial value is not a const scalar.");

  TORCH_CHECK(
      TensorDomain::sameAs(tv->getRootDomain(), tv->domain()->domain()),
      "Reducing a tensor once it's gone under transformations is not permitted at this time. Please set reductions before calling split/merge/computeAt.");

  TORCH_CHECK(tv->nDims() > 0, "Tried to reduce a 0-dim tensor");

  TORCH_CHECK(axes.size() > 0, "No reduction axis specified");

  std::vector<unsigned int> uint_axes;
  for (int axis : axes) {
    if (axis < 0)
      axis += int(tv->nDims());

    TORCH_CHECK(
        axis >= 0 && (unsigned int)axis < tv->nDims(),
        "Reduction on invalid axis, recieved: ",
        axis,
        " however tensor view only has ",
        tv->nDims(),
        " dims.");

    uint_axes.push_back((unsigned int)axis);
  }

  TensorView* out = newForReduction(tv, uint_axes);
  const auto out_type = out->getDataType().value();
  const auto init_type = init->getDataType().value();
  TORCH_CHECK(
      (isFloatingPointType(out_type) && isFloatingPointType(init_type)) ||
          (isIntegralType(out_type) && isIntegralType(init_type)) ||
          (out_type == DataType::Bool && init_type == DataType::Bool),
      "Types should match for reduction ops but received: ",
      out_type,
      " and ",
      init_type);
  new ReductionOp(reduction_op_type, init, out, tv);

  if (keep_dim) {
    auto tv_root = TensorDomain::noReductions(tv->getRootDomain());
    std::vector<bool> is_broadcast(tv_root.size(), false);
    for (int axis : axes) {
      is_broadcast[axis] = true;
    }

    out = broadcast(out, is_broadcast);
  }
  return out;
}

TensorView* sum(
    TensorView* v1,
    const std::vector<int>& axes,
    bool keep_dim /*=false*/) {
  Val* init = nullptr;
  auto dtype = v1->getDataType().value();
  if (isFloatingPointType(dtype)) {
    init = new Double(0.0);
  } else if (isIntegralType(dtype)) {
    init = new Int(0);
  } else {
    TORCH_CHECK(
        false,
        "Could not generate a sum op for tensor with type: ",
        v1->getDataType().value());
  }

  return reductionOp(BinaryOpType::Add, axes, init, v1, keep_dim);
}

TensorView* max(
    TensorView* v1,
    const std::vector<int>& axes,
    bool keep_dim /*=false*/) {
  Val* init = nullptr;
  switch (v1->getDataType().value()) {
    case (DataType::Double):
      init = new Double(DBL_MIN);
      break;
    case (DataType::Float):
      init = new Double(FLT_MIN);
      break;
    case (DataType::Int):
      init = new Int(INT_MIN);
      break;
    default:
      TORCH_CHECK(
          false,
          "Could not generate a max op for tensor with type: ",
          v1->getDataType().value());
  }

  return reductionOp(BinaryOpType::Max, axes, init, v1, keep_dim);
}

TensorView* min(
    TensorView* v1,
    const std::vector<int>& axes,
    bool keep_dim /*=false*/) {
  Val* init = nullptr;
  switch (v1->getDataType().value()) {
    case (DataType::Double):
      init = new Double(DBL_MAX);
      break;
    case (DataType::Float):
      init = new Double(FLT_MAX);
      break;
    case (DataType::Int):
      init = new Int(INT_MAX);
      break;
    default:
      TORCH_CHECK(
          false,
          "Could not generate a min op for tensor with type: ",
          v1->getDataType().value());
  }

  return reductionOp(BinaryOpType::Min, axes, init, v1, keep_dim);
}

TensorView* broadcast(
    TensorView* inp,
    const std::vector<bool>& is_broadcast_dim) {
  auto nBCastDims = is_broadcast_dim.size();
  // Validate is_broadcast_dim
  unsigned int n_broadcasts = 0;
  for (auto ent : is_broadcast_dim)
    if (ent)
      n_broadcasts++;
  TORCH_CHECK(
      nBCastDims - n_broadcasts ==
          TensorDomain::noReductions(inp->getRootDomain()).size(),
      "Invalid broadcast, number of false entries in is_broadcast_dim expected to be ",
      TensorDomain::noReductions(inp->getRootDomain()).size(),
      " but received ",
      nBCastDims - n_broadcasts);

  if (n_broadcasts == 0) {
    auto identity = unaryOp(UnaryOpType::Set, inp);
    TORCH_INTERNAL_ASSERT(
        identity->getValType().value() == ValType::TensorView,
        "Expected identity op, but didn't get a TensorView back.");
    return identity->as<TensorView>();
  }

  std::vector<IterDomain*> out_domain;
  auto inp_domain = TensorDomain::noReductions(inp->getRootDomain());
  size_t iinp = 0, ibdim = 0;
  while (ibdim < is_broadcast_dim.size()) {
    if (is_broadcast_dim[ibdim]) {
      out_domain.push_back(new IterDomain(
          new Int(0),
          new Int(1),
          ParallelType::Serial,
          IterType::BroadcastWithoutStride));
    } else {
      // Don't propagate reduction IDs through arith ops.
      out_domain.push_back(inp_domain[iinp]);
      iinp++;
    }
    ibdim++;
  }

  TensorView* out_tensor = new TensorView(
      new TensorDomain(out_domain, std::vector<bool>(out_domain.size(), true)),
      inp->getDataType().value());
  new BroadcastOp(out_tensor, inp, is_broadcast_dim);
  return out_tensor;
}

<<<<<<< HEAD
std::vector<TensorView*> Welford(
    std::vector<int> axes,
    TensorView* tv,
    TensorView* init_var,
    TensorView* init_avg,
    Int* init_N) {
  TORCH_CHECK(
      TensorDomain::sameAs(tv->getRootDomain(), tv->domain()->domain()),
      "Reducing a tensor once it's gone under transformations is not permitted at this time. Please set reductions before calling split/merge/computeAt.");

  TORCH_CHECK(tv->nDims() > 0, "Tried to reduce a 0-dim tensor");
  TORCH_CHECK(axes.size() > 0, "No reduction axis specified");

  // Initial values for welford op are tensors, so their dims have to match the
  // output dim,
  // i.e. original_dims - dims_to_be_reduced
  if (init_avg != nullptr || init_N != nullptr || init_var != nullptr) {
    TORCH_CHECK(
        init_avg != nullptr && init_N != nullptr && init_var != nullptr,
        "welford op: all init values need to be provided");
    TORCH_CHECK(
        (axes.size() + init_var->getRootDomain().size()) ==
            tv->getRootDomain().size(),
        "welford op: initial tensor mismatch");
    TORCH_CHECK(
        (axes.size() + init_avg->getRootDomain().size()) ==
            tv->getRootDomain().size(),
        "welford op: initial tensor mismatch");
  }

  // Check and collect reduction axes
  std::vector<unsigned int> uint_axes;
  for (int axis : axes) {
    if (axis < 0)
      axis += int(tv->nDims());

    TORCH_CHECK(
        axis >= 0 && (unsigned int)axis < tv->nDims(),
        "Reduction on invalid axis, recieved: ",
        axis,
        " however tensor view only has ",
        tv->nDims(),
        " dims.");

    uint_axes.push_back((unsigned int)axis);
  }

  // Create tensor outputs
  TensorView* out_var = newForReduction(tv, uint_axes);
  TensorView* out_avg = newForReduction(tv, uint_axes);

  new WelfordOp(
      out_var,
      out_avg,
      new Int(), /*out var/avg/count */
      init_var,
      init_avg,
      init_N, /*init var/avg/count */
      nullptr,
      tv,
      new Int(1)); /*in var/avg/count */

  return {out_var, out_avg};
=======
TensorView* transpose(
    TensorView* inp,
    const std::unordered_map<int, int>& old2new) {
  auto inp_domain = TensorDomain::noReductions(inp->getRootDomain());
  std::vector<IterDomain*> out_domain(inp_domain.size());

  auto new2old = ir_utils::normalizeOld2New(old2new, inp_domain.size());

  for (size_t i = 0; i < out_domain.size(); ++i) {
    auto in_id = inp_domain[new2old[i]];
    out_domain[i] = new IterDomain(in_id->start(), in_id->extent());
  }

  TensorView* out_tensor = new TensorView(
      new TensorDomain(out_domain, std::vector<bool>(out_domain.size(), true)),
      inp->getDataType().value());
  new TransposeOp(out_tensor, inp, new2old);
  return out_tensor;
>>>>>>> c6d8c4a4
}

// COMPOUND OPERATIONS

// add_alpha
Val* add_alpha(Val* v1, Val* v2, Val* s) {
  TORCH_CHECK(
      s->getValType().value() == ValType::Scalar,
      "Alpha value should be a Scalar Valtype and not ",
      s->getValType().value());

  auto vals = maybeBroadcast({v1, v2, s});
  Val* intrm = binaryOp(BinaryOpType::Mul, vals[1], vals[2]);
  return binaryOp(BinaryOpType::Add, vals[0], intrm);
}
TensorView* add_alpha(TensorView* v1, Val* v2, Val* v3) {
  return arithOpOverloads(add_alpha, v1, v2, v3);
}
TensorView* add_alpha(Val* v1, TensorView* v2, Val* v3) {
  return arithOpOverloads(add_alpha, v1, v2, v3);
}
TensorView* add_alpha(TensorView* v1, TensorView* v2, Val* v3) {
  return arithOpOverloads(add_alpha, v1, v2, v3);
}
// sub_alpha
Val* sub_alpha(Val* v1, Val* v2, Val* s) {
  TORCH_CHECK(
      s->getValType().value() == ValType::Scalar,
      "Alpha value should be a Scalar Valtype and not ",
      s->getValType().value());

  auto vals = maybeBroadcast({v1, v2, s});
  Val* intrm = binaryOp(BinaryOpType::Mul, vals[1], vals[2]);
  return binaryOp(BinaryOpType::Sub, vals[0], intrm);
}
TensorView* sub_alpha(TensorView* v1, Val* v2, Val* v3) {
  return arithOpOverloads(sub_alpha, v1, v2, v3);
}
TensorView* sub_alpha(Val* v1, TensorView* v2, Val* v3) {
  return arithOpOverloads(sub_alpha, v1, v2, v3);
}
TensorView* sub_alpha(TensorView* v1, TensorView* v2, Val* v3) {
  return arithOpOverloads(sub_alpha, v1, v2, v3);
}
// lerp
TORCH_CUDA_API Val* lerp(Val* start, Val* end, Val* weight) {
  auto vals = maybeBroadcast({start, end, weight});
  Val* intrm1 = binaryOp(BinaryOpType::Sub, vals[1], vals[0]);
  Val* intrm2 = binaryOp(BinaryOpType::Mul, vals[2], intrm1);
  return binaryOp(BinaryOpType::Add, vals[0], intrm2);
}
TensorView* lerp(TensorView* v1, Val* v2, Val* v3) {
  return arithOpOverloads(lerp, v1, v2, v3);
}
TensorView* lerp(Val* v1, TensorView* v2, Val* v3) {
  return arithOpOverloads(lerp, v1, v2, v3);
}
TensorView* lerp(Val* v1, Val* v2, TensorView* v3) {
  return arithOpOverloads(lerp, v1, v2, v3);
}
TensorView* lerp(TensorView* v1, TensorView* v2, Val* v3) {
  return arithOpOverloads(lerp, v1, v2, v3);
}
TensorView* lerp(TensorView* v1, Val* v2, TensorView* v3) {
  return arithOpOverloads(lerp, v1, v2, v3);
}
TensorView* lerp(Val* v1, TensorView* v2, TensorView* v3) {
  return arithOpOverloads(lerp, v1, v2, v3);
}
TensorView* lerp(TensorView* v1, TensorView* v2, TensorView* v3) {
  return arithOpOverloads(lerp, v1, v2, v3);
}
// addcmul
Val* addcmul(Val* v1, Val* v2, Val* v3, Val* s) {
  TORCH_CHECK(
      s->getValType().value() == ValType::Scalar,
      "Alpha value should be a Scalar Valtype and not ",
      s->getValType().value());

  auto vals = maybeBroadcast({v1, v2, v3, s});
  Val* intrm1 = binaryOp(BinaryOpType::Mul, vals[2], vals[3]);
  Val* intrm2 = binaryOp(BinaryOpType::Mul, vals[1], intrm1);
  return binaryOp(BinaryOpType::Add, vals[0], intrm2);
}
TensorView* addcmul(TensorView* v1, Val* v2, Val* v3, Val* v4) {
  return arithOpOverloads(addcmul, v1, v2, v3, v4);
}
TensorView* addcmul(Val* v1, TensorView* v2, Val* v3, Val* v4) {
  return arithOpOverloads(addcmul, v1, v2, v3, v4);
}
TensorView* addcmul(Val* v1, Val* v2, TensorView* v3, Val* v4) {
  return arithOpOverloads(addcmul, v1, v2, v3, v4);
}
TensorView* addcmul(TensorView* v1, TensorView* v2, Val* v3, Val* v4) {
  return arithOpOverloads(addcmul, v1, v2, v3, v4);
}
TensorView* addcmul(TensorView* v1, Val* v2, TensorView* v3, Val* v4) {
  return arithOpOverloads(addcmul, v1, v2, v3, v4);
}
TensorView* addcmul(Val* v1, TensorView* v2, TensorView* v3, Val* v4) {
  return arithOpOverloads(addcmul, v1, v2, v3, v4);
}
TensorView* addcmul(TensorView* v1, TensorView* v2, TensorView* v3, Val* v4) {
  return arithOpOverloads(addcmul, v1, v2, v3, v4);
}

// TERNARY OPERATIONS
// where (c ? v1 : v2)
Val* where(Val* c, Val* v1, Val* v2) {
  TORCH_CHECK(
      c->getDataType().value() == DataType::Bool,
      "Condition should be of DataType Bool, not ",
      c->getDataType().value());

  // Not actually an add, but need to send a binary op to get output type
  auto out_dtype = getOutputType(BinaryOpType::Add, v1, v2);
  auto out_vtype =
      promote_type(v1->getValType().value(), v2->getValType().value());
  auto vals = maybeBroadcast({c, v1, v2});
  Val* out = nullptr;
  if (out_vtype == ValType::TensorView) {
    out = newOutputTV(vals, out_dtype);
  } else {
    out = newScalar(out_vtype, out_dtype);
  }
  new TernaryOp(TernaryOpType::Where, out, vals[0], vals[1], vals[2]);
  return out;
}

TensorView* where(TensorView* v1, Val* v2, Val* v3) {
  return arithOpOverloads(where, v1, v2, v3);
}
TensorView* where(Val* v1, TensorView* v2, Val* v3) {
  return arithOpOverloads(where, v1, v2, v3);
}
TensorView* where(Val* v1, Val* v2, TensorView* v3) {
  return arithOpOverloads(where, v1, v2, v3);
}
TensorView* where(TensorView* v1, TensorView* v2, Val* v3) {
  return arithOpOverloads(where, v1, v2, v3);
}
TensorView* where(TensorView* v1, Val* v2, TensorView* v3) {
  return arithOpOverloads(where, v1, v2, v3);
}
TensorView* where(Val* v1, TensorView* v2, TensorView* v3) {
  return arithOpOverloads(where, v1, v2, v3);
}
TensorView* where(TensorView* v1, TensorView* v2, TensorView* v3) {
  return arithOpOverloads(where, v1, v2, v3);
}

// TERNARY OPERATIONS

Val* threshold(Val* in, Val* thresh, Val* value) {
  const auto in_type = in->getDataType().value();
  const auto thresh_type = thresh->getDataType().value();
  const auto value_type = value->getDataType().value();
  if (isFloatingPointType(in_type)) {
    TORCH_CHECK(
        isFloatingPointType(thresh_type) && isFloatingPointType(value_type),
        "All input DataType values should match the input type ",
        in_type,
        " vs ",
        thresh_type,
        " and ",
        value_type);
  } else if (isIntegralType(in_type)) {
    TORCH_CHECK(
        isIntegralType(thresh_type) && isIntegralType(value_type),
        "All input DataType values should match the input ",
        in_type,
        " vs ",
        thresh_type,
        " and ",
        value_type);
  }
  TORCH_CHECK(
      (thresh->getValType().value() == ValType::Scalar ||
       thresh->getValType().value() == ValType::NamedScalar) &&
          (value->getValType().value() == ValType::Scalar ||
           value->getValType().value() == ValType::NamedScalar),
      "For Threshold operation: Thresh and Value values should be Scalars.");

  Val* out = newValLike(in, in_type);

  new TernaryOp(TernaryOpType::Threshold, out, in, thresh, value);
  return out;
}

TensorView* threshold(TensorView* in, Val* thresh, Val* value) {
  return threshold(in->as<Val>(), thresh, value)->as<TensorView>();
}

Val* clamp(Val* in, Val* min_val, Val* max_val) {
  const auto in_type = in->getDataType().value();
  const auto min_type = min_val->getDataType().value();
  const auto max_type = max_val->getDataType().value();
  if (isFloatingPointType(in_type)) {
    TORCH_CHECK(
        isFloatingPointType(min_type) && isFloatingPointType(max_type),
        "All input DataType values should match the input type ",
        in_type,
        " vs ",
        min_type,
        " and ",
        max_type);
  } else if (isIntegralType(in_type)) {
    TORCH_CHECK(
        isIntegralType(min_type) && isIntegralType(max_type),
        "All input DataType values should match the input ",
        in_type,
        " vs ",
        min_type,
        " and ",
        max_type);
  }
  TORCH_CHECK(
      (min_val->getValType().value() == ValType::Scalar ||
       min_val->getValType().value() == ValType::NamedScalar) &&
          (max_val->getValType().value() == ValType::Scalar ||
           max_val->getValType().value() == ValType::NamedScalar),
      "For Threshold operation: Thresh and Value values should be Scalars.");

  Val* out = newValLike(in, in_type);

  new TernaryOp(TernaryOpType::Clamp, out, in, min_val, max_val);
  return out;
}

TensorView* clamp(TensorView* in, Val* min_val, Val* max_val) {
  return clamp(in->as<Val>(), min_val, max_val)->as<TensorView>();
}

// sum_to operator

TensorView* sum_to(TensorView* in, const std::vector<Int*>& sum_to_size) {
  const auto& root = TensorDomain::noReductions(in->getRootDomain());

  TORCH_CHECK(
      root.size() >= sum_to_size.size(),
      "sum_to: Error trying to reduce",
      in,
      "into a shape of size",
      sum_to_size.size());

  // If no reduction is needed sum_to returns the input tv
  TensorView* out = in;

  const int64_t leading_dims = root.size() - sum_to_size.size();

  // Generate reduction axes for leading dims
  std::vector<int> reduce_dims(leading_dims);
  std::iota(reduce_dims.begin(), reduce_dims.end(), 0);

  // Generate reduction axes for dims within sum_to_size
  std::vector<bool> inner_red_dims(sum_to_size.size(), false);
  bool reduction_within_shape = false;

  // Reduce rest of the dims with keep_dim
  for (int i = leading_dims; i < root.size(); i++) {
    if (sum_to_size[i - leading_dims]->isOneInt() &&
        !root[i]->rawExtent()->isOneInt()) {
      inner_red_dims[i - leading_dims] = true;
      reduce_dims.push_back(i);
      reduction_within_shape = true;
    }
  }

  // Reduction step
  if (!reduce_dims.empty()) {
    out = sum(in, reduce_dims);
  }

  // Broadcast back reduced dims within shape
  if (reduction_within_shape) {
    out = broadcast(out, inner_red_dims);
  }

  return out;
}

} // namespace cuda
} // namespace fuser
} // namespace jit
} // namespace torch<|MERGE_RESOLUTION|>--- conflicted
+++ resolved
@@ -670,7 +670,6 @@
   return out_tensor;
 }
 
-<<<<<<< HEAD
 std::vector<TensorView*> Welford(
     std::vector<int> axes,
     TensorView* tv,
@@ -734,8 +733,8 @@
       new Int(1)); /*in var/avg/count */
 
   return {out_var, out_avg};
-=======
-TensorView* transpose(
+
+ TensorView* transpose(
     TensorView* inp,
     const std::unordered_map<int, int>& old2new) {
   auto inp_domain = TensorDomain::noReductions(inp->getRootDomain());
@@ -753,7 +752,6 @@
       inp->getDataType().value());
   new TransposeOp(out_tensor, inp, new2old);
   return out_tensor;
->>>>>>> c6d8c4a4
 }
 
 // COMPOUND OPERATIONS
