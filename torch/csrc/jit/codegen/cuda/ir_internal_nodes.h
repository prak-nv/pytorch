--- conflicted
+++ resolved
@@ -118,11 +118,7 @@
   //! \param _out The output tensor
   //! \param _in The input tensor
   //! \param is_broadcast_dims True when output dim is a new broadcast domain
-<<<<<<< HEAD
-  BroadcastOp(Val* _out, Val* _in, const std::vector<bool>& is_broadcast_dims);
-=======
   BroadcastOp(Val* _out, Val* _in, std::vector<bool> is_broadcast_dims);
->>>>>>> 6d549fdb
 
   BroadcastOp(const BroadcastOp* src, IrCloner* ir_cloner);
 
