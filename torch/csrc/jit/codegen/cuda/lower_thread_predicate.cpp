--- conflicted
+++ resolved
@@ -12,11 +12,8 @@
 namespace torch {
 namespace jit {
 namespace fuser {
-<<<<<<< HEAD
+namespace cuda {
 namespace kir {
-=======
-namespace cuda {
->>>>>>> 0722db45
 
 namespace {
 
@@ -270,11 +267,8 @@
   return getPredicate(it->second.first, it->second.second);
 }
 
-<<<<<<< HEAD
 } // namespace kir
-=======
 } // namespace cuda
->>>>>>> 0722db45
 } // namespace fuser
 } // namespace jit
 } // namespace torch