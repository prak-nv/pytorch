#include <torch/csrc/jit/codegen/cuda/expr_evaluator.h>
#include <torch/csrc/jit/codegen/cuda/fusion.h>
#include <torch/csrc/jit/codegen/cuda/instrumentation.h>
#include <torch/csrc/jit/codegen/cuda/ir_all_nodes.h>
#include <torch/csrc/jit/codegen/cuda/ir_iostream.h>

#include <iostream>

namespace torch {
namespace jit {
namespace fuser {

void StatefulExpressionEvaluator::safeBind(
    Val* value,
    Int::ScalarType concrete_value,
    GpuLower* lower) {
  auto already_concrete_val = getValue(value);

  if (already_concrete_val.has_value()) {
    TORCH_INTERNAL_ASSERT(
        concrete_value == already_concrete_val.value(),
        "Tried to bind ",
        value,
        " to ",
        " concrete value, but it's already set to ",
        already_concrete_val.value());
  } else {
    TORCH_INTERNAL_ASSERT(
        value->getOrigin() == nullptr,
        "Tried to bind to a value that is computed in the fusion IR. ",
        "Can only bind to symbolic values to the fusion that do not have an origin expr.");

    bindings_[value] = concrete_value;
  }

  if (lower != nullptr) {
    auto lowered_val = lower->getLowerValue(value);
    already_concrete_val = getValue(lowered_val);

    if (already_concrete_val.has_value()) {
      TORCH_INTERNAL_ASSERT(
          concrete_value == already_concrete_val.value(),
          "Tried to bind ",
          lowered_val,
          " to ",
          " concrete value, but it's already set to ",
          already_concrete_val.value());
    } else {
      TORCH_INTERNAL_ASSERT(
          lowered_val->getOrigin() == nullptr,
          "Tried to bind to a value that is computed in the fusion IR. ",
          "Can only bind to symbolic values to the fusion that do not have an origin expr.");

      bindings_[lowered_val] = concrete_value;
    }
  }
}

c10::optional<Int::ScalarType> StatefulExpressionEvaluator::inferValue(
    Val* value) {
  return maybeHandle(value);
}

void StatefulExpressionEvaluator::print() const {
  std::cout << "\nEvaluation context\n";
  std::cout << "--------------------\n";
  for (const auto& kv : bindings_) {
    std::cout << kv.first << " = " << kv.second;
    if (kv.first->isConstScalar()) {
      std::cout << " ; original value = "
                << kv.first->as<Int>()->value().value();
    }
    std::cout << " ; " << *kv.first->getValType() << "\n";
  }
  std::cout << "--------------------\n\n";
}

<<<<<<< HEAD
c10::optional<Int::ScalarType> ExpressionEvaluator::evaluate(
    Val* val,
    const EvaluationContext* context) {
  FUSER_PERF_SCOPE("Evaluate Expression");
  TORCH_CHECK(context != nullptr);
  ExpressionEvaluator evaluator(context);
  evaluator.traverseFrom(context->fusion(), {val}, false);
  return evaluator.value(val);
}
=======
inline c10::optional<Int::ScalarType> StatefulExpressionEvaluator::getValue(
    Val* value) {
  TORCH_INTERNAL_ASSERT(
      value->isAnInt(),
      "Expressoin Evaluation does not support values other than integers at this time.");
>>>>>>> 23f00e12

  auto v_type = value->getValType().value();
  bool is_named_scalar =
      v_type == ValType::NamedScalar || v_type == ValType::KirNamedScalar;

  if (!is_named_scalar && value->as<Int>()->value().has_value()) {
    return value->as<Int>()->value();
  }

  auto it = bindings_.find(value);
  if (it != bindings_.end()) {
    return c10::optional<Int::ScalarType>(it->second);
  }
  return c10::nullopt;
}

c10::optional<Int::ScalarType> StatefulExpressionEvaluator::maybeHandle(
    Val* val) {
  auto maybe_concrete_value = getValue(val);
  if (!maybe_concrete_value.has_value()) {
    auto origin = val->getOrigin();
    if (origin != nullptr) {
      handle(origin);
      maybe_concrete_value = getValue(val);
    }
  }
  return maybe_concrete_value;
}

void StatefulExpressionEvaluator::handle(UnaryOp* uop) {
  const auto in = maybeHandle(uop->in());
  if (in.has_value()) {
    switch (uop->getUnaryOpType()) {
      case UnaryOpType::Neg:
        bindings_[uop->out()] = -*in;
        break;
      case UnaryOpType::Cast:
        bindings_[uop->out()] = *in;
        break;
      default:
        TORCH_CHECK(!"Unexpected operator type");
    }
  }
}

void StatefulExpressionEvaluator::handle(BinaryOp* bop) {
  const auto lhs = maybeHandle(bop->lhs());
  const auto rhs = maybeHandle(bop->rhs());
  if (lhs.has_value() && rhs.has_value()) {
    switch (bop->getBinaryOpType()) {
      case BinaryOpType::Add:
        bindings_[bop->out()] = *lhs + *rhs;
        break;
      case BinaryOpType::Sub:
        bindings_[bop->out()] = *lhs - *rhs;
        break;
      case BinaryOpType::Mul:
        bindings_[bop->out()] = *lhs * *rhs;
        break;
      case BinaryOpType::Div:
        TORCH_CHECK(*rhs != 0);
        bindings_[bop->out()] = *lhs / *rhs;
        break;
      case BinaryOpType::Mod:
        TORCH_CHECK(*rhs != 0);
        bindings_[bop->out()] = *lhs % *rhs;
        break;
      case BinaryOpType::CeilDiv:
        TORCH_CHECK(*rhs != 0);
        bindings_[bop->out()] = (*lhs + *rhs - 1) / *rhs;
        break;
      case BinaryOpType::And:
        bindings_[bop->out()] = Int::ScalarType(*lhs && *rhs);
        break;
      default:
        TORCH_CHECK(!"Unexpected operator type");
    }
  }
}

void StatefulExpressionEvaluator::handle(kir::UnaryOp* uop) {
  const auto in = maybeHandle(uop->in());
  if (in.has_value()) {
    switch (uop->getUnaryOpType()) {
      case UnaryOpType::Neg:
        bindings_[uop->out()] = -*in;
        break;
      case UnaryOpType::Cast:
        bindings_[uop->out()] = *in;
        break;
      default:
        TORCH_CHECK(!"Unexpected operator type");
    }
  }
}

void StatefulExpressionEvaluator::handle(kir::BinaryOp* bop) {
  const auto lhs = maybeHandle(bop->lhs());
  const auto rhs = maybeHandle(bop->rhs());
  if (lhs.has_value() && rhs.has_value()) {
    switch (bop->getBinaryOpType()) {
      case BinaryOpType::Add:
        bindings_[bop->out()] = *lhs + *rhs;
        break;
      case BinaryOpType::Sub:
        bindings_[bop->out()] = *lhs - *rhs;
        break;
      case BinaryOpType::Mul:
        bindings_[bop->out()] = *lhs * *rhs;
        break;
      case BinaryOpType::Div:
        TORCH_CHECK(*rhs != 0);
        bindings_[bop->out()] = *lhs / *rhs;
        break;
      case BinaryOpType::Mod:
        TORCH_CHECK(*rhs != 0);
        bindings_[bop->out()] = *lhs % *rhs;
        break;
      case BinaryOpType::CeilDiv:
        TORCH_CHECK(*rhs != 0);
        bindings_[bop->out()] = (*lhs + *rhs - 1) / *rhs;
        break;
      case BinaryOpType::And:
        bindings_[bop->out()] = Int::ScalarType(*lhs && *rhs);
        break;
      default:
        TORCH_CHECK(!"Unexpected operator type");
    }
  }
}

} // namespace fuser
} // namespace jit
} // namespace torch<|MERGE_RESOLUTION|>--- conflicted
+++ resolved
@@ -58,6 +58,7 @@
 
 c10::optional<Int::ScalarType> StatefulExpressionEvaluator::inferValue(
     Val* value) {
+  FUSER_PERF_SCOPE("Evaluate Expression");
   return maybeHandle(value);
 }
 
@@ -75,23 +76,11 @@
   std::cout << "--------------------\n\n";
 }
 
-<<<<<<< HEAD
-c10::optional<Int::ScalarType> ExpressionEvaluator::evaluate(
-    Val* val,
-    const EvaluationContext* context) {
-  FUSER_PERF_SCOPE("Evaluate Expression");
-  TORCH_CHECK(context != nullptr);
-  ExpressionEvaluator evaluator(context);
-  evaluator.traverseFrom(context->fusion(), {val}, false);
-  return evaluator.value(val);
-}
-=======
 inline c10::optional<Int::ScalarType> StatefulExpressionEvaluator::getValue(
     Val* value) {
   TORCH_INTERNAL_ASSERT(
       value->isAnInt(),
       "Expressoin Evaluation does not support values other than integers at this time.");
->>>>>>> 23f00e12
 
   auto v_type = value->getValType().value();
   bool is_named_scalar =
