#include <torch/csrc/jit/codegen/cuda/interface.h>
#include <ATen/core/dispatch/OperatorOptions.h>
#include <torch/csrc/jit/codegen/cuda/instrumentation.h>
#include <torch/csrc/jit/runtime/custom_operator.h>
#include <torch/csrc/jit/runtime/register_ops_utils.h>

namespace torch {
namespace jit {
namespace fuser {
namespace cuda {

<<<<<<< HEAD
=======
// NOLINTNEXTLINE(cppcoreguidelines-avoid-non-const-global-variables)
>>>>>>> 6d549fdb
static std::atomic<bool> cuda_fusion_guard_mode{true};

std::atomic<bool>& getCudaFusionGuardMode() {
  return cuda_fusion_guard_mode;
}

CudaFuserInterface* getFuserInterface() {
  static CudaFuserInterface fuser_interface_;
  return &fuser_interface_;
}

void compileFusionGroup(Node* fusion_node) {
  TORCH_CHECK(
      getFuserInterface()->fn_compile_n_ != nullptr,
      "Running the CUDA fuser requires a CUDA build.");
  getFuserInterface()->fn_compile_n_(fusion_node);
}

void runFusionGroup(const Node* fusion_node, Stack& stack) {
  TORCH_CHECK(
      getFuserInterface()->fn_run_n_s_ != nullptr,
      "Running the CUDA fuser requires a CUDA build.");
  getFuserInterface()->fn_run_n_s_(fusion_node, stack);
}

void fuseGraph(std::shared_ptr<Graph>& graph) {
  TORCH_CHECK(
      getFuserInterface()->fn_fuse_graph != nullptr,
      "Running the CUDA fuser requires a CUDA build.");
  getFuserInterface()->fn_fuse_graph(graph);
}

<<<<<<< HEAD
=======
bool canFuseNode(const Node* node) {
  return getFuserInterface()->fn_can_fuse_n_ != nullptr &&
      getFuserInterface()->fn_can_fuse_n_(node);
}

>>>>>>> 6d549fdb
//! [ Note -- type guard logic in CudaFusionGuard ]
//!
//! CudaFusionGuard is used to Guard input tensor to `CudaFusionGroup` so that
//! we would not feed inputs that violates the graph defined in `GraphCache`.
//!
//! see [ Note -- 2 level cache implementation ] for definition of unique
//! computational graph.
//! see [ Note -- CudaFusionGuard implementation] for details on how guard works
//! in profiling executor
//!
//! Type guard logic is used to query whether a runtime input `tensor` compiles
//! with profiled `guard_tensor_type`. `guard_tensor_type` is the observed
//! tensor type during profiling runs.
//!
//! At this moment, we only do single profiling run, so `guard_tensor_type` has
//! static shape / stride / scalarType. *This might be a little confusing as our
//! implementation is actually more relaxed.
//!
//! Things that we check:
//!   a. identical rank & scalar type
//!   b. stride check:
//!        b.1. identical stride order
//!        b.2. identical contiguity
//!             note that contiguity here is used for tensor collapsing. So
//!             extra attention should be paid to contiguity across size-1
//!             dimensions.
//!   c. size check:
//!        making sure that broadcast semantics are identical. So we want to
//!        make sure a given dimension either are both size-1 for `tensor` &
//!        `guard_tensor_type`, or are both non-size-1.
//!        This is due to the fact that we specialize size-1 dimension as
//!        broadcasted dimension while translating PyTorch tensor to Fusion IR.
//!
bool complyWith(
    const at::Tensor& tensor,
    const c10::TensorTypePtr& guard_tensor_type) {
<<<<<<< HEAD
  FUSER_PERF_SCOPE("CudaFusionGuard::complyWith");

=======
>>>>>>> 6d549fdb
  // guard broadcast semantics, contiguity & stride order;
  TORCH_INTERNAL_ASSERT(
      guard_tensor_type && guard_tensor_type->dim().has_value());

  // check a. if num_dimension check fails or scalar type check fails
  if (*guard_tensor_type->dim() != static_cast<size_t>(tensor.ndimension()) ||
      (guard_tensor_type->scalarType().has_value() &&
       (guard_tensor_type->scalarType().value() != tensor.scalar_type()))) {
    return false;
  }

  // TODO: should we get symbolic_size instead and check for size
  // consistency across tensors as well?
  const auto& sizes = guard_tensor_type->sizes();
  const auto& stride_properties = guard_tensor_type->stride_properties();

  const auto& t_sizes = tensor.sizes();
  const auto& t_strides = tensor.strides();
  int inner_dim = -1;
  for (size_t j = 0; j < *guard_tensor_type->dim(); j++) {
    // check b. for stride check, we go along dimensions from fastest stride to
    // slowest stride
    int sorted_index = stride_properties[j]->stride_index_
        ? static_cast<int>(*stride_properties[j]->stride_index_)
        : -1;

    // only apply stride check when we have stride_properties
    if (sorted_index != -1) {
      // check b.1. stride order [current dimension has stride larger
      // than its inner dimension(s)], check only applies when both:
      //     i. already encountered an inner dimension
      //    ii. not at the fastest dimension
      if (j != 0 && inner_dim != -1) {
        // we are not looking at dim-j, but dim-sorted_index, which
        // is the j-th fastest dim;
        // TODO: merge this with above and put a long comment there
        if (t_strides[sorted_index] < t_strides[inner_dim]) {
          return false;
        }
      }

      // check b.2. contiguity, we only check when it's marked as
      // contiguous.
      if (stride_properties[j]->contiguous_ &&
          *stride_properties[j]->contiguous_) {
        if (j != 0) {
          // we use contiguity to collapse dimension, if size == 1, it is
          // always collapsible
          if (t_sizes[sorted_index] != 1) {
            TORCH_INTERNAL_ASSERT(
                stride_properties[j - 1]->stride_index_.has_value(),
                "Counknown index is meaningless");
            // TODO: merge this check up
            if (t_strides[sorted_index] !=
                t_strides[inner_dim] * t_sizes[inner_dim]) {
              return false;
            }
          }
        } else {
          // TODO: merge this check up
          if (t_strides[sorted_index] != 1) {
            return false;
          }
        }
      }

      // update inner_dim to be current dim. Note that we try to skip update
      // when current `t_size[sorted_index] == 1`, because:
      //   1. stride comparison on a size-1 dimension is meaningless
      //      [check b.1]
      //   2. contiguity on a size-1 dimension is misleading. For collapsing,
      //      we should actually look at the next non-size-1 dimension
      //      [check b.2]
      if (inner_dim == -1 || t_sizes[sorted_index] != 1) {
        inner_dim = sorted_index;
      }
    }

    // check c, we go along semantic ordered dimensions
    // check broadcast / size-1:
    bool guard_bcast = sizes[j].has_value() && sizes[j].value() == 1;
<<<<<<< HEAD
    if (guard_bcast ^ (t_sizes[j] == 1)) {
=======
    if (guard_bcast != (t_sizes[j] == 1)) {
>>>>>>> 6d549fdb
      return false;
    }
  }

  return true;
}

} // namespace cuda
} // namespace fuser

namespace {

<<<<<<< HEAD
=======
// NOLINTNEXTLINE(cppcoreguidelines-avoid-non-const-global-variables)
>>>>>>> 6d549fdb
RegisterOperators reg_fusion({
    Operator(
        prim::CudaFusionGroup,
        [](const Node* node) -> Operation {
          return [node](Stack* stack) {
            fuser::cuda::runFusionGroup(node, *stack);
          };
        },
        aliasAnalysisSpecialCase()),
});

<<<<<<< HEAD
RegisterOperators reg_guard({
    Operator(
        prim::CudaFusionGuard,
        [](const Node* node) -> Operation {
          return [node](Stack* stack) {
            FUSER_PERF_SCOPE("CudaFusionGuard");
=======
// NOLINTNEXTLINE(cppcoreguidelines-avoid-non-const-global-variables)
RegisterOperators reg_guard({
    Operator(
        "prim::CudaFusionGuard(...) -> bool",
        // prim::CudaFusionGuard returns a fresh Boolean type without aliasing.
        // if we would ever return refined tensor, which would change aliasing
        // analysis, we should update aliasdb pass.
        [](const Node* node) -> Operation {
          return [node](Stack* stack) {
>>>>>>> 6d549fdb
            // TODO: check latency here!!!!
            std::vector<TypePtr> types = node->tys(attr::types);
            const auto num_inputs = types.size();
            at::ArrayRef<IValue> inputs = last(stack, num_inputs);
            drop(stack, num_inputs);

            if (!fuser::cuda::getCudaFusionGuardMode()) {
              push(stack, IValue(true));
              return;
            }

<<<<<<< HEAD
            for (int i = 0; i < num_inputs; i++) {
=======
            for (size_t i = 0; i < num_inputs; i++) {
>>>>>>> 6d549fdb
              const c10::TensorTypePtr& guard_tensor_type =
                  types[i]->cast<TensorType>();

              // TODO: maybe we should just push false and fallback
              TORCH_INTERNAL_ASSERT(inputs[i].isTensor());
              const at::Tensor& tensor = inputs[i].toTensor();

              if (!fuser::cuda::complyWith(tensor, guard_tensor_type)) {
                push(stack, IValue(false));
                return;
              }
            }

            // TODO: check type and return the right flag
            // naively return true;
            push(stack, IValue(true));
            return;
          };
        },
<<<<<<< HEAD
        c10::AliasAnalysisKind::INTERNAL_SPECIAL_CASE),
=======
        aliasAnalysisFromSchema()),
>>>>>>> 6d549fdb
});
} // namespace

} // namespace jit
} // namespace torch<|MERGE_RESOLUTION|>--- conflicted
+++ resolved
@@ -9,10 +9,7 @@
 namespace fuser {
 namespace cuda {
 
-<<<<<<< HEAD
-=======
 // NOLINTNEXTLINE(cppcoreguidelines-avoid-non-const-global-variables)
->>>>>>> 6d549fdb
 static std::atomic<bool> cuda_fusion_guard_mode{true};
 
 std::atomic<bool>& getCudaFusionGuardMode() {
@@ -45,14 +42,11 @@
   getFuserInterface()->fn_fuse_graph(graph);
 }
 
-<<<<<<< HEAD
-=======
 bool canFuseNode(const Node* node) {
   return getFuserInterface()->fn_can_fuse_n_ != nullptr &&
       getFuserInterface()->fn_can_fuse_n_(node);
 }
 
->>>>>>> 6d549fdb
 //! [ Note -- type guard logic in CudaFusionGuard ]
 //!
 //! CudaFusionGuard is used to Guard input tensor to `CudaFusionGroup` so that
@@ -89,11 +83,6 @@
 bool complyWith(
     const at::Tensor& tensor,
     const c10::TensorTypePtr& guard_tensor_type) {
-<<<<<<< HEAD
-  FUSER_PERF_SCOPE("CudaFusionGuard::complyWith");
-
-=======
->>>>>>> 6d549fdb
   // guard broadcast semantics, contiguity & stride order;
   TORCH_INTERNAL_ASSERT(
       guard_tensor_type && guard_tensor_type->dim().has_value());
@@ -175,11 +164,7 @@
     // check c, we go along semantic ordered dimensions
     // check broadcast / size-1:
     bool guard_bcast = sizes[j].has_value() && sizes[j].value() == 1;
-<<<<<<< HEAD
-    if (guard_bcast ^ (t_sizes[j] == 1)) {
-=======
     if (guard_bcast != (t_sizes[j] == 1)) {
->>>>>>> 6d549fdb
       return false;
     }
   }
@@ -192,10 +177,7 @@
 
 namespace {
 
-<<<<<<< HEAD
-=======
 // NOLINTNEXTLINE(cppcoreguidelines-avoid-non-const-global-variables)
->>>>>>> 6d549fdb
 RegisterOperators reg_fusion({
     Operator(
         prim::CudaFusionGroup,
@@ -207,14 +189,6 @@
         aliasAnalysisSpecialCase()),
 });
 
-<<<<<<< HEAD
-RegisterOperators reg_guard({
-    Operator(
-        prim::CudaFusionGuard,
-        [](const Node* node) -> Operation {
-          return [node](Stack* stack) {
-            FUSER_PERF_SCOPE("CudaFusionGuard");
-=======
 // NOLINTNEXTLINE(cppcoreguidelines-avoid-non-const-global-variables)
 RegisterOperators reg_guard({
     Operator(
@@ -224,7 +198,6 @@
         // analysis, we should update aliasdb pass.
         [](const Node* node) -> Operation {
           return [node](Stack* stack) {
->>>>>>> 6d549fdb
             // TODO: check latency here!!!!
             std::vector<TypePtr> types = node->tys(attr::types);
             const auto num_inputs = types.size();
@@ -236,11 +209,7 @@
               return;
             }
 
-<<<<<<< HEAD
-            for (int i = 0; i < num_inputs; i++) {
-=======
             for (size_t i = 0; i < num_inputs; i++) {
->>>>>>> 6d549fdb
               const c10::TensorTypePtr& guard_tensor_type =
                   types[i]->cast<TensorType>();
 
@@ -260,11 +229,7 @@
             return;
           };
         },
-<<<<<<< HEAD
-        c10::AliasAnalysisKind::INTERNAL_SPECIAL_CASE),
-=======
         aliasAnalysisFromSchema()),
->>>>>>> 6d549fdb
 });
 } // namespace
 
