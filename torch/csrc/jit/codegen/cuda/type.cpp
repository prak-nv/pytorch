#include <torch/csrc/jit/codegen/cuda/type.h>

#include <stdexcept>
#include <unordered_map>

namespace torch {
namespace jit {
namespace fuser {

// Return highest on list (smallest enum val)
DataType promote_type(const DataType& t1, const DataType& t2) {
  TORCH_CHECK(
      DataType::Null != t1 && DataType::Null != t2,
      "Expected promotable DataTypes but got: ",
      t1,
      " and ",
      t2);
  return t1 < t2 ? t1 : t2;
}

// Return highest on list (smallest enum val)
ValType promote_type(const ValType& t1, const ValType& t2) {
  TORCH_CHECK(
      t1 >= ValType::TensorView && t2 >= ValType::TensorView,
      "Expected promotable ValTypes but got: ",
      t1,
      " and ",
      t2);
  // Check that it's a promotable type (with dtype)
  // static_assert??
  return t1 < t2 ? t1 : t2;
}

static const char* data_type2string(DataType t) {
  switch (t) {
    case DataType::Bool:
      return "bool";
    case DataType::Float:
      return "float";
    case DataType::Half:
      return "__half";
    case DataType::Int:
      return "int64_t";
    case DataType::Null:
      return "nullptr";
    default:
      break;
  }
  TORCH_INTERNAL_ASSERT(false, "No string found for data type.");
  return nullptr;
}

static const char* val_type2string(ValType t) {
  switch (t) {
    case ValType::TensorIndex:
      return "TensorIndex";
    case ValType::TensorView:
      return "TensorView";
    case ValType::TensorDomain:
      return "TensorDomain";
    case ValType::IterDomain:
      return "IterDomain";
    case ValType::Scalar:
      return "Scalar";
    case ValType::NamedScalar:
      return "NamedScalar";
    default:
      break;
  }
  TORCH_INTERNAL_ASSERT(false, "No string found for val type.");
  return nullptr;
}

static const char* expr_type2string(ExprType t) {
  switch (t) {
    case ExprType::UnaryOp:
      return "UnaryOp";
    case ExprType::BinaryOp:
      return "BinaryOp";
    case ExprType::TernaryOp:
      return "TernaryOp";
    case ExprType::ReductionOp:
      return "ReductionOp";
    case ExprType::GridReduction:
      return "GridReduction";
    case ExprType::BroadcastOp:
      return "BroadcastOp";
    case ExprType::ForLoop:
      return "ForLoop";
    case ExprType::IfThenElse:
      return "IfThenElse";
    case ExprType::Allocate:
      return "Allocate";
    case ExprType::Split:
      return "Split";
    case ExprType::Merge:
      return "Merge";
    default:
      break;
  }
  TORCH_INTERNAL_ASSERT(false, "No string found for expr type.");
  return nullptr;
}

static const char* unary_op_type2string(UnaryOpType t) {
  switch (t) {
    case UnaryOpType::Abs:
      return "fabs";
    case UnaryOpType::Acos:
      return "acosf";
    case UnaryOpType::Asin:
      return "asinf";
    case UnaryOpType::Atan:
      return "atanf";
    case UnaryOpType::Atanh:
      return "atanhf";
    case UnaryOpType::Cast:
      return "cast";
    case UnaryOpType::Ceil:
      return "ceilf";
    case UnaryOpType::Cos:
      return "cosf";
    case UnaryOpType::Cosh:
      return "coshf";
    case UnaryOpType::Exp:
      return "expf";
    case UnaryOpType::Expm1:
      return "expm1f";
    case UnaryOpType::Erf:
      return "erff";
    case UnaryOpType::Erfc:
      return "erfcf";
    case UnaryOpType::Floor:
      return "floorf";
    case UnaryOpType::Frac:
      return "frac";
    case UnaryOpType::Gelu:
      return "gelu";
    case UnaryOpType::Lgamma:
      return "lgammaf";
    case UnaryOpType::Log:
      return "logf";
    case UnaryOpType::Log10:
      return "log10f";
    case UnaryOpType::Log1p:
      return "log1pf";
    case UnaryOpType::Log2:
      return "log2f";
    case UnaryOpType::Neg:
      return "neg";
    case UnaryOpType::RandLike:
      return "randLike";
    case UnaryOpType::Reciprocal:
      return "reciprocal";
    case UnaryOpType::Relu:
      return "relu";
    case UnaryOpType::Rsqrt:
      return "rsqrtf";
    case UnaryOpType::Round:
      return "roundf";
    case UnaryOpType::Set:
      return "set";
    case UnaryOpType::Sigmoid:
      return "sigmoid";
    case UnaryOpType::Sin:
      return "sinf";
    case UnaryOpType::Sinh:
      return "sinhf";
    case UnaryOpType::Sqrt:
      return "sqrtf";
    case UnaryOpType::Tan:
      return "tanf";
    case UnaryOpType::Tanh:
      return "tanhf";
    case UnaryOpType::Trunc:
      return "truncf";
    default:
      break;
  }
  TORCH_INTERNAL_ASSERT(false, "No string found for unary op type.");
  return nullptr;
}

static const char* unary_op_type_inline_op2string(UnaryOpType t) {
  switch (t) {
    case UnaryOpType::Neg:
      return "-";
    case UnaryOpType::Set:
      return "";
    default:
      break;
  }
  return nullptr;
}

static const char* binary_op_type2string(BinaryOpType t) {
  switch (t) {
    case BinaryOpType::Add:
      return "add";
    case BinaryOpType::Atan2:
      return "atan2f";
    case BinaryOpType::Div:
      return "div";
    case BinaryOpType::Fmod:
      return "fmodf";
    case BinaryOpType::Max:
      return "fmaxf";
    case BinaryOpType::Min:
      return "fminf";
    case BinaryOpType::Mul:
      return "mul";
    case BinaryOpType::Pow:
      return "powf";
    case BinaryOpType::Remainder:
      return "remainder";
    case BinaryOpType::Sub:
      return "sub";

    // Logical Ops
    case BinaryOpType::Mod:
      return "mod";
    case BinaryOpType::CeilDiv:
      return "ceilDiv";
    case BinaryOpType::And:
      return "and";
    case BinaryOpType::Eq:
      return "equal";
    case BinaryOpType::GE:
      return "greaterThanOrEqual";
    case BinaryOpType::GT:
      return "greaterThan";
    case BinaryOpType::LE:
      return "lessThanOrEqual";
    case BinaryOpType::LT:
      return "lessThan";
    case BinaryOpType::NE:
      return "notEqual";
    default:
      break;
  }
  TORCH_INTERNAL_ASSERT(false, "No string found for binary op type.");
  return nullptr;
}

static const char* binary_op_type_inline_op2string(BinaryOpType t) {
  switch (t) {
    case BinaryOpType::Add:
      return "+";
    case BinaryOpType::Div:
      return "/";
    case BinaryOpType::Mod:
      return "%";
    case BinaryOpType::Mul:
      return "*";
    case BinaryOpType::Sub:
      return "-";

    // Logical Ops
    case BinaryOpType::And:
      return "&&";
    case BinaryOpType::Eq:
      return "==";
    case BinaryOpType::GE:
      return ">=";
    case BinaryOpType::GT:
      return ">";
    case BinaryOpType::LE:
      return "<=";
    case BinaryOpType::LT:
      return "<";
    case BinaryOpType::NE:
      return "!=";
    default:
      break;
  }
  return nullptr;
}

static const char* ternary_op_type2string(TernaryOpType t) {
  switch (t) {
    case TernaryOpType::Clamp:
      return "clamp";
    case TernaryOpType::Threshold:
      return "threshold";
    case TernaryOpType::Where:
      return "where";
    default:
      break;
  }
  TORCH_INTERNAL_ASSERT(false, "No string found for ternary op type.");
  return nullptr;
}

static const char* parallel_type2string(ParallelType t) {
  switch (t) {
    case ParallelType::BIDz:
      return "blockIdx.z";
    case ParallelType::BIDy:
      return "blockIdx.y";
    case ParallelType::BIDx:
      return "blockIdx.x";
    case ParallelType::TIDz:
      return "threadIdx.z";
    case ParallelType::TIDy:
      return "threadIdx.y";
    case ParallelType::TIDx:
      return "threadIdx.x";
    case ParallelType::Vectorize:
      return "Vectorize";
    case ParallelType::Unroll:
      return "Unroll";
    case ParallelType::Serial:
      return "Serial";
    default:
      break;
  }
  TORCH_INTERNAL_ASSERT(false, "No string found for parallel type.");
  return nullptr;
}

static const char* memory_type2string(MemoryType t) {
  switch (t) {
    case MemoryType::Local:
      return "register";
    case MemoryType::Shared:
      return "shared";
    case MemoryType::Global:
      return "global";
    default:
      break;
  }
  TORCH_INTERNAL_ASSERT(false, "No string found for memory type.");
  return nullptr;
}

static const char* broadcast_type2string(BroadcastType t) {
  switch (t) {
    case BroadcastType::Null:
      return "";
    case BroadcastType::WithStride:
      return "sb";
    case BroadcastType::WithoutStride:
      return "b";
    default:
      TORCH_INTERNAL_ASSERT(false, "No string found for Broadcast type.");
      return nullptr;
  }
}

static const char* thread_size2string(ParallelType t) {
  switch (t) {
    case ParallelType::BIDz:
      return "gridDim.z";
    case ParallelType::BIDy:
      return "gridDim.y";
    case ParallelType::BIDx:
      return "gridDim.x";
    case ParallelType::TIDz:
      return "blockDim.z";
    case ParallelType::TIDy:
      return "blockDim.y";
    case ParallelType::TIDx:
      return "blockDim.x";
    default:
      break;
  }
  TORCH_INTERNAL_ASSERT(false, "Could not find size of the thread type ", t);
  return nullptr;
}

const unsigned int _WORD_SHIFT = 16;
constexpr unsigned int supported_switch_pair(DataType t1, DataType t2) {
  return ((unsigned int)t1 << _WORD_SHIFT) + (unsigned int)t2;
}
static const char* supported_casts2string(
    const std::pair<DataType, DataType>& t) {
  switch (supported_switch_pair(std::get<0>(t), std::get<1>(t))) {
    case supported_switch_pair(DataType::Float, DataType::Half):
      return "__float2half";
    case supported_switch_pair(DataType::Half, DataType::Float):
      return "__half2float";
    default:
      break;
  }
  return nullptr;
}

bool is_logical_op(const BinaryOpType& bot) {
  switch (bot) {
    case BinaryOpType::And:
    case BinaryOpType::Eq:
    case BinaryOpType::GE:
    case BinaryOpType::GT:
    case BinaryOpType::LE:
    case BinaryOpType::LT:
    case BinaryOpType::NE:
      return true;
    default:
      return false;
  }
}

DataType aten_to_data_type(const at::ScalarType& scalar_type) {
  switch (scalar_type) {
    case at::ScalarType::Bool:
      return DataType::Bool;
    case at::ScalarType::Float:
      return DataType::Float;
    case at::ScalarType::Half:
      return DataType::Half;
    case at::ScalarType::Long:
      return DataType::Int;
    default:
      TORCH_INTERNAL_ASSERT(false, "No data type found for scalar type.");
      return DataType::Null;
  }
}

at::ScalarType data_type_to_aten(const DataType& data_type) {
  switch (data_type) {
    case DataType::Bool:
      return at::ScalarType::Bool;
    case DataType::Float:
      return at::ScalarType::Float;
    case DataType::Half:
      return at::ScalarType::Half;
    case DataType::Int:
      return at::ScalarType::Long;
    default:
      break;
  }
  TORCH_INTERNAL_ASSERT(false, "No data type found for scalar type.");
  return at::ScalarType::Undefined;
}

std::ostream& operator<<(std::ostream& out, const ValType vtype) {
  return out << val_type2string(vtype);
}

std::ostream& operator<<(std::ostream& out, const DataType dtype) {
  return out << data_type2string(dtype);
}

std::ostream& operator<<(std::ostream& out, const ExprType etype) {
  return out << expr_type2string(etype);
}

std::ostream& operator<<(std::ostream& out, const UnaryOpType uotype) {
  return out << unary_op_type2string(uotype);
}

std::ostream& operator<<(std::ostream& out, const BinaryOpType botype) {
  return out << binary_op_type2string(botype);
}

std::ostream& operator<<(std::ostream& out, const TernaryOpType totype) {
  return out << ternary_op_type2string(totype);
}

std::ostream& operator<<(std::ostream& out, const ParallelType ptype) {
  return out << stringifyThread(ptype);
}

std::ostream& operator<<(std::ostream& out, const MemoryType mtype) {
  return out << memory_type2string(mtype);
}

<<<<<<< HEAD
TORCH_CUDA_API std::ostream& operator<<(
    std::ostream& out,
    const BroadcastType bt) {
  return out << broadcast_type2string(bt);
}

TORCH_CUDA_API c10::optional<std::string> inline_op_str(
    const UnaryOpType uotype) {
=======
c10::optional<std::string> inline_op_str(const UnaryOpType uotype) {
>>>>>>> 85a7f150
  const char* str = unary_op_type_inline_op2string(uotype);
  return str != nullptr ? c10::optional<std::string>(std::string(str))
                        : c10::nullopt;
}

c10::optional<std::string> inline_op_str(const BinaryOpType botype) {
  const char* str = binary_op_type_inline_op2string(botype);
  return str != nullptr ? c10::optional<std::string>(std::string(str))
                        : c10::nullopt;
}

std::string stringifyThreadSize(const ParallelType ptype) {
  return thread_size2string(ptype);
}

std::string stringifyThread(const ParallelType ptype) {
  return parallel_type2string(ptype);
}

c10::optional<std::string> cast_func_str(
    const std::pair<DataType, DataType>& cast) {
  const char* str = supported_casts2string(cast);
  return str != nullptr ? c10::optional<std::string>(std::string(str))
                        : c10::nullopt;
}

size_t dataTypeSize(DataType type) {
  switch (type) {
    case DataType::Bool:
      return sizeof(bool);
    case DataType::Float:
      return 4;
    case DataType::Half:
      return 2;
    case DataType::Int:
      return 4;
    default:
      TORCH_INTERNAL_ASSERT(false, "Size undefined for data type, ", type);
  }
}

} // namespace fuser
} // namespace jit
} // namespace torch<|MERGE_RESOLUTION|>--- conflicted
+++ resolved
@@ -465,7 +465,6 @@
   return out << memory_type2string(mtype);
 }
 
-<<<<<<< HEAD
 TORCH_CUDA_API std::ostream& operator<<(
     std::ostream& out,
     const BroadcastType bt) {
@@ -474,9 +473,6 @@
 
 TORCH_CUDA_API c10::optional<std::string> inline_op_str(
     const UnaryOpType uotype) {
-=======
-c10::optional<std::string> inline_op_str(const UnaryOpType uotype) {
->>>>>>> 85a7f150
   const char* str = unary_op_type_inline_op2string(uotype);
   return str != nullptr ? c10::optional<std::string>(std::string(str))
                         : c10::nullopt;
