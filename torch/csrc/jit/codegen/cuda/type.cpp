--- conflicted
+++ resolved
@@ -444,11 +444,7 @@
 TORCH_CUDA_API std::ostream& operator<<(
     std::ostream& out,
     const ParallelType ptype) {
-<<<<<<< HEAD
   return out << stringifyThread(ptype);
-=======
-  return out << parallel_type2string(ptype);
->>>>>>> c71ec1c7
 }
 
 TORCH_CUDA_API std::ostream& operator<<(
