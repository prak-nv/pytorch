#include <torch/csrc/jit/codegen/cuda/type.h>

#include <stdexcept>
#include <unordered_map>

namespace torch {
namespace jit {
namespace fuser {
namespace cuda {

bool isFloatingPointType(DataType dtype) {
  switch (dtype) {
    case DataType::Bool:
      return false;
    case DataType::Double:
    case DataType::Float:
    case DataType::Half:
      return true;
    case DataType::Int:
      return false;
    case DataType::Null:
      TORCH_CHECK(
          false, "Null type is not a valid argument to isFloatingPoint");
    default:
      TORCH_CHECK(false, "Type not supported in isFloatingPoint");
  }
}

bool isIntegralType(DataType dtype) {
  switch (dtype) {
    case DataType::Bool:
    case DataType::Double:
    case DataType::Float:
    case DataType::Half:
      return false;
    case DataType::Int:
      return true;
    case DataType::Null:
      TORCH_CHECK(
          false, "Null type is not a valid argument to isFloatingPoint");
    default:
      TORCH_CHECK(false, "Type not supported in isFloatingPoint");
  }
}

bool isIntegerOp(const BinaryOpType bopt) {
  return bopt >= BinaryOpType::Mod && bopt <= BinaryOpType::Xor;
}

bool isLogicalOp(const BinaryOpType bopt) {
  return bopt >= BinaryOpType::Eq && bopt <= BinaryOpType::NE;
}

bool alsoBooleanOperator(const BinaryOpType bopt) {
  return bopt >= BinaryOpType::And && bopt <= BinaryOpType::Or;
}

bool alsoBooleanOperator(const UnaryOpType uopt) {
  return uopt >= UnaryOpType::Not && uopt <= UnaryOpType::Not;
}

// Return highest on list (smallest enum val)
DataType promote_type(const DataType& t1, const DataType& t2) {
  TORCH_CHECK(
      DataType::Null != t1 && DataType::Null != t2,
      "Expected promotable DataTypes but got: ",
      t1,
      " and ",
      t2);
  return t1 < t2 ? t1 : t2;
}

// Return highest on list (smallest enum val)
ValType promote_type(const ValType& t1, const ValType& t2) {
  TORCH_CHECK(
      t1 >= ValType::TensorView && t2 >= ValType::TensorView,
      "Expected promotable ValTypes but got: ",
      t1,
      " and ",
      t2);
  // Check that it's a promotable type (with dtype)
  // static_assert??
  return t1 < t2 ? t1 : t2;
}

static const char* data_type2string(DataType t) {
  switch (t) {
    case DataType::Bool:
      return "bool";
    case DataType::Double:
      return "double";
    case DataType::Float:
      return "float";
    case DataType::Half:
      return "__half";
    case DataType::Int:
      return "int64_t";
    case DataType::Null:
      return "nullptr";
    default:
      break;
  }
  TORCH_INTERNAL_ASSERT(false, "No string found for data type.");
  return nullptr;
}

static const char* val_type2string(ValType t) {
  switch (t) {
    case ValType::TensorView:
      return "TensorView";
    case ValType::TensorDomain:
      return "TensorDomain";
    case ValType::IterDomain:
      return "IterDomain";
    case ValType::Scalar:
      return "Scalar";
    case ValType::NamedScalar:
      return "NamedScalar";
    default:
      TORCH_INTERNAL_ASSERT(false, "No string found for val type.");
  }
}

static const char* expr_type2string(ExprType t) {
  switch (t) {
    case ExprType::UnaryOp:
      return "UnaryOp";
    case ExprType::BinaryOp:
      return "BinaryOp";
    case ExprType::TernaryOp:
      return "TernaryOp";
    case ExprType::ReductionOp:
      return "ReductionOp";
    case ExprType::BroadcastOp:
      return "BroadcastOp";
    case ExprType::Split:
      return "Split";
    case ExprType::Merge:
      return "Merge";
    default:
      TORCH_INTERNAL_ASSERT(false, "No string found for expr type.");
  }
}

bool needFloatSuffix(UnaryOpType t) {
  switch (t) {
<<<<<<< HEAD
    case UnaryOpType::Acos:
      return true;
    case UnaryOpType::Asin:
      return true;
    case UnaryOpType::Atan:
      return true;
    case UnaryOpType::Atanh:
      return true;
    case UnaryOpType::Ceil:
      return true;
    case UnaryOpType::Cos:
      return true;
    case UnaryOpType::Cosh:
      return true;
    case UnaryOpType::Exp:
      return true;
    case UnaryOpType::Expm1:
      return true;
    case UnaryOpType::Erf:
      return true;
    case UnaryOpType::Erfc:
      return true;
    case UnaryOpType::Floor:
      return true;
    case UnaryOpType::Lgamma:
      return true;
    case UnaryOpType::Log:
      return true;
    case UnaryOpType::Log10:
      return true;
    case UnaryOpType::Log1p:
      return true;
    case UnaryOpType::Log2:
      return true;
    case UnaryOpType::RandLike:
      return true;
    case UnaryOpType::Rsqrt:
      return true;
    case UnaryOpType::Round:
      return true;
    case UnaryOpType::Sin:
      return true;
    case UnaryOpType::Sinh:
      return true;
    case UnaryOpType::Sqrt:
      return true;
    case UnaryOpType::Tan:
      return true;
    case UnaryOpType::Tanh:
      return true;
    case UnaryOpType::Trunc:
      return true;
    default:
      return false;
=======
    case UnaryOpType::Abs:
    case UnaryOpType::Cast:
    case UnaryOpType::Frac:
    case UnaryOpType::Gelu:
    case UnaryOpType::Neg:
    case UnaryOpType::Relu:
    case UnaryOpType::Reciprocal:
    case UnaryOpType::Set:
    case UnaryOpType::Sigmoid:
      return false;
    default:
      return true;
>>>>>>> 0cfb7471
  }
}

static const char* unary_op_type2string(UnaryOpType t) {
  switch (t) {
    case UnaryOpType::Abs:
      return "abs";
    case UnaryOpType::Acos:
      return "acos";
    case UnaryOpType::Asin:
      return "asin";
    case UnaryOpType::Atan:
      return "atan";
    case UnaryOpType::Atanh:
      return "atanh";
    case UnaryOpType::Cast:
      return "cast";
    case UnaryOpType::Ceil:
      return "ceil";
    case UnaryOpType::Cos:
      return "cos";
    case UnaryOpType::Cosh:
      return "cosh";
    case UnaryOpType::Exp:
      return "exp";
    case UnaryOpType::Expm1:
      return "expm1";
    case UnaryOpType::Erf:
      return "erf";
    case UnaryOpType::Erfc:
      return "erfc";
    case UnaryOpType::Floor:
      return "floor";
    case UnaryOpType::Frac:
      return "frac";
    case UnaryOpType::Gelu:
      return "gelu";
    case UnaryOpType::Lgamma:
      return "lgamma";
    case UnaryOpType::Log:
      return "log";
    case UnaryOpType::Log10:
      return "log10";
    case UnaryOpType::Log1p:
      return "log1p";
    case UnaryOpType::Log2:
      return "log2";
    case UnaryOpType::Neg:
      return "neg";
    case UnaryOpType::Not:
      return "not";
    case UnaryOpType::RandLike:
      return "randLike";
    case UnaryOpType::Reciprocal:
      return "reciprocal";
    case UnaryOpType::Relu:
      return "relu";
    case UnaryOpType::Rsqrt:
      return "rsqrt";
    case UnaryOpType::Round:
      return "nearbyint";
    case UnaryOpType::Set:
      return "set";
    case UnaryOpType::Sigmoid:
      return "sigmoid";
    case UnaryOpType::Sin:
      return "sin";
    case UnaryOpType::Sinh:
      return "sinh";
    case UnaryOpType::Sqrt:
      return "sqrt";
    case UnaryOpType::Tan:
      return "tan";
    case UnaryOpType::Tanh:
      return "tanh";
    case UnaryOpType::Trunc:
      return "trunc";
    default:
      TORCH_INTERNAL_ASSERT(false, "No string found for unary op type.");
  }
}

std::string stringifyBooleanOp(const UnaryOpType uopt) {
  TORCH_INTERNAL_ASSERT(
      uopt == UnaryOpType::Not, uopt, " is not a boolean operator.");
  return "!";
}

static const char* unary_op_type_inline_op2string(UnaryOpType t) {
  switch (t) {
    case UnaryOpType::Neg:
      return "-";
    case UnaryOpType::Not:
      return "~";
    case UnaryOpType::Set:
      return "";
    default:
      break;
  }
  return nullptr;
}

bool needFloatSuffix(BinaryOpType t) {
  switch (t) {
    case BinaryOpType::Atan2:
<<<<<<< HEAD
      return true;
    case BinaryOpType::Div:
      return true;
    case BinaryOpType::Fmod:
      return true;
    case BinaryOpType::Max:
      return true;
    case BinaryOpType::Min:
      return true;
=======
    case BinaryOpType::Div:
    case BinaryOpType::Fmod:
    case BinaryOpType::Max:
    case BinaryOpType::Min:
>>>>>>> 0cfb7471
    case BinaryOpType::Pow:
      return true;
    default:
      return false;
  }
}

static const char* binary_op_type2string(BinaryOpType t) {
  switch (t) {
    case BinaryOpType::Add:
      return "add";
    case BinaryOpType::Atan2:
      return "atan2";
    case BinaryOpType::Div:
      return "div";
    case BinaryOpType::Fmod:
      return "fmod";
    case BinaryOpType::Max:
      return "fmax";
    case BinaryOpType::Min:
      return "fmin";
    case BinaryOpType::Mul:
      return "mul";
    case BinaryOpType::Pow:
      return "pow";
    case BinaryOpType::Remainder:
      return "remainder";
    case BinaryOpType::Sub:
      return "sub";

    // Logical Ops
    case BinaryOpType::Mod:
      return "mod";
    case BinaryOpType::CeilDiv:
      return "ceilDiv";
    case BinaryOpType::And:
      return "and";
    case BinaryOpType::Eq:
      return "equal";
    case BinaryOpType::GE:
      return "greaterThanOrEqual";
    case BinaryOpType::GT:
      return "greaterThan";
    case BinaryOpType::LE:
      return "lessThanOrEqual";
    case BinaryOpType::LT:
      return "lessThan";
    case BinaryOpType::NE:
      return "notEqual";
    default:
      TORCH_INTERNAL_ASSERT(false, "No string found for binary op type.");
  }
}

static const char* binary_op_type_inline_op2string(BinaryOpType t) {
  switch (t) {
    case BinaryOpType::Add:
      return "+";
    case BinaryOpType::Div:
      return "/";
    case BinaryOpType::Mul:
      return "*";
    case BinaryOpType::Sub:
      return "-";

    // Integer ops
    case BinaryOpType::Mod:
      return "%";
    case BinaryOpType::Lshift:
      return "<<";
    case BinaryOpType::Rshift:
      return ">>";
    case BinaryOpType::Xor:
      return "^";
    // Logical Ops
    case BinaryOpType::Eq:
      return "==";
    case BinaryOpType::GE:
      return ">=";
    case BinaryOpType::GT:
      return ">";
    case BinaryOpType::LE:
      return "<=";
    case BinaryOpType::LT:
      return "<";
    case BinaryOpType::NE:
      return "!=";
    // Assume bitwise, otherwise use stringifyBooleanOp
    case BinaryOpType::And:
      return "&";
    case BinaryOpType::Or:
      return "|";
    default:
      break;
  }
  return nullptr;
}

std::string stringifyBooleanOp(const BinaryOpType bopt) {
  switch (bopt) {
    case BinaryOpType::And:
      return "&&";
    case BinaryOpType::Or:
      return "||";
    default:
      TORCH_INTERNAL_ASSERT(false, bopt, " is not a boolean operator.")
  }
}

static const char* ternary_op_type2string(TernaryOpType t) {
  switch (t) {
    case TernaryOpType::Clamp:
      return "clamp";
    case TernaryOpType::Threshold:
      return "threshold";
    case TernaryOpType::Where:
      return "where";
    default:
      TORCH_INTERNAL_ASSERT(false, "Unexpected TernaryOpType", t);
  }
}

static const char* parallel_type2string(ParallelType t) {
  switch (t) {
    case ParallelType::BIDz:
      return "blockIdx.z";
    case ParallelType::BIDy:
      return "blockIdx.y";
    case ParallelType::BIDx:
      return "blockIdx.x";
    case ParallelType::TIDz:
      return "threadIdx.z";
    case ParallelType::TIDy:
      return "threadIdx.y";
    case ParallelType::TIDx:
      return "threadIdx.x";
    case ParallelType::Vectorize:
      return "V";
    case ParallelType::Unroll:
      return "UR";
    case ParallelType::Unswitch:
      return "US";
    case ParallelType::Serial:
      return "S";
    default:
      TORCH_INTERNAL_ASSERT(false, "Unexpected ParallelType", t);
  }
}

static const char* memory_type2string(MemoryType t) {
  switch (t) {
    case MemoryType::Local:
      return "register";
    case MemoryType::Shared:
      return "shared";
    case MemoryType::Global:
      return "global";
    default:
      TORCH_INTERNAL_ASSERT(false, "Unexpected MemoryType", t);
  }
}

static const char* iter_type2string(IterType t) {
  switch (t) {
    case IterType::Iteration:
      return "i";
    case IterType::Reduction:
      return "r";
    case IterType::BroadcastWithStride:
      return "sb";
    case IterType::BroadcastWithoutStride:
      return "b";
    default:
      TORCH_INTERNAL_ASSERT(false, "Unexpected IterType", t);
  }
}

static const char* thread_size2string(ParallelType t) {
  switch (t) {
    case ParallelType::BIDz:
      return "gridDim.z";
    case ParallelType::BIDy:
      return "gridDim.y";
    case ParallelType::BIDx:
      return "gridDim.x";
    case ParallelType::TIDz:
      return "blockDim.z";
    case ParallelType::TIDy:
      return "blockDim.y";
    case ParallelType::TIDx:
      return "blockDim.x";
    default:
      TORCH_INTERNAL_ASSERT(false, "Unexpected parallel type", t);
  }
}

const unsigned int _WORD_SHIFT = 16;
constexpr unsigned int supported_switch_pair(DataType t1, DataType t2) {
  return ((unsigned int)t1 << _WORD_SHIFT) + (unsigned int)t2;
}
static const char* supported_casts2string(
    const std::pair<DataType, DataType>& t) {
  switch (supported_switch_pair(std::get<0>(t), std::get<1>(t))) {
    case supported_switch_pair(DataType::Float, DataType::Half):
      return "__float2half";
    case supported_switch_pair(DataType::Half, DataType::Float):
      return "__half2float";
    case supported_switch_pair(DataType::Bool, DataType::Float):
      return "float";
    default:
      return nullptr;
  }
}

DataType aten_to_data_type(const at::ScalarType& scalar_type) {
  switch (scalar_type) {
    case at::ScalarType::Bool:
      return DataType::Bool;
    case at::ScalarType::Double:
      return DataType::Double;
    case at::ScalarType::Float:
      return DataType::Float;
    case at::ScalarType::Half:
      return DataType::Half;
    case at::ScalarType::Long:
      return DataType::Int;
    default:
      return DataType::Null;
  }
}

at::ScalarType data_type_to_aten(const DataType& data_type) {
  switch (data_type) {
    case DataType::Bool:
      return at::ScalarType::Bool;
    case DataType::Double:
      return at::ScalarType::Double;
    case DataType::Float:
      return at::ScalarType::Float;
    case DataType::Half:
      return at::ScalarType::Half;
    case DataType::Int:
      return at::ScalarType::Long;
    default:
      TORCH_INTERNAL_ASSERT(false, "No data type found for scalar type.");
  }
}

std::ostream& operator<<(std::ostream& out, const ValType vtype) {
  return out << val_type2string(vtype);
}

std::ostream& operator<<(std::ostream& out, const DataType dtype) {
  return out << data_type2string(dtype);
}

std::ostream& operator<<(std::ostream& out, const ExprType etype) {
  return out << expr_type2string(etype);
}

std::ostream& operator<<(std::ostream& out, const UnaryOpType uotype) {
  return out << unary_op_type2string(uotype);
}

std::ostream& operator<<(std::ostream& out, const BinaryOpType botype) {
  return out << binary_op_type2string(botype);
}

std::ostream& operator<<(std::ostream& out, const TernaryOpType totype) {
  return out << ternary_op_type2string(totype);
}

std::ostream& operator<<(std::ostream& out, const ParallelType ptype) {
  return out << stringifyThread(ptype);
}

std::ostream& operator<<(std::ostream& out, const MemoryType mtype) {
  return out << memory_type2string(mtype);
}

TORCH_CUDA_API std::ostream& operator<<(std::ostream& out, const IterType bt) {
  return out << iter_type2string(bt);
}

TORCH_CUDA_API c10::optional<std::string> inline_op_str(
    const UnaryOpType uotype) {
  const char* str = unary_op_type_inline_op2string(uotype);
  return str != nullptr ? c10::optional<std::string>(std::string(str))
                        : c10::nullopt;
}

c10::optional<std::string> inline_op_str(const BinaryOpType botype) {
  const char* str = binary_op_type_inline_op2string(botype);
  return str != nullptr ? c10::optional<std::string>(std::string(str))
                        : c10::nullopt;
}

std::string stringifyThreadSize(const ParallelType ptype) {
  return thread_size2string(ptype);
}

std::string stringifyThread(const ParallelType ptype) {
  return parallel_type2string(ptype);
}

std::string typePrefix(const DataType data_type) {
  switch (data_type) {
    case DataType::Bool:
      return "b";
    case DataType::Double:
      return "d";
    case DataType::Float:
<<<<<<< HEAD
      return "f";
=======
>>>>>>> 0cfb7471
    case DataType::Half:
      return "f";
    case DataType::Int:
      return "i";
    default:
      TORCH_INTERNAL_ASSERT(false, "No data type found for scalar type.");
  }
}

bool isParallelTypeThreadDim(ParallelType ptype) {
  return ptype == ParallelType::TIDx || ptype == ParallelType::TIDy ||
      ptype == ParallelType::TIDz;
}

bool isParallelTypeBlockDim(ParallelType ptype) {
  return ptype == ParallelType::BIDx || ptype == ParallelType::BIDy ||
      ptype == ParallelType::BIDz;
}

bool isParallelTypeThread(ParallelType ptype) {
  return isParallelTypeBlockDim(ptype) || isParallelTypeThreadDim(ptype);
}

c10::optional<std::string> cast_func_str(
    const std::pair<DataType, DataType>& cast) {
  const char* str = supported_casts2string(cast);
  return str != nullptr ? c10::optional<std::string>(std::string(str))
                        : c10::nullopt;
}

size_t dataTypeSize(DataType type) {
  switch (type) {
    case DataType::Bool:
      return sizeof(bool);
    case DataType::Double:
<<<<<<< HEAD
      return 8;
=======
      return sizeof(double);
>>>>>>> 0cfb7471
    case DataType::Float:
      return sizeof(float);
    case DataType::Half:
      return sizeof(at::Half);
    case DataType::Int:
      return sizeof(uint64_t);
    default:
      TORCH_INTERNAL_ASSERT(false, "Size undefined for data type, ", type);
  }
}

} // namespace cuda
} // namespace fuser
} // namespace jit
} // namespace torch<|MERGE_RESOLUTION|>--- conflicted
+++ resolved
@@ -144,62 +144,6 @@
 
 bool needFloatSuffix(UnaryOpType t) {
   switch (t) {
-<<<<<<< HEAD
-    case UnaryOpType::Acos:
-      return true;
-    case UnaryOpType::Asin:
-      return true;
-    case UnaryOpType::Atan:
-      return true;
-    case UnaryOpType::Atanh:
-      return true;
-    case UnaryOpType::Ceil:
-      return true;
-    case UnaryOpType::Cos:
-      return true;
-    case UnaryOpType::Cosh:
-      return true;
-    case UnaryOpType::Exp:
-      return true;
-    case UnaryOpType::Expm1:
-      return true;
-    case UnaryOpType::Erf:
-      return true;
-    case UnaryOpType::Erfc:
-      return true;
-    case UnaryOpType::Floor:
-      return true;
-    case UnaryOpType::Lgamma:
-      return true;
-    case UnaryOpType::Log:
-      return true;
-    case UnaryOpType::Log10:
-      return true;
-    case UnaryOpType::Log1p:
-      return true;
-    case UnaryOpType::Log2:
-      return true;
-    case UnaryOpType::RandLike:
-      return true;
-    case UnaryOpType::Rsqrt:
-      return true;
-    case UnaryOpType::Round:
-      return true;
-    case UnaryOpType::Sin:
-      return true;
-    case UnaryOpType::Sinh:
-      return true;
-    case UnaryOpType::Sqrt:
-      return true;
-    case UnaryOpType::Tan:
-      return true;
-    case UnaryOpType::Tanh:
-      return true;
-    case UnaryOpType::Trunc:
-      return true;
-    default:
-      return false;
-=======
     case UnaryOpType::Abs:
     case UnaryOpType::Cast:
     case UnaryOpType::Frac:
@@ -212,7 +156,6 @@
       return false;
     default:
       return true;
->>>>>>> 0cfb7471
   }
 }
 
@@ -318,22 +261,10 @@
 bool needFloatSuffix(BinaryOpType t) {
   switch (t) {
     case BinaryOpType::Atan2:
-<<<<<<< HEAD
-      return true;
-    case BinaryOpType::Div:
-      return true;
-    case BinaryOpType::Fmod:
-      return true;
-    case BinaryOpType::Max:
-      return true;
-    case BinaryOpType::Min:
-      return true;
-=======
     case BinaryOpType::Div:
     case BinaryOpType::Fmod:
     case BinaryOpType::Max:
     case BinaryOpType::Min:
->>>>>>> 0cfb7471
     case BinaryOpType::Pow:
       return true;
     default:
@@ -646,10 +577,6 @@
     case DataType::Double:
       return "d";
     case DataType::Float:
-<<<<<<< HEAD
-      return "f";
-=======
->>>>>>> 0cfb7471
     case DataType::Half:
       return "f";
     case DataType::Int:
@@ -685,11 +612,7 @@
     case DataType::Bool:
       return sizeof(bool);
     case DataType::Double:
-<<<<<<< HEAD
-      return 8;
-=======
       return sizeof(double);
->>>>>>> 0cfb7471
     case DataType::Float:
       return sizeof(float);
     case DataType::Half:
