--- conflicted
+++ resolved
@@ -333,7 +333,6 @@
     kernel_arguments.appendPhiloxRNGSeed(rand_offset);
   }
 
-<<<<<<< HEAD
   {
     FUSER_PERF_SCOPE("cuLaunchKernel");
     AT_CUDA_DRIVER_CHECK(at::globalContext().getNVRTC().cuLaunchKernel(
@@ -344,27 +343,12 @@
         launch_params.bdimx(),
         launch_params.bdimy(),
         launch_params.bdimz(),
-        0, // smem
+        launch_params.smem(),
         stream,
         kernel_arguments.getBuffer(),
         nullptr));
     AT_CUDA_CHECK(cudaStreamSynchronize(stream));
   }
-=======
-  AT_CUDA_DRIVER_CHECK(at::globalContext().getNVRTC().cuLaunchKernel(
-      compiled_kernel_.function,
-      launch_params.gdimx(),
-      launch_params.gdimy(),
-      launch_params.gdimz(),
-      launch_params.bdimx(),
-      launch_params.bdimy(),
-      launch_params.bdimz(),
-      launch_params.smem(),
-      stream,
-      kernel_arguments.getBuffer(),
-      nullptr));
-  AT_CUDA_CHECK(cudaStreamSynchronize(stream));
->>>>>>> 3136899c
 
   return alloced_outputs;
 }
