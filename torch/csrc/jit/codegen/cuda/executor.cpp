--- conflicted
+++ resolved
@@ -6,12 +6,9 @@
 
 #include <torch/csrc/jit/codegen/cuda/executor.h>
 
-<<<<<<< HEAD
+#include <ATen/cuda/CUDAContext.h>
+#include <ATen/cuda/Exceptions.h>
 #include <ATen/core/LegacyTypeDispatch.h>
-=======
-#include <ATen/cuda/CUDAContext.h>
->>>>>>> 0fbfa908
-#include <ATen/cuda/Exceptions.h>
 #include <c10/core/DeviceGuard.h>
 #include <c10/cuda/CUDAFunctions.h>
 #include <c10/cuda/CUDAStream.h>
@@ -88,9 +85,9 @@
   const auto structured_code = getStructuredCode(kernel);
 
   if (lowered_.static_allocations().size() > 0) {
-    EvaluationContext evaluation_context(&fusion_);
+    StatefulExpressionEvaluator see(&fusion_);
     unsigned static_smem_size =
-        computeSharedMemory(evaluation_context, lowered_.static_allocations());
+        computeSharedMemory(see, lowered_.static_allocations());
     TORCH_INTERNAL_ASSERT(
         static_smem_size <
             at::cuda::getCurrentDeviceProperties()->sharedMemPerBlock,
@@ -113,11 +110,7 @@
     bool zero_init = false) {
   std::vector<int64_t> sizes;
   for (auto id : TensorDomain::noReductions(tv->getRootDomain())) {
-<<<<<<< HEAD
-    auto infered_val = see.inferValue(id->rawExtent());
-=======
-    auto inferred_val = ExpressionEvaluator::evaluate(id->rawExtent(), &ec);
->>>>>>> 0fbfa908
+    auto inferred_val = see.inferValue(id->rawExtent());
     TORCH_INTERNAL_ASSERT(
         inferred_val.has_value(),
         "Could not launch kernel as program could not infer ",
@@ -144,12 +137,12 @@
 } // namespace
 
 uint64_t FusionExecutor::computeSharedMemory(
-    EvaluationContext& ec,
+    StatefulExpressionEvaluator& see,
     const std::vector<kir::Allocate*>& buffers,
     bool align_padding,
     uint64_t total) {
   for (auto smem_alloc : buffers) {
-    auto inferred_size = ExpressionEvaluator::evaluate(smem_alloc->size(), &ec);
+    auto inferred_size = see.inferValue(smem_alloc->size());
     if (inferred_size.has_value()) {
       const uint64_t data_size = dataTypeSize(smem_alloc->buffer_type());
       // Add padding to align dynamic shared memory
@@ -201,16 +194,9 @@
       if (launch_constraints.hasDim(p_type)) {
         auto parallel_ids = entry.second;
         for (auto parallel_id : parallel_ids) {
-<<<<<<< HEAD
-          auto infered_val = see.inferValue(parallel_id->rawExtent());
-          if (infered_val.has_value()) {
+          auto inferred_val = see.inferValue(parallel_id->rawExtent());
+          if (inferred_val.has_value()) {
             // This value could have been infered, make sure it was set right.
-=======
-          auto inferred_val =
-              ExpressionEvaluator::evaluate(parallel_id->rawExtent(), &ec);
-          if (inferred_val.has_value()) {
-            // This value could have been inferred, make sure it was set right.
->>>>>>> 0fbfa908
             TORCH_CHECK(
                 inferred_val.value() == launch_constraints.getDim(p_type) ||
                     launch_constraints.getRawVal(p_type) == -1,
@@ -225,10 +211,6 @@
             see.safeBind(
                 parallel_id->rawExtent(),
                 launch_constraints.getDim(entry.first));
-            executor_utils::safeBind(
-                ec,
-                lowered_.getLowerValue(parallel_id->rawExtent()),
-                launch_constraints.getDim(entry.first));
             launch_params.bind(launch_constraints.getDim(p_type), p_type);
           }
         }
@@ -263,10 +245,10 @@
   }
 
   uint64_t dynamic_smem_size = computeSharedMemory(
-      ec, lowered_.dynamic_allocations(), true, reduction_broadcast_workspace);
+      see, lowered_.dynamic_allocations(), true, reduction_broadcast_workspace);
 
   uint64_t static_smem_size =
-      computeSharedMemory(ec, lowered_.static_allocations());
+      computeSharedMemory(see, lowered_.static_allocations());
 
   TORCH_INTERNAL_ASSERT(
       (dynamic_smem_size + static_smem_size) <
@@ -343,13 +325,8 @@
   c10::DeviceGuard dg(options_.device);
   auto stream = at::cuda::getCurrentCUDAStream();
 
-<<<<<<< HEAD
   StatefulExpressionEvaluator evaluator =
       executor_utils::statefulBindInputs(inputs, &fusion_);
-=======
-  EvaluationContext evaluation_context =
-      executor_utils::bindInputs(inputs, &fusion_, &lowered_);
->>>>>>> 0fbfa908
 
   LaunchParams launch_params =
       computeLaunchParams(inputs, launch_constraints, evaluator);
