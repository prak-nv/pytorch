#include <torch/csrc/jit/codegen/cuda/ir_iostream.h>
#include <torch/csrc/jit/codegen/cuda/fusion.h>
#include <torch/csrc/jit/codegen/cuda/ir_all_nodes.h>
#include <torch/csrc/jit/codegen/cuda/lower_thread_predicate.h>
#include <torch/csrc/jit/codegen/cuda/lower_utils.h>

#include <iostream>

namespace torch {
namespace jit {
namespace fuser {

// Make sure we can inline something, before we attempt to.
static void checkInlineable(const Expr* expr) {
  for (auto input : expr->inputs()) {
    TORCH_CHECK(
        input->isScalar(),
        "Printing inline computations involving values other than scalars is not currently supported.");
  }
  TORCH_CHECK(
      expr->outputs().size() == 1,
      "Cannot print inline computations if there's more than one output.");
  TORCH_CHECK(
      expr->output(0)->isScalar(),
      "Printing inline computations involving values other than scalars is not currently supported.");
}

void IrPrinter::handle(const Statement* s) {
  OptInConstDispatch::handle(s);
}

void IrPrinter::handle(const Val* v) {
  OptInConstDispatch::handle(v);
}

void IrPrinter::handle(const Expr* e) {
  OptInConstDispatch::handle(e);
}

void IrPrinter::printHeader(
    Fusion* fusion,
    const std::string& kernel_name_,
    const std::vector<Val*>& global_buffers,
    bool hasDynamicSmem) {
  os_ << "__global__ void " << kernel_name_ << "(";

  std::vector<Val*> vals;

  for (auto val : fusion->inputs()) {
    vals.push_back(val);
  }
  for (auto val : fusion->outputs()) {
    vals.push_back(val);
  }

  for (auto val : global_buffers) {
    vals.push_back(val);
  }

  for (Val* val : vals) {
    switch (val->getValType().value()) {
      case ValType::TensorView:
        os_ << "Tensor<" << val->getDataType().value() << ", "
            << TensorDomain::noReductions(
                   val->as<TensorView>()->getRootDomain())
                   .size()
            << "> T" << val->name();
        break;
      case ValType::KirTensorView:
        os_ << "Tensor<" << val->getDataType().value() << ", "
            << TensorDomain::noReductions(val->as<kir::TensorView>()
                                              ->fuserTv()
                                              ->getMaybeRFactorDomain())
                   .size()
            << "> T" << val->name();
        break;
      case ValType::Scalar:
        os_ << val->getDataType().value() << " " << val;
        break;
      default:
        TORCH_CHECK(
            false,
            "printHeader() found an input to the fusion of unexpected data type.");
    }

    if (val != vals.back())
      os_ << ", ";
  }

  if (fusion->hasRNG())
    os_ << ", unsigned long long seed, unsigned long long offset";

  os_ << "){\n";
  indent_size_++;

  if (fusion->hasRNG()) {
    indent();
    os_ << "int idx = blockIdx.x*blockDim.x + threadIdx.x;\n";
    indent();
    os_ << "Philox rnd(seed, idx, offset);\n";
  }

  // Dynamic Shared Memory
  const bool hasWorkspace =
      fusion->hasBlockReduction() || fusion->hasGridReduction();
  if (hasDynamicSmem || hasWorkspace) {
    indent();
    os_ << "alignas(";
    os_ << dataTypeSize(fusion->getMaximumSmemDataType());
    os_ << ") extern __shared__ char array[];\n";
  }

  if (hasDynamicSmem) {
    indent();
    os_ << "unsigned offset = 0;\n";
  }

  if (hasWorkspace) {
    indent();
    os_ << "void* shared_mem = array;\n";
    if (hasDynamicSmem) {
      indent();
      os_ << "offset += ((blockDim.x * blockDim.y * blockDim.z) * sizeof(";
      os_ << fusion->getMaximumSmemDataType();
      os_ << "));\n";
    }
  }
}

void IrPrinter::handle(Fusion* fusion) {
  resetIndent();
  for (const Expr* expr : fusion->exprs()) {
    handle(expr);
  }
}

void IrPrinter::handle(const TensorDomain* td) {
  if (td->nDims() == 0) {
    os_ << "[ 0 ]";
    return;
  }
  os_ << "[ ";
  for (size_t i = 0; i < td->nDims(); i++) {
    handle(td->axis(i));
    if (i != td->nDims() - 1)
      os_ << ", ";
  }
  os_ << " ]";
}

void IrPrinter::handle(const TensorView* tv) {
  if (tv->nDims() == 0) {
    switch (tv->getDataType().value()) {
      case DataType::Bool:
        os_ << "b";
        break;
      case DataType::Float:
        os_ << "f";
        break;
      case DataType::Half:
        os_ << "h";
        break;
      case DataType::Int:
        os_ << "i";
        break;
      default:
        TORCH_INTERNAL_ASSERT(
            false, "Did not recognize type ", tv->getDataType().value());
    }
    os_ << tv->name();

  } else {
    os_ << "T" << tv->name();
    handle(tv->domain());

    if (tv->getComputeAtView() != nullptr) {
      os_ << " compute_at( ";
      os_ << "T" << tv->getComputeAtView()->name();
      os_ << ", " << tv->getRelativeComputeAtAxis() << " )";
    }
  }
}

void IrPrinter::handle(const IterDomain* id) {
  os_ << id->getIterType();
  os_ << id->getParallelType();
  os_ << id->name();
  os_ << "{";
  if (!id->start()->isZeroInt()) {
    print_inline(id->start());
    os_ << " : ";
  }
  print_inline(id->extent());
  os_ << "}";
  if (id->isRFactorProduct())
    os_ << "rf";
}

void IrPrinter::handle(const kir::TensorIndex* ti) {
  os_ << "T" << ti->view()->name();
  std::vector<Val*> non_zero_inds;
  for (auto* ind : ti->indices()) {
    if (!ind->isZeroInt()) {
      non_zero_inds.push_back(ind);
    }
  }

  if (non_zero_inds.size() == 0) {
    os_ << "[ 0 ]";
    return;
  }

  os_ << "[ ";
  bool first = true;
  for (auto* ind : non_zero_inds) {
    if (!first)
      os_ << " + ";
    print_inline(ind);
    first = false;
  }
  os_ << " ]";
}

void IrPrinter::handle(const Bool* b) {
  if (print_inline_ && FusionGuard::getCurFusion()->origin(b) != nullptr) {
    os_ << "( ";
    handle(FusionGuard::getCurFusion()->origin(b));
    os_ << " )";
    return;
  }

  if (b->isSymbolic()) {
    os_ << "b" << b->name();
  } else {
    os_ << "bool(" << *(b->value()) << ")";
  }
}

void IrPrinter::handle(const Float* f) {
  if (print_inline_ && FusionGuard::getCurFusion()->origin(f) != nullptr) {
    os_ << "( ";
    handle(FusionGuard::getCurFusion()->origin(f));
    os_ << " )";
    return;
  }

  if (f->isSymbolic()) {
    os_ << "f" << f->name();
  } else {
    os_ << "float("
        << std::setprecision(
               std::numeric_limits<Float::ScalarType>::max_digits10)
        << *(f->value()) << ")";
  }
}

void IrPrinter::handle(const Half* h) {
  if (print_inline_ && FusionGuard::getCurFusion()->origin(h) != nullptr) {
    os_ << "( ";
    handle(FusionGuard::getCurFusion()->origin(h));
    os_ << " )";
    return;
  }

  if (h->isSymbolic()) {
    os_ << "h" << h->name();
  } else {
    os_ << "__float2half(" << *(h->value()) << ")";
  }
}

void IrPrinter::handle(const Int* i) {
  if (print_inline_) {
    if (auto def = FusionGuard::getCurFusion()->origin(i)) {
      os_ << "( ";
      handle(def);
      os_ << " )";
      return;
    }
  }

  if (i->isSymbolic()) {
    os_ << "i" << i->name();
  } else {
    os_ << *(i->value());
  }
}

void IrPrinter::handle(const NamedScalar* i) {
  os_ << i->name();
}

void IrPrinter::handle(const kir::Bool* b) {
  if (print_inline_ && FusionGuard::getCurFusion()->origin(b) != nullptr) {
    os_ << "( ";
    handle(FusionGuard::getCurFusion()->origin(b));
    os_ << " )";
    return;
  }

  if (b->isSymbolic()) {
    os_ << "b" << b->name();
  } else {
    os_ << "bool(" << *(b->value()) << ")";
  }
}

void IrPrinter::handle(const kir::Float* f) {
  if (print_inline_ && FusionGuard::getCurFusion()->origin(f) != nullptr) {
    os_ << "( ";
    handle(FusionGuard::getCurFusion()->origin(f));
    os_ << " )";
    return;
  }

  if (f->isSymbolic()) {
    os_ << "f" << f->name();
  } else {
    os_ << "float("
        << std::setprecision(
               std::numeric_limits<Float::ScalarType>::max_digits10)
        << *(f->value()) << ")";
  }
}

void IrPrinter::handle(const kir::Half* h) {
  if (print_inline_ && FusionGuard::getCurFusion()->origin(h) != nullptr) {
    os_ << "( ";
    handle(FusionGuard::getCurFusion()->origin(h));
    os_ << " )";
    return;
  }

  if (h->isSymbolic()) {
    os_ << "h" << h->name();
  } else {
    os_ << "__float2half(" << *(h->value()) << ")";
  }
}

void IrPrinter::handle(const kir::Int* i) {
  if (print_inline_) {
    if (auto def = FusionGuard::getCurFusion()->origin(i)) {
      os_ << "( ";
      handle(def);
      os_ << " )";
      return;
    }
  }

  if (i->isSymbolic()) {
    os_ << "i" << i->name();
  } else {
    os_ << *(i->value());
  }
}

void IrPrinter::handle(const kir::NamedScalar* i) {
  os_ << i->name();
}

void IrPrinter::handle(const kir::IterDomain* id) {
  os_ << id->getIterType();
  os_ << id->getParallelType();
  os_ << id->name();
  os_ << "{";
  if (!id->start()->isZeroInt()) {
    print_inline(id->start());
    os_ << " : ";
  }
  print_inline(id->extent());
  os_ << "}";
  if (id->isRFactorProduct())
    os_ << "rf";
}

void IrPrinter::handle(const kir::TensorDomain*) {
  TORCH_INTERNAL_ASSERT(false, "Unreachable");
}

void IrPrinter::handle(const kir::TensorView* tv) {
  // This should never be reachable, but the current codebase assumes
  // kir::TensorView can be printable for debugging messages.
  os_ << "KT" << tv->name();
}

static bool isTV(const Val* val) {
  return val->getValType().value() == ValType::TensorView ||
      val->getValType().value() == ValType::TensorIndex;
}

// Check if we're a TensorView op that we can generate code for.
static bool isTVOp(const Expr* expr) {
  return expr->outputs().size() == 1 && isTV(expr->outputs().front());
}

void IrPrinter::handle(const UnaryOp* uop) {
  bool istvop = isTVOp(uop);
  if (!print_inline_) {
    indent();
    os_ << uop->out();
    if (istvop) {
      os_ << "\n";
      indent_size_++;
      indent();
    }
    os_ << " = ";
  } else {
    checkInlineable(uop);
  }

  if (auto inline_uop = inline_op_str(uop->getUnaryOpType())) {
    os_ << inline_uop.value();
    handle(uop->in());
  } else {
    if (uop->getUnaryOpType() == UnaryOpType::Cast) {
      c10::optional<std::string> cast_str = cast_func_str(std::make_pair(
          uop->in()->getDataType().value(), uop->out()->getDataType().value()));
      TORCH_INTERNAL_ASSERT(cast_str != c10::nullopt, "Unsupported Cast");
      os_ << cast_str.value();
    } else {
      os_ << uop->getUnaryOpType();
    }
    os_ << "(";
    if (uop->getUnaryOpType() == UnaryOpType::RandLike)
      os_ << "rnd";
    else
      handle(uop->in());
    os_ << ")";
  }

  if (istvop)
    indent_size_--;

  if (!print_inline_)
    os_ << ";\n";
}

void IrPrinter::handle(const BinaryOp* bop) {
  bool istvop = isTVOp(bop);
  if (!print_inline_) {
    indent();
    os_ << bop->out();

    // tensor operations tend to be long, break them up into multiple lines
    if (istvop) {
      os_ << "\n";
      indent_size_++;
      indent();
    }

    os_ << " = ";
  } else {
    checkInlineable(bop);
  }

  if (auto inline_bop = inline_op_str(bop->getBinaryOpType())) {
    handle(bop->lhs());
    if (istvop) {
      os_ << "\n";
      indent();
    }
    os_ << " " << inline_bop.value() << " ";
    handle(bop->rhs());
  } else {
    os_ << bop->getBinaryOpType() << "(";
    handle(bop->lhs());
    if (istvop) {
      os_ << "\n";
      indent();
    }
    os_ << ", ";
    handle(bop->rhs());
    os_ << ")";
  }

  if (istvop)
    indent_size_--;

  if (!print_inline_)
    os_ << ";\n";
}

void IrPrinter::handle(const TernaryOp* top) {
  bool istvop = isTVOp(top);
  if (!print_inline_) {
    indent();
    os_ << top->out();

    // tensor operations tend to be long, break them up into multiple lines
    if (istvop) {
      os_ << "\n";
      indent_size_++;
      indent();
    }

    os_ << " = ";
  } else {
    checkInlineable(top);
  }

  os_ << top->getTernaryOpType() << "(";
  handle(top->in1());
  if (istvop) {
    os_ << "\n";
    indent();
  }
  os_ << ", ";
  handle(top->in2());
  if (istvop) {
    os_ << "\n";
    indent();
  }
  os_ << ", ";
  handle(top->in3());
  os_ << ")";

  if (istvop)
    indent_size_--;

  if (!print_inline_)
    os_ << ";\n";
}

void IrPrinter::handle(const kir::UnaryOp* uop) {
  bool istvop = isTVOp(uop);
  if (!print_inline_) {
    indent();
    os_ << uop->out();
    if (istvop) {
      os_ << "\n";
      indent_size_++;
      indent();
    }
    os_ << " = ";
  } else {
    checkInlineable(uop);
  }

  if (auto inline_uop = inline_op_str(uop->getUnaryOpType())) {
    os_ << inline_uop.value();
    handle(uop->in());
  } else {
    if (uop->getUnaryOpType() == UnaryOpType::Cast) {
      c10::optional<std::string> cast_str = cast_func_str(std::make_pair(
          uop->in()->getDataType().value(), uop->out()->getDataType().value()));
      TORCH_INTERNAL_ASSERT(cast_str != c10::nullopt, "Unsupported Cast");
      os_ << cast_str.value();
    } else {
      os_ << uop->getUnaryOpType();
    }
    os_ << "(";
    if (uop->getUnaryOpType() == UnaryOpType::RandLike)
      os_ << "rnd";
    else
      handle(uop->in());
    os_ << ")";
  }

  if (istvop)
    indent_size_--;

  if (!print_inline_)
    os_ << ";\n";
}

void IrPrinter::handle(const kir::BinaryOp* bop) {
  bool istvop = isTVOp(bop);
  if (!print_inline_) {
    indent();
    os_ << bop->out();

    // tensor operations tend to be long, break them up into multiple lines
    if (istvop) {
      os_ << "\n";
      indent_size_++;
      indent();
    }

    os_ << " = ";
  } else {
    checkInlineable(bop);
  }

  if (auto inline_bop = inline_op_str(bop->getBinaryOpType())) {
    handle(bop->lhs());
    if (istvop) {
      os_ << "\n";
      indent();
    }
    os_ << " " << inline_bop.value() << " ";
    handle(bop->rhs());
  } else {
    os_ << bop->getBinaryOpType() << "(";
    handle(bop->lhs());
    if (istvop) {
      os_ << "\n";
      indent();
    }
    os_ << ", ";
    handle(bop->rhs());
    os_ << ")";
  }

  if (istvop)
    indent_size_--;

  if (!print_inline_)
    os_ << ";\n";
}

void IrPrinter::handle(const kir::TernaryOp* top) {
  bool istvop = isTVOp(top);
  if (!print_inline_) {
    indent();
    os_ << top->out();

    // tensor operations tend to be long, break them up into multiple lines
    if (istvop) {
      os_ << "\n";
      indent_size_++;
      indent();
    }

    os_ << " = ";
  } else {
    checkInlineable(top);
  }

  os_ << top->getTernaryOpType() << "(";
  handle(top->in1());
  if (istvop) {
    os_ << "\n";
    indent();
  }
  os_ << ", ";
  handle(top->in2());
  if (istvop) {
    os_ << "\n";
    indent();
  }
  os_ << ", ";
  handle(top->in3());
  os_ << ")";

  if (istvop)
    indent_size_--;

  if (!print_inline_)
    os_ << ";\n";
}

void IrPrinter::handle(const ReductionOp* rop) {
  TORCH_CHECK(rop->out()->getValType() != ValType::TensorIndex);
  indent();
  os_ << rop->out() << " = reduction( " << rop->in()
      << ", op = " << rop->getReductionOpType()
      << ", initial value = " << rop->init() << " )\n";
}

void IrPrinter::handle(const kir::ReductionOp* rop) {
  TORCH_CHECK(rop->out()->getValType() == ValType::TensorIndex);

  const auto out = rop->out()->as<kir::TensorIndex>();
  const auto domain = out->view()->domain();

  const bool has_block_reduce = domain->hasBlockReduction();
  const bool has_grid_reduce = domain->hasGridReduction();

  if (!has_block_reduce && !has_grid_reduce) {
    FusionGuard fg(rop->fusion());
    handle(new BinaryOp(rop->getReductionOpType(), out, out, rop->in()));
    return;
  }

  auto par_domains = rop->getParallelReductionDomains();
  bool tidx = par_domains.find(ParallelType::TIDx) != par_domains.end();
  bool tidy = par_domains.find(ParallelType::TIDy) != par_domains.end();
  bool tidz = par_domains.find(ParallelType::TIDz) != par_domains.end();

  auto d_type = rop->out()->getDataType().value();
  auto op_type = rop->getReductionOpType();
  const std::string block_result = "block_result";
  if (has_block_reduce) {
    if (has_grid_reduce) {
      indent();
      os_ << d_type << " " << block_result << ";\n";
    }
    indent();
    // Thread all reduce.
    os_ << "blockReduce< " << (tidx ? "true" : "false") << ", "
        << (tidy ? "true" : "false") << ", " << (tidz ? "true" : "false")
        << " >"
        << " ( ";
    if (has_grid_reduce) {
      os_ << block_result;
    } else {
      handle(rop->out());
    }
    os_ << ", ";
    handle(rop->in());
<<<<<<< HEAD
    os << ", ";
    os << "reduction_" << op_type << "_" << d_type;
    os << ", threadIdx, blockDim";
    os << ", static_cast<" << d_type << "*>(shared_mem)";
    if (rop->pred() == nullptr) {
      os << ", true";
    } else {
      os << ", ";
      print_inline(rop->pred());
    }
    os << ", ";
    print_inline(rop->init());
    os << ");\n";
=======
    os_ << ", ";
    os_ << "reduction_" << op_type << "_" << d_type;
    os_ << ", threadIdx, blockDim";
    os_ << ", static_cast<" << d_type << "*>(shared_mem)";
    os_ << ");\n";
>>>>>>> 0f330c37
  }
}

void IrPrinter::handle(const kir::GridReduction* gr) {
  // Check if we've lowered yet.
  const auto rop = gr->reduction_op();
  TORCH_INTERNAL_ASSERT(
      rop->out()->getValType() == ValType::TensorIndex,
      "GridReduction node is a lowered node but did not find the output to be a TensorIndex.");

  const auto out = rop->out()->as<kir::TensorIndex>();
  const auto domain = out->view()->domain();
  TORCH_INTERNAL_ASSERT(domain->hasGridReduction());

  const auto par_domains = rop->getParallelReductionDomains();
  const bool tidx = par_domains.find(ParallelType::TIDx) != par_domains.end();
  const bool tidy = par_domains.find(ParallelType::TIDy) != par_domains.end();
  const bool tidz = par_domains.find(ParallelType::TIDz) != par_domains.end();
  const bool bidx = par_domains.find(ParallelType::BIDx) != par_domains.end();
  const bool bidy = par_domains.find(ParallelType::BIDy) != par_domains.end();
  const bool bidz = par_domains.find(ParallelType::BIDz) != par_domains.end();

  const auto d_type = rop->out()->getDataType().value();
  const auto op_type = rop->getReductionOpType();
  TORCH_INTERNAL_ASSERT(
      gr->reduction_buffer()->buffer()->getValType().value() ==
      ValType::KirTensorView);
  TORCH_INTERNAL_ASSERT(
      gr->sync_buffer()->buffer()->getValType().value() ==
      ValType::KirTensorView);
  const auto work_buffer =
      gr->reduction_buffer()->buffer()->as<kir::TensorView>();
  const auto sync_buffer = gr->sync_buffer()->buffer()->as<kir::TensorView>();
  indent();
  // Since block-level reduction is already done, those dimensions
  // with tidx/y/z being true do not participate in the grid reduction.
  os_ << kir::GridReduction::getPredicateFlagName(out->view()) << " = "
      << "reduction::gridReduce< " << (bidx ? "true" : "false") << ", "
      << (bidy ? "true" : "false") << ", " << (bidz ? "true" : "false") << ", "
      << (!tidx ? "true" : "false") << ", " << (!tidy ? "true" : "false")
      << ", " << (!tidz ? "true" : "false") << " >"
      << " ( ";
  handle(rop->out());
  os_ << ", ";
  if (domain->hasBlockReduction()) {
    os_ << "block_result";
  } else {
    handle(rop->in());
  }
<<<<<<< HEAD
  os << ", ";
  os << "reduction_" << op_type << "_" << d_type;
  os << ", &T" << work_buffer->name() << "[0]";
  os << ", T" << sync_buffer->name() << "";
  os << ", static_cast<" << d_type << "*>(shared_mem)";
  if (gr->pred() == nullptr) {
    os << ", true";
  } else {
    os << ", ";
    print_inline(gr->pred());
  }
  os << ", ";
  print_inline(gr->reduction_op()->init());
  os << ");\n";
=======
  os_ << ", ";
  os_ << "reduction_" << op_type << "_" << d_type;
  os_ << ", &T" << work_buffer->name() << "[0]";
  os_ << ", T" << sync_buffer->name() << "";
  os_ << ", static_cast<" << d_type << "*>(shared_mem)";
  os_ << ");\n";
>>>>>>> 0f330c37
}

void IrPrinter::handle(const BroadcastOp* bop) {
  TORCH_CHECK(bop->out()->getValType() != ValType::TensorIndex);
  indent();
  os_ << bop->out() << " = broadcast( " << bop->in() << " )\n";
}

void IrPrinter::handle(const kir::BroadcastOp* bop) {
  TORCH_CHECK(bop->out()->getValType() == ValType::TensorIndex);

  const ir_utils::ParallelTypeBitmap domains =
      ir_utils::getParallelBroadcastDomains(
          bop->out(), getThreadPredicateMap());
  const bool thread_x = domains.get(ParallelType::TIDx);
  const bool thread_y = domains.get(ParallelType::TIDy);
  const bool thread_z = domains.get(ParallelType::TIDz);
  const bool block_x = domains.get(ParallelType::BIDx);
  const bool block_y = domains.get(ParallelType::BIDy);
  const bool block_z = domains.get(ParallelType::BIDz);

  const bool grid_broadcast_needed = block_x || block_y || block_z;
  const bool block_broadcast_needed = thread_x || thread_y || thread_z;

  TORCH_INTERNAL_ASSERT(
      !grid_broadcast_needed, "Parallel broadcast across blocks not supported");

  if (block_broadcast_needed) {
    auto d_type = bop->out()->getDataType().value();
    indent();
    os_ << "broadcast::blockBroadcast<";
    os_ << (thread_x ? "true" : "false") << ", ";
    os_ << (thread_y ? "true" : "false") << ", ";
    os_ << (thread_z ? "true" : "false");
    os_ << ">(";
    handle(bop->out());
    os_ << ", ";
    handle(bop->in());
    os_ << ", static_cast<" << d_type << "*>(shared_mem)";
    os_ << ");\n";
  } else {
    indent();
    handle(bop->out());
    os_ << "\n";
    indent_size_++;
    indent();
    os_ << " = ";
    handle(bop->in());
    indent_size_--;
    os_ << ";\n";
  }
}

void IrPrinter::handle(const kir::ForLoop* fl) {
  if (fl->iter_domain()->isThread() || fl->iter_domain()->isBroadcast()) {
    for (auto& expr : fl->constBody().exprs())
      handle(expr);
    return;
  }

  indent();
  os_ << "for(size_t ";
  handle(fl->index());
  os_ << " = ";
  print_inline(fl->iter_domain()->start());
  os_ << "; ";
  handle(fl->index());
  os_ << " < ";
  print_inline(fl->iter_domain()->extent());
  os_ << "; ++";
  handle(fl->index());
  os_ << " ) {\n";
  indent_size_++;
  for (auto& expr : fl->constBody().exprs())
    handle(expr);

  indent_size_--;
  indent();
  os_ << "}\n";
}

void IrPrinter::handle(const kir::IfThenElse* ite) {
  indent();

  // IF
  os_ << "if ( ";
  print_inline(ite->cond());
  os_ << " ) {\n";

  indent_size_++;
  for (auto& expr : ite->constBody().exprs()) {
    handle(expr);
  }
  indent_size_--;

  // ELSE
  if (ite->hasElse()) {
    indent();
    os_ << "} else {\n";
    indent_size_++;
    for (auto& expr : ite->constElseBody().exprs()) {
      handle(expr);
    }
    indent_size_--;
  }
  indent();
  os_ << "}\n";
}

void IrPrinter::handle(const kir::Allocate* a) {
  indent();
  if (a->buffer()->getValType().value() == ValType::KirTensorView) {
    const auto tv = a->buffer()->as<kir::TensorView>();
    TORCH_INTERNAL_ASSERT(tv->domain()->nDims() > 0);
    TORCH_INTERNAL_ASSERT(a->size() != nullptr);
    switch (tv->getMemoryType()) {
      case MemoryType::Global:
        os_ << "// Allocate global tensor ";
        break;
      case MemoryType::Shared:
        if (a->size()->isConstScalar()) {
          // Static Shared Memory
          os_ << "__shared__ ";
        }
        break;
      case MemoryType::Local:
        break;
    }

    // Dynamic Shared Memory
    if (tv->getMemoryType() == MemoryType::Shared &&
        !a->size()->isConstScalar()) {
      // Align Offset Position
      os_ << "offset = alignBufferSize(offset,";
      os_ << dataTypeSize(a->buffer_type());
      os_ << ");\n";
      // Shared Memory Pointer
      indent();
      os_ << a->buffer_type() << "* ";
      os_ << "T" << tv->name();
      os_ << " = reinterpret_cast<" << a->buffer_type() << "*>";
      os_ << "(array + offset);\n";
      // Increment Offset Position
      indent();
      os_ << "offset += (";
      print_inline(a->size());
      os_ << " * sizeof(";
      os_ << a->buffer_type();
      os_ << "));\n";
    } else {
      os_ << a->buffer_type();
      os_ << " T" << tv->name() << "[";
      print_inline(a->size());
      os_ << "];\n";
    }

  } else {
    os_ << a->buffer_type() << " ";
    handle(a->buffer());
    os_ << ";\n";
  }
}

void IrPrinter::handle(const kir::Sync* a) {
  indent();
  os_ << "__syncthreads();\n";
}

void IrPrinter::handle(const Split* s) {
  os_ << "Split: ";
  handle(s->in());
  os_ << " by factor " << s->factor() << " -> ";
  handle(s->outer());
  os_ << ", ";
  handle(s->inner());
  os_ << "\n";
}

void IrPrinter::handle(const Merge* m) {
  os_ << "Merge: ";
  handle(m->outer());
  os_ << " and ";
  handle(m->inner());
  os_ << " -> ";
  handle(m->out());
  os_ << "\n";
}

namespace {

class ReductionOps : OptOutDispatch {
 public:
  std::set<std::pair<BinaryOpType, DataType>> rops;
  void handle(ReductionOp* rop) override {
    rops.emplace(std::pair<BinaryOpType, DataType>{
        rop->getReductionOpType(), rop->in()->getDataType().value()});
  }

  using OptOutDispatch::handle;

  static std::set<std::pair<BinaryOpType, DataType>> get(Fusion* fusion) {
    ReductionOps ROPs;
    for (auto expr : fusion->exprs(true)) {
      ROPs.handle(expr);
    }
    return ROPs.rops;
  }
};

} // namespace

void IrPrinter::printReductionOps(Fusion* fusion) {
  FusionGuard fg(fusion);

  // TODO(kir): we shouldn't be creating new nodes during printing
  auto a = new NamedScalar("a", DataType::Null);
  auto b = new NamedScalar("b", DataType::Null);
  for (auto rop_pair : ReductionOps::get(fusion)) {
    auto op_type = rop_pair.first;
    auto d_type = rop_pair.second;

    indent();
    os_ << "__device__ void reduction_" << op_type << "_" << d_type << "("
        << d_type << "& a, "
        << "const " << d_type << " b) {\n";
    indent_size_++;

    handle(new BinaryOp(op_type, a, a, b));
    indent_size_--;
    indent();
    os_ << "}\n";
  }
}

void IrPrinter::printKernel(
    const std::vector<Expr*>& exprs,
    const std::string& kernel_name,
    const std::vector<Val*>& global_buffers,
    bool hasDynamicSmem) {
  Fusion* fusion = FusionGuard::getCurFusion();
  if (exprs.empty())
    return;
  TORCH_INTERNAL_ASSERT(
      exprs[0]->fusion() == FusionGuard::getCurFusion(),
      "Incorrect fusion set during printKernel.");

  printReductionOps(fusion);
  printHeader(fusion, kernel_name, global_buffers, hasDynamicSmem);

  for (auto* expr : exprs) {
    handle(expr);
  }
  os_ << "}\n";
}

const ThreadPredicateMap& IrPrinter::getThreadPredicateMap() {
  if (thread_predicates_ == nullptr) {
    Fusion* fusion = FusionGuard::getCurFusion();
    thread_predicates_ = std::make_unique<ThreadPredicateMap>(fusion);
  }
  return *thread_predicates_;
}

std::ostream& operator<<(std::ostream& os, const Statement* stmt) {
  IrPrinter p(os);
  p.handle(stmt);
  return os;
}

std::ostream& operator<<(std::ostream& os, Fusion* f) {
  IrPrinter p(os);
  FusionGuard guard(f);
  p.handle(f);
  return os;
}

std::ostream& operator<<(std::ostream& os, Fusion& f) {
  return os << &f;
}

} // namespace fuser
} // namespace jit
} // namespace torch<|MERGE_RESOLUTION|>--- conflicted
+++ resolved
@@ -699,27 +699,19 @@
     }
     os_ << ", ";
     handle(rop->in());
-<<<<<<< HEAD
-    os << ", ";
-    os << "reduction_" << op_type << "_" << d_type;
-    os << ", threadIdx, blockDim";
-    os << ", static_cast<" << d_type << "*>(shared_mem)";
-    if (rop->pred() == nullptr) {
-      os << ", true";
-    } else {
-      os << ", ";
-      print_inline(rop->pred());
-    }
-    os << ", ";
-    print_inline(rop->init());
-    os << ");\n";
-=======
     os_ << ", ";
     os_ << "reduction_" << op_type << "_" << d_type;
     os_ << ", threadIdx, blockDim";
     os_ << ", static_cast<" << d_type << "*>(shared_mem)";
+    if (rop->pred() == nullptr) {
+      os_ << ", true";
+    } else {
+      os_ << ", ";
+      print_inline(rop->pred());
+    }
+    os_ << ", ";
+    print_inline(rop->init());
     os_ << ");\n";
->>>>>>> 0f330c37
   }
 }
 
@@ -769,29 +761,20 @@
   } else {
     handle(rop->in());
   }
-<<<<<<< HEAD
-  os << ", ";
-  os << "reduction_" << op_type << "_" << d_type;
-  os << ", &T" << work_buffer->name() << "[0]";
-  os << ", T" << sync_buffer->name() << "";
-  os << ", static_cast<" << d_type << "*>(shared_mem)";
-  if (gr->pred() == nullptr) {
-    os << ", true";
-  } else {
-    os << ", ";
-    print_inline(gr->pred());
-  }
-  os << ", ";
-  print_inline(gr->reduction_op()->init());
-  os << ");\n";
-=======
   os_ << ", ";
   os_ << "reduction_" << op_type << "_" << d_type;
   os_ << ", &T" << work_buffer->name() << "[0]";
   os_ << ", T" << sync_buffer->name() << "";
   os_ << ", static_cast<" << d_type << "*>(shared_mem)";
+  if (gr->pred() == nullptr) {
+    os_ << ", true";
+  } else {
+    os_ << ", ";
+    print_inline(gr->pred());
+  }
+  os_ << ", ";
+  print_inline(gr->reduction_op()->init());
   os_ << ");\n";
->>>>>>> 0f330c37
 }
 
 void IrPrinter::handle(const BroadcastOp* bop) {
