#pragma once

#include <c10/util/Exception.h>

#include <algorithm>
#include <unordered_map>
#include <unordered_set>
#include <vector>

namespace torch {
namespace jit {
namespace fuser {
namespace cuda {

//! Container class DisjointSet models equivalence relationships
//!
//! Each instance of this class keeps a set of equivalent classes
//! DisjointSet::join(a,b) makes the full class of a and b equivalent
//! DisjointSet::areEqual(a,b) checks if a and b belong same class
<<<<<<< HEAD
//!
//! \note The template type T is assumed to be hashable
=======
>>>>>>> 75fad05f
template <typename T, typename Hash = std::hash<T>>
class DisjointSet {
 public:
  DisjointSet() = default;

  //! Joins the equivalent class that a and b belong to
  //! areEqual(a',b') will be true for each a'=a and b'=b
  //!
  //! \param a An element from a equivalent class
  //!          will create a new equivalent class if a does
  //!          not belong to any
  //! \param b An element from another equivalent class
  //!          will create a new equivalent class if b does
  //!          not belong to any
  void join(T a, T b) {
    // cases where either of the quiv class doesn't exist
    if (!entry_map.count(a) && !entry_map.count(b)) {
      createPoint(a);
      entry_map[b] = fixedPoint(a);
    } else if (!entry_map.count(a)) {
      entry_map[a] = fixedPoint(b);
    } else if (!entry_map.count(b)) {
      entry_map[b] = fixedPoint(a);
    } else {
      // case where both equiv classes exist and need to join
      const int i0 = fixedPoint(a);
      const int i1 = fixedPoint(b);
      int new_parent = 0;
      int new_child = 0;

      // Either order here is correct but joining larger class to smaller class
      // tend to be faster
      std::tie(new_parent, new_child) = (weights[i0] < weights[i1])
          ? std::make_pair(i0, i1)
          : std::make_pair(i1, i0);
      weights[new_parent] += weights[new_child];
      set_map[new_child] = new_parent;
    }
  }

  //! Checks if a and b belong to the same equivalent class
  //!
  //! \param a An element from a equivalent class
  //! \param b An element from another equivalent class
  //! \returns Boolean value representing if a and b are
  //!          recorded to be in the same equivalent class
  //!          will return false if any of a or b doesn't
  //!          have an equivalent class recorded
  bool areEquivalent(T a, T b) const {
    if (!entry_map.count(a) || !entry_map.count(b)) {
      return false;
    }
    return fixedPoint(a) == fixedPoint(b);
  }

  //! Queries if an element exists in this set
  bool contains(T a) const {
    return entry_map.count(a) > 0;
  }

<<<<<<< HEAD
  //! Just inserts an element as its own. It is considered not
  //! equivalent with anything else.
  bool insert(T a) {
    if (!contains(a)) {
      createPoint(a);
      return true;
    } else {
      return false;
    }
  }

=======
>>>>>>> 75fad05f
  //! Returns all elements added to this set
  std::vector<T> getAllElements() const {
    std::vector<T> elms(entry_map.size());
    std::transform(
        entry_map.begin(),
        entry_map.end(),
        elms.begin(),
        [](const auto& entry_map_kv) { return entry_map_kv.first; });
    return elms;
  }

  //! Clears the equivalence relationships
  void clear() {
    set_map.clear();
    weights.clear();
    entry_map.clear();
    next_index_ = 0;
  }

  //! Dumps the equivalent relationships
  std::ostream& print(std::ostream& os) const {
    std::unordered_map<int, std::unordered_set<T, Hash>> fixedPointMap;
    for (const auto& kv : entry_map) {
      int fixed_point = fixedPoint(kv.first);
      auto it = fixedPointMap.find(fixed_point);
      if (it == fixedPointMap.end()) {
        it = fixedPointMap.insert({fixed_point, {}}).first;
      }
      it->second.insert(kv.first);
    }
    os << "{\n";
    for (const auto& kv : fixedPointMap) {
      os << "\t{ ";
      for (const auto& val : kv.second) {
        os << val << " ";
      }
      os << "}\n";
    }
    os << "}\n";
    return os;
  }

 private:
  // Internal fixed point implementation:
  //  Returns the equivalent class that e belongs to
  int getFixedPointForClass(int e) const {
    TORCH_INTERNAL_ASSERT(static_cast<int>(set_map.size()) > e);
    while (set_map[e] != e) {
      // Chasing to fixed point
      e = set_map[e];
    }
    return e;
  }

  //! Utility to check the class e belongs to:
  //!
  //! \param e element e to find the equiv class for
  //! \returns the equivalent class that e belongs to
  //!
  int fixedPoint(T e) const {
    // Handles case when i doesn't have an equivalence class
    TORCH_INTERNAL_ASSERT(entry_map.count(e));

    // Use fixed point as a representation for the equiv class
    return getFixedPointForClass(entry_map.at(e));
  }

  //! Utility to create a new equiv class for i
  //
  //! \param i Element i to create the equiv class for
  void createPoint(T i) {
    entry_map[i] = next_index_;
    set_map.push_back(next_index_++);
    weights.push_back(1);
  }

 private:
  // Internal representation of the equivalence class as integers
  // set_map implements the "parent" relationship
  std::vector<int> set_map;
  // Weights is used for preliminary perf optimization
  std::vector<int> weights;

  // Map the input of type T to its equivalence class
  std::unordered_map<T, int, Hash> entry_map;

  // Running counter for generating new index when
  // Creating new equiv classes
  int next_index_ = 0;
};

} // namespace cuda
} // namespace fuser
} // namespace jit
} // namespace torch<|MERGE_RESOLUTION|>--- conflicted
+++ resolved
@@ -17,11 +17,6 @@
 //! Each instance of this class keeps a set of equivalent classes
 //! DisjointSet::join(a,b) makes the full class of a and b equivalent
 //! DisjointSet::areEqual(a,b) checks if a and b belong same class
-<<<<<<< HEAD
-//!
-//! \note The template type T is assumed to be hashable
-=======
->>>>>>> 75fad05f
 template <typename T, typename Hash = std::hash<T>>
 class DisjointSet {
  public:
@@ -82,20 +77,6 @@
     return entry_map.count(a) > 0;
   }
 
-<<<<<<< HEAD
-  //! Just inserts an element as its own. It is considered not
-  //! equivalent with anything else.
-  bool insert(T a) {
-    if (!contains(a)) {
-      createPoint(a);
-      return true;
-    } else {
-      return false;
-    }
-  }
-
-=======
->>>>>>> 75fad05f
   //! Returns all elements added to this set
   std::vector<T> getAllElements() const {
     std::vector<T> elms(entry_map.size());
