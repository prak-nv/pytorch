--- conflicted
+++ resolved
@@ -62,14 +62,8 @@
     : Statement(src, ir_cloner),
       vtype_(src->vtype_),
       dtype_(src->dtype_),
-<<<<<<< HEAD
-      origin(ir_cloner->clone(src->origin)) {}
-=======
       is_fusion_input_(src->is_fusion_input_),
-      is_fusion_output_(src->is_fusion_output_),
-      definition_(src->definition_),
-      uses_(src->uses_) {}
->>>>>>> c6d8c4a4
+      is_fusion_output_(src->is_fusion_output_){}
 
 namespace {
 
