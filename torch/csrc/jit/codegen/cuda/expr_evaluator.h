--- conflicted
+++ resolved
@@ -75,18 +75,7 @@
   void handle(kir::UnaryOp*) override;
   void handle(kir::BinaryOp*) override;
 
-<<<<<<< HEAD
- private:
-  const EvaluationContext* context_ = nullptr;
-  
-#if 1
-  std::unordered_map<const Statement*, Int::ScalarType> values_;
-#else
-  ska::flat_hash_map<const Statement*, Int::ScalarType> values_;
-#endif
-=======
   c10::optional<Int::ScalarType> maybeHandle(Val*);
->>>>>>> 23f00e12
 };
 
 } // namespace fuser
