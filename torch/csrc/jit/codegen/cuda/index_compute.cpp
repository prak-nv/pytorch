#include <torch/csrc/jit/codegen/cuda/index_compute.h>
#include <c10/util/Exception.h>
#include <torch/csrc/jit/codegen/cuda/arith.h>
#include <torch/csrc/jit/codegen/cuda/ir_all_nodes.h>
#include <torch/csrc/jit/codegen/cuda/ir_iostream.h>
#include <torch/csrc/jit/codegen/cuda/transform_iter.h>
#include <torch/csrc/jit/codegen/cuda/transform_replay.h>

namespace torch {
namespace jit {
namespace fuser {

namespace {

// A merge is contiguous if:
//   Inputs of outer are to the left in the root domain of the inputs of RHS.
//   All inputs are contiguous in the root domain:
//     - All marked as contiguous
//     - Only gaps between inputs are broadcast or reductoin dims
//   There are no split transformations performed on outer or inner
//   All transformations on outer or inner are contiguous merges
// If this criteria holds, then we can index the input root domains of this
// merge with the indexing provided to the output of the merge in the backward
// index pass

class ContigIDs : public OptInDispatch {
 private:
  using OptInDispatch::handle;

  // Mark if ids are result of contigous merges
  std::unordered_set<IterDomain*> contig_ids;
  // Given contiguous domain, return all iter domains within its history.
  std::unordered_map<IterDomain*, std::unordered_set<IterDomain*>>
      within_contig_ids;
  const std::vector<IterDomain*>& root_domain_;
  const std::vector<bool>& root_contiguity_;
  std::unordered_map<IterDomain*, bool> is_contig_root;

  ContigIDs() = delete;

  bool inRoot(const std::vector<IterDomain*>& ids) {
    return std::all_of(ids.begin(), ids.end(), [this](IterDomain* id) {
      return is_contig_root.find(id) != is_contig_root.end();
    });
  }

  bool isContig(IterDomain* id) {
    return contig_ids.find(id) != contig_ids.end();
  }

  // Split outputs are not conitguous, don't need to do anything.
  void handle(Split*) override {}

  void handle(Merge* merge) override {
    // If either input is non-contiguous so is output.
    auto inner = merge->inner();
    auto outer = merge->outer();
    if (!isContig(inner) || !isContig(outer)) {
      return;
    }

    // Grab inputs, make sure they're in root domain, check if they're
    // contiguous.

    auto lhs_inputs =
        ir_utils::iterDomainInputsOfOrderedAs({outer}, root_domain_);
    auto rhs_inputs =
        ir_utils::iterDomainInputsOfOrderedAs({inner}, root_domain_);

    TORCH_INTERNAL_ASSERT(
        inRoot(lhs_inputs) && inRoot(rhs_inputs),
        "Found an invalid merge operation, inputs of its arguments are not in the root domain.");

    std::deque<IterDomain*> ordered_inputs(
        lhs_inputs.begin(), lhs_inputs.end());
    ordered_inputs.insert(
        ordered_inputs.end(), rhs_inputs.begin(), rhs_inputs.end());

    // If any root input is not contig, output is not contig
    if (!(std::all_of(
            ordered_inputs.begin(),
            ordered_inputs.end(),
            [this](IterDomain* id) { return is_contig_root.at(id); }))) {
      return;
    }

    std::deque<IterDomain*> root_copy(root_domain_.begin(), root_domain_.end());

    // Forward to first matching argument
    while (!root_copy.empty() && !ordered_inputs.empty()) {
      if (root_copy.front() != ordered_inputs.front()) {
        root_copy.pop_front();
      } else {
        break;
      }
    }

    // Forward through all matching arguments
    while (!root_copy.empty() && !ordered_inputs.empty()) {
      if (root_copy.front() == ordered_inputs.front()) {
        root_copy.pop_front();
        ordered_inputs.pop_front();
        // We probably should be able to make access contiguous through
        // reduction domains, however, for now it's causing issues in predicate
        // generation. See test: ReductionSchedulerMultiDimNonFastest
        //  } else if (
        //     root_copy.front()->isReduction() ||
        //     root_copy.front()->isBroadcast()) {
        //   root_copy.pop_front();
      } else {
        break;
      }
    }

    // If we matched all inputs, the output is contiguous. Only want to keep the
    // top contig ID, lower ids should be placed in the "within_contig_ids" map
    // of top id.
    if (ordered_inputs.empty()) {
      if (contig_ids.find(merge->inner()) != contig_ids.end()) {
        contig_ids.erase(merge->inner());
      }

      if (contig_ids.find(merge->outer()) != contig_ids.end()) {
        contig_ids.erase(merge->outer());
      }

      contig_ids.emplace(merge->out());

      std::unordered_set<IterDomain*> within_out;
      within_out.emplace(merge->inner());
      if (within_contig_ids.find(merge->inner()) != within_contig_ids.end()) {
        auto in_inner = within_contig_ids.at(merge->inner());
        within_out.insert(in_inner.begin(), in_inner.end());
        within_contig_ids.erase(merge->inner());
      }

      within_out.emplace(merge->outer());
      if (within_contig_ids.find(merge->outer()) != within_contig_ids.end()) {
        auto in_outer = within_contig_ids.at(merge->outer());
        within_out.insert(in_outer.begin(), in_outer.end());
        within_contig_ids.erase(merge->outer());
      }

      within_contig_ids[merge->out()] = within_out;
    }
  }

 public:
  // Check through thie history of ids whose inputs map to root_domain with
  // contiguity root_contiguity. Return unordered_set of all merges that are
  // contiguous.
  ContigIDs(
      const std::vector<IterDomain*>& ids,
      const std::vector<IterDomain*>& _root_domain,
      const std::vector<bool>& _root_contiguity)
      : root_domain_(_root_domain), root_contiguity_(_root_contiguity) {
    if (ids.empty()) {
      return;
    }

    TORCH_INTERNAL_ASSERT(
        root_domain_.size() == root_contiguity_.size(),
        "Arguments don't match ",
        root_domain_.size(),
        " != ",
        root_contiguity_.size());

    for (size_t i = 0; i < root_domain_.size(); i++) {
      if (root_contiguity_[i]) {
        contig_ids.emplace(root_domain_[i]);
        within_contig_ids[root_domain_[i]] = std::unordered_set<IterDomain*>();
      }
      is_contig_root[root_domain_[i]] = root_contiguity_[i];
    }

    auto exprs = ExprSort::getExprs(ids[0]->fusion(), {ids.begin(), ids.end()});

    for (auto expr : exprs) {
      handle(expr);
    }
  }

  const std::unordered_set<IterDomain*> contigIDs() const {
    return contig_ids;
  }

  const std::unordered_map<IterDomain*, std::unordered_set<IterDomain*>>
  withinContigIDs() const {
    return within_contig_ids;
  }
};

} // namespace

void IndexCompute::handle(Split* split) {
  auto in_id = split->in();
  auto outer_id = split->outer();
  auto inner_id = split->inner();

  auto outer_it = index_map_.find(outer_id);
  auto inner_it = index_map_.find(inner_id);
  if (outer_it == index_map_.end() || inner_it == index_map_.end())
    return;

  auto outer_ind = outer_it->second;
  auto inner_ind = inner_it->second;

<<<<<<< HEAD
  bool outer_zero = outer_ind->isZeroInt();
  bool inner_zero = inner_ind->isZeroInt();

  bool outer_bcast = outer_id->isBroadcast();
  bool inner_bcast = inner_id->isBroadcast();

  // Zero inds because a dim is bcast is part of normal traversal, if it's not
  // bcast but is zero ind then it's from local or smem. In the latter case we
  // want to propagate this property.
  if ((outer_zero && !outer_bcast) || (inner_zero && !inner_bcast) ||
      hasZeroMerged(inner_id) || hasZeroMerged(outer_id)) {
    zero_merged_in_.emplace(in_id);
  } else {
    // Maybe clear in_id as it could have been mapped over from another
    // IndexCompute. Uncertain if this is needed but seems to be safe.
    if (hasZeroMerged(in_id)) {
      zero_merged_in_.erase(in_id);
    }
  }

  if (outer_zero && inner_zero) {
    index_map_[in_id] = new Int(0);
  } else if (outer_zero) {
    index_map_[in_id] = inner_ind;
    zero_merged_in_.emplace(in_id);
    extent_map_[in_id] = getExtent(inner_id);
  } else if (inner_zero) {
    index_map_[in_id] = outer_ind;
    zero_merged_in_.emplace(in_id);
    extent_map_[in_id] = getExtent(outer_id);
  } else {
    index_map_[in_id] = add(mul(outer_ind, getExtent(inner_id)), inner_ind);
  }
=======
  auto ind = kir::addExpr(
      kir::mulExpr(outer_ind, kir::lowerValue(split->factor())), inner_ind);
  index_map_[in_id] = ind;
>>>>>>> a4246f8c
}

void IndexCompute::handle(Merge* merge) {
  auto out_id = merge->out();
  auto outer_id = merge->outer();
  auto inner_id = merge->inner();

  auto out_it = index_map_.find(out_id);
  if (out_it == index_map_.end())
    return;

  auto out_ind = out_it->second;

  auto zero = new Int(0);

  if (out_ind->isZeroInt()) {
    index_map_[outer_id] = zero;
    index_map_[inner_id] = zero;
    extent_map_[outer_id] = zero;
    extent_map_[inner_id] = zero;
    return;
  }

  if (!hasZeroMerged(out_id) && contig_ids.find(out_id) != contig_ids.end()) {
    auto input_ids =
        ir_utils::iterDomainInputsOfOrderedAs({out_id}, td_->getRootDomain());

    // Shouldn't hit this, but don't want to segfault if somehow we do.
    TORCH_INTERNAL_ASSERT(!input_ids.empty());

<<<<<<< HEAD
    for (auto root_id : input_ids) {
      index_map_[root_id] = zero;
=======
  if (mergable_info.mergeable) {
    TORCH_INTERNAL_ASSERT(kir::isLoweredScalar(out_ind));
    index_map_[mergable_info.last_root_id] = out_ind;
    for (auto root_ind : mergable_info.zero_root_ids) {
      index_map_[root_ind] = new kir::Int(0);
>>>>>>> a4246f8c
    }

    index_map_[*(input_ids.end() - 1)] = out_ind;
    return;
  }

<<<<<<< HEAD
  Val* inner_extent = getExtent(inner_id);
  Val* outer_extent = getExtent(outer_id);

  if (inner_id->isBroadcast() && inner_extent->isOneInt()) {
    index_map_[outer_id] = out_ind;
    index_map_[inner_id] = zero;

    extent_map_[outer_id] = getExtent(out_id);

  } else if (outer_id->isBroadcast() && outer_extent->isOneInt()) {
    index_map_[outer_id] = zero;

    index_map_[inner_id] = out_ind;
    extent_map_[inner_id] = getExtent(out_id);

  } else if (hasZeroMerged(out_id)) {
    index_map_[inner_id] = out_ind;
    extent_map_[inner_id] = getExtent(out_id);

    index_map_[outer_id] = zero;
    extent_map_[outer_id] = zero;

    zero_merged_in_.emplace(inner_id);
    zero_merged_in_.emplace(outer_id);

  } else {
    Val* I = inner_extent;

    Val* outer_ind = div(out_ind, I);
    Val* inner_ind = mod(out_ind, I);

    index_map_[outer_id] = outer_ind;
    index_map_[inner_id] = inner_ind;
  }
=======
  Val* extent = kir::lowerValue(inner_id->extent());
  index_map_[outer_id] = kir::divExpr(out_ind, extent);
  index_map_[inner_id] = kir::modExpr(out_ind, extent);
>>>>>>> a4246f8c
}

void IndexCompute::handle(Expr* e) {
  switch (e->getExprType().value()) {
    case (ExprType::Split):
    case (ExprType::Merge):
      break;
    default:
      TORCH_INTERNAL_ASSERT(
          false, "Invalid expr type found in transform traversal.");
  }
  BackwardVisitor::handle(e);
}

// Otherwise warning on runBackward as it hides an overloaded virtual
// using TransformIter::runBackward;
IndexCompute::IndexCompute(
    const TensorDomain* _td,
<<<<<<< HEAD
    const std::unordered_map<IterDomain*, Val*>& initial_index_map,
    const std::unordered_map<IterDomain*, Val*>& _extent_map,
    const std::unordered_set<IterDomain*>& _zero_merged_in,
    const std::vector<bool>& root_contiguity)
    : td_(_td),
      index_map_(initial_index_map),
      extent_map_(_extent_map),
      zero_merged_in_(_zero_merged_in) {
  // Make sure we recompute any indices we can that map to a contiguous access
  // in physical memory.
  if (std::any_of(root_contiguity.begin(), root_contiguity.end(), [](bool b) {
        return b;
      })) {
    ContigIDs contig_finder(
        td_->domain(), td_->getRootDomain(), root_contiguity);
    contig_ids = contig_finder.contigIDs();
    auto within_contig = contig_finder.withinContigIDs();
    for (auto contig_id : contig_ids) {
      if (index_map_.find(contig_id) != index_map_.end()) {
        TORCH_INTERNAL_ASSERT(
            within_contig.find(contig_id) != within_contig.end());
        for (auto id : within_contig.at(contig_id)) {
          index_map_.erase(id);
        }
      }
=======
    const std::vector<Val*>& indices,
    std::vector<bool> _root_contiguity)
    : td_(_td), root_contiguity_(std::move(_root_contiguity)) {
  if (td_->nDims() == 0 || indices.empty()) {
    indices_.push_back(new kir::Int(0));
    return;
  }

  const bool exclude_reduction = td_->nDims() > indices.size();

  TORCH_INTERNAL_ASSERT(
      td_->noReductions().size() == indices.size() ||
          td_->nDims() == indices.size(),
      "For IndexCompute the number of axes should match the number of dimensions in the TensorDomain.");

  {
    size_t i = 0;
    for (auto id : td_->domain()) {
      if (exclude_reduction && id->isReduction())
        continue;
      TORCH_CHECK(kir::isLoweredScalar(indices[i]));
      index_map_[id] = indices[i++];
>>>>>>> a4246f8c
    }
  }

  const std::vector<Val*> domain_vals(
      td_->domain().begin(), td_->domain().end());

  traverseFrom(td_->fusion(), domain_vals, false);
}

Val* IndexCompute::getExtent(IterDomain* id) {
  if (extent_map_.find(id) != extent_map_.end()) {
    return extent_map_.at(id);
  } else {
    return id->extent();
  }
}

bool IndexCompute::hasZeroMerged(IterDomain* id) {
  return zero_merged_in_.find(id) != zero_merged_in_.end();
}

IndexCompute IndexCompute::updateIndexCompute(
    const TensorDomain* new_td,
    std::unordered_map<IterDomain*, IterDomain*> id_map,
    std::unordered_map<IterDomain*, Val*> new_index_entries,
    const std::vector<bool>& root_contiguity) {
  std::unordered_map<IterDomain*, Val*> updated_index_map(new_index_entries);
  std::unordered_map<IterDomain*, Val*> updated_extent_map;
  std::unordered_set<IterDomain*> updated_zero_merged_in;

  for (auto id_entry : id_map) {
    IterDomain* prev_id = id_entry.first;
    IterDomain* new_id = id_entry.second;

    if (index_map_.find(prev_id) != index_map_.end()) {
      updated_index_map[new_id] = index_map_.at(prev_id);
    }

    updated_extent_map[new_id] = getExtent(prev_id);

    if (zero_merged_in_.find(prev_id) != zero_merged_in_.end()) {
      updated_zero_merged_in.emplace(new_id);
    }
  }

  return IndexCompute(
      new_td,
      updated_index_map,
      updated_extent_map,
      updated_zero_merged_in,
      root_contiguity);
}

std::vector<bool> IndexCompute::contiguityAnd(
    const std::vector<bool>& contig1,
    const std::vector<bool>& contig2) {
  TORCH_INTERNAL_ASSERT(
      contig1.size() == contig2.size(),
      "Called contiguityAnd with mismatched vectors.");

  std::vector<bool> contig_result;
  std::transform(
      contig1.begin(),
      contig1.end(),
      contig2.begin(),
      std::back_inserter(contig_result),
      std::logical_and<>());
  return contig_result;
}

// TODO: use new mapping functions
// This mapping might need to go through rfactor, unclear
std::vector<bool> IndexCompute::contiguityPasC(
    TensorDomain* producer,
    TensorDomain* consumer) {
  const std::vector<bool>& producer_contiguity = producer->contiguity();
  std::vector<bool> as_consumer_contiguity;

  auto c_root = consumer->getRootDomain();
  auto p_root = producer->getRootDomain();

  size_t p_ind = 0;
  size_t c_ind = 0;
  while (p_ind < p_root.size()) {
    if (p_root[p_ind]->isReduction()) {
      p_ind++;
    } else if (
        c_root[c_ind]->isBroadcast() &&
        p_root[p_ind]->getIterType() != c_root[c_ind]->getIterType()) {
      c_ind++;
      as_consumer_contiguity.push_back(false);
    } else {
      as_consumer_contiguity.push_back(producer_contiguity[p_ind]);
      c_ind++;
      p_ind++;
    }
  }

  while (c_ind < c_root.size()) {
    as_consumer_contiguity.push_back(false);
    c_ind++;
  }

  return as_consumer_contiguity;
}

namespace {

std::deque<TensorView*> getComputeAtTVStackFrom(TensorView* from_tv) {
  // What's the computeAt root tensor view in this operation
  // This tensor is the terminating tensor in the computeAT dag from consumer
  auto end_tv = from_tv->getComputeAtAxis(0).second;

  // grab all tensor views from producer_tv -> computeAtRoot
  std::deque<TensorView*> tv_stack;

  // Then immediate consumer
  auto running_tv = from_tv;

  // Follow computeAt path until we hit end_tv
  while (running_tv != end_tv) {
    TORCH_INTERNAL_ASSERT(running_tv->hasComputeAt());
    tv_stack.push_front(running_tv);
    running_tv = running_tv->getComputeAtView();
  }

  tv_stack.push_front(end_tv);

  return tv_stack;
}

std::pair<
    std::unordered_map<IterDomain*, Val*>,
    std::unordered_map<IterDomain*, Val*>>
generateIndexAndExtentMap(
    std::deque<TensorView*> tv_stack,
    std::deque<kir::ForLoop*> loops,
    const std::unordered_map<kir::ForLoop*, Val*>& loop_to_ind_map,
    const std::vector<bool>& last_tv_root_contiguity) {
  // Go through our stack, and map the intermediate IterDomains from common
  // transformations from consumer to producer
  std::deque<std::unordered_map<IterDomain*, IterDomain*>> ID_maps_c2p;

  for (size_t i = 0; i + 1 < tv_stack.size(); i++) {
    auto c_tv = tv_stack[i];
    auto p_tv = tv_stack[i + 1];

    // Map root ID's from consumer to producer
    auto c2p_root_map =
        TensorDomain::mapRootCtoP(c_tv->domain(), p_tv->domain());

    // Look for matching ID transformations in producer and consumer...
    BestEffortReplay replay(
        p_tv->domain()->domain(), c_tv->domain()->domain(), c2p_root_map);

    // and grab the intermediate IterDomain map.
    ID_maps_c2p.push_back(replay.getReplay());
  }

  if (tv_stack.empty())
    return std::make_pair(
        std::unordered_map<IterDomain*, Val*>(),
        std::unordered_map<IterDomain*, Val*>());

  // Setup initial IndexCompute:
  auto tv = tv_stack.front();
  tv_stack.pop_front();
  auto td = tv->domain()->domain();

  // Map from all IterDomain's to corresponding index as we process each tv in
  // the stack
  std::unordered_map<IterDomain*, Val*> initial_index_map;

  // Match loops to this TV if the loop matchis this TV's ID (could reduce
  // complexity here)
  while (!loops.empty() &&
         std::find(td.begin(), td.end(), loops.front()->iter_domain()) !=
             td.end()) {
    TORCH_INTERNAL_ASSERT(
        loop_to_ind_map.find(loops.front()) != loop_to_ind_map.end());
    initial_index_map[loops.front()->iter_domain()] =
        loop_to_ind_map.at(loops.front());
    loops.pop_front();
  }

  IndexCompute index_compute(
      tv->domain(),
      initial_index_map,
      std::unordered_map<IterDomain*, Val*>(),
      std::unordered_set<IterDomain*>(),
      tv_stack.empty() ? last_tv_root_contiguity
                       : std::vector<bool>(tv->getRootDomain().size(), false));

  // Go through the tv entire stack
  while (!tv_stack.empty()) {
    // Grab the TV
    tv = tv_stack.front();
    tv_stack.pop_front();
    td = tv->domain()->domain();

    std::unordered_map<IterDomain*, Val*> new_indices;

    // Match loops to this TV if the loop matchis this TV's ID (could reduce
    // complexity here)
    while (!loops.empty() &&
           std::find(td.begin(), td.end(), loops.front()->iter_domain()) !=
               td.end()) {
      TORCH_INTERNAL_ASSERT(
          loop_to_ind_map.find(loops.front()) != loop_to_ind_map.end());
      new_indices[loops.front()->iter_domain()] =
          loop_to_ind_map.at(loops.front());
      loops.pop_front();
    }

    if (!ID_maps_c2p.empty()) {
      index_compute = index_compute.updateIndexCompute(
          tv->domain(),
          ID_maps_c2p.front(),
          new_indices,
          tv_stack.empty()
              ? last_tv_root_contiguity
              : std::vector<bool>(tv->getRootDomain().size(), false));
      ID_maps_c2p.pop_front();
    }
  }
  return std::make_pair(index_compute.indexMap(), index_compute.extentMap());
}

} // namespace

kir::TensorIndex* Index::getGlobalProducerIndex(
    TensorView* producer_tv,
    TensorView* consumer_tv,
    const std::vector<kir::ForLoop*>& loops) {
  // Replay producer to look like consumer so we can index on producer since our
  // loop nests look like consumer
  auto producerAsC = TransformReplay::replayPasC(
                         producer_tv->domain(), consumer_tv->domain(), -1)
                         .first;

  // Make the actual producer_tv look like consumer while we do the indexing
  // math in this function
  ir_utils::TVDomainGuard domain_guard(producer_tv, producerAsC);

  // grab all tensor views from producer_tv <- computeAtRoot
  std::deque<TensorView*> tv_stack = getComputeAtTVStackFrom(consumer_tv);
  tv_stack.push_back(producer_tv);

  std::unordered_map<kir::ForLoop*, Val*> loop_to_ind_map;
  std::transform(
<<<<<<< HEAD
      loops.begin(),
      loops.end(),
      std::inserter(loop_to_ind_map, loop_to_ind_map.begin()),
      [](kir::ForLoop* fl) { return std::make_pair(fl, fl->index()); });

  auto index_map = generateIndexAndExtentMap(
                       tv_stack,
                       std::deque<kir::ForLoop*>(loops.begin(), loops.end()),
                       loop_to_ind_map,
                       producer_tv->domain()->contiguity())
                       .first;

  // Indices should now be mapped onto IterDomains in producer, so just grab
  // and use them.
  auto zero = new Int(0);

  auto root_dom = producer_tv->getMaybeRFactorDomain();
=======
      loops.begin(), loops.end(), indices.begin(), [](kir::ForLoop* fl) {
        return fl->index();
      });

  // What would the consumer indices be if it was global, keeping in mind
  // reduction axes. We have to do the indexing based on consumer because we
  // could hit instances where we have a loop nest generated based on:
  // consumer[b{1}, i1, i2] with consumer->merge(0) => consumer[b{1}*i1, i2],
  // but producer would just be producer[i1, i2]. It would be very hard to
  // generate indices directly on producer, but if we do it on consumer, and
  // grab the root axes we need (i1 and i2), it's easy to do.
  const std::vector<Val*> c_inds = IndexCompute::get(
      consumer->domain(),
      indices,
      IndexCompute::contiguityPasC(producer->domain(), consumer->domain()));

  // Computed consumer indices should have everything we need for the producer
  std::vector<Val*> p_inds;
  auto p_root = TensorDomain::noReductions(producer->getRootDomain());
  // Number of root dims that are broadcasted
  size_t implicit_bcast_dims = 0;
  {
    auto c_root = consumer->getRootDomain();
    size_t it_c = 0, it_p = 0;
    while (it_c < c_root.size() && it_p < p_root.size()) {
      const bool is_bcast = p_root[it_p]->isBroadcast();
      if (c_root[it_c]->isBroadcast() && !p_root[it_p]->isBroadcast()) {
        it_c++;
      } else {
        if (!p_root[it_p]->isBroadcast()) {
          p_inds.push_back(c_inds[it_c]);
        } else {
          if (p_root[it_p]->getIterType() == IterType::BroadcastWithStride) {
            p_inds.push_back(new kir::Int(0));
          } else {
            implicit_bcast_dims++;
          }
        }
        it_c++;
        it_p++;
      }
    }
  }
  TORCH_INTERNAL_ASSERT(
      p_inds.size() == p_root.size() - implicit_bcast_dims,
      "Dimensionality error in code generator while computing tensor indices.");
>>>>>>> a4246f8c

  bool inner_most_dim_contig =
      root_dom[root_dom.size() - 1]->getIterType() == IterType::Iteration &&
      producer_tv->domain()->contiguity()[root_dom.size() - 1];

  // Global striding
  int64_t stride_i = 0;
  std::vector<Val*> strided_inds;
  for (size_t i = 0; i < root_dom.size(); i++) {
    if (root_dom[i]->isReduction() ||
        root_dom[i]->getIterType() == IterType::BroadcastWithoutStride) {
      continue;
    } else if (root_dom[i]->getIterType() == IterType::BroadcastWithStride) {
      stride_i++;
      continue;
    }

    TORCH_INTERNAL_ASSERT(
        index_map.find(root_dom[i]) != index_map.end(),
        "Couldn't find root mapping for TV",
        consumer_tv->name(),
        " dim: ",
        i,
        " id: ",
        root_dom[i]);
    auto root_ind = index_map.at(root_dom[i]);

    if (i == root_dom.size() - 1 && inner_most_dim_contig) {
      strided_inds.push_back(root_ind);
    } else if (root_ind->isZeroInt()) {
      stride_i++;
    } else {
      std::stringstream ss;
<<<<<<< HEAD
      ss << "T" << producer_tv->name() << ".stride[" << stride_i++ << "]";
      strided_inds.push_back(
          mul(root_ind, new NamedScalar(ss.str(), DataType::Int)));
    }
  }

  if (strided_inds.size() == 0)
    strided_inds.push_back(new Int(0));
=======
      ss << "T" << producer->name() << ".stride[" << i << "]";
      strided_inds.push_back(kir::mulExpr(
          p_inds[i], new kir::NamedScalar(ss.str(), DataType::Int)));
    }
  }

  // Probably shouldn't ever hit this
  if (strided_inds.size() == 0) {
    strided_inds.push_back(new kir::Int(0));
  }
>>>>>>> a4246f8c

  return new kir::TensorIndex(producer_tv, strided_inds);
}

namespace {

std::unordered_map<kir::ForLoop*, Val*> indexMapFromTV(
    TensorView* tv,
    const std::vector<kir::ForLoop*>& loops) {
  auto alloc_point = loop_utils::getAllocPoint(tv, loops);
  auto alloc_loop = alloc_point.first;

  bool within_alloc = false;
  if (alloc_loop == nullptr) {
    within_alloc = true;
  }

  Val* zero = new Int(0);

<<<<<<< HEAD
  bool is_shared = tv->getMemoryType() == MemoryType::Shared;
  bool is_local = tv->getMemoryType() == MemoryType::Local;

  std::unordered_map<kir::ForLoop*, Val*> loop_to_ind_map;
=======
  std::vector<kir::IterDomain*> ranges(loops_adjusted.size());
  std::transform(
      loops_adjusted.begin(),
      loops_adjusted.end(),
      ranges.begin(),
      [](kir::ForLoop* fl) { return fl->iter_domain(); });

  std::vector<Val*> indices(loops_adjusted.size());
  std::transform(
      loops_adjusted.begin(),
      loops_adjusted.end(),
      indices.begin(),
      [](kir::ForLoop* fl) {
        return fl->iter_domain()->isBroadcast() ? new kir::Int(0) : fl->index();
      });

  std::vector<Val*> used_inds;
  std::vector<kir::IterDomain*> used_ranges;
  bool unrolled = false;
  for (size_t i = 0; i < loops_adjusted.size(); i++) {
    if (ranges[i]->getParallelType() == ParallelType::Unroll)
      unrolled = true;
    if (!unrolled && producer->hasComputeAt() &&
        i < producer->getThisComputeAtAxis())
      continue;
    if (producer->getMemoryType() == MemoryType::Shared &&
        ranges[i]->isBlockDim())
      continue;
    if (producer->getMemoryType() == MemoryType::Local && ranges[i]->isThread())
      continue;
    if (producer->domain()->noReductions()[i]->isBroadcast())
      continue;
>>>>>>> a4246f8c

  for (auto loop : loops) {
    if (!within_alloc) {
      loop_to_ind_map[loop] = zero;
    } else if (loop->iter_domain()->isBlockDim() && is_shared) {
      loop_to_ind_map[loop] = zero;
    } else if (loop->iter_domain()->isThread() && is_local) {
      loop_to_ind_map[loop] = zero;
    } else {
      loop_to_ind_map[loop] = loop->index();
    }

<<<<<<< HEAD
    if (!within_alloc && loop == alloc_loop) {
      within_alloc = true;
    }
  }
  return loop_to_ind_map;
=======
  for (size_t i = 0; i < used_inds.size(); i++) {
    Val* ind = used_inds[i];
    for (size_t j = i + 1; j < used_ranges.size(); j++) {
      ind = kir::mulExpr(ind, used_ranges[j]->extent());
    }
    used_inds[i] = ind;
  }
  if (used_inds.size() == 0) {
    used_inds.push_back(new kir::Int(0));
  }

  return new kir::TensorIndex(producer, used_inds);
>>>>>>> a4246f8c
}
} // namespace

// Producer index for either shared or local memory
kir::TensorIndex* Index::getProducerIndex_impl(
    TensorView* producer_tv,
    TensorView* consumer_tv,
    const std::vector<kir::ForLoop*>& loops) {
  // producer_tv->domain() is not replayed as the loop strucutre we were
  // provided, so replay it to match consumer_tv which is.
  auto producerAsC = TransformReplay::replayPasC(
                         producer_tv->domain(), consumer_tv->domain(), -1)
                         .first;

  // Set producer_tv with the domain replayed as consumer to grab the right
  // indices. The guard will reset the domain when this scope ends.
  ir_utils::TVDomainGuard domain_guard(producer_tv, producerAsC);

  // grab all tensor views from producer_tv <- computeAtRoot
  std::deque<TensorView*> tv_stack = getComputeAtTVStackFrom(consumer_tv);
  tv_stack.push_back(producer_tv);

  std::unordered_map<kir::ForLoop*, Val*> loop_to_ind_map =
      indexMapFromTV(producer_tv, loops);

  auto index_and_extent_map = generateIndexAndExtentMap(
      tv_stack,
      std::deque<kir::ForLoop*>(loops.begin(), loops.end()),
      loop_to_ind_map,
      std::vector<bool>(producer_tv->getRootDomain().size(), false));
  auto index_map = index_and_extent_map.first;
  auto extent_map = index_and_extent_map.second;

  // Indices should now be mapped onto IterDomains in producer, so just grab
  // and use them.
  auto zero = new Int(0);

  auto root_dom = producer_tv->getMaybeRFactorDomain();

  std::vector<Val*> strided_inds;

  for (size_t i = 0; i < root_dom.size(); i++) {
    if (root_dom[i]->isReduction() || root_dom[i]->isBroadcast()) {
      continue;
    }

    TORCH_INTERNAL_ASSERT(
        index_map.find(root_dom[i]) != index_map.end(),
        "Couldn't find root mapping for TV",
        consumer_tv->name(),
        " dim: ",
        i,
        " id: ",
        root_dom[i]);

    auto root_ind_i = index_map.at(root_dom[i]);

    if (root_ind_i->isZeroInt()) {
      continue;
    }

    // Compute striding for this index.
    Val* stride = nullptr;
    for (size_t j = i + 1; j < root_dom.size(); j++) {
      if (root_dom[j]->isBroadcast() || root_dom[j]->isReduction()) {
        continue;
      }

      TORCH_INTERNAL_ASSERT(
          index_map.find(root_dom[j]) != index_map.end() &&
              extent_map.find(root_dom[j]) != extent_map.end(),
          "Couldn't find root mapping for TV",
          consumer_tv->name(),
          " dim: ",
          i,
          " id: ",
          root_dom[i]);

      auto root_ind_j = index_map.at(root_dom[j]);
      auto root_ext_j = extent_map.at(root_dom[j]);

      if (!root_ind_j->isZeroInt()) {
        if (stride == nullptr) {
          stride = root_ext_j;
        } else {
<<<<<<< HEAD
          stride = mul(stride, root_ext_j);
=======
          if (root_dom[root_i]->getIterType() ==
              IterType::BroadcastWithStride) {
            computed_inds[inds_i] = new kir::Int(0);
          }
          root_i++;
          inds_i++;
>>>>>>> a4246f8c
        }
      }
    }

    if (stride != nullptr) {
      strided_inds.push_back(mul(root_ind_i, stride));
    } else {
      strided_inds.push_back(root_ind_i);
    }
  }

  if (strided_inds.size() == 0)
    strided_inds.push_back(new Int(0));

  return new kir::TensorIndex(producer_tv, strided_inds);
}

kir::TensorIndex* Index::getGlobalConsumerIndex(
    TensorView* consumer_tv,
    const std::vector<kir::ForLoop*>& loops) {
  // grab all tensor views from producer_tv <- computeAtRoot
  std::deque<TensorView*> tv_stack = getComputeAtTVStackFrom(consumer_tv);

  std::unordered_map<kir::ForLoop*, Val*> loop_to_ind_map;
  std::transform(
      loops.begin(),
      loops.end(),
      std::inserter(loop_to_ind_map, loop_to_ind_map.begin()),
      [](kir::ForLoop* fl) { return std::make_pair(fl, fl->index()); });

  auto index_map = generateIndexAndExtentMap(
                       tv_stack,
                       std::deque<kir::ForLoop*>(loops.begin(), loops.end()),
                       loop_to_ind_map,
                       consumer_tv->domain()->contiguity())
                       .first;

  // Indices should now be mapped onto IterDomains in consumer, so just grab
  // and use them.
  auto zero = new Int(0);

  auto root_dom = consumer_tv->getMaybeRFactorDomain();

  bool inner_most_dim_contig =
      root_dom[root_dom.size() - 1]->getIterType() == IterType::Iteration &&
      consumer_tv->domain()->contiguity()[root_dom.size() - 1];

  int64_t stride_i = 0;
  std::vector<Val*> strided_inds;
  for (size_t i = 0; i < root_dom.size(); i++) {
    if (root_dom[i]->isReduction() ||
        root_dom[i]->getIterType() == IterType::BroadcastWithoutStride) {
      continue;
    } else if (root_dom[i]->getIterType() == IterType::BroadcastWithStride) {
      stride_i++;
      continue;
    }

    TORCH_INTERNAL_ASSERT(
        index_map.find(root_dom[i]) != index_map.end(),
        "Couldn't find root mapping for TV",
        consumer_tv->name(),
        " dim: ",
        i,
        " id: ",
        root_dom[i]);
    auto ind = index_map.at(root_dom[i]);

    if (i == root_dom.size() - 1 && inner_most_dim_contig) {
      strided_inds.push_back(ind);
    } else if (ind->isZeroInt()) {
      stride_i++;
    } else {
      std::stringstream ss;
<<<<<<< HEAD
      ss << "T" << consumer_tv->name() << ".stride[" << stride_i++ << "]";
      strided_inds.push_back(
          mul(ind, new NamedScalar(ss.str(), DataType::Int)));
    }
  }

  if (strided_inds.size() == 0)
    strided_inds.push_back(new Int(0));
=======
      ss << "T" << consumer->name() << ".stride[" << i << "]";
      strided_inds.push_back(kir::mulExpr(
          computed_inds[i], new kir::NamedScalar(ss.str(), DataType::Int)));
    }
  }

  // Probably shouldn't ever hit this
  if (strided_inds.size() == 0) {
    strided_inds.push_back(new kir::Int(0));
  }
>>>>>>> a4246f8c

  return new kir::TensorIndex(consumer_tv, strided_inds);
}

// Consumer index for either shared or local memory
kir::TensorIndex* Index::getConsumerIndex_impl(
    TensorView* consumer_tv,
    const std::vector<kir::ForLoop*>& loops) {
  // grab all tensor views from producer_tv <- computeAtRoot
  std::deque<TensorView*> tv_stack = getComputeAtTVStackFrom(consumer_tv);

  std::unordered_map<kir::ForLoop*, Val*> loop_to_ind_map =
      indexMapFromTV(consumer_tv, loops);

  auto index_and_extent_map = generateIndexAndExtentMap(
      tv_stack,
      std::deque<kir::ForLoop*>(loops.begin(), loops.end()),
      loop_to_ind_map,
      std::vector<bool>(consumer_tv->getRootDomain().size(), false));

<<<<<<< HEAD
  auto index_map = index_and_extent_map.first;
  auto extent_map = index_and_extent_map.second;

  // Indices should now be mapped onto IterDomains in producer, so just grab
  // and use them.
  auto zero = new Int(0);

  auto root_dom = consumer_tv->getMaybeRFactorDomain();

  std::vector<Val*> strided_inds;
  for (size_t i = 0; i < root_dom.size(); i++) {
    if (root_dom[i]->isReduction() || root_dom[i]->isBroadcast()) {
      continue;
    }

    TORCH_INTERNAL_ASSERT(
        index_map.find(root_dom[i]) != index_map.end(),
        "Couldn't find root mapping for TV",
        consumer_tv->name(),
        " dim: ",
        i,
        " id: ",
        root_dom[i]);
    auto root_ind_i = index_map.at(root_dom[i]);

    if (root_ind_i->isZeroInt()) {
      continue;
    }

    // Compute striding for this index.
    Val* stride = nullptr;
    for (size_t j = i + 1; j < root_dom.size(); j++) {
      if (root_dom[j]->isBroadcast() || root_dom[j]->isReduction()) {
        continue;
      }

      TORCH_INTERNAL_ASSERT(
          index_map.find(root_dom[j]) != index_map.end() &&
              extent_map.find(root_dom[j]) != extent_map.end(),
          "Couldn't find root mapping for TV",
          consumer_tv->name(),
          " dim: ",
          i,
          " id: ",
          root_dom[i]);

      auto root_ind_j = index_map.at(root_dom[j]);
      auto root_ext_j = extent_map.at(root_dom[j]);

      if (!root_ind_j->isZeroInt()) {
        if (stride == nullptr) {
          stride = root_ext_j;
        } else {
          stride = mul(stride, root_ext_j);
        }
      }
=======
  std::vector<kir::IterDomain*> ranges(loops.size());
  std::transform(
      loops.begin(), loops.end(), ranges.begin(), [](kir::ForLoop* fl) {
        return fl->iter_domain();
      });

  std::vector<Val*> indices(loops.size());
  std::transform(
      loops.begin(), loops.end(), indices.begin(), [](kir::ForLoop* fl) {
        return fl->iter_domain()->isBroadcast() ? new kir::Int(0) : fl->index();
      });

  std::vector<Val*> used_inds;
  std::vector<kir::IterDomain*> used_ranges;
  bool unrolled = false;
  {
    size_t c_i = 0, l_i = 0;
    while (c_i < consumer->nDims() && l_i < loops.size()) {
      if (consumer->axis(c_i)->isReduction()) {
        c_i++;
        if (have_reduction_iters)
          l_i++;
        continue;
      }
      if (ranges[l_i]->getParallelType() == ParallelType::Unroll)
        unrolled = true;

      if ((!unrolled && consumer->hasComputeAt() &&
           c_i < consumer->getThisComputeAtAxis()) ||
          (consumer->getMemoryType() == MemoryType::Shared &&
           ranges[l_i]->isBlockDim()) ||
          (consumer->getMemoryType() == MemoryType::Local &&
           ranges[l_i]->isThread()) ||
          (consumer->axis(c_i)->isBroadcast())) {
        c_i++;
        l_i++;
        continue;
      }

      TORCH_CHECK(kir::isLoweredScalar(indices[l_i]));
      used_inds.push_back(indices[l_i]);
      used_ranges.push_back(ranges[l_i]);
      l_i++;
      c_i++;
>>>>>>> a4246f8c
    }

<<<<<<< HEAD
    if (stride != nullptr) {
      strided_inds.push_back(mul(root_ind_i, stride));
    } else {
      strided_inds.push_back(root_ind_i);
    }
  }

  if (strided_inds.size() == 0)
    strided_inds.push_back(new Int(0));
=======
  for (size_t i = 0; i < used_inds.size(); i++) {
    Val* ind = used_inds[i];
    for (size_t j = i + 1; j < used_ranges.size(); j++) {
      ind = kir::mulExpr(ind, used_ranges[j]->extent());
    }
    used_inds[i] = ind;
  }

  if (used_inds.size() == 0) {
    used_inds.push_back(new kir::Int(0));
  }
>>>>>>> a4246f8c

  return new kir::TensorIndex(consumer_tv, strided_inds);
}

// Producer is the inputs of an expression
kir::TensorIndex* Index::getProducerIndex(
    TensorView* producer,
    TensorView* consumer,
    const std::vector<kir::ForLoop*>& loops) {
  if (producer->domain()->noReductions().size() == 0) {
    return new kir::TensorIndex(producer, {});
  }

  if (producer->getMemoryType() == MemoryType::Global) {
    return getGlobalProducerIndex(producer, consumer, loops);
  }

  return getProducerIndex_impl(producer, consumer, loops);
}

// Consumer is the output of an expression
kir::TensorIndex* Index::getConsumerIndex(
    TensorView* consumer,
    const std::vector<kir::ForLoop*>& loops) {
  if (consumer->domain()->noReductions().size() == 0) {
    return new kir::TensorIndex(consumer, {});
  }

  if (consumer->getMemoryType() == MemoryType::Global) {
    return getGlobalConsumerIndex(consumer, loops);
  }

  return getConsumerIndex_impl(consumer, loops);
}

// Basically just copy getGlobalConsumerIndex, just don't do the striding and
// return std::vector of Vals
std::vector<Val*> Index::getConsumerRootPredIndices(
    TensorView* consumer_tv,
    const std::vector<kir::ForLoop*>& loops,
    const std::vector<bool>& root_contiguity,
    bool unroll) {
  // grab all tensor views from producer_tv <- computeAtRoot
  std::deque<TensorView*> tv_stack = getComputeAtTVStackFrom(consumer_tv);

  std::unordered_map<kir::ForLoop*, Val*> loop_to_ind_map;

  std::transform(
      loops.begin(),
      loops.end(),
      std::inserter(loop_to_ind_map, loop_to_ind_map.begin()),
      [](kir::ForLoop* fl) { return std::make_pair(fl, fl->index()); });

  if (unroll) {
    bool within_unroll = false;
    Val* one = new Int(1);
    for (size_t loop_i = 0; loop_i < loops.size(); loop_i++) {
      auto loop = loops[loop_i];
      if (loop->iter_domain()->getParallelType() == ParallelType::Unroll) {
        within_unroll = true;
      }

      if (within_unroll && !loop->iter_domain()->isThread()) {
        loop_to_ind_map[loop] = sub(loop->iter_domain()->extent(), one);
      }
    }
  }

  auto index_map = generateIndexAndExtentMap(
                       tv_stack,
                       std::deque<kir::ForLoop*>(loops.begin(), loops.end()),
                       loop_to_ind_map,
                       root_contiguity)
                       .first;

  // Indices should now be mapped onto IterDomains in consumer, so just grab
  // and use them.

  // TODO: During initialization should this be rfactor, then during reduction
  // root?
  auto root_dom = consumer_tv->getRootDomain();

  bool inner_most_dim_contig =
      root_dom[root_dom.size() - 1]->getIterType() == IterType::Iteration &&
      root_contiguity[root_dom.size() - 1];

  auto zero = new Int(0);
  std::vector<Val*> root_inds(root_dom.size(), zero);
  for (size_t i = 0; i < root_dom.size(); i++) {
    if (root_dom[i]->isBroadcast()) {
      continue;
    }
    if (index_map.find(root_dom[i]) != index_map.end()) {
      root_inds[i] = index_map.at(root_dom[i]);
    }
  }

  return root_inds;
}

} // namespace fuser
} // namespace jit
} // namespace torch<|MERGE_RESOLUTION|>--- conflicted
+++ resolved
@@ -28,9 +28,9 @@
   using OptInDispatch::handle;
 
   // Mark if ids are result of contigous merges
-  std::unordered_set<IterDomain*> contig_ids;
+  std::unordered_set<kir::IterDomain*> contig_ids;
   // Given contiguous domain, return all iter domains within its history.
-  std::unordered_map<IterDomain*, std::unordered_set<IterDomain*>>
+  std::unordered_map<kir::IterDomain*, std::unordered_set<kir::IterDomain*>>
       within_contig_ids;
   const std::vector<IterDomain*>& root_domain_;
   const std::vector<bool>& root_contiguity_;
@@ -44,7 +44,7 @@
     });
   }
 
-  bool isContig(IterDomain* id) {
+  bool isContig(kir::IterDomain* id) {
     return contig_ids.find(id) != contig_ids.end();
   }
 
@@ -55,7 +55,8 @@
     // If either input is non-contiguous so is output.
     auto inner = merge->inner();
     auto outer = merge->outer();
-    if (!isContig(inner) || !isContig(outer)) {
+    if (!isContig(kir::lowerValue(inner)->as<kir::IterDomain>()) ||
+        !isContig(kir::lowerValue(outer)->as<kir::IterDomain>())) {
       return;
     }
 
@@ -115,33 +116,36 @@
     // If we matched all inputs, the output is contiguous. Only want to keep the
     // top contig ID, lower ids should be placed in the "within_contig_ids" map
     // of top id.
+    auto kir_inner = kir::lowerValue(merge->inner())->as<kir::IterDomain>();
+    auto kir_outer = kir::lowerValue(merge->outer())->as<kir::IterDomain>();
+    auto kir_out = kir::lowerValue(merge->out())->as<kir::IterDomain>();
     if (ordered_inputs.empty()) {
-      if (contig_ids.find(merge->inner()) != contig_ids.end()) {
-        contig_ids.erase(merge->inner());
-      }
-
-      if (contig_ids.find(merge->outer()) != contig_ids.end()) {
-        contig_ids.erase(merge->outer());
-      }
-
-      contig_ids.emplace(merge->out());
-
-      std::unordered_set<IterDomain*> within_out;
-      within_out.emplace(merge->inner());
-      if (within_contig_ids.find(merge->inner()) != within_contig_ids.end()) {
-        auto in_inner = within_contig_ids.at(merge->inner());
+      if (contig_ids.find(kir_inner) != contig_ids.end()) {
+        contig_ids.erase(kir_inner);
+      }
+
+      if (contig_ids.find(kir_outer) != contig_ids.end()) {
+        contig_ids.erase(kir_outer);
+      }
+
+      contig_ids.emplace(kir_out);
+
+      std::unordered_set<kir::IterDomain*> within_out;
+      within_out.emplace(kir_inner);
+      if (within_contig_ids.find(kir_inner) != within_contig_ids.end()) {
+        auto in_inner = within_contig_ids.at(kir_inner);
         within_out.insert(in_inner.begin(), in_inner.end());
-        within_contig_ids.erase(merge->inner());
-      }
-
-      within_out.emplace(merge->outer());
-      if (within_contig_ids.find(merge->outer()) != within_contig_ids.end()) {
-        auto in_outer = within_contig_ids.at(merge->outer());
+        within_contig_ids.erase(kir_inner);
+      }
+
+      within_out.emplace(kir_outer);
+      if (within_contig_ids.find(kir_outer) != within_contig_ids.end()) {
+        auto in_outer = within_contig_ids.at(kir_outer);
         within_out.insert(in_outer.begin(), in_outer.end());
-        within_contig_ids.erase(merge->outer());
-      }
-
-      within_contig_ids[merge->out()] = within_out;
+        within_contig_ids.erase(kir_outer);
+      }
+
+      within_contig_ids[kir_out] = within_out;
     }
   }
 
@@ -167,8 +171,11 @@
 
     for (size_t i = 0; i < root_domain_.size(); i++) {
       if (root_contiguity_[i]) {
-        contig_ids.emplace(root_domain_[i]);
-        within_contig_ids[root_domain_[i]] = std::unordered_set<IterDomain*>();
+        auto kir_root_domain_i =
+            kir::lowerValue(root_domain_[i])->as<kir::IterDomain>();
+        contig_ids.emplace(kir_root_domain_i);
+        within_contig_ids[kir_root_domain_i] =
+            std::unordered_set<kir::IterDomain*>();
       }
       is_contig_root[root_domain_[i]] = root_contiguity_[i];
     }
@@ -180,12 +187,13 @@
     }
   }
 
-  const std::unordered_set<IterDomain*> contigIDs() const {
+  const std::unordered_set<kir::IterDomain*> contigIDs() const {
     return contig_ids;
   }
 
-  const std::unordered_map<IterDomain*, std::unordered_set<IterDomain*>>
-  withinContigIDs() const {
+  const std::
+      unordered_map<kir::IterDomain*, std::unordered_set<kir::IterDomain*>>
+      withinContigIDs() const {
     return within_contig_ids;
   }
 };
@@ -193,9 +201,9 @@
 } // namespace
 
 void IndexCompute::handle(Split* split) {
-  auto in_id = split->in();
-  auto outer_id = split->outer();
-  auto inner_id = split->inner();
+  auto in_id = kir::lowerValue(split->in())->as<kir::IterDomain>();
+  auto outer_id = kir::lowerValue(split->outer())->as<kir::IterDomain>();
+  auto inner_id = kir::lowerValue(split->inner())->as<kir::IterDomain>();
 
   auto outer_it = index_map_.find(outer_id);
   auto inner_it = index_map_.find(inner_id);
@@ -205,7 +213,6 @@
   auto outer_ind = outer_it->second;
   auto inner_ind = inner_it->second;
 
-<<<<<<< HEAD
   bool outer_zero = outer_ind->isZeroInt();
   bool inner_zero = inner_ind->isZeroInt();
 
@@ -227,7 +234,7 @@
   }
 
   if (outer_zero && inner_zero) {
-    index_map_[in_id] = new Int(0);
+    index_map_[in_id] = new kir::Int(0);
   } else if (outer_zero) {
     index_map_[in_id] = inner_ind;
     zero_merged_in_.emplace(in_id);
@@ -237,19 +244,15 @@
     zero_merged_in_.emplace(in_id);
     extent_map_[in_id] = getExtent(outer_id);
   } else {
-    index_map_[in_id] = add(mul(outer_ind, getExtent(inner_id)), inner_ind);
-  }
-=======
-  auto ind = kir::addExpr(
-      kir::mulExpr(outer_ind, kir::lowerValue(split->factor())), inner_ind);
-  index_map_[in_id] = ind;
->>>>>>> a4246f8c
+    index_map_[in_id] =
+        kir::addExpr(kir::mulExpr(outer_ind, getExtent(inner_id)), inner_ind);
+  }
 }
 
 void IndexCompute::handle(Merge* merge) {
-  auto out_id = merge->out();
-  auto outer_id = merge->outer();
-  auto inner_id = merge->inner();
+  auto out_id = kir::lowerValue(merge->out())->as<kir::IterDomain>();
+  auto outer_id = kir::lowerValue(merge->outer())->as<kir::IterDomain>();
+  auto inner_id = kir::lowerValue(merge->inner())->as<kir::IterDomain>();
 
   auto out_it = index_map_.find(out_id);
   if (out_it == index_map_.end())
@@ -257,7 +260,7 @@
 
   auto out_ind = out_it->second;
 
-  auto zero = new Int(0);
+  auto zero = new kir::Int(0);
 
   if (out_ind->isZeroInt()) {
     index_map_[outer_id] = zero;
@@ -268,29 +271,21 @@
   }
 
   if (!hasZeroMerged(out_id) && contig_ids.find(out_id) != contig_ids.end()) {
-    auto input_ids =
-        ir_utils::iterDomainInputsOfOrderedAs({out_id}, td_->getRootDomain());
+    auto input_ids = ir_utils::iterDomainInputsOfOrderedAs(
+        {merge->out()}, td_->getRootDomain());
 
     // Shouldn't hit this, but don't want to segfault if somehow we do.
     TORCH_INTERNAL_ASSERT(!input_ids.empty());
 
-<<<<<<< HEAD
     for (auto root_id : input_ids) {
-      index_map_[root_id] = zero;
-=======
-  if (mergable_info.mergeable) {
-    TORCH_INTERNAL_ASSERT(kir::isLoweredScalar(out_ind));
-    index_map_[mergable_info.last_root_id] = out_ind;
-    for (auto root_ind : mergable_info.zero_root_ids) {
-      index_map_[root_ind] = new kir::Int(0);
->>>>>>> a4246f8c
-    }
-
-    index_map_[*(input_ids.end() - 1)] = out_ind;
+      index_map_[kir::lowerValue(root_id)->as<kir::IterDomain>()] = zero;
+    }
+
+    index_map_[kir::lowerValue(*(input_ids.end() - 1))->as<kir::IterDomain>()] =
+        out_ind;
     return;
   }
 
-<<<<<<< HEAD
   Val* inner_extent = getExtent(inner_id);
   Val* outer_extent = getExtent(outer_id);
 
@@ -319,17 +314,12 @@
   } else {
     Val* I = inner_extent;
 
-    Val* outer_ind = div(out_ind, I);
-    Val* inner_ind = mod(out_ind, I);
+    Val* outer_ind = kir::divExpr(out_ind, I);
+    Val* inner_ind = kir::modExpr(out_ind, I);
 
     index_map_[outer_id] = outer_ind;
     index_map_[inner_id] = inner_ind;
   }
-=======
-  Val* extent = kir::lowerValue(inner_id->extent());
-  index_map_[outer_id] = kir::divExpr(out_ind, extent);
-  index_map_[inner_id] = kir::modExpr(out_ind, extent);
->>>>>>> a4246f8c
 }
 
 void IndexCompute::handle(Expr* e) {
@@ -348,10 +338,9 @@
 // using TransformIter::runBackward;
 IndexCompute::IndexCompute(
     const TensorDomain* _td,
-<<<<<<< HEAD
-    const std::unordered_map<IterDomain*, Val*>& initial_index_map,
-    const std::unordered_map<IterDomain*, Val*>& _extent_map,
-    const std::unordered_set<IterDomain*>& _zero_merged_in,
+    const std::unordered_map<kir::IterDomain*, Val*>& initial_index_map,
+    const std::unordered_map<kir::IterDomain*, Val*>& _extent_map,
+    const std::unordered_set<kir::IterDomain*>& _zero_merged_in,
     const std::vector<bool>& root_contiguity)
     : td_(_td),
       index_map_(initial_index_map),
@@ -374,30 +363,6 @@
           index_map_.erase(id);
         }
       }
-=======
-    const std::vector<Val*>& indices,
-    std::vector<bool> _root_contiguity)
-    : td_(_td), root_contiguity_(std::move(_root_contiguity)) {
-  if (td_->nDims() == 0 || indices.empty()) {
-    indices_.push_back(new kir::Int(0));
-    return;
-  }
-
-  const bool exclude_reduction = td_->nDims() > indices.size();
-
-  TORCH_INTERNAL_ASSERT(
-      td_->noReductions().size() == indices.size() ||
-          td_->nDims() == indices.size(),
-      "For IndexCompute the number of axes should match the number of dimensions in the TensorDomain.");
-
-  {
-    size_t i = 0;
-    for (auto id : td_->domain()) {
-      if (exclude_reduction && id->isReduction())
-        continue;
-      TORCH_CHECK(kir::isLoweredScalar(indices[i]));
-      index_map_[id] = indices[i++];
->>>>>>> a4246f8c
     }
   }
 
@@ -407,7 +372,7 @@
   traverseFrom(td_->fusion(), domain_vals, false);
 }
 
-Val* IndexCompute::getExtent(IterDomain* id) {
+Val* IndexCompute::getExtent(kir::IterDomain* id) {
   if (extent_map_.find(id) != extent_map_.end()) {
     return extent_map_.at(id);
   } else {
@@ -415,22 +380,25 @@
   }
 }
 
-bool IndexCompute::hasZeroMerged(IterDomain* id) {
+bool IndexCompute::hasZeroMerged(kir::IterDomain* id) {
   return zero_merged_in_.find(id) != zero_merged_in_.end();
 }
 
 IndexCompute IndexCompute::updateIndexCompute(
     const TensorDomain* new_td,
     std::unordered_map<IterDomain*, IterDomain*> id_map,
-    std::unordered_map<IterDomain*, Val*> new_index_entries,
+    std::unordered_map<kir::IterDomain*, Val*> new_index_entries,
     const std::vector<bool>& root_contiguity) {
-  std::unordered_map<IterDomain*, Val*> updated_index_map(new_index_entries);
-  std::unordered_map<IterDomain*, Val*> updated_extent_map;
-  std::unordered_set<IterDomain*> updated_zero_merged_in;
+  std::unordered_map<kir::IterDomain*, Val*> updated_index_map(
+      new_index_entries);
+  std::unordered_map<kir::IterDomain*, Val*> updated_extent_map;
+  std::unordered_set<kir::IterDomain*> updated_zero_merged_in;
 
   for (auto id_entry : id_map) {
-    IterDomain* prev_id = id_entry.first;
-    IterDomain* new_id = id_entry.second;
+    kir::IterDomain* prev_id =
+        kir::lowerValue(id_entry.first)->as<kir::IterDomain>();
+    kir::IterDomain* new_id =
+        kir::lowerValue(id_entry.second)->as<kir::IterDomain>();
 
     if (index_map_.find(prev_id) != index_map_.end()) {
       updated_index_map[new_id] = index_map_.at(prev_id);
@@ -530,8 +498,8 @@
 }
 
 std::pair<
-    std::unordered_map<IterDomain*, Val*>,
-    std::unordered_map<IterDomain*, Val*>>
+    std::unordered_map<kir::IterDomain*, Val*>,
+    std::unordered_map<kir::IterDomain*, Val*>>
 generateIndexAndExtentMap(
     std::deque<TensorView*> tv_stack,
     std::deque<kir::ForLoop*> loops,
@@ -559,23 +527,31 @@
 
   if (tv_stack.empty())
     return std::make_pair(
-        std::unordered_map<IterDomain*, Val*>(),
-        std::unordered_map<IterDomain*, Val*>());
+        std::unordered_map<kir::IterDomain*, Val*>(),
+        std::unordered_map<kir::IterDomain*, Val*>());
 
   // Setup initial IndexCompute:
   auto tv = tv_stack.front();
   tv_stack.pop_front();
   auto td = tv->domain()->domain();
 
+  std::vector<kir::IterDomain*> k_td;
+
+  std::transform(
+      td.begin(), td.end(), std::back_inserter(k_td), [](IterDomain* id) {
+        return kir::lowerValue(id)->as<kir::IterDomain>();
+      });
+
   // Map from all IterDomain's to corresponding index as we process each tv in
   // the stack
-  std::unordered_map<IterDomain*, Val*> initial_index_map;
+  std::unordered_map<kir::IterDomain*, Val*> initial_index_map;
 
   // Match loops to this TV if the loop matchis this TV's ID (could reduce
   // complexity here)
+
   while (!loops.empty() &&
-         std::find(td.begin(), td.end(), loops.front()->iter_domain()) !=
-             td.end()) {
+         std::find(k_td.begin(), k_td.end(), loops.front()->iter_domain()) !=
+             k_td.end()) {
     TORCH_INTERNAL_ASSERT(
         loop_to_ind_map.find(loops.front()) != loop_to_ind_map.end());
     initial_index_map[loops.front()->iter_domain()] =
@@ -586,8 +562,8 @@
   IndexCompute index_compute(
       tv->domain(),
       initial_index_map,
-      std::unordered_map<IterDomain*, Val*>(),
-      std::unordered_set<IterDomain*>(),
+      std::unordered_map<kir::IterDomain*, Val*>(),
+      std::unordered_set<kir::IterDomain*>(),
       tv_stack.empty() ? last_tv_root_contiguity
                        : std::vector<bool>(tv->getRootDomain().size(), false));
 
@@ -598,13 +574,20 @@
     tv_stack.pop_front();
     td = tv->domain()->domain();
 
-    std::unordered_map<IterDomain*, Val*> new_indices;
+    std::unordered_map<kir::IterDomain*, Val*> new_indices;
 
     // Match loops to this TV if the loop matchis this TV's ID (could reduce
     // complexity here)
+    k_td.clear();
+
+    std::transform(
+        td.begin(), td.end(), std::back_inserter(k_td), [](IterDomain* id) {
+          return kir::lowerValue(id)->as<kir::IterDomain>();
+        });
+
     while (!loops.empty() &&
-           std::find(td.begin(), td.end(), loops.front()->iter_domain()) !=
-               td.end()) {
+           std::find(k_td.begin(), k_td.end(), loops.front()->iter_domain()) !=
+               k_td.end()) {
       TORCH_INTERNAL_ASSERT(
           loop_to_ind_map.find(loops.front()) != loop_to_ind_map.end());
       new_indices[loops.front()->iter_domain()] =
@@ -648,7 +631,6 @@
 
   std::unordered_map<kir::ForLoop*, Val*> loop_to_ind_map;
   std::transform(
-<<<<<<< HEAD
       loops.begin(),
       loops.end(),
       std::inserter(loop_to_ind_map, loop_to_ind_map.begin()),
@@ -663,57 +645,9 @@
 
   // Indices should now be mapped onto IterDomains in producer, so just grab
   // and use them.
-  auto zero = new Int(0);
+  auto zero = new kir::Int(0);
 
   auto root_dom = producer_tv->getMaybeRFactorDomain();
-=======
-      loops.begin(), loops.end(), indices.begin(), [](kir::ForLoop* fl) {
-        return fl->index();
-      });
-
-  // What would the consumer indices be if it was global, keeping in mind
-  // reduction axes. We have to do the indexing based on consumer because we
-  // could hit instances where we have a loop nest generated based on:
-  // consumer[b{1}, i1, i2] with consumer->merge(0) => consumer[b{1}*i1, i2],
-  // but producer would just be producer[i1, i2]. It would be very hard to
-  // generate indices directly on producer, but if we do it on consumer, and
-  // grab the root axes we need (i1 and i2), it's easy to do.
-  const std::vector<Val*> c_inds = IndexCompute::get(
-      consumer->domain(),
-      indices,
-      IndexCompute::contiguityPasC(producer->domain(), consumer->domain()));
-
-  // Computed consumer indices should have everything we need for the producer
-  std::vector<Val*> p_inds;
-  auto p_root = TensorDomain::noReductions(producer->getRootDomain());
-  // Number of root dims that are broadcasted
-  size_t implicit_bcast_dims = 0;
-  {
-    auto c_root = consumer->getRootDomain();
-    size_t it_c = 0, it_p = 0;
-    while (it_c < c_root.size() && it_p < p_root.size()) {
-      const bool is_bcast = p_root[it_p]->isBroadcast();
-      if (c_root[it_c]->isBroadcast() && !p_root[it_p]->isBroadcast()) {
-        it_c++;
-      } else {
-        if (!p_root[it_p]->isBroadcast()) {
-          p_inds.push_back(c_inds[it_c]);
-        } else {
-          if (p_root[it_p]->getIterType() == IterType::BroadcastWithStride) {
-            p_inds.push_back(new kir::Int(0));
-          } else {
-            implicit_bcast_dims++;
-          }
-        }
-        it_c++;
-        it_p++;
-      }
-    }
-  }
-  TORCH_INTERNAL_ASSERT(
-      p_inds.size() == p_root.size() - implicit_bcast_dims,
-      "Dimensionality error in code generator while computing tensor indices.");
->>>>>>> a4246f8c
 
   bool inner_most_dim_contig =
       root_dom[root_dom.size() - 1]->getIterType() == IterType::Iteration &&
@@ -731,15 +665,19 @@
       continue;
     }
 
+    auto kir_root_dom_i = kir::lowerValue(root_dom[i])->as<kir::IterDomain>();
+
     TORCH_INTERNAL_ASSERT(
-        index_map.find(root_dom[i]) != index_map.end(),
+        index_map.find(kir_root_dom_i) != index_map.end(),
         "Couldn't find root mapping for TV",
         consumer_tv->name(),
         " dim: ",
         i,
         " id: ",
-        root_dom[i]);
-    auto root_ind = index_map.at(root_dom[i]);
+        kir_root_dom_i);
+
+    auto root_ind = index_map.at(kir_root_dom_i);
+    TORCH_INTERNAL_ASSERT(kir::isLoweredScalar(root_ind));
 
     if (i == root_dom.size() - 1 && inner_most_dim_contig) {
       strided_inds.push_back(root_ind);
@@ -747,27 +685,14 @@
       stride_i++;
     } else {
       std::stringstream ss;
-<<<<<<< HEAD
       ss << "T" << producer_tv->name() << ".stride[" << stride_i++ << "]";
-      strided_inds.push_back(
-          mul(root_ind, new NamedScalar(ss.str(), DataType::Int)));
+      strided_inds.push_back(kir::mulExpr(
+          root_ind, new kir::NamedScalar(ss.str(), DataType::Int)));
     }
   }
 
   if (strided_inds.size() == 0)
-    strided_inds.push_back(new Int(0));
-=======
-      ss << "T" << producer->name() << ".stride[" << i << "]";
-      strided_inds.push_back(kir::mulExpr(
-          p_inds[i], new kir::NamedScalar(ss.str(), DataType::Int)));
-    }
-  }
-
-  // Probably shouldn't ever hit this
-  if (strided_inds.size() == 0) {
     strided_inds.push_back(new kir::Int(0));
-  }
->>>>>>> a4246f8c
 
   return new kir::TensorIndex(producer_tv, strided_inds);
 }
@@ -785,47 +710,12 @@
     within_alloc = true;
   }
 
-  Val* zero = new Int(0);
-
-<<<<<<< HEAD
+  Val* zero = new kir::Int(0);
+
   bool is_shared = tv->getMemoryType() == MemoryType::Shared;
   bool is_local = tv->getMemoryType() == MemoryType::Local;
 
   std::unordered_map<kir::ForLoop*, Val*> loop_to_ind_map;
-=======
-  std::vector<kir::IterDomain*> ranges(loops_adjusted.size());
-  std::transform(
-      loops_adjusted.begin(),
-      loops_adjusted.end(),
-      ranges.begin(),
-      [](kir::ForLoop* fl) { return fl->iter_domain(); });
-
-  std::vector<Val*> indices(loops_adjusted.size());
-  std::transform(
-      loops_adjusted.begin(),
-      loops_adjusted.end(),
-      indices.begin(),
-      [](kir::ForLoop* fl) {
-        return fl->iter_domain()->isBroadcast() ? new kir::Int(0) : fl->index();
-      });
-
-  std::vector<Val*> used_inds;
-  std::vector<kir::IterDomain*> used_ranges;
-  bool unrolled = false;
-  for (size_t i = 0; i < loops_adjusted.size(); i++) {
-    if (ranges[i]->getParallelType() == ParallelType::Unroll)
-      unrolled = true;
-    if (!unrolled && producer->hasComputeAt() &&
-        i < producer->getThisComputeAtAxis())
-      continue;
-    if (producer->getMemoryType() == MemoryType::Shared &&
-        ranges[i]->isBlockDim())
-      continue;
-    if (producer->getMemoryType() == MemoryType::Local && ranges[i]->isThread())
-      continue;
-    if (producer->domain()->noReductions()[i]->isBroadcast())
-      continue;
->>>>>>> a4246f8c
 
   for (auto loop : loops) {
     if (!within_alloc) {
@@ -838,26 +728,11 @@
       loop_to_ind_map[loop] = loop->index();
     }
 
-<<<<<<< HEAD
     if (!within_alloc && loop == alloc_loop) {
       within_alloc = true;
     }
   }
   return loop_to_ind_map;
-=======
-  for (size_t i = 0; i < used_inds.size(); i++) {
-    Val* ind = used_inds[i];
-    for (size_t j = i + 1; j < used_ranges.size(); j++) {
-      ind = kir::mulExpr(ind, used_ranges[j]->extent());
-    }
-    used_inds[i] = ind;
-  }
-  if (used_inds.size() == 0) {
-    used_inds.push_back(new kir::Int(0));
-  }
-
-  return new kir::TensorIndex(producer, used_inds);
->>>>>>> a4246f8c
 }
 } // namespace
 
@@ -893,7 +768,7 @@
 
   // Indices should now be mapped onto IterDomains in producer, so just grab
   // and use them.
-  auto zero = new Int(0);
+  auto zero = new kir::Int(0);
 
   auto root_dom = producer_tv->getMaybeRFactorDomain();
 
@@ -904,16 +779,19 @@
       continue;
     }
 
+    auto kir_root_dom_i = kir::lowerValue(root_dom[i])->as<kir::IterDomain>();
+
     TORCH_INTERNAL_ASSERT(
-        index_map.find(root_dom[i]) != index_map.end(),
+        index_map.find(kir_root_dom_i) != index_map.end(),
         "Couldn't find root mapping for TV",
         consumer_tv->name(),
         " dim: ",
         i,
         " id: ",
-        root_dom[i]);
-
-    auto root_ind_i = index_map.at(root_dom[i]);
+        kir_root_dom_i);
+
+    auto root_ind_i = index_map.at(kir_root_dom_i);
+    TORCH_INTERNAL_ASSERT(kir::isLoweredScalar(root_ind_i));
 
     if (root_ind_i->isZeroInt()) {
       continue;
@@ -926,9 +804,11 @@
         continue;
       }
 
+      auto kir_root_dom_j = kir::lowerValue(root_dom[j])->as<kir::IterDomain>();
+
       TORCH_INTERNAL_ASSERT(
-          index_map.find(root_dom[j]) != index_map.end() &&
-              extent_map.find(root_dom[j]) != extent_map.end(),
+          index_map.find(kir_root_dom_j) != index_map.end() &&
+              extent_map.find(kir_root_dom_j) != extent_map.end(),
           "Couldn't find root mapping for TV",
           consumer_tv->name(),
           " dim: ",
@@ -936,36 +816,29 @@
           " id: ",
           root_dom[i]);
 
-      auto root_ind_j = index_map.at(root_dom[j]);
-      auto root_ext_j = extent_map.at(root_dom[j]);
+      auto root_ind_j = index_map.at(kir_root_dom_j);
+      auto root_ext_j = extent_map.at(kir_root_dom_j);
+
+      TORCH_INTERNAL_ASSERT(kir::isLoweredScalar(root_ext_j));
 
       if (!root_ind_j->isZeroInt()) {
         if (stride == nullptr) {
           stride = root_ext_j;
         } else {
-<<<<<<< HEAD
-          stride = mul(stride, root_ext_j);
-=======
-          if (root_dom[root_i]->getIterType() ==
-              IterType::BroadcastWithStride) {
-            computed_inds[inds_i] = new kir::Int(0);
-          }
-          root_i++;
-          inds_i++;
->>>>>>> a4246f8c
+          stride = kir::mulExpr(stride, root_ext_j);
         }
       }
     }
 
     if (stride != nullptr) {
-      strided_inds.push_back(mul(root_ind_i, stride));
+      strided_inds.push_back(kir::mulExpr(root_ind_i, stride));
     } else {
       strided_inds.push_back(root_ind_i);
     }
   }
 
   if (strided_inds.size() == 0)
-    strided_inds.push_back(new Int(0));
+    strided_inds.push_back(new kir::Int(0));
 
   return new kir::TensorIndex(producer_tv, strided_inds);
 }
@@ -992,7 +865,7 @@
 
   // Indices should now be mapped onto IterDomains in consumer, so just grab
   // and use them.
-  auto zero = new Int(0);
+  auto zero = new kir::Int(0);
 
   auto root_dom = consumer_tv->getMaybeRFactorDomain();
 
@@ -1011,15 +884,17 @@
       continue;
     }
 
+    auto kir_root_dom_i = kir::lowerValue(root_dom[i])->as<kir::IterDomain>();
+
     TORCH_INTERNAL_ASSERT(
-        index_map.find(root_dom[i]) != index_map.end(),
+        index_map.find(kir_root_dom_i) != index_map.end(),
         "Couldn't find root mapping for TV",
         consumer_tv->name(),
         " dim: ",
         i,
         " id: ",
-        root_dom[i]);
-    auto ind = index_map.at(root_dom[i]);
+        kir_root_dom_i);
+    auto ind = index_map.at(kir_root_dom_i);
 
     if (i == root_dom.size() - 1 && inner_most_dim_contig) {
       strided_inds.push_back(ind);
@@ -1027,27 +902,14 @@
       stride_i++;
     } else {
       std::stringstream ss;
-<<<<<<< HEAD
       ss << "T" << consumer_tv->name() << ".stride[" << stride_i++ << "]";
       strided_inds.push_back(
-          mul(ind, new NamedScalar(ss.str(), DataType::Int)));
+          kir::mulExpr(ind, new kir::NamedScalar(ss.str(), DataType::Int)));
     }
   }
 
   if (strided_inds.size() == 0)
-    strided_inds.push_back(new Int(0));
-=======
-      ss << "T" << consumer->name() << ".stride[" << i << "]";
-      strided_inds.push_back(kir::mulExpr(
-          computed_inds[i], new kir::NamedScalar(ss.str(), DataType::Int)));
-    }
-  }
-
-  // Probably shouldn't ever hit this
-  if (strided_inds.size() == 0) {
     strided_inds.push_back(new kir::Int(0));
-  }
->>>>>>> a4246f8c
 
   return new kir::TensorIndex(consumer_tv, strided_inds);
 }
@@ -1068,13 +930,12 @@
       loop_to_ind_map,
       std::vector<bool>(consumer_tv->getRootDomain().size(), false));
 
-<<<<<<< HEAD
   auto index_map = index_and_extent_map.first;
   auto extent_map = index_and_extent_map.second;
 
   // Indices should now be mapped onto IterDomains in producer, so just grab
   // and use them.
-  auto zero = new Int(0);
+  auto zero = new kir::Int(0);
 
   auto root_dom = consumer_tv->getMaybeRFactorDomain();
 
@@ -1084,15 +945,18 @@
       continue;
     }
 
+    auto kir_root_dom_i = kir::lowerValue(root_dom[i])->as<kir::IterDomain>();
+
     TORCH_INTERNAL_ASSERT(
-        index_map.find(root_dom[i]) != index_map.end(),
+        index_map.find(kir_root_dom_i) != index_map.end(),
         "Couldn't find root mapping for TV",
         consumer_tv->name(),
         " dim: ",
         i,
         " id: ",
-        root_dom[i]);
-    auto root_ind_i = index_map.at(root_dom[i]);
+        kir_root_dom_i);
+    auto root_ind_i = index_map.at(kir_root_dom_i);
+    TORCH_INTERNAL_ASSERT(kir::isLoweredScalar(root_ind_i));
 
     if (root_ind_i->isZeroInt()) {
       continue;
@@ -1105,9 +969,11 @@
         continue;
       }
 
+      auto kir_root_dom_j = kir::lowerValue(root_dom[j])->as<kir::IterDomain>();
+
       TORCH_INTERNAL_ASSERT(
-          index_map.find(root_dom[j]) != index_map.end() &&
-              extent_map.find(root_dom[j]) != extent_map.end(),
+          index_map.find(kir_root_dom_j) != index_map.end() &&
+              extent_map.find(kir_root_dom_j) != extent_map.end(),
           "Couldn't find root mapping for TV",
           consumer_tv->name(),
           " dim: ",
@@ -1115,87 +981,27 @@
           " id: ",
           root_dom[i]);
 
-      auto root_ind_j = index_map.at(root_dom[j]);
-      auto root_ext_j = extent_map.at(root_dom[j]);
-
+      auto root_ind_j = index_map.at(kir_root_dom_j);
+      auto root_ext_j = extent_map.at(kir_root_dom_j);
+      TORCH_INTERNAL_ASSERT(kir::isLoweredScalar(root_ext_j));
       if (!root_ind_j->isZeroInt()) {
         if (stride == nullptr) {
           stride = root_ext_j;
         } else {
-          stride = mul(stride, root_ext_j);
+          stride = kir::mulExpr(stride, root_ext_j);
         }
       }
-=======
-  std::vector<kir::IterDomain*> ranges(loops.size());
-  std::transform(
-      loops.begin(), loops.end(), ranges.begin(), [](kir::ForLoop* fl) {
-        return fl->iter_domain();
-      });
-
-  std::vector<Val*> indices(loops.size());
-  std::transform(
-      loops.begin(), loops.end(), indices.begin(), [](kir::ForLoop* fl) {
-        return fl->iter_domain()->isBroadcast() ? new kir::Int(0) : fl->index();
-      });
-
-  std::vector<Val*> used_inds;
-  std::vector<kir::IterDomain*> used_ranges;
-  bool unrolled = false;
-  {
-    size_t c_i = 0, l_i = 0;
-    while (c_i < consumer->nDims() && l_i < loops.size()) {
-      if (consumer->axis(c_i)->isReduction()) {
-        c_i++;
-        if (have_reduction_iters)
-          l_i++;
-        continue;
-      }
-      if (ranges[l_i]->getParallelType() == ParallelType::Unroll)
-        unrolled = true;
-
-      if ((!unrolled && consumer->hasComputeAt() &&
-           c_i < consumer->getThisComputeAtAxis()) ||
-          (consumer->getMemoryType() == MemoryType::Shared &&
-           ranges[l_i]->isBlockDim()) ||
-          (consumer->getMemoryType() == MemoryType::Local &&
-           ranges[l_i]->isThread()) ||
-          (consumer->axis(c_i)->isBroadcast())) {
-        c_i++;
-        l_i++;
-        continue;
-      }
-
-      TORCH_CHECK(kir::isLoweredScalar(indices[l_i]));
-      used_inds.push_back(indices[l_i]);
-      used_ranges.push_back(ranges[l_i]);
-      l_i++;
-      c_i++;
->>>>>>> a4246f8c
-    }
-
-<<<<<<< HEAD
+    }
+
     if (stride != nullptr) {
-      strided_inds.push_back(mul(root_ind_i, stride));
+      strided_inds.push_back(kir::mulExpr(root_ind_i, stride));
     } else {
       strided_inds.push_back(root_ind_i);
     }
   }
 
   if (strided_inds.size() == 0)
-    strided_inds.push_back(new Int(0));
-=======
-  for (size_t i = 0; i < used_inds.size(); i++) {
-    Val* ind = used_inds[i];
-    for (size_t j = i + 1; j < used_ranges.size(); j++) {
-      ind = kir::mulExpr(ind, used_ranges[j]->extent());
-    }
-    used_inds[i] = ind;
-  }
-
-  if (used_inds.size() == 0) {
-    used_inds.push_back(new kir::Int(0));
-  }
->>>>>>> a4246f8c
+    strided_inds.push_back(new kir::Int(0));
 
   return new kir::TensorIndex(consumer_tv, strided_inds);
 }
@@ -1251,7 +1057,7 @@
 
   if (unroll) {
     bool within_unroll = false;
-    Val* one = new Int(1);
+    Val* one = new kir::Int(1);
     for (size_t loop_i = 0; loop_i < loops.size(); loop_i++) {
       auto loop = loops[loop_i];
       if (loop->iter_domain()->getParallelType() == ParallelType::Unroll) {
@@ -1259,7 +1065,8 @@
       }
 
       if (within_unroll && !loop->iter_domain()->isThread()) {
-        loop_to_ind_map[loop] = sub(loop->iter_domain()->extent(), one);
+        loop_to_ind_map[loop] =
+            kir::subExpr(loop->iter_domain()->extent(), one);
       }
     }
   }
@@ -1282,14 +1089,18 @@
       root_dom[root_dom.size() - 1]->getIterType() == IterType::Iteration &&
       root_contiguity[root_dom.size() - 1];
 
-  auto zero = new Int(0);
+  auto zero = new kir::Int(0);
   std::vector<Val*> root_inds(root_dom.size(), zero);
   for (size_t i = 0; i < root_dom.size(); i++) {
     if (root_dom[i]->isBroadcast()) {
       continue;
     }
-    if (index_map.find(root_dom[i]) != index_map.end()) {
-      root_inds[i] = index_map.at(root_dom[i]);
+
+    auto kir_root_dom_i = kir::lowerValue(root_dom[i])->as<kir::IterDomain>();
+    if (index_map.find(kir_root_dom_i) != index_map.end()) {
+      auto ind = index_map.at(kir_root_dom_i);
+      TORCH_INTERNAL_ASSERT(kir::isLoweredScalar(ind))
+      root_inds[i] = ind;
     }
   }
 
