--- conflicted
+++ resolved
@@ -61,12 +61,6 @@
 
   void handle(Expr* expr) final {
     if (ir_utils::isTVOp(expr)) {
-<<<<<<< HEAD
-      // Alias Allocations
-      const auto output = expr->output(0)->as<TensorView>();
-
-=======
->>>>>>> 6d549fdb
       // For this SyncInserter
       (!initial_sync_) ? hasOutputSmemExpr(expr, initial_)
                        : hasInputSmemExpr(expr, final_);
