
<<<<<<< HEAD
#include <torch/csrc/jit/codegen/cuda/instrumentation.h>
#include <torch/csrc/jit/codegen/cuda/kernel_ir.h>
=======
#include <torch/csrc/jit/codegen/cuda/lower_insert_syncs.h>
#include <torch/csrc/jit/codegen/cuda/expr_evaluator.h>
#include <torch/csrc/jit/codegen/cuda/instrumentation.h>
#include <torch/csrc/jit/codegen/cuda/ir_iostream.h>
#include <torch/csrc/jit/codegen/cuda/ir_utils.h>
>>>>>>> 4243378c
#include <torch/csrc/jit/codegen/cuda/kernel_ir_builder.h>
#include <torch/csrc/jit/codegen/cuda/lower_insert_syncs.h>
#include <torch/csrc/jit/codegen/cuda/lower2device.h>

#include <unordered_set>

namespace torch {
namespace jit {
namespace fuser {
namespace cuda {

namespace {

<<<<<<< HEAD
class LocalSyncInserter {
  using TvSet = std::unordered_set<const kir::TensorView*>;

 public:
  static void insertSyncs(kir::Expr* expr) {
    LocalSyncInserter sync_inserter;
    sync_inserter.handle(expr);
  }

 private:
  const auto& initial() const {
=======
//! Scan through Kernel IR to insert Sync nodes to avoid
//! Write-After-Read (WAR) race condition
//!
class LocalSyncInserter final : private OptOutDispatch {
 public:
  // Write-After-Read race conditions are only found within for-loops.
  // Sync nodes are inserted directly into the for-loops.
  // The expressions are modified in-place and exprs is const.
  static void InsertSyncs(const std::vector<Expr*>& exprs) {
    LocalSyncInserter sync_inserter;
    for (auto expr : exprs) {
      sync_inserter.handle(expr);
    }
  }

  const std::unordered_set<const TensorView*>& initial() const {
>>>>>>> 4243378c
    return initial_;
  }

  const auto& final() const {
    return final_;
  }

  const auto& all_smem_inputs() const {
    return all_smem_inputs_;
  }

  const auto& all_smem_outputs() const {
    return all_smem_outputs_;
  }

<<<<<<< HEAD
  // TODO(kir): this is a place where a mutable IR visitor may be appropriate
  void handle(kir::Expr* expr) {
    if (ir_utils::isTVOp(expr)) {
      // For this SyncInserter
      initial_sync_ ? addInputSmemTvs(expr, final_)
                    : addOutputSmemTvs(expr, initial_);

      // For parent SyncInserter
      addOutputSmemTvs(expr, all_smem_outputs_);
      addInputSmemTvs(expr, all_smem_inputs_);
    } else if (auto ite = dynamic_cast<kir::IfThenElse*>(expr)) {
      handle(ite);
    } else if (auto for_loop = dynamic_cast<kir::ForLoop*>(expr)) {
      handle(for_loop);
    }
  }

  void handle(kir::IfThenElse* ite) {
=======
  const std::unordered_set<unsigned int>& all_aliased_allocations() const {
    return all_alias_allocations_;
  }

 private:
  explicit LocalSyncInserter(
      const std::unordered_set<unsigned int>* parent_alias_allocations =
          nullptr) {
    if (parent_alias_allocations != nullptr) {
      all_alias_allocations_.insert(
          parent_alias_allocations->begin(), parent_alias_allocations->end());
    }
  }

  void handle(Expr* expr) final {
    if (ir_utils::isTVOp(expr)) {
      // Alias Allocations
      const auto output = expr->output(0)->as<TensorView>();

      // For this SyncInserter
      (!initial_sync_) ? hasOutputSmemExpr(expr, initial_)
                       : hasInputSmemExpr(expr, final_);

      // For parent SyncInserter
      hasOutputSmemExpr(expr, all_smem_outputs_);
      hasInputSmemExpr(expr, all_smem_inputs_);
    } else {
      OptOutDispatch::handle(expr);
    }
  }

  void handle(kir::Allocate* a) final {
    if (a->buffer()->getValType().value() == ValType::KirTensorView &&
        a->alias() != nullptr && a->getMemoryType() == MemoryType::Shared) {
      auto tv = a->buffer()->as<kir::TensorView>()->fuserTv();
      all_alias_allocations_.insert(tv->name());
    }
  }

  void handle(kir::IfThenElse* ite) final {
>>>>>>> 4243378c
    for (auto expr : ite->thenBody().exprs()) {
      handle(expr);
    }
    for (auto expr : ite->elseBody().exprs()) {
      handle(expr);
    }
  }

  void handle(kir::ForLoop* fl) {
    // Track if last op in body is sync in nested for-loop
    bool is_last_op_sync_ = false;
    for (auto expr : fl->body().exprs()) {
      is_last_op_sync_ = false;
      if (expr->isA<kir::Sync>()) {
        initial_sync_ = true;
        final_.clear();
      } else if (expr->isA<kir::ForLoop>()) {
        // Recursively handle nested for-loop
        LocalSyncInserter child_sync_inserter(&all_alias_allocations_);
        child_sync_inserter.handle(expr);
        const auto& child_inputs = child_sync_inserter.all_smem_inputs();
        const auto& child_outputs = child_sync_inserter.all_smem_outputs();
        const auto& child_alias_allocations =
            child_sync_inserter.all_aliased_allocations();

        // Default - Track all smem inputs / outputs
        all_smem_inputs_.insert(child_inputs.begin(), child_inputs.end());
        all_smem_outputs_.insert(child_outputs.begin(), child_outputs.end());
        all_alias_allocations_.insert(
            child_alias_allocations.begin(), child_alias_allocations.end());

        if (!initial_sync_) {
          // Parent - None
          if (!child_sync_inserter.initial_sync_) {
            // Child - None
            // Append All Child Outputs to Parent Initial
            initial_.insert(child_outputs.begin(), child_outputs.end());
          } else if (child_sync_inserter.has_war_hazard_sync_) {
            // Child - WAR race
            // Parent first sync
            // Inherit Child Initial / Clear Parent Final
            initial_sync_ = true;
            is_last_op_sync_ = true;
            initial_.insert(
                child_sync_inserter.initial().begin(),
                child_sync_inserter.initial().end());
            final_.clear();
          } else {
            // Child - 1+
            // Parent first sync
            // Inherit Child Initial + Final
            initial_sync_ = true;
            initial_.insert(
                child_sync_inserter.initial().begin(),
                child_sync_inserter.initial().end());
            final_.insert(
                child_sync_inserter.final().begin(),
                child_sync_inserter.final().end());
          }
        } else {
          // Parent - 1+
          if (!child_sync_inserter.initial_sync_) {
            // Child - None
            // Append All Child to Parent Last
            final_.insert(child_inputs.begin(), child_inputs.end());
          } else if (child_sync_inserter.has_war_hazard_sync_) {
            // Child - WAR race
            // Clear Parent Last / Discard Child Initial
            is_last_op_sync_ = true;
            final_.clear();
          } else {
            // Child - 1+
            // Inherit Child Final / Discard Child Initial
            final_.insert(
                child_sync_inserter.final().begin(),
                child_sync_inserter.final().end());
          }
        }
      } else {
        handle(expr);
      }
    }

    // This level of the nested for-loop may not exist in the kernel.
    // However, subsequent levels can exist, so we handle the body of the
    // for-loop first.
    if (!fl->iter_domain()->isThread() && !fl->iter_domain()->isBroadcast()) {
      // Determine if any smem TV is written to at beginning of the for-loop
      // and whether that smem TV is read from at the end of the for-loop
      // Insert new SyncThreads at end of for-loop to prevent WAR race condition
<<<<<<< HEAD
      if (detectIntersection(initial_, final_) &&
          !fl->body().exprs().back()->isA<kir::Sync>() && !is_last_op_sync_) {
=======
      // TODO: replace __syncthreads with __threadfence for alias ops
      if (detect_intersection(initial_, final_) &&
          fl->body().exprs().back()->getExprType().value() != ExprType::Sync &&
          !is_last_op_sync_) {
>>>>>>> 4243378c
        // std::cout << "WAR race detected; Add Sync" << std::endl;
        has_war_hazard_sync_ = true;
        kir::IrBuilder ir_builder(GpuLower::current()->kernel());
        fl->body().push_back(ir_builder.create<kir::Sync>(true));
      }
    }
  }

  static bool detectIntersection(const TvSet& left, const TvSet& right) {
    for (auto item : left) {
      if (right.find(item) != right.end()) {
        return true;
      }
    }
    return false;
  }

  static void addOutputSmemTvs(const kir::Expr* expr, TvSet& set) {
    for (auto out : expr->outputs()) {
      if (auto tv = dynamic_cast<kir::TensorView*>(out)) {
        if (tv->memoryType() == MemoryType::Shared) {
          set.insert(tv);
        }
      }
    }
  }

  static void addInputSmemTvs(const kir::Expr* expr, TvSet& set) {
    for (auto in : expr->inputs()) {
      if (auto tv = dynamic_cast<kir::TensorView*>(in)) {
        if (tv->memoryType() == MemoryType::Shared) {
          set.insert(tv);
        }
      }
    }
  }

 private:
  // Track TensorViews for Allocate nodes that alias another memory location
  std::unordered_set<unsigned int> all_alias_allocations_;

  // Track Shared Memory Inputs (Reads) for parent for-loop
  TvSet all_smem_inputs_;

  // Track Shared Memory Outputs (Writes) for parent for-loop
  TvSet all_smem_outputs_;

  // Shared Memory Writes at beginning of the for-loop
  // before first SyncThreads
  TvSet initial_;

  // Shared Memory Reads at end of the for-loop
  // Cleared after each SyncThreads
  TvSet final_;

  // Track first sync found in for-loop
  bool initial_sync_ = false;

  // Track sync was inserted for war hazard
  bool has_war_hazard_sync_ = false;
};

} // namespace

std::vector<kir::Expr*> insertThreadSynchronization(
    const std::vector<kir::Expr*>& exprs) {
  FUSER_PERF_SCOPE("insertThreadSynchronization");
<<<<<<< HEAD
  for (auto expr : exprs) {
    LocalSyncInserter::insertSyncs(expr);
  }
=======
  FusionGuard fg(fusion);
  LocalSyncInserter::InsertSyncs(exprs);
>>>>>>> 4243378c
  return exprs;
}

} // namespace cuda
} // namespace fuser
} // namespace jit
} // namespace torch<|MERGE_RESOLUTION|>--- conflicted
+++ resolved
@@ -1,14 +1,6 @@
 
-<<<<<<< HEAD
 #include <torch/csrc/jit/codegen/cuda/instrumentation.h>
 #include <torch/csrc/jit/codegen/cuda/kernel_ir.h>
-=======
-#include <torch/csrc/jit/codegen/cuda/lower_insert_syncs.h>
-#include <torch/csrc/jit/codegen/cuda/expr_evaluator.h>
-#include <torch/csrc/jit/codegen/cuda/instrumentation.h>
-#include <torch/csrc/jit/codegen/cuda/ir_iostream.h>
-#include <torch/csrc/jit/codegen/cuda/ir_utils.h>
->>>>>>> 4243378c
 #include <torch/csrc/jit/codegen/cuda/kernel_ir_builder.h>
 #include <torch/csrc/jit/codegen/cuda/lower_insert_syncs.h>
 #include <torch/csrc/jit/codegen/cuda/lower2device.h>
@@ -22,36 +14,24 @@
 
 namespace {
 
-<<<<<<< HEAD
-class LocalSyncInserter {
-  using TvSet = std::unordered_set<const kir::TensorView*>;
-
- public:
-  static void insertSyncs(kir::Expr* expr) {
-    LocalSyncInserter sync_inserter;
-    sync_inserter.handle(expr);
-  }
-
- private:
-  const auto& initial() const {
-=======
 //! Scan through Kernel IR to insert Sync nodes to avoid
 //! Write-After-Read (WAR) race condition
 //!
-class LocalSyncInserter final : private OptOutDispatch {
+class LocalSyncInserter {
+  using TvSet = std::unordered_set<const kir::TensorView*>;
+
  public:
-  // Write-After-Read race conditions are only found within for-loops.
-  // Sync nodes are inserted directly into the for-loops.
-  // The expressions are modified in-place and exprs is const.
-  static void InsertSyncs(const std::vector<Expr*>& exprs) {
+  //! Write-After-Read race conditions are only found within for-loops.
+  //! Sync nodes are inserted directly into the for-loops.
+  //! The expressions are modified in-place and exprs is const.
+  static void insertSyncs(const std::vector<kir::Expr*>& exprs) {
     LocalSyncInserter sync_inserter;
     for (auto expr : exprs) {
       sync_inserter.handle(expr);
     }
-  }
-
-  const std::unordered_set<const TensorView*>& initial() const {
->>>>>>> 4243378c
+  }  
+
+  const auto& initial() const {
     return initial_;
   }
 
@@ -67,7 +47,7 @@
     return all_smem_outputs_;
   }
 
-<<<<<<< HEAD
+ private:
   // TODO(kir): this is a place where a mutable IR visitor may be appropriate
   void handle(kir::Expr* expr) {
     if (ir_utils::isTVOp(expr)) {
@@ -86,48 +66,6 @@
   }
 
   void handle(kir::IfThenElse* ite) {
-=======
-  const std::unordered_set<unsigned int>& all_aliased_allocations() const {
-    return all_alias_allocations_;
-  }
-
- private:
-  explicit LocalSyncInserter(
-      const std::unordered_set<unsigned int>* parent_alias_allocations =
-          nullptr) {
-    if (parent_alias_allocations != nullptr) {
-      all_alias_allocations_.insert(
-          parent_alias_allocations->begin(), parent_alias_allocations->end());
-    }
-  }
-
-  void handle(Expr* expr) final {
-    if (ir_utils::isTVOp(expr)) {
-      // Alias Allocations
-      const auto output = expr->output(0)->as<TensorView>();
-
-      // For this SyncInserter
-      (!initial_sync_) ? hasOutputSmemExpr(expr, initial_)
-                       : hasInputSmemExpr(expr, final_);
-
-      // For parent SyncInserter
-      hasOutputSmemExpr(expr, all_smem_outputs_);
-      hasInputSmemExpr(expr, all_smem_inputs_);
-    } else {
-      OptOutDispatch::handle(expr);
-    }
-  }
-
-  void handle(kir::Allocate* a) final {
-    if (a->buffer()->getValType().value() == ValType::KirTensorView &&
-        a->alias() != nullptr && a->getMemoryType() == MemoryType::Shared) {
-      auto tv = a->buffer()->as<kir::TensorView>()->fuserTv();
-      all_alias_allocations_.insert(tv->name());
-    }
-  }
-
-  void handle(kir::IfThenElse* ite) final {
->>>>>>> 4243378c
     for (auto expr : ite->thenBody().exprs()) {
       handle(expr);
     }
@@ -146,18 +84,14 @@
         final_.clear();
       } else if (expr->isA<kir::ForLoop>()) {
         // Recursively handle nested for-loop
-        LocalSyncInserter child_sync_inserter(&all_alias_allocations_);
+        LocalSyncInserter child_sync_inserter;
         child_sync_inserter.handle(expr);
         const auto& child_inputs = child_sync_inserter.all_smem_inputs();
         const auto& child_outputs = child_sync_inserter.all_smem_outputs();
-        const auto& child_alias_allocations =
-            child_sync_inserter.all_aliased_allocations();
 
         // Default - Track all smem inputs / outputs
         all_smem_inputs_.insert(child_inputs.begin(), child_inputs.end());
         all_smem_outputs_.insert(child_outputs.begin(), child_outputs.end());
-        all_alias_allocations_.insert(
-            child_alias_allocations.begin(), child_alias_allocations.end());
 
         if (!initial_sync_) {
           // Parent - None
@@ -218,15 +152,11 @@
       // Determine if any smem TV is written to at beginning of the for-loop
       // and whether that smem TV is read from at the end of the for-loop
       // Insert new SyncThreads at end of for-loop to prevent WAR race condition
-<<<<<<< HEAD
+      //
+      // TODO: replace __syncthreads with __threadfence for alias ops
+      //
       if (detectIntersection(initial_, final_) &&
           !fl->body().exprs().back()->isA<kir::Sync>() && !is_last_op_sync_) {
-=======
-      // TODO: replace __syncthreads with __threadfence for alias ops
-      if (detect_intersection(initial_, final_) &&
-          fl->body().exprs().back()->getExprType().value() != ExprType::Sync &&
-          !is_last_op_sync_) {
->>>>>>> 4243378c
         // std::cout << "WAR race detected; Add Sync" << std::endl;
         has_war_hazard_sync_ = true;
         kir::IrBuilder ir_builder(GpuLower::current()->kernel());
@@ -265,9 +195,6 @@
   }
 
  private:
-  // Track TensorViews for Allocate nodes that alias another memory location
-  std::unordered_set<unsigned int> all_alias_allocations_;
-
   // Track Shared Memory Inputs (Reads) for parent for-loop
   TvSet all_smem_inputs_;
 
@@ -294,15 +221,8 @@
 std::vector<kir::Expr*> insertThreadSynchronization(
     const std::vector<kir::Expr*>& exprs) {
   FUSER_PERF_SCOPE("insertThreadSynchronization");
-<<<<<<< HEAD
-  for (auto expr : exprs) {
-    LocalSyncInserter::insertSyncs(expr);
-  }
-=======
-  FusionGuard fg(fusion);
-  LocalSyncInserter::InsertSyncs(exprs);
->>>>>>> 4243378c
-  return exprs;
+  LocalSyncInserter::insertSyncs(exprs);
+  return exprs;  
 }
 
 } // namespace cuda
