#include <torch/csrc/jit/codegen/cuda/compute_at_map.h>

#include <torch/csrc/jit/codegen/cuda/ir_utils.h>
#include <torch/csrc/jit/codegen/cuda/kernel_ir_printer.h>
#include <torch/csrc/jit/codegen/cuda/lower2device.h>
#include <torch/csrc/jit/codegen/cuda/root_domain_map.h>
#include <torch/csrc/jit/codegen/cuda/transform_iter.h>

namespace torch {
namespace jit {
namespace fuser {
namespace cuda {
namespace {

//! Class to figure out how many non-broadcast axes were used to produce an iter
//! domain. This is important for figuring out what the correct broadcasted
//! extent is of an iteration domain.
//!
//! When GpuLower is available, trivial reductions are not counted as
//! concrete domains so that they should not be used to generate
//! for-loops.
class ConcreteInputCounter : public IterVisitor {
 public:
  // Returns number of non-braodcast non-reduction iteration domains used to
  // generate the iteration domains in provided target domain.
  static std::unordered_map<IterDomain*, int> produceCounts(
      const std::vector<IterDomain*>& domain,
      GpuLower* gpu_lower) {
    std::unordered_map<IterDomain*, int> count_map;
    if (domain.empty()) {
      return count_map;
    }
    ConcreteInputCounter counter(domain, gpu_lower);
    std::transform(
        counter.concrete_domain_set_.begin(),
        counter.concrete_domain_set_.end(),
        std::inserter(count_map, count_map.begin()),
        [](const std::pair<IterDomain*, std::unordered_set<IterDomain*>>&
               entry) {
          return std::make_pair(entry.first, entry.second.size());
        });
    // Inputs may be root domains which wouldn't have any entries if no exprs
    // were traversed, so manually insert their count
    for (auto id : domain) {
      if (count_map.find(id) == count_map.end()) {
<<<<<<< HEAD
        count_map[id] = (id->isBroadcast() ||
                         (gpu_lower != nullptr &&
                          gpu_lower->isDerivedFromTrivialReduction(id)))
=======
        count_map[id] =
            (id->isBroadcast() ||
             (gpu_lower && gpu_lower->trivialReductionInfo().isDerived(id)))
>>>>>>> 480b82e8
            ? 0
            : 1;
      }
    }
    return count_map;
  }

 private:
  ConcreteInputCounter(
      const std::vector<IterDomain*>& domain_,
      GpuLower* gpu_lower)
      : gpu_lower_(gpu_lower) {
    traverseFrom(
        domain_[0]->fusion(),
        std::vector<Val*>(domain_.begin(), domain_.end()));
  }

  std::unordered_set<IterDomain*>& getEntry(IterDomain* id) {
    auto concrete_set_it = concrete_domain_set_.find(id);
    if (concrete_set_it == concrete_domain_set_.end()) {
      concrete_set_it =
          concrete_domain_set_
              .emplace(std::make_pair(id, std::unordered_set<IterDomain*>()))
              .first;
<<<<<<< HEAD
      if (gpu_lower_ == nullptr ||
          (!id->isBroadcast() &&
           !gpu_lower_->isDerivedFromTrivialReduction(id))) {
=======
      if (!id->isBroadcast() &&
          (gpu_lower_ && !gpu_lower_->trivialReductionInfo().isDerived(id))) {
>>>>>>> 480b82e8
        concrete_set_it->second.emplace(id);
      }
    }

    return concrete_set_it->second;
  }

  void handle(Expr* expr) override {
    // If we end up moving swizzle to an Expr it would be identity here, instead
    // of outputs being a function of all inputs
    switch (expr->getExprType().value()) {
      case (ExprType::Split):
      case (ExprType::Merge):
        break;
      default:
        TORCH_INTERNAL_ASSERT(
            false, "Invalid expr type found in transform traversal.");
    }

    // Gather all non-broadcast input domains
    std::unordered_set<IterDomain*> resulting_set;
    for (auto input_id : ir_utils::filterByType<IterDomain>(expr->inputs())) {
      auto input_entry = getEntry(input_id);
      resulting_set.insert(input_entry.begin(), input_entry.end());
    }
    for (auto output_id : ir_utils::filterByType<IterDomain>(expr->outputs())) {
      concrete_domain_set_.emplace(std::make_pair(output_id, resulting_set));
    }
  }

  std::unordered_map<IterDomain*, std::unordered_set<IterDomain*>>
      concrete_domain_set_;
  GpuLower* gpu_lower_ = nullptr;
};

// Only used once, consider removing.
template <class T>
std::deque<T*> deduplicateDeque(const std::deque<T*>& deque) {
  std::unordered_set<T*> used;
  std::deque<T*> deduped;
  for (auto entry : deque) {
    if (used.find(entry) == used.end()) {
      deduped.push_back(entry);
      used.emplace(entry);
    }
  }
  return deduped;
}

void assertLowered(bool lowered) {
  TORCH_INTERNAL_ASSERT(
      lowered,
      "Tried to accessed lowered values of compute at map,",
      " however a valid lowering was not set when compute at map was created.");
}

} // namespace

void ComputeAtMap::mapIds(IterDomain* id0, IterDomain* id1) {
  auto set_it_0 = disjoint_iter_set_maps_.find(id0);
  auto set_it_1 = disjoint_iter_set_maps_.find(id1);
  if (set_it_0 == disjoint_iter_set_maps_.end() &&
      set_it_1 == disjoint_iter_set_maps_.end()) {
    // Neither iter domain has been mapped, so make a new disjoint set
    auto new_set = std::make_shared<std::deque<IterDomain*>>();
    new_set.get()->push_back(id0);
    new_set.get()->push_back(id1);
    disjoint_iter_set_maps_.emplace(std::make_pair(id0, new_set));
    disjoint_iter_set_maps_.emplace(std::make_pair(id1, new_set));
    disjoint_iter_sets_.push_back(new_set);

    // Update parallel type map
    if (mapping_mode_ == MappingMode::PARALLEL) {
      if (id0->isParallelized() && id1->isParallelized()) {
        // Both are parallelized, make sure they're the same, set entry for
        // parallel map
        TORCH_INTERNAL_ASSERT(id0->getParallelType() == id1->getParallelType());
        parallel_type_map_[new_set] = id0->getParallelType();
      } else if (id0->isParallelized() || id1->isParallelized()) {
        // Only one is parallelized, set entry for parallel map
        parallel_type_map_[new_set] = id0->isParallelized()
            ? id0->getParallelType()
            : id1->getParallelType();
      }
    }

  } else if (
      set_it_0 != disjoint_iter_set_maps_.end() &&
      set_it_1 != disjoint_iter_set_maps_.end()) {
    // Both iter domains have been mapped, so join their sets together
    auto set0_ptr = set_it_0->second;
    auto set1_ptr = set_it_1->second;

    // If the sets are already the same, do nothing
    if (set0_ptr == set1_ptr) {
      return;
    }

    // Place everything in set1 into set0 and remap all ID's in set1 to set0
    auto& set1 = *set1_ptr;
    for (auto id : set1) {
      set0_ptr->push_back(id);
      disjoint_iter_set_maps_[id] = set0_ptr;
    }

    // set1 no longer needed as its IDs are copied into set0
    disjoint_iter_sets_.erase(std::find(
        disjoint_iter_sets_.begin(), disjoint_iter_sets_.end(), set1_ptr));

    // Update parallel type map
    if (mapping_mode_ == MappingMode::PARALLEL) {
      auto parallel_type_0_it = parallel_type_map_.find(set0_ptr);
      auto parallel_type_1_it = parallel_type_map_.find(set1_ptr);
      if (parallel_type_0_it != parallel_type_map_.end() &&
          parallel_type_1_it != parallel_type_map_.end()) {
        // If both sets had a parallel type associated with them, make sure they
        // are the same
        TORCH_INTERNAL_ASSERT(
            parallel_type_0_it->second == parallel_type_1_it->second);
      } else if (parallel_type_1_it != parallel_type_map_.end()) {
        // Set 1 has a parallel type, set 0 does not, set parallel entry
        parallel_type_map_[set0_ptr] = parallel_type_1_it->second;
      }
      // Else set 0 already has the right parallel type set in the map, if at
      // all

      // Remove set1 from the parallel type map as it shouldn't exist anymore
      parallel_type_map_.erase(set1_ptr);
    }

  } else {
    auto existing_set = set_it_0 != disjoint_iter_set_maps_.end()
        ? set_it_0->second
        : set_it_1->second;
    auto missing_id = set_it_0 != disjoint_iter_set_maps_.end() ? id1 : id0;
    existing_set->push_back(missing_id);
    disjoint_iter_set_maps_[missing_id] = existing_set;

    // Update parallel type map
    if (mapping_mode_ == MappingMode::PARALLEL) {
      auto parallel_type_it = parallel_type_map_.find(existing_set);
      if (parallel_type_it != parallel_type_map_.end() &&
          missing_id->isParallelized()) {
        // existing_set has a parallel type already and missing_id has a
        // parallel type, make sure they match. No need to update map
        TORCH_INTERNAL_ASSERT(
            parallel_type_it->second == missing_id->getParallelType());
      } else if (
          parallel_type_it == parallel_type_map_.end() &&
          id1->isParallelized()) {
        // Set parallel type of existing_set as the newly added missing_id is
        // parallel
        parallel_type_map_[existing_set] = missing_id->getParallelType();
      }
    }
  }
}

void ComputeAtMap::build(Fusion* fusion, GpuLower* gpu_lower) {
  // Consumers can only show up once in an expression, keep track of all of them
  std::vector<TensorView*> consumer_tvs;

  for (auto expr : fusion->exprs()) {
    if (!expr->outputs()[0]->isA<TensorView>()) {
      continue;
    }

    auto tv_outputs = ir_utils::filterByType<TensorView>(expr->outputs());
    for (auto c_tv : tv_outputs) {
      consumer_tvs.push_back(c_tv);

      auto tv_inputs = ir_utils::filterByType<TensorView>(expr->inputs());

      for (auto p_tv : tv_inputs) {
        // If outside computeAt axis, we don't want to directly map
        // consumer/producer as their thread mappings could change as long as
        // it's across shared/global memory.

        // Mark axes outside compute at point for parallel type tracking
        std::unordered_set<IterDomain*> right_of_ca_point;
        if (mapping_mode_ == MappingMode::PARALLEL &&
            p_tv->getComputeAtPosition() < p_tv->nDims()) {
          right_of_ca_point.insert(
              p_tv->domain()->domain().begin() + p_tv->getComputeAtPosition(),
              p_tv->domain()->domain().end());
        }

        auto c2p_root_map =
            PairwiseRootDomainMap(p_tv, c_tv)
                .mapConsumerToProducer(c_tv->domain(), p_tv->domain());

        // Look for matching ID transformations in producer and consumer, replay
        // producer as consumer. We want to replay producer as consumer instead
        // of the other way around since consumer may have some broadcasted axes
        // producer doesn't have merged into loops producer may use. If we did
        // consumer as producer we wouldn't have this information in the
        // mapping. If we're using this map for indexing, we do not want to
        // propagate broadcast mismatches. If we're using it to identify loop
        // nests, we do want to propagate mismatches.
        BestEffortReplay replay_PasC(
            p_tv->domain()->domain(),
            c_tv->domain()->domain(),
            c2p_root_map,
            mapping_mode_ == MappingMode::LOOP ||
                mapping_mode_ == MappingMode::PARALLEL);

        auto c2p_map = replay_PasC.getReplay();

        // Find this computeAt position in consumer. This could be removed if we
        // changed computeAt of TensorViews to always have a this computeAt
        // position even for terminating outputs
        std::unordered_set<IterDomain*> within_producer_compute_at;
        for (unsigned int p_i = 0; p_i < p_tv->getComputeAtPosition(); p_i++) {
          within_producer_compute_at.insert(p_tv->axis((int)p_i));
        }

        // Map the entire replay map
        for (auto entry : c2p_map) {
          auto c_id = entry.first;
          auto p_id = entry.second;
          // If outside CA point and we're creating parallel map, do not map the
          // axis
          if (mapping_mode_ == MappingMode::PARALLEL &&
              right_of_ca_point.find(p_id) != right_of_ca_point.end()) {
            continue;
          }
          // Map the id's together
          mapIds(p_id, c_id);
        }
      }
    }
  }

  // deduplicate iter domain entries in each set
  for (const auto& iter_set : disjoint_iter_sets_) {
    *iter_set = deduplicateDeque(*iter_set);
  }

  // For each IterDomain set we will track how many concrete root domains were
  // used to generate the IterDomain. Used to populate conrete_id_map
  std::unordered_map<IterDomain*, int> n_concrete_ids_;

  for (auto c_tv : consumer_tvs) {
    auto counts = ConcreteInputCounter::produceCounts(
        c_tv->domain()->domain(), gpu_lower);
    n_concrete_ids_.insert(counts.begin(), counts.end());
  }

  for (auto inp_tv : ir_utils::filterByType<TensorView>(fusion->inputs())) {
    auto counts = ConcreteInputCounter::produceCounts(
        inp_tv->domain()->domain(), gpu_lower);
    n_concrete_ids_.insert(counts.begin(), counts.end());
  }

  // Populate concrete id map
  for (const auto& set : disjoint_iter_sets_) {
    int max_pos = -1;
    IterDomain* concrete_id = nullptr;
    for (auto id : *set) {
      // Uncertain if the following is needed, Maybe it makes sense to not
      // create loop nests based on rfactor axes if we can avoid it
      // if(id->isRFactorProduct() && id->definition() == nullptr){
      //   continue;
      // }
      int pos = n_concrete_ids_.at(id);
      if (pos > max_pos) {
        max_pos = pos;
        concrete_id = id;
      }
    }
    // Uncertain if the following is needed, Maybe it makes sense to not
    // create loop nests based on rfactor axes if we can avoid it
    // if(concrete_id == nullptr){
    //   // Same thing as above, but consider non-input rfactor iter domains
    //   for (auto id : *set) {
    //     int pos = n_concrete_ids_.at(id);
    //     if (pos > max_pos) {
    //       max_pos = pos;
    //       concrete_id = id;
    //     }
    //   }
    // }
    TORCH_INTERNAL_ASSERT(
        concrete_id != nullptr, "Could not concretize an IterDomain set.");

    // If parallel mode, parallelize the the concrete id
    // TODO: Would be good to simply keep a parallelization map and make lookups
    // to it through lowering.
    if (mapping_mode_ == MappingMode::PARALLEL) {
      auto parallel_map_it = parallel_type_map_.find(set);
      if (parallel_map_it != parallel_type_map_.end()) {
        concrete_id->parallelize(parallel_map_it->second);
      }
    }

    for (auto id : *set) {
      concrete_id_map_[id] = concrete_id;
    }
  }

  if (gpu_lower != nullptr) {
    convertToKir(fusion, gpu_lower);
  }
}

void ComputeAtMap::convertToKir(Fusion* fusion, GpuLower* gpu_lower) {
  TORCH_INTERNAL_ASSERT(fusion != nullptr);
  TORCH_INTERNAL_ASSERT(gpu_lower != nullptr);

  has_lowered_kir_ = true;

  std::unordered_map<
      std::shared_ptr<std::deque<IterDomain*>>,
      std::shared_ptr<std::deque<kir::IterDomain*>>>
      disjoint_set_2_kir;

  for (const auto& disjoint_iter_set : disjoint_iter_set_maps_) {
    auto fusion_set = disjoint_iter_set.second;
    auto kir_set_it = disjoint_set_2_kir.find(fusion_set);
    std::shared_ptr<std::deque<kir::IterDomain*>> kir_set;
    if (kir_set_it == disjoint_set_2_kir.end()) {
      kir_set = std::make_shared<std::deque<kir::IterDomain*>>();
      std::transform(
          fusion_set->begin(),
          fusion_set->end(),
          std::inserter(*kir_set, kir_set->begin()),
          [&gpu_lower](IterDomain* id) {
            return gpu_lower->lowerValue(id)->as<kir::IterDomain>();
          });
      disjoint_set_2_kir.emplace(std::make_pair(fusion_set, kir_set));
    } else {
      kir_set = kir_set_it->second;
    }
    kir_disjoint_iter_set_maps_.emplace(std::make_pair(
        gpu_lower->lowerValue(disjoint_iter_set.first)->as<kir::IterDomain>(),
        kir_set));
  }

  for (auto entry : concrete_id_map_) {
    kir_concrete_id_map_.emplace(std::make_pair(
        gpu_lower->lowerValue(entry.first)->as<kir::IterDomain>(),
        gpu_lower->lowerValue(entry.second)->as<kir::IterDomain>()));
  }

  for (const auto& entry : disjoint_iter_set_maps_) {
    kir_2_fusion_[gpu_lower->lowerValue(entry.first)->as<kir::IterDomain>()] =
        entry.first;
  }

  // Make sure we have all IterDomains that could be used to generate a ForLoop
  for (auto expr : fusion->exprs()) {
    if (!expr->outputs()[0]->isA<TensorView>()) {
      continue;
    }

    auto tv_outputs = ir_utils::filterByType<TensorView>(expr->outputs());

    for (auto out : tv_outputs) {
      for (auto entry : out->domain()->domain()) {
        kir_2_fusion_[gpu_lower->lowerValue(entry)->as<kir::IterDomain>()] =
            entry;
      }
    }
  }
}

bool ComputeAtMap::areMapped(IterDomain* id0, IterDomain* id1) const {
  if (id0 == id1) {
    return true;
  }
  auto set0_it = disjoint_iter_set_maps_.find(id0);
  auto set1_it = disjoint_iter_set_maps_.find(id1);
  if (set0_it == disjoint_iter_set_maps_.end() ||
      set1_it == disjoint_iter_set_maps_.end()) {
    return false;
  }
  return (set0_it->second.get() == set1_it->second.get());
}

bool ComputeAtMap::areMapped(kir::IterDomain* id0, kir::IterDomain* id1) const {
  assertLowered(has_lowered_kir_);
  if (id0 == id1) {
    return true;
  }
  auto set0_it = kir_disjoint_iter_set_maps_.find(id0);
  auto set1_it = kir_disjoint_iter_set_maps_.find(id1);
  if (set0_it == kir_disjoint_iter_set_maps_.end() ||
      set1_it == kir_disjoint_iter_set_maps_.end()) {
    return false;
  }
  return (set0_it->second.get() == set1_it->second.get());
}

IterDomain* ComputeAtMap::getConcreteMappedID(IterDomain* id) const {
  auto it = concrete_id_map_.find(id);
  if (it != concrete_id_map_.end()) {
    return it->second;
  }
  return id;
}

kir::IterDomain* ComputeAtMap::getConcreteMappedID(kir::IterDomain* id) const {
  assertLowered(has_lowered_kir_);
  auto it = kir_concrete_id_map_.find(id);
  if (it != kir_concrete_id_map_.end()) {
    return it->second;
  }
  return id;
}

IterDomain* ComputeAtMap::toFusion(kir::IterDomain* kir) const {
  assertLowered(has_lowered_kir_);
  auto kir_2_fusion_it = kir_2_fusion_.find(kir);
  TORCH_INTERNAL_ASSERT(
      kir_2_fusion_it != kir_2_fusion_.end(),
      "Kernel ir is not guarneteed to be reversible into fusion ir, could not find fusion entry.");
  return kir_2_fusion_it->second;
}

std::string ComputeAtMap::toString() const {
  std::stringstream ss;

  // We may not have cleaned up non active sets as this is intended for debug,
  // so first grab unique entries and iterate over them.
  std::unordered_set<std::shared_ptr<std::deque<IterDomain*>>> disjoint_sets;

  for (const auto& entry : disjoint_iter_set_maps_) {
    disjoint_sets.emplace(entry.second);
  }

  for (const auto& disjoint_set : disjoint_sets) {
    ss << "  disjoint_set{ ";
    TORCH_INTERNAL_ASSERT(disjoint_set->size() > 0);
    auto concrete_id = concrete_id_map_.at(disjoint_set->front());
    for (auto it = disjoint_set->begin(); it != disjoint_set->end(); it++) {
      if (it != disjoint_set->begin()) {
        ss << ", ";
      }
      ss << (*it);
      if (*it == concrete_id) {
        ss << "*";
      }
    }
    ss << " }";
    if (mapping_mode_ == MappingMode::PARALLEL) {
      if (parallel_type_map_.find(disjoint_set) != parallel_type_map_.end()) {
        ss << "  -> " << parallel_type_map_.at(disjoint_set);
      } else {
        ss << "  -> " << ParallelType::Serial;
      }
    }
    ss << "\n";
  }
  return ss.str();
}

} // namespace cuda
} // namespace fuser
} // namespace jit
} // namespace torch<|MERGE_RESOLUTION|>--- conflicted
+++ resolved
@@ -43,15 +43,9 @@
     // were traversed, so manually insert their count
     for (auto id : domain) {
       if (count_map.find(id) == count_map.end()) {
-<<<<<<< HEAD
-        count_map[id] = (id->isBroadcast() ||
-                         (gpu_lower != nullptr &&
-                          gpu_lower->isDerivedFromTrivialReduction(id)))
-=======
         count_map[id] =
             (id->isBroadcast() ||
              (gpu_lower && gpu_lower->trivialReductionInfo().isDerived(id)))
->>>>>>> 480b82e8
             ? 0
             : 1;
       }
@@ -76,14 +70,8 @@
           concrete_domain_set_
               .emplace(std::make_pair(id, std::unordered_set<IterDomain*>()))
               .first;
-<<<<<<< HEAD
-      if (gpu_lower_ == nullptr ||
-          (!id->isBroadcast() &&
-           !gpu_lower_->isDerivedFromTrivialReduction(id))) {
-=======
       if (!id->isBroadcast() &&
           (gpu_lower_ && !gpu_lower_->trivialReductionInfo().isDerived(id))) {
->>>>>>> 480b82e8
         concrete_set_it->second.emplace(id);
       }
     }
