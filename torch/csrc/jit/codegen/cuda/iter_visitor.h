--- conflicted
+++ resolved
@@ -77,11 +77,7 @@
   // nodes in next)
   std::unordered_set<Statement*> termination_stmts;
 
-<<<<<<< HEAD
-  void traverse_(Fusion* fusion, bool traverse_all_paths = false);
-=======
   void traverseHelper(Fusion* fusion, bool traverse_all_paths = false);
->>>>>>> c6d8c4a4
 
  public:
   // Starts at nodes provided in from, traverses from these nodes to inputs.
