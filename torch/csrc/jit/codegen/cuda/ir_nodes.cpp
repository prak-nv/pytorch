--- conflicted
+++ resolved
@@ -1026,12 +1026,7 @@
         ".");
   }
   addInput(_size);
-<<<<<<< HEAD
-  addInput(_val);
   statement_number_ = FusionGuard::getCurFusion()->registerExpr(this);
-=======
-  this->name_ = FusionGuard::getCurFusion()->registerExpr(this);
->>>>>>> 72312a05
 }
 
 Allocate::Allocate(const Allocate* src, IrCloner* ir_cloner)
