--- conflicted
+++ resolved
@@ -1098,11 +1098,7 @@
   // Internal fixed point implementation:
   //  Returns the equivalent class that e belongs to
   int fixedPoint(int e) const {
-<<<<<<< HEAD
-    TORCH_INTERNAL_ASSERT(set_map.size() > e);
-=======
     TORCH_INTERNAL_ASSERT(static_cast<int>(set_map.size()) > e);
->>>>>>> 9093ffa9
     while (set_map[e] != e) {
       // Chasing to fixed point
       e = set_map[e];
@@ -1201,11 +1197,8 @@
     bcast_domain_map_[id] = concretized(To);
   }
 
-<<<<<<< HEAD
-=======
 #pragma clang diagnostic push
 #pragma clang diagnostic ignored "-Woverloaded-virtual"
->>>>>>> 9093ffa9
   void handle(ReductionOp* rop) override {
     concretizePwOp(rop);
   }
@@ -1221,10 +1214,7 @@
   void handle(TernaryOp* top) override {
     concretizePwOp(top);
   };
-<<<<<<< HEAD
-=======
 #pragma clang diagnostic pop
->>>>>>> 9093ffa9
 
  private:
   using MapType = std::unordered_map<IterDomain*, IterDomain*>;
@@ -1341,11 +1331,8 @@
     }
   }
 
-<<<<<<< HEAD
-=======
 #pragma clang diagnostic push
 #pragma clang diagnostic ignored "-Woverloaded-virtual"
->>>>>>> 9093ffa9
   void handle(ReductionOp* rop) override {
     provePwOp(rop);
   }
@@ -1361,10 +1348,7 @@
   void handle(TernaryOp* top) override {
     provePwOp(top);
   }
-<<<<<<< HEAD
-=======
 #pragma clang diagnostic pop
->>>>>>> 9093ffa9
 
  private:
   ConcretizeDomain cd_;
