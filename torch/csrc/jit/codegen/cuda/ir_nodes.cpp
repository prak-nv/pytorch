#include <torch/csrc/jit/codegen/cuda/arith.h>
#include <torch/csrc/jit/codegen/cuda/disjoint_set.h>
#include <torch/csrc/jit/codegen/cuda/ir_cloner.h>
#include <torch/csrc/jit/codegen/cuda/ir_interface_nodes.h>
#include <torch/csrc/jit/codegen/cuda/ir_iostream.h>
#include <torch/csrc/jit/codegen/cuda/ir_utils.h>
#include <torch/csrc/jit/codegen/cuda/kernel_ir.h>
#include <torch/csrc/jit/codegen/cuda/root_domain_map.h>
#include <torch/csrc/jit/codegen/cuda/transform_iter.h>
#include <torch/csrc/jit/codegen/cuda/transform_rfactor.h>

#include <sstream>

namespace torch {
namespace jit {
namespace fuser {
namespace cuda {

namespace {

class ScalarCheck : OptInConstDispatch {
 public:
  static bool sameAs(const Val* v1, const Val* v2) {
    if (v1 == v2)
      return true;

    if (v1->getValType() != v2->getValType())
      return false;

    if (v1->getDataType() != v2->getDataType())
      return false;

    ScalarCheck sc(v1, v2);
    return sc.same_;
  }

 private:
  void handle(const Bool* b) override {
    same_ = v1_->as<Bool>()->sameAs(v2_->as<Bool>());
  }

  void handle(const Double* d) override {
    same_ = v1_->as<Double>()->sameAs(v2_->as<Double>());
  }

  void handle(const Int* i) override {
    same_ = v1_->as<Int>()->sameAs(v2_->as<Int>());
  }

  void handle(const NamedScalar* ns) override {
    same_ = v1_->as<NamedScalar>()->sameAs(v2_->as<NamedScalar>());
  }

  ScalarCheck(const Val* _v1, const Val* _v2) : v1_(_v1), v2_(_v2) {
    OptInConstDispatch::handle(v1_);
  }

 private:
  const Val* v1_ = nullptr;
  const Val* v2_ = nullptr;
  bool same_ = false;
};

} // namespace

bool areEqualScalars(Val* v1, Val* v2) {
  return ScalarCheck::sameAs(v1, v2);
}

Bool::Bool(const Bool* src, IrCloner* ir_cloner)
    : Val(src, ir_cloner), maybe_value_(src->maybe_value_) {}

bool Bool::sameAs(const Statement* other) const {
  if (this == other) {
    return true;
  }
  if (!other->isA<Bool>()) {
    return false;
  }
  const auto other_bool = other->as<Bool>();
  if (isConst() && other_bool->isConst()) {
    return *value() == *(other_bool->value());
  }
  return false;
}

Double::Double(const Double* src, IrCloner* ir_cloner)
    : Val(src, ir_cloner), maybe_value_(src->maybe_value_) {}

bool Double::sameAs(const Statement* other) const {
  if (this == other) {
    return true;
  }
  if (!other->isA<Double>()) {
    return false;
  }
  const auto other_double = other->as<Double>();
  if (isConst() && other_double->isConst())
    return *value() == *(other_double->value());
  return false;
}

<<<<<<< HEAD
Float::Float(const Float* src, IrCloner* ir_cloner)
    : Val(src, ir_cloner), maybe_value_(src->maybe_value_) {}

bool Float::sameAs(const Statement* const other) const {
  if (this == other) {
    return true;
  }
  if (!other->isA<Float>()) {
    return false;
  }
  const auto other_float = other->as<Float>();
  if (isConst() && other_float->isConst()) {
    return *value() == *(other_float->value());
  }
  return false;
}

Half::Half(const Half* src, IrCloner* ir_cloner)
    : Val(src, ir_cloner), maybe_value_(src->maybe_value_) {}

bool Half::sameAs(const Statement* other) const {
  if (this == other) {
    return true;
  }
  if (!other->isA<Half>()) {
    return false;
  }
  const auto other_float = other->as<Half>();
  if (isConst() && other_float->isConst()) {
    return *value() == *(other_float->value());
  }
  return false;
}

=======
>>>>>>> f75aedd5
Int::Int(const Int* src, IrCloner* ir_cloner)
    : Val(src, ir_cloner), maybe_value_(src->maybe_value_) {}

bool Int::sameAs(const Statement* other) const {
  if (this == other) {
    return true;
  }
  if (!other->isA<Int>()) {
    return false;
  }
  const auto other_int = other->as<Int>();
  if (isConst() && other_int->isConst()) {
    return *value() == *(other_int->value());
  }
  return false;
}

UnaryOp::UnaryOp(UnaryOpType type, Val* out, Val* in)
    : Expr(ExprType::UnaryOp), unary_op_type_{type}, out_{out}, in_{in} {
  addOutput(out);
  addInput(in);
  name_ = FusionGuard::getCurFusion()->registerExpr(this);
}

UnaryOp::UnaryOp(const UnaryOp* src, IrCloner* ir_cloner)
    : Expr(src, ir_cloner),
      unary_op_type_(src->unary_op_type_),
      out_(ir_cloner->clone(src->out_)),
      in_(ir_cloner->clone(src->in_)) {}

bool UnaryOp::sameAs(const Statement* other) const {
  if (this == other) {
    return true;
  }
  if (!other->isA<UnaryOp>()) {
    return false;
  }
  const auto other_op = other->as<UnaryOp>();
  if (getUnaryOpType() != other_op->getUnaryOpType())
    return false;
  return Expr::sameAs(other);
}

BinaryOp::BinaryOp(BinaryOpType type, Val* out, Val* lhs, Val* rhs)
    : Expr(ExprType::BinaryOp),
      binary_op_type_{type},
      out_{out},
      lhs_{lhs},
      rhs_{rhs} {
  addOutput(out);
  addInput(lhs);
  addInput(rhs);
  name_ = FusionGuard::getCurFusion()->registerExpr(this);
}

BinaryOp::BinaryOp(const BinaryOp* src, IrCloner* ir_cloner)
    : Expr(src, ir_cloner),
      binary_op_type_(src->binary_op_type_),
      out_(ir_cloner->clone(src->out_)),
      lhs_(ir_cloner->clone(src->lhs_)),
      rhs_(ir_cloner->clone(src->rhs_)) {}

bool BinaryOp::sameAs(const Statement* other) const {
  if (this == other) {
    return true;
  }
  if (!other->isA<BinaryOp>()) {
    return false;
  }
  const auto other_op = other->as<BinaryOp>();
  if (getBinaryOpType() != other_op->getBinaryOpType())
    return false;
  return Expr::sameAs(other);
}

TernaryOp::TernaryOp(TernaryOpType type, Val* out, Val* in1, Val* in2, Val* in3)
    : Expr(ExprType::TernaryOp),
      ternary_op_type_{type},
      out_{out},
      in1_{in1},
      in2_{in2},
      in3_{in3} {
  addOutput(out);
  addInput(in1);
  addInput(in2);
  addInput(in3);
  name_ = FusionGuard::getCurFusion()->registerExpr(this);
}

TernaryOp::TernaryOp(const TernaryOp* src, IrCloner* ir_cloner)
    : Expr(src, ir_cloner),
      ternary_op_type_(src->ternary_op_type_),
      out_(ir_cloner->clone(src->out_)),
      in1_(ir_cloner->clone(src->in1_)),
      in2_(ir_cloner->clone(src->in2_)),
      in3_(ir_cloner->clone(src->in3_)) {}

bool TernaryOp::sameAs(const Statement* other) const {
  if (this == other) {
    return true;
  }
  if (!other->isA<TernaryOp>()) {
    return false;
  }
  const auto other_op = other->as<TernaryOp>();
  if (getTernaryOpType() != other_op->getTernaryOpType())
    return false;
  return Expr::sameAs(other);
}

BroadcastOp::BroadcastOp(Val* out, Val* in, std::vector<bool> is_broadcast_dims)
    : Expr(ExprType::BroadcastOp),
      out_(out),
      in_(in),
      is_broadcast_dims_(std::move(is_broadcast_dims)) {
  auto out_type = out->getValType().value();
  auto in_type = in->getValType().value();

  TORCH_INTERNAL_ASSERT(
      out_type == ValType::TensorView && in_type == ValType::TensorView,
      "Cannot braodcast a non-tensor object.");

  addOutput(out);
  addInput(in);
  name_ = FusionGuard::getCurFusion()->registerExpr(this);

  // This is a generic check that root dims of a consumer and producer match.
  // Maybe we shouldn't relegate it to this constructor.
  const auto c_tv = out_->as<TensorView>();
  const auto p_tv = in_->as<TensorView>();

  const auto& c_root = c_tv->getRootDomain();
  const auto& p_root = p_tv->getMaybeRFactorDomain();

  const auto root_p2c =
      PairwiseRootDomainMap(p_tv, c_tv)
          .mapProducerToConsumer(p_tv->domain(), c_tv->domain());

  for (auto id : p_root) {
    if (root_p2c.find(id) == root_p2c.end()) {
      TORCH_INTERNAL_ASSERT(
          id->isReduction(),
          "Invalid broadcast op: ",
          id,
          ". Non-reduction input dim does't match to output.");
    }
  }

  std::unordered_set<IterDomain*> c_mapped;
  for (auto pair_entry : root_p2c) {
    c_mapped.insert(pair_entry.second);
  }

  for (size_t i = 0; i < c_root.size(); ++i) {
    const auto c_id = c_root[i];
    if (c_mapped.find(c_id) != c_mapped.end()) {
      continue;
    }
    TORCH_INTERNAL_ASSERT(
        c_id->isBroadcast() && is_broadcast_dims_[i],
        "Invalid broadcast op: ",
        c_id,
        ". Non-broadcasted output dim isn't matched from input.");
  }
}

BroadcastOp::BroadcastOp(const BroadcastOp* src, IrCloner* ir_cloner)
    : Expr(src, ir_cloner),
      out_(ir_cloner->clone(src->out_)),
      in_(ir_cloner->clone(src->in_)),
      is_broadcast_dims_(src->is_broadcast_dims_) {}

bool BroadcastOp::sameAs(const Statement* other) const {
  if (this == other) {
    return true;
  }
  if (!other->isA<BroadcastOp>()) {
    return false;
  }
  const auto other_op = other->as<BroadcastOp>();
  if (getBroadcastDimFlags() != other_op->getBroadcastDimFlags()) {
    return false;
  }
  return Expr::sameAs(other);
}

ReductionOp::ReductionOp(
    BinaryOpType reduction_op_type,
    Val* init,
    Val* out,
    Val* in)
    : Expr(ExprType::ReductionOp),
      reduction_op_type_(reduction_op_type),
      init_(init),
      out_(out),
      in_(in) {
  TORCH_CHECK(out->getValType().value() == ValType::TensorView);

  TORCH_INTERNAL_ASSERT(
      in->getValType() == ValType::TensorView &&
          out->getValType() == ValType::TensorView,
      "Reduction operation was created that does not have tensor inputs and outputs.");

  TORCH_INTERNAL_ASSERT(
      TensorDomain::noReductions(in->as<TensorView>()->getMaybeRFactorDomain())
              .size() == out->as<TensorView>()->getRootDomain().size(),
      "Reduction operation created with mismatched domains.");

  TORCH_INTERNAL_ASSERT(
      init->isConstScalar(),
      "Tried to create a reduction operation whith an initial value that isn't a constant.");

  addOutput(out);
  addInput(in);
  name_ = FusionGuard::getCurFusion()->registerExpr(this);
}

ReductionOp::ReductionOp(const ReductionOp* src, IrCloner* ir_cloner)
    : Expr(src, ir_cloner),
      reduction_op_type_(src->reduction_op_type_),
      init_(ir_cloner->clone(src->init_)),
      out_(ir_cloner->clone(src->out_)),
      in_(ir_cloner->clone(src->in_)) {}

bool ReductionOp::sameAs(const Statement* other) const {
  if (this == other) {
    return true;
  }
  if (!other->isA<ReductionOp>()) {
    return false;
  }
  const auto other_op = other->as<ReductionOp>();
  // Note that init is not part of input vals, so it must be checked separately.
  return (
      Expr::sameAs(other) &&
      getReductionOpType() == other_op->getReductionOpType() &&
      init()->sameAs(other_op->init()));
}

IterDomain::IterDomain(
    Val* start,
    Val* extent,
    ParallelType parallel_type,
    IterType iter_type,
    bool is_rfactor_domain)
    : Val(ValType::IterDomain, DataType::Int, false),
      start_(start),
      extent_(extent),
      parallel_type_(parallel_type),
      iter_type_(iter_type),
      is_rfactor_domain_(is_rfactor_domain) {
  TORCH_CHECK(
      !(isRFactorProduct() && isBroadcast()),
      "IterDomain cannot be both a broadcast and rfactor domain.");

  TORCH_INTERNAL_ASSERT(
      extent->isAnInt(),
      "Cannot create an iter domain over an extent that is not an int but received ",
      extent,
      " .");

  TORCH_INTERNAL_ASSERT(
      start->isAnInt(),
      "Cannot create an iter domain with a start that is not an int but received ",
      extent,
      " .");

  // Check that all for-loops iterate from zero to some positive integer
  // lower_insert_syncs uses this assumption for correctness.
  TORCH_INTERNAL_ASSERT(
      start->isZeroInt(),
      "Cannot create an iter domain with a start that is non-zero but received ",
      extent,
      " .");

  TORCH_INTERNAL_ASSERT(
      !extent->isZeroInt(),
      "Cannot create an iter domain with a extent that is zero but received ",
      extent,
      " .");

  name_ = fusion_->registerVal(this);
}

IterDomain::IterDomain(const IterDomain* src, IrCloner* ir_cloner)
    : Val(src, ir_cloner),
      start_(ir_cloner->clone(src->start_)),
      extent_(ir_cloner->clone(src->extent_)),
      parallel_type_(src->parallel_type_),
      iter_type_(src->iter_type_),
      is_rfactor_domain_(src->is_rfactor_domain_) {}

bool IterDomain::sameAs(const Statement* other) const {
  if (other == this) {
    return true;
  }

  if (!other->isA<IterDomain>()) {
    return false;
  }

  const IterDomain* other_id = other->as<IterDomain>();

  bool is_same = isReduction() == other_id->isReduction() &&
      getParallelType() == other_id->getParallelType();
  is_same = is_same && ScalarCheck::sameAs(extent(), other_id->extent());
  is_same = is_same && ScalarCheck::sameAs(start(), other_id->start());

  return is_same;
}

IterDomain* IterDomain::merge(IterDomain* outer, IterDomain* inner) {
  TORCH_CHECK(
      outer->start()->isZeroInt() && inner->start()->isZeroInt(),
      "Merging IterDomains with starting values that aren't 0 is not supported at this time.");
  TORCH_CHECK(
      outer->isReduction() == inner->isReduction(),
      "Merging IterDomains requires that their iteration types match.");
  TORCH_CHECK(
      outer->getParallelType() == inner->getParallelType(),
      "Merging IterDomains requires that their parallel types match.");

  Val* merged_id_size = mul(outer->extent(), inner->extent());

  IterType itype = outer->getIterType();

  if (outer->isBroadcast() && inner->isBroadcast()) {
    if (outer->getIterType() == IterType::BroadcastWithStride ||
        inner->getIterType() == IterType::BroadcastWithStride) {
      itype = IterType::BroadcastWithStride;
    } else {
      itype = IterType::BroadcastWithoutStride;
    }
  } else if (outer->isBroadcast() || inner->isBroadcast()) {
    itype = IterType::Iteration;
  }

  IterDomain* merged_id = new IterDomain(
      new Int(0),
      merged_id_size->as<Int>(),
      outer->getParallelType(),
      itype,
      outer->isRFactorProduct() || inner->isRFactorProduct());

  new Merge(merged_id, outer, inner);

  return merged_id;
}

std::pair<IterDomain*, IterDomain*> IterDomain::split(
    IterDomain* in,
    Val* factor) {
  TORCH_CHECK(
      in->start()->isZeroInt(),
      "Splitting IterDomains with starting values that aren't 0 is not supported at this time.");

  if (in->getParallelType() != ParallelType::Serial)
    TORCH_CHECK(
        false,
        "Splitting an axis of non-Serial iteration is not supported at this time."
        " Parallelization strategy must be set after calling split.");

  TORCH_CHECK(factor->isAnInt(), "Cannot split by non-integer value ", factor);

  if (factor->getValType() == ValType::Scalar) {
    TORCH_CHECK(
        factor->isConstScalar() ||
            FusionGuard::getCurFusion()->hasInput(factor),
        factor,
        " is not a constant nor an input. It must be one or the other to be used in a split.",
        " If you want a symbolic split based on a thread dimension please use IterDomain::split(IterDomain*, ParallelType);");
  } else if (factor->getValType() == ValType::NamedScalar) {
    TORCH_CHECK(
        factor->as<NamedScalar>()->getParallelDim() != c10::nullopt,
        "Splitting a dimension by a named scalar is only supported on block or grid dimensions but received ",
        factor);
  }

  // outer loop size
  Val* vo = ceilDiv(in->extent(), factor);

  // outer loop IterDomain
  IterDomain* ido = new IterDomain(
      new Int(0),
      vo->as<Int>(),
      in->getParallelType(),
      in->getIterType(),
      in->isRFactorProduct());

  // inner loop IterDomain
  IterDomain* idi = new IterDomain(
      new Int(0),
      factor,
      in->getParallelType(),
      in->getIterType(),
      in->isRFactorProduct());

  new Split(ido, idi, in, factor);
  return {ido, idi};
}

// TODO(kir): review if this is still needed in the Fusion IR
Val* IterDomain::extent() const {
  if (isThread()) {
    if (extent_->getValType() == ValType::Scalar)
      if (extent_->as<Int>()->isConst())
        return extent_;

    return NamedScalar::getParallelDim(getParallelType());
  }
  return extent_;
}

namespace {

class RejectMultipleGridReductions : public IterVisitor {
 public:
  static void analyze(Fusion* fusion) {
    RejectMultipleGridReductions multi_grid;
    multi_grid.traverse(fusion, true);
  }

 private:
  void handle(ReductionOp* rop) override {
    TensorView* out = dynamic_cast<TensorView*>(rop->out());
    // Filter out non-related ReductionOp
    if (out == nullptr) {
      return;
    }
    if (!out->domain()->hasGridReduction()) {
      return;
    }
    // rop is a grid reduction. It's an error if we have multiple grid
    // reductions.
    TORCH_CHECK(
        grid_reduction_op_ == nullptr,
        "Multiple grid reductions in a fusion is not supported:\n",
        grid_reduction_op_,
        rop);
    grid_reduction_op_ = rop;
  }

 private:
  ReductionOp* grid_reduction_op_ = nullptr;
};

} // namespace

void IterDomain::parallelize(ParallelType t) {
  parallel_type_ = t;

  TORCH_CHECK(t != ParallelType::Vectorize, "Vectorization not yet supported.");

  if (t == ParallelType::Unroll) {
    TORCH_CHECK(
        start()->isZeroInt() && extent()->isConstScalar(),
        "Unrolling only supported with start = 0 and extent as a const int, but got ",
        "a start of ",
        start(),
        " and extent ",
        extent(),
        " .");
  }

  if (isReduction() && isParallelTypeBlockDim(t)) {
    RejectMultipleGridReductions::analyze(fusion_);
  }
}

TensorDomain::TensorDomain(
    std::vector<IterDomain*> domain,
    std::vector<bool> contiguity)
    : Val(ValType::TensorDomain),
      root_domain_(std::move(domain)),
      contiguity_(
          contiguity.empty() ? std::vector<bool>(root_domain_.size(), false)
                             : std::move(contiguity)) {
  TORCH_CHECK(
      contiguity_.size() == root_domain_.size(),
      "Invalid contiguity information provided, incorrect size. Recieved vector of size ",
      contiguity_.size(),
      " but needed one of size ",
      root_domain_.size());

  // Just due to clang-tidy, correct value set in resetDomains
  has_reduction_ = false;
  domain_ = root_domain_;
  resetDomains();
}

TensorDomain::TensorDomain(
    std::vector<IterDomain*> root_domain,
    std::vector<IterDomain*> domain,
    std::vector<bool> contiguity)
    : Val(ValType::TensorDomain, DataType::Null, false),
      root_domain_(std::move(root_domain)),
      domain_(std::move(domain)),
      contiguity_(
          contiguity.empty() ? std::vector<bool>(root_domain_.size(), false)
                             : std::move(contiguity)) {
  TORCH_CHECK(
      contiguity_.size() == root_domain_.size(),
      "Invalid contiguity information provided, incorrect size. Recieved vector of size ",
      contiguity_.size(),
      " but needed one of size ",
      root_domain_.size());

  std::vector<Val*> domain_vals(domain_.begin(), domain_.end());
  auto inps = IterVisitor::getInputsTo(domain_vals);

  // Validate that the root domain consists of all inputs to domain
  // Uncertain if this will hold for RFactor

  std::unordered_set<Val*> root_vals(root_domain_.begin(), root_domain_.end());
  std::for_each(inps.begin(), inps.end(), [root_vals](Val* inp) {
    TORCH_INTERNAL_ASSERT(
        root_vals.find(inp) != root_vals.end(),
        "Invalid tensor domain, ",
        inp,
        " is an input of domain, but it is not found in the root domain.");
  });

  // Just due to clang-tidy, correct value set in resetDomains
  has_reduction_ = false;
  resetDomains();
  name_ = fusion_->registerVal(this);
}

TensorDomain::TensorDomain(
    std::vector<IterDomain*> root_domain,
    std::vector<IterDomain*> rfactor_domain,
    std::vector<IterDomain*> domain,
    std::vector<bool> contiguity)
    : Val(ValType::TensorDomain, DataType::Null, false),
      root_domain_(std::move(root_domain)),
      domain_(std::move(domain)),
      rfactor_domain_(std::move(rfactor_domain)),
      contiguity_(
          contiguity.empty() ? std::vector<bool>(root_domain_.size(), false)
                             : std::move(contiguity)) {
  TORCH_CHECK(
      contiguity_.size() == root_domain_.size(),
      "Invalid contiguity information provided, incorrect size. Recieved vector of size ",
      contiguity_.size(),
      " but needed one of size ",
      root_domain_.size());

  auto inps = IterVisitor::getInputsTo(
      std::vector<Val*>(domain_.begin(), domain_.end()));

  // Validate that the root domain consists of all inputs to domain
  // Uncertain if this will hold for RFactor

  std::unordered_set<Val*> root_vals(root_domain_.begin(), root_domain_.end());
  std::for_each(inps.begin(), inps.end(), [root_vals](Val* inp) {
    TORCH_INTERNAL_ASSERT(
        root_vals.find(inp) != root_vals.end(),
        "Invalid tensor domain, ",
        inp,
        " is an input of domain, but it is not found in the root domain.");
  });

  inps = IterVisitor::getInputsTo(
      std::vector<Val*>(rfactor_domain_.begin(), rfactor_domain_.end()));
  std::for_each(inps.begin(), inps.end(), [root_vals](Val* inp) {
    TORCH_INTERNAL_ASSERT(
        root_vals.find(inp) != root_vals.end(),
        "Invalid tensor domain, ",
        inp,
        " is an input of the rfactor domain, but it is not found in the root domain.");
  });

  // Just due to clang-tidy, correct value set in resetDomains
  has_reduction_ = false;
  resetDomains();
  name_ = fusion_->registerVal(this);
}

TensorDomain::TensorDomain(const TensorDomain* src, IrCloner* ir_cloner)
    : Val(src, ir_cloner),
      root_domain_(ir_cloner->clone(src->root_domain_)),
      domain_(ir_cloner->clone(src->domain_)),
      no_bcast_domain_(ir_cloner->clone(src->no_bcast_domain_)),
      no_reduction_domain_(ir_cloner->clone(src->no_reduction_domain_)),
      rfactor_domain_(ir_cloner->clone(src->rfactor_domain_)),
      contiguity_(src->contiguity()),
      has_reduction_(src->has_reduction_) {}

bool TensorDomain::operator==(const TensorDomain& other) const {
  // Checks equality of each class field. Should not be necessary to
  // check no_bcast_domain_ and no_reduction_domain_ as they are just
  // derived from domain_.
  return root_domain_ == other.root_domain_ && domain_ == other.domain_ &&
      rfactor_domain_ == other.rfactor_domain_ &&
      contiguity_ == other.contiguity_;
}

bool TensorDomain::sameAs(const Statement* const other) const {
  if (this == other) {
    return true;
  }

  if (!other->isA<TensorDomain>()) {
    return false;
  }

  const TensorDomain* other_td = other->as<TensorDomain>();

  if (nDims() != other_td->nDims()) {
    return false;
  }
  if (getRootDomain().size() != other_td->getRootDomain().size()) {
    return false;
  }
  if (getRFactorDomain().size() != other_td->getRFactorDomain().size()) {
    return false;
  }

  for (size_t i = 0; i < nDims(); i++) {
    if (!(axis(i)->sameAs(other_td->axis(i)))) {
      return false;
    }
  }

  for (size_t i = 0; i < getRootDomain().size(); i++) {
    if (!(getRootDomain()[i]->sameAs(other_td->getRootDomain()[i]))) {
      return false;
    }
  }

  for (size_t i = 0; i < getRFactorDomain().size(); i++) {
    if (!(getRFactorDomain()[i]->sameAs(other_td->getRFactorDomain()[i]))) {
      return false;
    }
  }

  return true;
}

bool TensorDomain::sameAs(
    const std::vector<IterDomain*>& lhs,
    const std::vector<IterDomain*>& rhs) {
  if (lhs.size() != rhs.size())
    return false;
  size_t i = 0;
  for (auto td_lhs : lhs) {
    if (!td_lhs->sameAs(rhs[i++]))
      return false;
  }
  return true;
}

bool TensorDomain::hasReduction() const {
  return has_reduction_;
}

bool TensorDomain::hasBlockReduction() const {
  return std::any_of(domain_.begin(), domain_.end(), [](IterDomain* id) {
    return id->isReduction() && id->isThreadDim();
  });
}

bool TensorDomain::hasGridReduction() const {
  return std::any_of(domain_.begin(), domain_.end(), [](IterDomain* id) {
    return id->isReduction() && id->isBlockDim();
  });
}

bool TensorDomain::hasBlockBroadcast() const {
  return std::any_of(domain_.begin(), domain_.end(), [](IterDomain* id) {
    return id->isBroadcast() && id->isThreadDim();
  });
}

bool TensorDomain::hasBroadcast() const {
  return no_bcast_domain_.size() != domain_.size();
}

bool TensorDomain::hasRFactor() const {
  return !rfactor_domain_.empty();
}

c10::optional<unsigned int> TensorDomain::getReductionAxis() const {
  auto it = std::find_if(domain_.begin(), domain_.end(), [](const auto& id) {
    return id->isReduction();
  });
  if (it == domain_.end()) {
    return c10::optional<unsigned int>();
  } else {
    return c10::optional<unsigned int>(std::distance(domain_.begin(), it));
  }
}

// i here is int, as we want to accept negative value and ::size_type can be a
// uint.
IterDomain* TensorDomain::axis(int i) const {
  TORCH_INTERNAL_ASSERT(
      nDims() > 0, "Tried to access an axis in a 0-dim domain");
  if (i < 0)
    i += nDims();
  TORCH_CHECK(
      i >= 0 && (unsigned int)i < nDims(),
      "Tried to access axis ",
      i,
      " in domain ",
      this);
  return domain_[i];
}

size_t TensorDomain::posOf(IterDomain* id) const {
  TORCH_INTERNAL_ASSERT(nDims() > 0, "Tried to find an axis in a 0-dim domain");
  size_t i = 0;
  while (i < domain_.size()) {
    if (domain_[i] == id)
      return i;
    i++;
  }
  TORCH_CHECK(false, "Provided id is not part of this domain.");
}

void TensorDomain::split(int axis_, Val* factor) {
  TORCH_INTERNAL_ASSERT(nDims() > 0, "Tried to do split on a 0-dim domain");
  if (axis_ < 0)
    axis_ += nDims();

  TORCH_INTERNAL_ASSERT(
      axis_ >= 0 && (unsigned int)axis_ < nDims(),
      "Tried to split on axis outside TensorDomain's range.");

  IterDomain* id = axis(axis_);
  auto split_ids = IterDomain::split(id, factor);
  domain_.erase(domain_.begin() + axis_);
  domain_.insert(domain_.begin() + axis_, split_ids.second);
  domain_.insert(domain_.begin() + axis_, split_ids.first);
  resetDomains();
}

// Merge "axis" and "axis+1" into 1 dimension
void TensorDomain::merge(int axis_o, int axis_i) {
  TORCH_INTERNAL_ASSERT(nDims() > 0, "Tried to do merge on a 0-dim domain");
  if (axis_o < 0)
    axis_o += nDims();

  if (axis_i < 0)
    axis_i += nDims();

  TORCH_CHECK(
      axis_o >= 0 && (unsigned int)axis_o < nDims() && axis_i >= 0 &&
          (unsigned int)axis_i < nDims(),
      "Invalid merge detected, either one or both axes are outside of TensorView's range.");

  TORCH_CHECK(
      axis_o != axis_i,
      "Invalid merge detected, axes provided are the same axis.");

  if (axis_o > axis_i) {
    auto tmp = axis_i;
    axis_i = axis_o;
    axis_o = tmp;
  }

  IterDomain* first = axis(axis_o);
  IterDomain* second = axis(axis_i);

  IterDomain* merged_id = IterDomain::merge(first, second);

  domain_.erase(domain_.begin() + axis_i);
  domain_.erase(domain_.begin() + axis_o);
  domain_.insert(domain_.begin() + axis_o, merged_id);
  resetDomains();
}

// Reorder axes according to map[old_pos] = new_pos
void TensorDomain::reorder(const std::unordered_map<int, int>& old2new_) {
  TORCH_INTERNAL_ASSERT(
      !(nDims() == 0 && old2new_.size() > 0),
      "Tried to reorder a 0-dim domain");
  domain_ = orderedAs(domain_, old2new_);
  resetDomains();
}

std::vector<IterDomain*> TensorDomain::orderedAs(
    const std::vector<IterDomain*>& dom,
    const std::unordered_map<int, int>& old2new_) {
  TORCH_INTERNAL_ASSERT(
      !(dom.size() == 0 && old2new_.size() > 0),
      "Tried to reorder a 0-dim domain");

  // Eventhough these checks are already in TensorView, we want to redo them as
  // we can enter this function from other places, not through TensorView

  // adjust based on negative values (any negative values gets nDims added to
  // it)
  std::unordered_map<int, int> old2new;
  auto ndims = dom.size();
  std::transform(
      old2new_.begin(),
      old2new_.end(),
      std::inserter(old2new, old2new.begin()),
      [ndims](std::unordered_map<int, int>::value_type entry) {
        return std::unordered_map<int, int>::value_type({
            entry.first < 0 ? entry.first + ndims : entry.first,
            entry.second < 0 ? entry.second + ndims : entry.second,
        });
      });

  // Check if any adjusted values are < 0, or >= nDims, which are invalid

  TORCH_CHECK(
      std::none_of(
          old2new.begin(),
          old2new.end(),
          [ndims](std::unordered_map<int, int>::value_type entry) {
            return entry.first < 0 || (unsigned int)entry.first >= ndims ||
                entry.second < 0 || (unsigned int)entry.second >= ndims;
          }),
      "Reorder axes are not within the number of dimensions of the provided domain.");

  // Going to use sets, to see if any duplicate values are in the map.

  std::set<int> old_pos_set;
  std::transform(
      old2new.begin(),
      old2new.end(),
      std::inserter(old_pos_set, old_pos_set.begin()),
      [](std::unordered_map<int, int>::value_type entry) {
        return entry.first;
      });

  std::set<int> new_pos_set;
  std::transform(
      old2new.begin(),
      old2new.end(),
      std::inserter(new_pos_set, new_pos_set.begin()),
      [](std::unordered_map<int, int>::value_type entry) {
        return entry.second;
      });

  // Error out if duplicate values are found.
  TORCH_CHECK(
      old_pos_set.size() == old2new.size() &&
          new_pos_set.size() == old2new.size(),
      "Duplicate entries in transformation map sent to TensorView reorder.");

  // END VALIDATION CHECKS

  std::vector<int> new2old(ndims, -1);

  // Go through each old and new position, make sure they're within [0, ndims)
  for (std::pair<int, int> elem : old2new) {
    int old_pos = elem.first;
    int new_pos = elem.second;
    new2old[new_pos] = old_pos;
  }

  // old_positions that already have a new position
  std::set<int> old_positions(new2old.begin(), new2old.end());
  old_positions.erase(-1);

  // All available new positions
  std::set<int> all_positions;
  for (decltype(ndims) i{0}; i < ndims; i++)
    all_positions.insert(i);

  // Check what positions haven't been specified.
  std::set<int> positions_left;
  std::set_difference(
      all_positions.begin(),
      all_positions.end(),
      old_positions.begin(),
      old_positions.end(),
      std::inserter(positions_left, positions_left.end()));

  // Fill in positions that weren't specified, in relative order,
  // in empty spots in the set of new positions.
  // new2old[new_position] = old_position
  auto it = positions_left.begin(); // old positions left
  std::transform(
      new2old.begin(), new2old.end(), new2old.begin(), [&it](int i) -> int {
        return i == -1 ? *it++ : i;
      });

  std::vector<IterDomain*> reordered_domain;
  std::transform(
      new2old.begin(),
      new2old.end(),
      std::back_inserter(reordered_domain),
      [dom](int i) -> IterDomain* { return dom[i]; });

  return reordered_domain;
}

std::vector<IterDomain*> TensorDomain::noReductions(
    const std::vector<IterDomain*>& td) {
  size_t size_out = 0;
  for (auto id : td)
    if (!id->isReduction())
      size_out++;
  std::vector<IterDomain*> noReductionDomain(size_out);

  int it = 0;
  for (auto id : td)
    if (!id->isReduction())
      noReductionDomain[it++] = id;

  return noReductionDomain;
}

std::vector<IterDomain*> TensorDomain::noBroadcasts(
    const std::vector<IterDomain*>& td) {
  size_t size_out = 0;
  for (auto id : td)
    if (!id->isBroadcast())
      size_out++;
  std::vector<IterDomain*> noBroadcastDomain(size_out);

  int it = 0;
  for (auto id : td)
    if (!id->isBroadcast())
      noBroadcastDomain[it++] = id;

  return noBroadcastDomain;
}

bool TensorDomain::hasBroadcast(const std::vector<IterDomain*>& td) {
  for (auto id : td)
    if (id->isBroadcast())
      return true;
  return false;
}

bool TensorDomain::hasReduction(const std::vector<IterDomain*>& td) {
  for (auto id : td)
    if (id->isReduction())
      return true;
  return false;
}

bool TensorDomain::hasNontrivialReduction(const std::vector<IterDomain*>& td) {
  for (auto id : td) {
    if (id->isReduction() && !id->isTrivialReduction()) {
      return true;
    }
  }
  return false;
}

// pair is in order where second is the consumer of first
std::pair<TensorDomain*, TensorDomain*> TensorDomain::rFactor(
    const std::vector<int>& axes_) {
  TORCH_INTERNAL_ASSERT(nDims() > 0, "Tried to rFactor a 0-dim domain");

  std::vector<int> axes(axes_.size());

  auto ndims = nDims();
  std::transform(axes_.begin(), axes_.end(), axes.begin(), [ndims](int i) {
    return i < 0 ? i + ndims : i;
  });

  TORCH_CHECK(
      std::none_of(
          axes.begin(),
          axes.end(),
          [ndims](int i) { return i < 0 || (unsigned int)i >= ndims; }),
      "RFactor axes less than 0 or >= ndims.");

  // We might be able to lift this constraint in some instances, but needs more
  // investigation.
  TORCH_CHECK(
      !hasRFactor(), "Cannot call rfactor on the same tensor domain twice.");

  std::unordered_set<int> axes_set(axes.begin(), axes.end());

  bool rfactor_found = false;
  bool reduction_found = false;
  for (decltype(nDims()) i{0}; i < nDims(); i++) {
    if (axis(i)->isReduction()) {
      if (axes_set.find(i) != axes_set.end()) {
        rfactor_found = true;
      } else {
        reduction_found = true;
      }
    }
  }

  TORCH_CHECK(
      rfactor_found && reduction_found,
      "Invalid rfactor found, rfactor must be provided at least one reduction axis, but not all reduction axes.");

  return std::pair<TensorDomain*, TensorDomain*>{
      TransformRFactor::runReplay(this, axes),
      TransformRFactor::runReplay2(this, axes)};
}

namespace {

//! Concretize broadcast axes, i.e. identifying a non-broadcast
//! IterDomain that the broadcast IterDomain can map to.
//!
//! This traversal processes root domains only, concretization works by
//! inspecting pointwise ops, e.g. : T2 [i0,i1] = T1[i0,B0] + T0[i0,i1]
//! will concretize axis B0 to i1
//!
class ConcretizeDomain : private BackwardVisitor {
 public:
  //! Traverses the graph backward from outputs
  //! to identify all concretizing opportunities
  //!
  explicit ConcretizeDomain(Fusion* fusion) {
    traverseFrom(fusion, fusion->outputs(), false);
  }

  //! API call to run the concretize pass and return the
  //! axis that bcast_dom concretizes to
  //!
  static const IterDomain* getConcreteDomain(IterDomain* bcast_dom) {
    ConcretizeDomain cd(bcast_dom->fusion());

    // Remove this assertion once we support broadcast on output
    TORCH_INTERNAL_ASSERT(cd.canConcretize(bcast_dom));
    return cd.concretized(bcast_dom);
  }

  // Returns true if either id is not a broadcast or
  // the traversal has found a concretized axis for id
  bool canConcretize(IterDomain* id) const {
    return !id->isBroadcast() || bcast_domain_map_.count(id);
  }

  // Returns the concretized id recorded from traversal
  IterDomain* concretized(IterDomain* id) const {
    TORCH_INTERNAL_ASSERT(canConcretize(id));
    if (!id->isBroadcast()) {
      return id;
    }
    return bcast_domain_map_.at(id);
  }

 private:
  // Utility to inspect a pointwise operator and
  // record concretize opportunities
  void concretizePwOp(Expr* e);

  // Utility to record new concretize opportunity
  void concretizeTo(IterDomain* id, IterDomain* To) {
    TORCH_INTERNAL_ASSERT(id->isBroadcast() && !To->isBroadcast());
    bcast_domain_map_[id] = concretized(To);
  }

  using BackwardVisitor::handle;

  void handle(ReductionOp* rop) override {
    concretizePwOp(rop);
  }

  void handle(UnaryOp* uop) override {
    concretizePwOp(uop);
  }

  void handle(BinaryOp* bop) override {
    concretizePwOp(bop);
  }

  void handle(TernaryOp* top) override {
    concretizePwOp(top);
  };

 private:
  using MapType = std::unordered_map<IterDomain*, IterDomain*>;
  MapType bcast_domain_map_;
};

void ConcretizeDomain::concretizePwOp(Expr* e) {
  if (e->output(0)->getValType() != ValType::TensorView) {
    return;
  }

  TORCH_INTERNAL_ASSERT(e->outputs().size() == 1);
  TensorView* tv = e->output(0)->as<TensorView>();

  std::vector<IterDomain*> io = tv->getRootDomain();

  for (auto* i : ir_utils::filterByType<TensorView>(e->inputs())) {
    std::vector<IterDomain*> ii =
        TensorDomain::noReductions(i->getMaybeRFactorDomain());
    TORCH_INTERNAL_ASSERT(ii.size() == io.size());

    for (size_t it = 0; it < ii.size(); it++) {
      if (!canConcretize(io[it]))
        continue;

      if (!canConcretize(ii[it]))
        concretizeTo(ii[it], concretized(io[it]));
    }
  }
}

} // namespace

// API call to return the concretized axis of a broadcast axis
const IterDomain* IterDomain::concretizeDomain(IterDomain* bcast_dom) {
  return ConcretizeDomain::getConcreteDomain(bcast_dom);
}

Split::Split(IterDomain* outer, IterDomain* inner, IterDomain* in, Val* factor)
    : Expr(ExprType::Split),
      outer_{outer},
      inner_{inner},
      in_{in},
      factor_{factor} {
  TORCH_INTERNAL_ASSERT(
      factor_->isAnInt(),
      "Attempted to create a Split node with a non-integer factor.");
  addOutput(outer);
  addOutput(inner);
  addInput(in);
  name_ = FusionGuard::getCurFusion()->registerExpr(this);
}

Split::Split(const Split* src, IrCloner* ir_cloner)
    : Expr(src, ir_cloner),
      outer_(ir_cloner->clone(src->outer_)),
      inner_(ir_cloner->clone(src->inner_)),
      in_(ir_cloner->clone(src->in_)),
      factor_(ir_cloner->clone(src->factor_)) {}

bool Split::sameAs(const Statement* other) const {
  if (this == other) {
    return true;
  }
  if (!other->isA<Split>()) {
    return false;
  }
  return Expr::sameAs(other) && factor()->sameAs(other->as<Split>()->factor());
}

Merge::Merge(IterDomain* out, IterDomain* outer, IterDomain* inner)
    : Expr(ExprType::Merge), out_{out}, outer_{outer}, inner_{inner} {
  addOutput(out);
  addInput(outer);
  addInput(inner);
  name_ = FusionGuard::getCurFusion()->registerExpr(this);
}

Merge::Merge(const Merge* src, IrCloner* ir_cloner)
    : Expr(src, ir_cloner),
      out_(ir_cloner->clone(src->out_)),
      outer_(ir_cloner->clone(src->outer_)),
      inner_(ir_cloner->clone(src->inner_)) {}

bool Merge::sameAs(const Statement* other) const {
  if (this == other) {
    return true;
  }
  if (!other->isA<Merge>()) {
    return false;
  }
  return Expr::sameAs(other);
}

NamedScalar::NamedScalar(const NamedScalar* src, IrCloner* ir_cloner)
    : Val(src, ir_cloner), name_(src->name_) {}

bool NamedScalar::sameAs(const Statement* other) const {
  if (this == other) {
    return true;
  }
  if (!other->isA<NamedScalar>()) {
    return false;
  }
  return other->as<NamedScalar>()->name().compare(name()) == 0;
}

NamedScalar* NamedScalar::getParallelDim(ParallelType p_type) {
  std::string parallel_dim = stringifyThreadSize(p_type);
  return new NamedScalar(parallel_dim, DataType::Int);
}

NamedScalar* NamedScalar::getParallelIndex(ParallelType p_type) {
  std::string parallel_ind = stringifyThread(p_type);
  return new NamedScalar(parallel_ind, DataType::Int);
}

c10::optional<ParallelType> NamedScalar::getParallelDim() const {
  if (stringifyThreadSize(ParallelType::TIDx).compare(name()) == 0) {
    return c10::optional<ParallelType>(ParallelType::TIDx);
  } else if (stringifyThreadSize(ParallelType::TIDy).compare(name()) == 0) {
    return c10::optional<ParallelType>(ParallelType::TIDy);
  } else if (stringifyThreadSize(ParallelType::TIDz).compare(name()) == 0) {
    return c10::optional<ParallelType>(ParallelType::TIDz);
  } else if (stringifyThreadSize(ParallelType::BIDx).compare(name()) == 0) {
    return c10::optional<ParallelType>(ParallelType::BIDx);
  } else if (stringifyThreadSize(ParallelType::BIDy).compare(name()) == 0) {
    return c10::optional<ParallelType>(ParallelType::BIDy);
  } else if (stringifyThreadSize(ParallelType::BIDz).compare(name()) == 0) {
    return c10::optional<ParallelType>(ParallelType::BIDz);
  }
  return c10::nullopt;
}

c10::optional<ParallelType> NamedScalar::getParallelIndex() const {
  if (stringifyThread(ParallelType::TIDx).compare(name()) == 0) {
    return c10::optional<ParallelType>(ParallelType::TIDx);
  } else if (stringifyThread(ParallelType::TIDy).compare(name()) == 0) {
    return c10::optional<ParallelType>(ParallelType::TIDy);
  } else if (stringifyThread(ParallelType::TIDz).compare(name()) == 0) {
    return c10::optional<ParallelType>(ParallelType::TIDz);
  } else if (stringifyThread(ParallelType::BIDx).compare(name()) == 0) {
    return c10::optional<ParallelType>(ParallelType::BIDx);
  } else if (stringifyThread(ParallelType::BIDy).compare(name()) == 0) {
    return c10::optional<ParallelType>(ParallelType::BIDy);
  } else if (stringifyThread(ParallelType::BIDz).compare(name()) == 0) {
    return c10::optional<ParallelType>(ParallelType::BIDz);
  }
  return c10::nullopt;
}

} // namespace cuda
} // namespace fuser
} // namespace jit
} // namespace torch<|MERGE_RESOLUTION|>--- conflicted
+++ resolved
@@ -100,43 +100,6 @@
   return false;
 }
 
-<<<<<<< HEAD
-Float::Float(const Float* src, IrCloner* ir_cloner)
-    : Val(src, ir_cloner), maybe_value_(src->maybe_value_) {}
-
-bool Float::sameAs(const Statement* const other) const {
-  if (this == other) {
-    return true;
-  }
-  if (!other->isA<Float>()) {
-    return false;
-  }
-  const auto other_float = other->as<Float>();
-  if (isConst() && other_float->isConst()) {
-    return *value() == *(other_float->value());
-  }
-  return false;
-}
-
-Half::Half(const Half* src, IrCloner* ir_cloner)
-    : Val(src, ir_cloner), maybe_value_(src->maybe_value_) {}
-
-bool Half::sameAs(const Statement* other) const {
-  if (this == other) {
-    return true;
-  }
-  if (!other->isA<Half>()) {
-    return false;
-  }
-  const auto other_float = other->as<Half>();
-  if (isConst() && other_float->isConst()) {
-    return *value() == *(other_float->value());
-  }
-  return false;
-}
-
-=======
->>>>>>> f75aedd5
 Int::Int(const Int* src, IrCloner* ir_cloner)
     : Val(src, ir_cloner), maybe_value_(src->maybe_value_) {}
 
