--- conflicted
+++ resolved
@@ -191,19 +191,11 @@
 BroadcastOp::BroadcastOp(
     Val* _out,
     Val* _in,
-<<<<<<< HEAD
-    const std::vector<bool>& is_broadcast_dims)
-    : Expr(ExprType::BroadcastOp),
-      out_(_out),
-      in_(_in),
-      is_broadcast_dims_(is_broadcast_dims) {
-=======
     std::vector<bool> is_broadcast_dims)
     : Expr(ExprType::BroadcastOp),
       out_(_out),
       in_(_in),
       is_broadcast_dims_(std::move(is_broadcast_dims)) {
->>>>>>> 6d549fdb
   auto out_type = _out->getValType().value();
   auto in_type = _in->getValType().value();
 
