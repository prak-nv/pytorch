--- conflicted
+++ resolved
@@ -189,66 +189,53 @@
 
 BroadcastOp::BroadcastOp(Val* _out, Val* _in)
     : Expr(ExprType::BroadcastOp), out_(_out), in_(_in) {
-<<<<<<< HEAD
   auto out_type = _out->getValType().value();
   auto in_type = _in->getValType().value();
-  if (out_type == ValType::TensorView) {
-    TORCH_INTERNAL_ASSERT(
-        in_type == ValType::TensorView,
-        "Cannot braodcast a non-tensor object.");
-
-    // This is a generic check that root dims of a consumer and producer match.
-    // Maybe we shouldn't relegate it to this constructor.
-    auto c_root = out()->as<TensorView>()->getRootDomain();
-    auto p_root = in()->as<TensorView>()->getRootDomain();
-    auto root_c2p = TensorDomain::mapDomainCtoP(c_root, p_root);
-    auto root_p2c = TensorDomain::mapDomainCtoP(p_root, c_root);
-    bool bad_mismatch = false;
-    for (size_t c_i = 0; c_i < root_c2p.size(); c_i++) {
-      if (c_i == -1) {
-        bad_mismatch = !c_root[c_i]->isBroadcast();
+
+  TORCH_INTERNAL_ASSERT(
+      out_type == ValType::TensorView && in_type == ValType::TensorView,
+      "Cannot braodcast a non-tensor object.");
+
+  // This is a generic check that root dims of a consumer and producer match.
+  // Maybe we shouldn't relegate it to this constructor.
+  const auto c_tv = out()->as<TensorView>();
+  const auto p_tv = in()->as<TensorView>();
+  
+  const auto c_root = c_tv->getRootDomain();
+  const auto p_root = p_tv->getMaybeRFactorDomain();
+
+  const auto root_p2c = TensorDomain::mapDomainPandC(p_root, c_root);
+
+  std::vector<bool> c_mapped(c_root.size(), false);
+  std::vector<bool> p_mapped(p_root.size(), false);
+
+  for (auto pair_entry : root_p2c) {
+    auto p_i = pair_entry.first;
+    p_mapped[p_i] = true;
+    auto c_i = pair_entry.second;
+    c_mapped[c_i] = true;
+  }
+
+  bool bad_mismatch = false;
+
+  for (size_t i = 0; i < c_root.size(); i++) {
+    if (!c_mapped[i]) {
+      if (!c_root[i]->isBroadcast()) {
+        bad_mismatch = true;
       }
     }
-    for (size_t p_i = 0; p_i < root_p2c.size(); p_i++) {
-      if (p_i == -1) {
-        bad_mismatch = !p_root[p_i]->isReduction();
+  }
+
+  for (size_t i = 0; i < p_root.size(); i++) {
+    if (!p_mapped[i]) {
+      if (!p_root[i]->isReduction()) {
+        bad_mismatch = true;
       }
     }
-
-    TORCH_INTERNAL_ASSERT(
-        !bad_mismatch,
-        "Invalid broadcast op. Non-broadcasted dims don't match from input to output.");
-
-  } else {
-    TORCH_INTERNAL_ASSERT(
-        in_type == ValType::TensorIndex && out_type == ValType::TensorIndex,
-        "Invalid types provided for broadcast op, ",
-        in_type,
-        " ",
-        out_type,
-        ".");
-=======
-  TORCH_CHECK(_out->getValType().value() == ValType::TensorView);
-  TORCH_CHECK(_in->getValType().value() == ValType::TensorView);
-
-  int ndims = 0;
-  for (auto dom : out()->as<TensorView>()->getRootDomain()) {
-    if (!dom->isBroadcast()) {
-      ndims++;
-    }
-  }
-  for (auto dom : in()->as<TensorView>()->getRootDomain()) {
-    if (dom->isBroadcast()) {
-      ndims++;
-    }
->>>>>>> fd2d5faf
   }
 
   TORCH_INTERNAL_ASSERT(
-      ndims ==
-          (int)TensorDomain::noReductions(
-              in_->as<TensorView>()->getRootDomain())
-              .size(),
+      !bad_mismatch,
       "Invalid broadcast op. Non-broadcasted dims don't match from input to output.");
 
   addOutput(_out);
