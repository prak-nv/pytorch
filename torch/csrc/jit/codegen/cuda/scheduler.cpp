#include <torch/csrc/jit/codegen/cuda/scheduler.h>

#include <torch/csrc/jit/codegen/cuda/arith.h>
#include <torch/csrc/jit/codegen/cuda/executor_utils.h>
#include <torch/csrc/jit/codegen/cuda/expr_evaluator.h>
#include <torch/csrc/jit/codegen/cuda/ir_all_nodes.h>
#include <torch/csrc/jit/codegen/cuda/ir_iostream.h>
#include <torch/csrc/jit/codegen/cuda/ir_utils.h>
#include <torch/csrc/jit/codegen/cuda/parser.h>

#include <ATen/cuda/CUDAContext.h>

namespace torch {
namespace jit {
namespace fuser {
namespace cuda {

constexpr int kUnrollFactor = 1;

namespace {

std::vector<int> reductionAxes(TensorView* tv) {
  size_t n_dims = tv->nDims();
  std::vector<int> reduction_axes;
  for (size_t i = 0; i < n_dims; i++) {
    if (tv->axis(i)->isReduction()) {
      reduction_axes.emplace_back(i);
    }
  }
  return reduction_axes;
}

// Merge all reduction to the right side and returns total number of
// reduction axes
size_t mergeReduction(TensorView* tv) {
  int prev_i = -1;
  size_t num_merged = 0;
  for (int i = static_cast<int>(tv->nDims()) - 1; i >= 0; i--) {
    if (!tv->axis(i)->isReduction()) {
      continue;
    }
    if (prev_i == -1) {
      prev_i = i;
    } else {
      tv->merge(i, prev_i);
      prev_i = i;
      num_merged++;
    }
  }
  if (prev_i == 0) {
    tv->reorder({{prev_i, -1}});
  }

  return prev_i == -1 ? 0 : num_merged + 1;
}

// merge all non-reduction axes to the left side and returns total number of
// iteration axes
size_t mergeNonReduction(TensorView* tv) {
  int prev_i = -1;
  size_t num_merged = 0;
  for (int i = static_cast<int>(tv->nDims()) - 1; i >= 0; i--) {
    if (tv->axis(i)->isReduction()) {
      continue;
    }
    if (prev_i == -1) {
      prev_i = i;
    } else {
      tv->merge(i, prev_i);
      prev_i = i;
      num_merged++;
    }
  }
  if (prev_i != 0) {
    tv->reorder({{prev_i, 0}});
  }

  return prev_i == -1 ? 0 : num_merged + 1;
}

} // namespace

// This one is a total mess and it should go.
bool scheduleFusion(Fusion* fusion, const at::ArrayRef<c10::IValue> inputs) {
  FusionGuard fg(fusion);
  // maybe has_reduction for scheudling should be done on a per output tensor
  // basis.
<<<<<<< HEAD
  const bool has_reduction = fusion->hasReduction();
  const bool disable_unroll = fusion->isStochastic();
=======
  TORCH_INTERNAL_ASSERT(
      !fusion->hasReduction(), "This scheduler only handles pointwise ops.");
  const bool disable_unroll = fusion->hasRNG();
>>>>>>> 83028a40
  bool fcd_reduction = false;

  for (auto out_val : fusion->outputs()) {
    auto out = out_val->as<TensorView>();

    // Merge all dimensions because we're only supporting pointwise
    while (out->nDims() > 1) {
      out->merge(-2, -1);
    }
  }

  // Run through outputs, grab all inputs of outputs
  // squeeze with computeAt to set overall structure.
  for (auto output : fusion->outputs()) {
    if (output->getValType() != ValType::TensorView)
      continue;
    TensorView* out_tv = output->as<TensorView>();

    // Split into 128 which will be bockDim.x
    out_tv->split(0, kPwThreadX);
    // Split by another 4 which will be our unroll factor
    auto ur_factor = disable_unroll ? 1 : kUnrollFactor;
    if (!disable_unroll) {
      out_tv->split(0, ur_factor);
    }
  }

  for (auto output : fusion->outputs()) {
    if (output->getValType() != ValType::TensorView)
      continue;
    TensorView* out_tv = output->as<TensorView>();
    for (Val* inp : fusion->inputsOf(output)) {
      if (inp->getValType().value() == ValType::TensorView)
        inp->as<TensorView>()->computeAt(out_tv, -1);
    }
    out_tv->axis(0)->parallelize(ParallelType::BIDx);
    out_tv->axis(1)->parallelize(ParallelType::Unroll);
    out_tv->axis(2)->parallelize(ParallelType::TIDx);
  }

  // Run through all values, unroll, and bind their axes
  for (auto val : fusion->vals()) {
    if (val->getValType().value() != ValType::TensorView ||
        fusion->hasInput(val))
      continue;
    TensorView* tv = val->as<TensorView>();
  }
  return true;
}

namespace {
// Largest Power of 2 less-than n
constexpr int lastPow2(int n) {
  n |= (n >> 1);
  n |= (n >> 2);
  n |= (n >> 4);
  n |= (n >> 8); // NOLINT(cppcoreguidelines-avoid-magic-numbers)
  n |= (n >> 16); // NOLINT(cppcoreguidelines-avoid-magic-numbers)
  return std::max(1, n - (n >> 1));
}

ReductionParams reductionHeuristic(
    int red_elems,
    int red_outputs,
    bool red_on_fastest_dim) {
  ReductionParams rparams;
  rparams.fastest_dim = red_on_fastest_dim;

  int gdimx = LaunchParams::UNINITIALIZED_VAL;
  int gdimy = LaunchParams::UNINITIALIZED_VAL;
  int bdimx = LaunchParams::UNINITIALIZED_VAL;
  int bdimy = LaunchParams::UNINITIALIZED_VAL;

  // 1. Initial Assumptions

  // Evaluate Dimensions of Reduction TensorView
  TORCH_INTERNAL_ASSERT(red_elems > 0 && red_outputs > 0);

  // 2. Initial Definition of Block Dimensions

  // Is fastest dimension a reduction dimension?
  if (rparams.fastest_dim) {
    if (red_elems < rparams.loop_unroll) {
      rparams.loop_unroll = 1;
    }
    bdimx = ceilDiv(red_elems, rparams.loop_unroll);
    bdimy = red_outputs;
  } else {
    bdimx = red_outputs;
    bdimy = red_elems;
  }

  // 3. Applying Power of 2 Blocking based on the Maximum Number of threads

  constexpr int kMaxNumThreads = 512;
  int num_threads = kMaxNumThreads;
  int device_warp_size = at::cuda::warp_size();

  if (bdimx < num_threads) {
    bdimx = lastPow2(bdimx);
  } else {
    bdimx = num_threads;
  }

  if (bdimy < num_threads) {
    bdimy = lastPow2(bdimy);
  } else {
    bdimy = num_threads;
  }

  int bdimx_prev = bdimx;
  bdimx = std::min(bdimx, device_warp_size);
  bdimy = std::min(bdimy, num_threads / bdimx);
  bdimx = std::min(bdimx_prev, num_threads / bdimy);

  // 4. Distributing work across a block

  // Magic numbers of calculations allowed per thread.
  constexpr int kMinValuesPerThread = 16;
  constexpr int kMaxValuesPerThread = 256;

  int inputs_consumed_per_block_iter = 1;
  int red_elems_per_thread = red_elems;

  int outputs_produced_per_block_iter = 1;

  // Reduction is performed across warp threads (cross-thread reduction)
  if (rparams.fastest_dim) {
    inputs_consumed_per_block_iter *= bdimx;
    red_elems_per_thread =
        ceilDiv(red_elems_per_thread, inputs_consumed_per_block_iter);
    // Warp threads are applied across the output
  } else {
    outputs_produced_per_block_iter *= bdimx;
  }

  // Decision to do a cross-warp reduction per block
  if (red_elems_per_thread >= (bdimy * kMinValuesPerThread) ||
      red_elems_per_thread >= kMaxValuesPerThread || !rparams.fastest_dim) {
    inputs_consumed_per_block_iter *= bdimy;
    red_elems_per_thread = ceilDiv(red_elems_per_thread, bdimy);
    rparams.cross_block = true;
    rparams.mul_reds_per_blk = false;
    // Do multiple reductions per block
  } else {
    rparams.cross_block = false;
    rparams.mul_reds_per_blk = true;
    outputs_produced_per_block_iter *= bdimy;
  }

  // 5. Distributing work across blocks

  // WARNING: Current device for codegen may not be the target device
  int device_max_threads_per_multiprocessor =
      at::cuda::getCurrentDeviceProperties()->maxThreadsPerMultiProcessor;
  int device_multiprocessor_count =
      at::cuda::getCurrentDeviceProperties()->multiProcessorCount;

  int blocks_per_sm = device_max_threads_per_multiprocessor / (bdimx * bdimy);
  int target_grid_size = device_multiprocessor_count * blocks_per_sm;

  // Setting the number of blocks based on the number of outputs
  gdimx = ceilDiv(red_outputs, outputs_produced_per_block_iter);

  // Cross-block reductions (if necessary)
  if (rparams.cross_block && red_elems_per_thread >= kMaxValuesPerThread &&
      gdimx <= target_grid_size) {
    int blks_per_out_1 = ceilDiv(target_grid_size, gdimx);
    int blks_per_out_2 = ceilDiv(red_elems_per_thread, kMinValuesPerThread);
    int blks_per_out_3 = ceilDiv(red_elems_per_thread, kMaxValuesPerThread);
    int blks_per_output =
        std::max(std::min(blks_per_out_1, blks_per_out_2), blks_per_out_3);

    gdimy = std::max(1, blks_per_output);
    // If a cross-block reduction was generated
    if (blks_per_output > 1) {
      rparams.cross_grid = true;
    }
  }

  const char* debug_env = getenv("PYTORCH_CUDA_FUSER_RED_SCHED_DEBUG");
  if (debug_env && atoi(debug_env)) {
    std::cout << "\n===== Reduction Parameters ========" << std::endl
              << "Inputs:" << std::endl
              << "\tRed Elems: " << red_elems << " Red Outputs: " << red_outputs
              << " Red On Fastest Dim? " << red_on_fastest_dim << std::endl
              << "Reduction Characteristics:" << std::endl
              << "\tMultiple Reds Per Block? " << rparams.mul_reds_per_blk
              << " Cross Block? " << rparams.cross_block << " Cross Grid? "
              << rparams.cross_grid << std::endl
              << "Recommended Blocking:" << std::endl
              << "\tGridX: " << gdimx << " GridY: " << gdimy
              << " BlckX: " << bdimx << " BlckY: " << bdimy << std::endl
              << "====================================" << std::endl;
  }

  rparams.lparams = LaunchParams(
      LaunchParams::UNINITIALIZED_VAL,
      gdimy,
      LaunchParams::UNINITIALIZED_VAL,
      bdimx,
      bdimy,
      LaunchParams::UNINITIALIZED_VAL);
  return rparams;
}
} // anonymous namespace

// fusion is the input IR that will be modified by this function
c10::optional<ReductionParams> scheduleReduction(
    Fusion* fusion,
    const at::ArrayRef<c10::IValue>& fusion_inputs,
    TensorView* red_tv,
    std::vector<TensorView*> outs_of_red) {
  FusionGuard fg(fusion);

  if (!fusion->hasReduction()) {
    return c10::nullopt;
  }
  TORCH_INTERNAL_ASSERT(
      red_tv != nullptr, "Reduction TensorView wasn't found.");
  TORCH_INTERNAL_ASSERT(
      red_tv->hasReduction(), "TensorView doesn't have a reduction.");
  const auto red_expr = fusion->origin(red_tv);

  TORCH_INTERNAL_ASSERT(
      red_expr->getExprType() != c10::nullopt &&
          red_expr->getExprType().value() == ExprType::ReductionOp,
      "TensorView doesn't have a reduction.");

  const bool red_on_fastest_dim =
      red_tv->axis(static_cast<int>(red_tv->nDims()) - 1)->isReduction();

  // We coalesc all reduction axes to the right;
  const size_t num_reduction_axes = mergeReduction(red_tv);

  // Merge all iteration dimensions
  mergeNonReduction(red_tv);
  for (auto iter_tv : outs_of_red) {
    mergeNonReduction(iter_tv);
  }

  StatefulExpressionEvaluator evaluator(
      executor_utils::statefulBindInputs(fusion_inputs, fusion));

  // Evaluate Dimensions of Reduction TensorView
  auto red_ids = red_tv->domain()->domain();

  TORCH_INTERNAL_ASSERT(
      red_ids.size() == 2, "We coalesced all dimensions into 2 previously.");

  const auto red_outputs = evaluator.inferValue(red_ids[0]->extent());
  const auto red_elems = evaluator.inferValue(red_ids[1]->extent());

  TORCH_INTERNAL_ASSERT(
      red_outputs != c10::nullopt,
      "The number of reduction outputs is expected.");

  TORCH_INTERNAL_ASSERT(
      red_elems != c10::nullopt,
      "The number of reduction elements is expected.");

  ReductionParams rparams = reductionHeuristic(
      red_elems.value(), red_outputs.value(), red_on_fastest_dim);

  constexpr int kLoopUnrollSplit = 4;

  // Scheduling the Reduction
  if (rparams.fastest_dim) {
    // Do multiple reductions per block
    if (rparams.mul_reds_per_blk) {
      // Reduction Splits
      //      [outputs, |rF-Leftover, X-Warp, rf-Unroll|]
      // Idx:     0     |   1(-1)      2(-2)     3(-1) |
      //                --------------------------------
      //                Reduction Dimensions
      red_tv->split(1, rparams.loop_unroll);
      red_tv->split(1, rparams.lparams.bdimx());

      // Output Splits
      //      [|Out-Leftover, Out-PerBlock|, <Reduction Dims>]
      // Idx:  |     0             1      |   2(-2) -- 3(-1)
      //       ----------------------------
      //       Output Dimensions
      red_tv->split(0, rparams.lparams.bdimy());
      for (auto iter_tv : outs_of_red) {
        iter_tv->split(0, rparams.lparams.bdimy());
      }

      auto red_tv_rf = red_tv->rFactor({-3, -1});

      // WARNING: computeAt will coalesce the rFactored dimensions
      // rFactored Reduction Tensor after computeAt():
      //      [<output dims>, | rF-Leftover, X-Warp, rF-Unroll|]
      // Idx:      0 -- 1     |    2(-3)      3(-2)     4(-1)  |
      //                      ---------------------------------
      //                      Reduction Dimensions
      red_tv_rf->computeAt(red_tv, -1);

      // After the Reduction Tensor has rFactoring applied
      // Reduction Output Tensor:
      //      [Out-Leftover, Out-PerBlock, X-Warp]
      // Idx:       0              1       2(-1)
      if (!outs_of_red.empty()) {
        red_tv->computeAt(outs_of_red[0], -1);
      }

      red_tv_rf->axis(-1)->parallelize(ParallelType::Unroll);

      red_tv->axis(0)->parallelize(ParallelType::BIDx);
      for (auto iter_tv : outs_of_red) {
        iter_tv->axis(0)->parallelize(ParallelType::BIDx);
      }
      red_tv->axis(1)->parallelize(ParallelType::TIDy);
      for (auto iter_tv : outs_of_red) {
        iter_tv->axis(1)->parallelize(ParallelType::TIDy);
      }
      red_tv->axis(-1)->parallelize(ParallelType::TIDx);

      // Bind Inputs to Reduction
      for (auto input : fusion->inputsOf(red_tv_rf)) {
        if (input->getValType().value() == ValType::TensorView) {
          input->as<TensorView>()->computeAt(red_tv_rf, -1);
        }
      }
      // Do a cross-warp reduction per block
    } else {
      if (rparams.cross_grid) {
        // Reduction Splits
        //      [outputs, |rF-Leftover, X-Grid, X-Block, X-Warp, rf-Unroll|]
        // Idx:     0     |   1(-5)      2(-4)    3(-3)   4(-2)     5(-1) |
        //                -------------------------------------------------
        //                Reduction Dimensions
        red_tv->split(1, rparams.loop_unroll);
        red_tv->split(1, rparams.lparams.bdimx());
        red_tv->split(1, rparams.lparams.bdimy());
        red_tv->split(1, rparams.lparams.gdimy());

        auto red_tv_rf = red_tv->rFactor(
            {-5, -1}); // NOLINT(cppcoreguidelines-avoid-magic-numbers)

        // WARNING: computeAt will coalesce the rFactored dimensions
        // rFactored Reduction Tensor after computeAt():
        //      [Outputs, |X-Grid, X-Block, X-Warp, rF-Leftover, rF-Unroll|]
        // Idx:     0     | 1(-5)    2(-4)   3(-3)      4(-2)      5(-1)  |
        //                -------------------------------------------------
        //                Reduction Dimensions
        red_tv_rf->computeAt(red_tv, -1);

        // After the Reduction Tensor has rFactoring applied
        // Reduction Output Tensor:
        //      [Outputs, X-Grid, X-Block, X-Warp]
        // Idx:     0      1(-3)   2(-2)    3(-1)

        if (!outs_of_red.empty()) {
          red_tv->computeAt(outs_of_red[0], -1);
        }

        red_tv_rf->axis(-1)->parallelize(ParallelType::Unroll);

        red_tv->axis(0)->parallelize(ParallelType::BIDx);
        for (auto iter_tv : outs_of_red) {
          iter_tv->axis(0)->parallelize(ParallelType::BIDx);
        }
        red_tv->axis(-1)->parallelize(ParallelType::TIDx);
        red_tv->axis(-2)->parallelize(ParallelType::BIDy);
        red_tv->axis(-3)->parallelize(ParallelType::TIDy);

        // Bind Inputs to Reduction
        for (auto input : fusion->inputsOf(red_tv_rf)) {
          if (input->getValType().value() == ValType::TensorView) {
            input->as<TensorView>()->computeAt(red_tv_rf, -1);
          }
        }
      } else {
        // Reduction Splits
        //      [outputs, |rF-Leftover, X-Block, X-Warp, rf-Unroll|]
        // Idx:     0     |   1(-4)       2(-3)   3(-2)     4(-1) |
        //                -----------------------------------------
        //                Reduction Dimensions
        red_tv->split(1, rparams.loop_unroll);
        red_tv->split(1, rparams.lparams.bdimx());
        red_tv->split(1, rparams.lparams.bdimy());

        auto red_tv_rf = red_tv->rFactor({-4, -1});

        // WARNING: computeAt will coalesce the rFactored dimensions
        // rFactored Reduction Tensor after computeAt():
        //      [Outputs, |X-Block, X-Warp, rF-Leftover, rF-Unroll|]
        // Idx:     0     | 1(-4)   2(-3)      3(-2)       4(-1)  |
        //                -----------------------------------------
        //                Reduction Dimensions
        red_tv_rf->computeAt(red_tv, -1);

        // After the Reduction Tensor has rFactoring applied
        // Reduction Output Tensor:
        //      [Outputs, X-Block, X-Warp]
        // Idx:     0      1(-2)    2(-1)

        if (!outs_of_red.empty()) {
          red_tv->computeAt(outs_of_red[0], -1);
        }

        red_tv_rf->axis(-1)->parallelize(ParallelType::Unroll);

        red_tv->axis(0)->parallelize(ParallelType::BIDx);
        for (auto iter_tv : outs_of_red) {
          iter_tv->axis(0)->parallelize(ParallelType::BIDx);
        }
        red_tv->axis(-1)->parallelize(ParallelType::TIDx);
        red_tv->axis(-2)->parallelize(ParallelType::TIDy);

        // Bind Inputs to Reduction
        for (auto input : fusion->inputsOf(red_tv_rf)) {
          if (input->getValType().value() == ValType::TensorView) {
            input->as<TensorView>()->computeAt(red_tv_rf, -1);
          }
        }
      }
    }
  } else {
    if (rparams.cross_block) {
      if (rparams.cross_grid) {
        // Reduction Splits
        //      [outputs, |rF-Leftover, rf-Unroll, X-Grid, X-Block|]
        // Idx:     0     |   1(-4)       2(-3)     3(-2)   4(-1) |
        //                -----------------------------------------
        //                Reduction Dimensions
        red_tv->split(1, rparams.lparams.bdimy());
        red_tv->split(1, rparams.lparams.gdimy());
        red_tv->split(1, kLoopUnrollSplit);

        // Reordering the Unroll dimension eases applying computeAt()
        // for preceeding operations and the rFactored Tensor.
        //                                 |--- Reordered ----|
        //                                 V                  V
        //      [outputs, |rF-Leftover, X-Block, X-Grid, rF-Unroll|]
        // Idx:     0     |   1(-4)      2(-3)   3(-2)     4(-1)  |
        //                -----------------------------------------
        //                Reduction Dimensions
        red_tv->reorder({{-1, -3}, {-3, -1}});

        // Output Splits
        //      [|Out-Leftover, Out-PerBlock|, <Reduction Dims>]
        // Idx:  |     0             1      |   2(-4) -- 5(-1)
        //       ----------------------------
        //       Output Dimensions
        red_tv->split(0, rparams.lparams.bdimx());
        for (auto iter_tv : outs_of_red) {
          iter_tv->split(0, rparams.lparams.bdimx());
        }

        auto red_tv_rf = red_tv->rFactor({-4, -1});

        // WARNING: computeAt will coalesce the rFactored dimensions
        // rFactored Reduction Tensor after computeAt():
        //      [<output dims>, |X-Block, X-Grid, rF-Leftover, rF-Unroll|]
        // Idx:      0 -- 1     | 2(-4)   3(-3)      4(-2)       5(-1)  |
        //                      -----------------------------------------
        //                      Reduction Dimensions
        red_tv_rf->computeAt(red_tv, -1);

        // After the Reduction Tensor has rFactoring applied
        // Reduction Output Tensor:
        //      [Out-Leftover, Out-PerBlock, X-Block, X-Grid]
        // Idx:       0              1        2(-2)   3(-1)

        if (!outs_of_red.empty()) {
          red_tv->computeAt(outs_of_red[0], -1);
        }

        red_tv_rf->axis(-1)->parallelize(ParallelType::Unroll);

        red_tv->axis(0)->parallelize(ParallelType::BIDx);
        for (auto iter_tv : outs_of_red) {
          iter_tv->axis(0)->parallelize(ParallelType::BIDx);
          iter_tv->axis(1)->parallelize(ParallelType::TIDx);
        }

        red_tv->axis(-3)->parallelize(ParallelType::TIDx);
        red_tv->axis(-2)->parallelize(ParallelType::TIDy);
        red_tv->axis(-1)->parallelize(ParallelType::BIDy);

        // Bind Inputs to Reduction
        for (auto input : fusion->inputsOf(red_tv_rf)) {
          if (input->getValType().value() == ValType::TensorView) {
            input->as<TensorView>()->computeAt(red_tv_rf, -1);
          }
        }
      } else {
        // Reduction Splits
        //      [outputs, |rF-Leftover, rf-Unroll, X-Block|]
        // Idx:     0     |   1(-3)       2(-2)     3(-1) |
        //                ---------------------------------
        //                Reduction Dimensions
        red_tv->split(1, rparams.lparams.bdimy());
        red_tv->split(1, kLoopUnrollSplit);

        // Reordering the Unroll dimension eases applying computeAt()
        // for preceeding operations and the rFactored Tensor.
        //                               |- Reordered -|
        //                               V             V
        //      [outputs, |rF-Leftover, X-Block, rF-Unroll|]
        // Idx:     0     |   1(-3)      2(-2)     3(-1)  |
        //                ---------------------------------
        //                Reduction Dimensions
        red_tv->reorder({{-1, -2}, {-2, -1}});

        // Output Splits
        //      [|Out-Leftover, Out-PerBlock|, <Reduction Dims>]
        // Idx:  |     0             1      |   2(-3) -- 4(-1)
        //       ----------------------------
        //       Output Dimensions
        red_tv->split(0, rparams.lparams.bdimx());
        for (auto iter_tv : outs_of_red) {
          iter_tv->split(0, rparams.lparams.bdimx());
        }

        auto red_tv_rf = red_tv->rFactor({-3, -1});

        // WARNING: computeAt will coalesce the rFactored dimensions
        // rFactored Reduction Tensor after computeAt():
        //      [<output dims>, |X-Block, rF-Leftover, rF-Unroll|]
        // Idx:      0 -- 1     | 2(-3)      3(-2)       4(-1)  |
        //                      ---------------------------------
        //                      Reduction Dimensions
        red_tv_rf->computeAt(red_tv, -1);

        // After the Reduction Tensor has rFactoring applied
        // Reduction Output Tensor:
        //      [Out-Leftover, Out-PerBlock, X-Block]
        // Idx:       0              1        2(-1)

        if (!outs_of_red.empty()) {
          red_tv->computeAt(outs_of_red[0], -1);
        }

        red_tv_rf->axis(-1)->parallelize(ParallelType::Unroll);

        red_tv->axis(0)->parallelize(ParallelType::BIDx);
        for (auto iter_tv : outs_of_red) {
          iter_tv->axis(0)->parallelize(ParallelType::BIDx);
          iter_tv->axis(1)->parallelize(ParallelType::TIDx);
        }
        red_tv->axis(-2)->parallelize(ParallelType::TIDx);
        red_tv->axis(-1)->parallelize(ParallelType::TIDy);

        // Bind Inputs to Reduction
        for (auto input : fusion->inputsOf(red_tv_rf)) {
          if (input->getValType().value() == ValType::TensorView) {
            input->as<TensorView>()->computeAt(red_tv_rf, -1);
          }
        }
      }
    } else {
      red_tv->split(0, rparams.lparams.bdimx());
      for (auto iter_tv : outs_of_red) {
        iter_tv->split(0, rparams.lparams.bdimx());
      }

      if (!outs_of_red.empty()) {
        red_tv->computeAt(outs_of_red[0], -1);
      }

      red_tv->axis(0)->parallelize(ParallelType::BIDx);
      red_tv->axis(1)->parallelize(ParallelType::TIDx);
      for (auto iter_tv : outs_of_red) {
        iter_tv->axis(0)->parallelize(ParallelType::BIDx);
        iter_tv->axis(1)->parallelize(ParallelType::TIDx);
      }

      for (auto input : fusion->inputsOf(red_tv)) {
        if (input->getValType().value() == ValType::TensorView) {
          input->as<TensorView>()->computeAt(red_tv, -1);
        }
      }
    }
  }

  return rparams;
}

} // namespace cuda
} // namespace fuser
} // namespace jit
} // namespace torch<|MERGE_RESOLUTION|>--- conflicted
+++ resolved
@@ -85,14 +85,9 @@
   FusionGuard fg(fusion);
   // maybe has_reduction for scheudling should be done on a per output tensor
   // basis.
-<<<<<<< HEAD
-  const bool has_reduction = fusion->hasReduction();
-  const bool disable_unroll = fusion->isStochastic();
-=======
   TORCH_INTERNAL_ASSERT(
       !fusion->hasReduction(), "This scheduler only handles pointwise ops.");
-  const bool disable_unroll = fusion->hasRNG();
->>>>>>> 83028a40
+  const bool disable_unroll = fusion->isStochastic();
   bool fcd_reduction = false;
 
   for (auto out_val : fusion->outputs()) {
