--- conflicted
+++ resolved
@@ -531,26 +531,7 @@
       red_tv->axis(1)->parallelize(ParallelType::BIDx);
     }
   }
-<<<<<<< HEAD
-  return true;
-=======
-
-  // Communicate Blocking for Kernel Launch
-  // TODO: This will be replaced in favor of passing blocking
-  // args in the future
-  fusion->setLaunchConfig(
-      LaunchConfigType::TIDx, new Int(rparams.block_dim_x_));
-  fusion->setLaunchConfig(
-      LaunchConfigType::TIDy, new Int(rparams.block_dim_y_));
-  fusion->setLaunchConfig(LaunchConfigType::TIDz, new Int(1));
-  fusion->setLaunchConfig(LaunchConfigType::BIDx, new Int(rparams.grid_dim_x_));
-  fusion->setLaunchConfig(LaunchConfigType::BIDy, new Int(rparams.grid_dim_y_));
-  fusion->setLaunchConfig(LaunchConfigType::BIDz, new Int(1));
-  fusion->setLaunchConfig(LaunchConfigType::SharedMemory, new Int(0));
-  fusion->setLaunchConfig(LaunchConfigType::Compatible, new Int(1));
-
   return rparams;
->>>>>>> 12bd4e43
 }
 
 } // namespace cuda
