--- conflicted
+++ resolved
@@ -941,23 +941,14 @@
     stack.pop_back();
 
     if (visited.find(tensor->name()) == visited.end()) {
-<<<<<<< HEAD
-      if (isPointwiseOp(tensor->definition())) {
+      auto def_expr = tensor->definition();
+      if (canDuplicate(def_expr)) {
         duplicate_tv.push_back(tensor);
 
-        for (auto input_tv : ir_utils::filterByType<TensorView>(
-                 tensor->definition()->inputs())) {
-          if (!fusion->hasInput(input_tv) && !isConstantAllocation(input_tv)) {
-=======
-      auto origin_expr = tensor->getOrigin();
-      if (canDuplicate(origin_expr)) {
-        duplicate_tv.push_back(tensor);
-
         for (auto input_tv :
-             ir_utils::filterByType<TensorView>(origin_expr->inputs())) {
-          if (!fusion->hasInput(input_tv) && !fusion->hasOutput(input_tv) &&
+             ir_utils::filterByType<TensorView>(def_expr->inputs())) {
+          if (!input_tv->isFusionInput() && !input_tv->isFusionOutput() &&
               !isConstantAllocation(input_tv)) {
->>>>>>> 0a672f05
             stack.push_back(input_tv);
           }
         }
@@ -1144,18 +1135,6 @@
 
   organizeAxes(reduction_tv, all_tv);
 
-<<<<<<< HEAD
-  // Determine if there are any casts on fusion inputs
-  bool has_input_casts = false;
-  for (auto tv : other_tv) {
-    const bool kIsCastOp =
-        tv->definition()->getExprType() == ExprType::UnaryOp &&
-        tv->definition()->as<UnaryOp>()->getUnaryOpType() == UnaryOpType::Cast;
-    has_input_casts |= kIsCastOp;
-  }
-
-=======
->>>>>>> 0a672f05
   // Scheduling the Reduction
   if (rparams.fastest_dim) {
     const bool kHasOuterAxis = reduction_tv.front()->nDims() > 1;
