--- conflicted
+++ resolved
@@ -23,11 +23,7 @@
 //!
 //! implicit_definition_ = true will recurisvely print the definition of all
 //! inputs to an expression if they haven't been printed.
-<<<<<<< HEAD
-class TORCH_CUDA_API IrPrinter : private kir::IrVisitor {
-=======
 class TORCH_CUDA_CU_API IrPrinter : private kir::IrVisitor {
->>>>>>> 1e8d047b
   static constexpr char* kTab = "  ";
 
  public:
