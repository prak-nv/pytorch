--- conflicted
+++ resolved
@@ -109,16 +109,14 @@
     ir_nodes_.push_back(std::move(node));
   }
 
-<<<<<<< HEAD
   //! Allocates a new value identifier
   kir::ValueId newValueId(kir::Passkey passkey) {
     TORCH_CHECK(passkey.kernel == this);
     return next_value_id_++;
   }
-=======
+  
   //! Debug dump of the Kernel IR
   void print() const;
->>>>>>> 2eefd840
 
  private:
   // Analyze the kernel IR and caches the summary of interesting data
