#include <torch/csrc/jit/codegen/cuda/arith.h>
#include <torch/csrc/jit/codegen/cuda/index_compute.h>
#include <torch/csrc/jit/codegen/cuda/ir_iostream.h>
#include <torch/csrc/jit/codegen/cuda/lower_utils.h>

#include <torch/csrc/jit/codegen/cuda/lower_index.h>

namespace torch {
namespace jit {
namespace fuser {

Val* IndexLowering::lowerOperand(Val* op, Val* out) const {
  if (ir_utils::isTV(op)) {
    return Index::getProducerIndex(
        ir_utils::asTV(op),
        ir_utils::asTV(out),
        scope_utils::getLoops(active_scope_expr));
  } else {
    return kir::lowerValue(op);
  }
}

Val* IndexLowering::lowerOutput(Expr* expr) const {
  TORCH_CHECK(expr->outputs().size() == 1);
  const auto out = expr->output(0);
  if (ir_utils::isTVOp(expr)) {
    return Index::getConsumerIndex(
        ir_utils::asTV(out), scope_utils::getLoops(active_scope_expr));
  } else {
    return kir::lowerValue(out);
  }
}

void IndexLowering::pushBack(Expr* expr) {
  if (active_scope == nullptr)
    lowered_exprs.push_back(expr);
  else
    active_scope->push_back(expr);
}

void IndexLowering::handle(kir::IfThenElse* ite) {
  Expr* prev_scope_expr = active_scope_expr;
  kir::Scope* prev_scope = active_scope;

  auto new_ite = new kir::IfThenElse(ite->cond(), {}, {}, prev_scope_expr);
  pushBack(new_ite);
  active_scope_expr = new_ite;
  active_scope = &new_ite->body();

  for (auto expr : ite->body().exprs()) {
    OptInDispatch::handle(expr);
  }

  active_scope = &new_ite->elseBody();

  for (auto expr : ite->elseBody().exprs()) {
    OptInDispatch::handle(expr);
  }

  active_scope = prev_scope;
  active_scope_expr = prev_scope_expr;
}

void IndexLowering::handle(kir::ForLoop* fl) {
  Expr* prev_scope_expr = active_scope_expr;
  kir::Scope* prev_scope = active_scope;

  auto newFl =
      new kir::ForLoop(fl->index(), fl->iter_domain(), {}, prev_scope_expr);
  pushBack(newFl);

  active_scope_expr = newFl;
  active_scope = &newFl->body();

  for (auto expr : fl->body().exprs()) {
    OptInDispatch::handle(expr);
  }

  active_scope = prev_scope;
  active_scope_expr = prev_scope_expr;
}

void IndexLowering::handle(UnaryOp* uop) {
  // TODO(kir): lower this expression
  if (!ir_utils::isTVOp(uop)) {
    pushBack(uop);
    return;
  }

<<<<<<< HEAD
  auto loops = scope_utils::getLoops(active_scope_expr);

  kir::TensorIndex* out =
      Index::getConsumerIndex(ir_utils::asTV(uop->out()), loops);

  Val* in = uop->in();
  if (ir_utils::isTV(in))
    in = Index::getProducerIndex(
        ir_utils::asTV(in), ir_utils::asTV(uop->out()), loops);
  pushBack(new UnaryOp(uop->getUnaryOpType(), out, in));
=======
  const auto in = lowerOperand(uop->in(), uop->out());
  const auto out = lowerOutput(uop);
  pushBack(new kir::UnaryOp(uop->getUnaryOpType(), out, in));
>>>>>>> a4246f8c
}

void IndexLowering::handle(BinaryOp* bop) {
  // TODO(kir): lower this expression
  if (!ir_utils::isTVOp(bop)) {
    pushBack(bop);
    return;
  }

<<<<<<< HEAD
  auto loops = scope_utils::getLoops(active_scope_expr);

  kir::TensorIndex* out =
      Index::getConsumerIndex(ir_utils::asTV(bop->out()), loops);

  Val* lhs = bop->lhs();
  Val* rhs = bop->rhs();

  if (ir_utils::isTV(lhs))
    lhs = Index::getProducerIndex(
        ir_utils::asTV(lhs), ir_utils::asTV(bop->out()), loops);

  if (ir_utils::isTV(rhs))
    rhs = Index::getProducerIndex(
        ir_utils::asTV(rhs), ir_utils::asTV(bop->out()), loops);

  pushBack(new BinaryOp(bop->getBinaryOpType(), out, lhs, rhs));
=======
  const auto lhs = lowerOperand(bop->lhs(), bop->out());
  const auto rhs = lowerOperand(bop->rhs(), bop->out());
  const auto out = lowerOutput(bop);
  pushBack(new kir::BinaryOp(bop->getBinaryOpType(), out, lhs, rhs));
>>>>>>> a4246f8c
}

void IndexLowering::handle(TernaryOp* top) {
  // TODO(kir): lower this expression
  if (!ir_utils::isTVOp(top)) {
    pushBack(top);
    return;
  }

<<<<<<< HEAD
  auto loops = scope_utils::getLoops(active_scope_expr);

  kir::TensorIndex* out =
      Index::getConsumerIndex(ir_utils::asTV(top->out()), loops);
  Val* in1 = top->in1();
  Val* in2 = top->in2();
  Val* in3 = top->in3();

  if (ir_utils::isTV(in1))
    in1 = Index::getProducerIndex(
        ir_utils::asTV(in1), ir_utils::asTV(top->out()), loops);

  if (ir_utils::isTV(in2))
    in2 = Index::getProducerIndex(
        ir_utils::asTV(in2), ir_utils::asTV(top->out()), loops);

  if (ir_utils::isTV(in3))
    in3 = Index::getProducerIndex(
        ir_utils::asTV(in3), ir_utils::asTV(top->out()), loops);

=======
  const auto in1 = lowerOperand(top->in1(), top->out());
  const auto in2 = lowerOperand(top->in2(), top->out());
  const auto in3 = lowerOperand(top->in3(), top->out());
  const auto out = lowerOutput(top);
>>>>>>> a4246f8c
  pushBack(new TernaryOp(top->getTernaryOpType(), out, in1, in2, in3));
}

namespace {

void allocateGridReductionFlag(TensorView* out_tv, Expr* current_scope_expr) {
  auto flag_name = kir::GridReduction::getPredicateFlagName(out_tv);
  auto flag_var = new kir::Allocate(
      new kir::NamedScalar(flag_name, DataType::Bool),
      MemoryType::Local,
      new kir::Int(1));
  // When enclosed by IfThenElse, place the variable outside of the
  // IfThenElse. This IfThenElse is assumed to be the prediate for
  // this grid reduction expression.
  if (current_scope_expr->getExprType() == ExprType::IfThenElse) {
    scope_utils::insertBefore(
        scope_utils::getParent(current_scope_expr),
        current_scope_expr,
        flag_var);
  } else {
    scope_utils::pushBack(current_scope_expr, flag_var);
  }
}

} // namespace

void IndexLowering::handle(ReductionOp* rop) {
  TORCH_INTERNAL_ASSERT(
      ir_utils::isTVOp(rop),
      "Cannot have a reduction operation on something other than a tensor view, but received ",
      rop);

  auto out_tv = ir_utils::asTV(rop->out());

  bool is_block_reduce = out_tv->hasBlockReduction();

  bool is_grid_reduce = out_tv->hasGridReduction();

  // If we do a grid reduction we can't have a reduction axis that is not bound
  // to a grid or block dim ()
  if (is_grid_reduce) {
    TORCH_INTERNAL_ASSERT(
        std::none_of(
            out_tv->domain()->domain().begin(),
            out_tv->domain()->domain().end(),
            [](IterDomain* id) {
              return !id->isThread() && id->isReduction();
            }),
        "Found a reduction stage that has both a non-parallelized reduction and a grid reduction.",
        " This is not supported, please use rfactor to do the serialized reduction first, then the grid reduction.");
  }
  auto loops = scope_utils::getLoops(active_scope_expr);

  kir::TensorIndex* out = Index::getConsumerIndex(out_tv, loops);
  Val* in = Index::getProducerIndex(
      ir_utils::asTV(rop->in()), ir_utils::asTV(rop->out()), loops);

  kir::ReductionOp* block_reduction = nullptr;
  if (is_block_reduce) {
    block_reduction = new kir::ReductionOp(
        rop->getReductionOpType(), kir::lowerValue(rop->init()), out, in);
    pushBack(block_reduction);
  }

  if (is_grid_reduce) {
    // First, declare a boolean flag variable storing the return value
    // of gridReduce.
    allocateGridReductionFlag(out_tv, active_scope_expr);

    std::vector<IterDomain*> buffer_ids(out_tv->domain()->domain());
    buffer_ids.erase(
        std::remove_if(
            buffer_ids.begin(),
            buffer_ids.end(),
            [](IterDomain* id) {
              return id->isReduction() & !id->isBlockDim();
            }),
        buffer_ids.end());

    Val* buffer_size =
        buffer_ids.empty() ? new kir::Int(1) : buffer_ids[0]->rawExtent();
    for (size_t i = 1; i < buffer_ids.size(); i++) {
      buffer_size = mul(buffer_size, buffer_ids[i]->rawExtent());
    }

    std::vector<IterDomain*> sync_ids(out_tv->domain()->domain());
    sync_ids.erase(
        std::remove_if(
            sync_ids.begin(),
            sync_ids.end(),
            [](IterDomain* id) {
              return id->isReduction() || !id->isBlockDim();
            }),
        sync_ids.end());

    Val* sync_size =
        sync_ids.empty() ? new kir::Int(1) : sync_ids[0]->rawExtent();
    for (size_t i = 1; i < sync_ids.size(); i++) {
      sync_size = mul(sync_size, sync_ids[i]->rawExtent());
    }

    IterDomain* buffer_id = new IterDomain(new kir::Int(0), buffer_size);
    TensorView* reduce_buffer_tv = new TensorView(
        new TensorDomain({buffer_id}), out->getDataType().value());

    IterDomain* sync_id = new IterDomain(new kir::Int(0), sync_size);
    TensorView* reduce_sync_tv =
        new TensorView(new TensorDomain({sync_id}), DataType::Int);

    auto reduce_buffer =
        new kir::Allocate(reduce_buffer_tv, MemoryType::Global);
    auto sync_buffer = new kir::Allocate(reduce_sync_tv, MemoryType::Global);

    pushBack(reduce_buffer);
    pushBack(sync_buffer);
    pushBack(new kir::GridReduction(
        block_reduction == nullptr ? new kir::ReductionOp(
                                         rop->getReductionOpType(),
                                         kir::lowerValue(rop->init()),
                                         out,
                                         in)
                                   : block_reduction,
        reduce_buffer,
        sync_buffer));
  }

  if (!is_block_reduce && !is_grid_reduce) {
    pushBack(new BinaryOp(rop->getReductionOpType(), out, out, in));
  }
}

void IndexLowering::handle(BroadcastOp* bop) {
  TORCH_INTERNAL_ASSERT(
      ir_utils::isTVOp(bop),
      "Cannot have a broadcast operation on something other than a tensor view, but received ",
      bop);

  auto loops = scope_utils::getLoops(active_scope_expr);

  kir::TensorIndex* out =
      Index::getConsumerIndex(ir_utils::asTV(bop->out()), loops);

  Val* in = bop->in();
  if (ir_utils::isTV(in))
    in = Index::getProducerIndex(
        ir_utils::asTV(in), ir_utils::asTV(bop->out()), loops);
  pushBack(new kir::BroadcastOp(out, in));
}

void IndexLowering::handle(kir::Allocate* allocate) {
  pushBack(allocate);
}

void IndexLowering::handle(kir::Sync* sync) {
  pushBack(sync);
}

void IndexLowering::generate(const std::vector<Expr*>& exprs) {
  // Run through loop nests and further lower the expressions
  for (auto* expr : exprs) {
    OptInDispatch::handle(expr);
  }
}

} // namespace fuser
} // namespace jit
} // namespace torch<|MERGE_RESOLUTION|>--- conflicted
+++ resolved
@@ -87,22 +87,9 @@
     return;
   }
 
-<<<<<<< HEAD
-  auto loops = scope_utils::getLoops(active_scope_expr);
-
-  kir::TensorIndex* out =
-      Index::getConsumerIndex(ir_utils::asTV(uop->out()), loops);
-
-  Val* in = uop->in();
-  if (ir_utils::isTV(in))
-    in = Index::getProducerIndex(
-        ir_utils::asTV(in), ir_utils::asTV(uop->out()), loops);
-  pushBack(new UnaryOp(uop->getUnaryOpType(), out, in));
-=======
   const auto in = lowerOperand(uop->in(), uop->out());
   const auto out = lowerOutput(uop);
   pushBack(new kir::UnaryOp(uop->getUnaryOpType(), out, in));
->>>>>>> a4246f8c
 }
 
 void IndexLowering::handle(BinaryOp* bop) {
@@ -112,30 +99,10 @@
     return;
   }
 
-<<<<<<< HEAD
-  auto loops = scope_utils::getLoops(active_scope_expr);
-
-  kir::TensorIndex* out =
-      Index::getConsumerIndex(ir_utils::asTV(bop->out()), loops);
-
-  Val* lhs = bop->lhs();
-  Val* rhs = bop->rhs();
-
-  if (ir_utils::isTV(lhs))
-    lhs = Index::getProducerIndex(
-        ir_utils::asTV(lhs), ir_utils::asTV(bop->out()), loops);
-
-  if (ir_utils::isTV(rhs))
-    rhs = Index::getProducerIndex(
-        ir_utils::asTV(rhs), ir_utils::asTV(bop->out()), loops);
-
-  pushBack(new BinaryOp(bop->getBinaryOpType(), out, lhs, rhs));
-=======
   const auto lhs = lowerOperand(bop->lhs(), bop->out());
   const auto rhs = lowerOperand(bop->rhs(), bop->out());
   const auto out = lowerOutput(bop);
   pushBack(new kir::BinaryOp(bop->getBinaryOpType(), out, lhs, rhs));
->>>>>>> a4246f8c
 }
 
 void IndexLowering::handle(TernaryOp* top) {
@@ -145,33 +112,10 @@
     return;
   }
 
-<<<<<<< HEAD
-  auto loops = scope_utils::getLoops(active_scope_expr);
-
-  kir::TensorIndex* out =
-      Index::getConsumerIndex(ir_utils::asTV(top->out()), loops);
-  Val* in1 = top->in1();
-  Val* in2 = top->in2();
-  Val* in3 = top->in3();
-
-  if (ir_utils::isTV(in1))
-    in1 = Index::getProducerIndex(
-        ir_utils::asTV(in1), ir_utils::asTV(top->out()), loops);
-
-  if (ir_utils::isTV(in2))
-    in2 = Index::getProducerIndex(
-        ir_utils::asTV(in2), ir_utils::asTV(top->out()), loops);
-
-  if (ir_utils::isTV(in3))
-    in3 = Index::getProducerIndex(
-        ir_utils::asTV(in3), ir_utils::asTV(top->out()), loops);
-
-=======
   const auto in1 = lowerOperand(top->in1(), top->out());
   const auto in2 = lowerOperand(top->in2(), top->out());
   const auto in3 = lowerOperand(top->in3(), top->out());
   const auto out = lowerOutput(top);
->>>>>>> a4246f8c
   pushBack(new TernaryOp(top->getTernaryOpType(), out, in1, in2, in3));
 }
 
