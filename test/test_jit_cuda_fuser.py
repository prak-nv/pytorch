--- conflicted
+++ resolved
@@ -1660,7 +1660,6 @@
     @unittest.skipIf(not RUN_CUDA, "requires CUDA")
     @unittest.skipIf(GRAPH_EXECUTOR != ProfilingMode.PROFILING,
                      "Requires fusion optimization pass to be effective")
-<<<<<<< HEAD
     def test_dropout_inference_fusion(self):
         dtype = torch.float
         device = "cuda"
@@ -1724,7 +1723,10 @@
          
             self.assertTrue((percent_zeros >= (prob - 0.01)) and (percent_zeros <= (prob + 0.01)))
             self.assertGraphContainsExactly(t_jit.graph_for(x, prob, True), FUSION_GUARD, 1, consider_subgraphs=True)
-=======
+
+    @unittest.skipIf(not RUN_CUDA, "requires CUDA")
+    @unittest.skipIf(GRAPH_EXECUTOR != ProfilingMode.PROFILING,
+                     "Requires fusion optimization pass to be effective")
     def test_linear(self):
         in_feature = 2
         out_feature = 8
@@ -1783,7 +1785,6 @@
             FileCheck().check(FUSION_GROUP).run(bwd_graph)
             self.assertEqual(x.grad.dtype, x.dtype)
             self.assertEqual(y.grad.dtype, y.dtype)
->>>>>>> 9b07b51b
 
 class TestPassManagerCudaFuser(JitTestCase):
 
