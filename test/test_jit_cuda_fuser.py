from __future__ import absolute_import
from __future__ import division
from __future__ import print_function
from __future__ import unicode_literals

import unittest
import os

import torch

from torch.testing._internal.common_utils import run_tests, ProfilingMode, GRAPH_EXECUTOR, skipIfRocm
from torch.testing._internal.codegen.random_topo_test import runDefaultTestWithSeed

from test_jit import JitTestCase, RUN_CUDA
import itertools
import numpy as np

if GRAPH_EXECUTOR == ProfilingMode.PROFILING:
    torch._C._jit_set_profiling_executor(True)
    torch._C._jit_set_profiling_mode(True)

FUSION_GROUP = 'prim::CudaFusionGroup'

DISABLE_BCAST = True

class TestCudaFuser(JitTestCase):

    def setUp(self):
        super(TestCudaFuser, self).setUp()
        self.old_cpu_fuse = torch._C._jit_can_fuse_on_cpu()
        self.old_gpu_fuse = torch._C._jit_can_fuse_on_gpu()
        torch._C._jit_override_can_fuse_on_cpu(False)
        torch._C._jit_override_can_fuse_on_gpu(False)

        if(RUN_CUDA):
            self.old_nvfuser = torch._C._jit_set_nvfuser_enabled(True)

    def tearDown(self):
        if(RUN_CUDA):
            torch._C._jit_set_nvfuser_enabled(self.old_nvfuser)
        torch._C._jit_override_can_fuse_on_cpu(self.old_cpu_fuse)
        torch._C._jit_override_can_fuse_on_gpu(self.old_gpu_fuse)
        super(TestCudaFuser, self).tearDown()

    def _run_helper(self, jit_op, op, *args):
        torch.cuda.manual_seed_all(123)
        jit_o = jit_op(*args)
        torch.cuda.manual_seed_all(123)
        jit_o = jit_op(*args)
        torch.cuda.manual_seed_all(123)
        o = op(*args)
        self.assertEqual(o, jit_o)
        self.assertGraphContains(jit_op.graph_for(*args), FUSION_GROUP)

    @unittest.skipIf(not RUN_CUDA, "requires CUDA")
    @unittest.skipIf(GRAPH_EXECUTOR != ProfilingMode.PROFILING and GRAPH_EXECUTOR !=
                     ProfilingMode.LEGACY, "Requires fusion optimization pass to be effective")
    def test_half(self):
        def t(x: torch.Tensor, y: torch.Tensor, z: torch.Tensor, alpha: float):
            o_16 = torch.add(x, y)
            o_32_a = torch.add(y, z, alpha=alpha)
            o_32_b = torch.add(o_16, z)
            return (o_16, o_32_a, o_32_b)

        t_jit = torch.jit.script(t)
        alpha = 0.5
        # stick to integers, this avoid the numerical difference due to our
        # promotion
        x = torch.randint(0, 256, (4, 8)).to(dtype=torch.float16, device="cuda")
        y = torch.randint(0, 256, (4, 8)).to(dtype=torch.float16, device="cuda")
        z = torch.randint(0, 256, (4, 8)).to(dtype=torch.float16, device="cuda")
        jit_o = t_jit(x, y, z, alpha)
        jit_o = t_jit(x, y, z, alpha)
        o = t(x, y, z, alpha)
        for oo, jit_oo in zip(o, jit_o):
            self.assertEqual(oo.dtype, jit_oo.dtype)
            self.assertEqual(oo, jit_oo)
        self.assertGraphContains(t_jit.graph_for(x, y, z, alpha), FUSION_GROUP)

    @unittest.skipIf(not RUN_CUDA, "requires CUDA")
    @unittest.skipIf(GRAPH_EXECUTOR != ProfilingMode.PROFILING and GRAPH_EXECUTOR !=
                     ProfilingMode.LEGACY, "Requires fusion optimization pass to be effective")
    def test_const(self):
        def t(x, y):
            o = x + y
            o = o + 2.0
            return o
        t_jit = torch.jit.script(t)
        x = torch.randn(4, 8, dtype=torch.float, device="cuda")
        y = torch.randn(4, 8, dtype=torch.float, device="cuda")
        jit_o = t_jit(x, y)
        jit_o = t_jit(x, y)
        o = t(x, y)
        self.assertEqual(o, jit_o)
        self.assertGraphContains(t_jit.graph_for(x, y), FUSION_GROUP)

    @unittest.skipIf(not RUN_CUDA, "requires CUDA")
    @unittest.skipIf(GRAPH_EXECUTOR != ProfilingMode.PROFILING and GRAPH_EXECUTOR !=
                     ProfilingMode.LEGACY, "Requires fusion optimization pass to be effective")
    def test_chunk(self):
        def t(x, y, z, q):
            o = x + q
            x0, x1 = torch.chunk(o, 2)
            o = x0 + x1
            o = o + y
            o = o * z
            o = torch.relu(o)
            return o
        t_jit = torch.jit.script(t)
        x = torch.randn(4, 8, dtype=torch.float, device="cuda")
        y = torch.randn(2, 8, dtype=torch.float, device="cuda")
        z = torch.randn(2, 8, dtype=torch.float, device="cuda")
        q = torch.randn(4, 8, dtype=torch.float, device="cuda")
        jit_o = t_jit(x, y, z, q)
        jit_o = t_jit(x, y, z, q)
        o = t(x, y, z, q)
        self.assertEqual(o, jit_o)
        self.assertGraphContains(t_jit.graph_for(x, y, z, q), FUSION_GROUP)

    @unittest.skipIf(not RUN_CUDA, "requires CUDA")
    @unittest.skipIf(GRAPH_EXECUTOR != ProfilingMode.PROFILING and GRAPH_EXECUTOR !=
                     ProfilingMode.LEGACY, "Requires fusion optimization pass to be effective")
    def test_scalar_input(self):
        def t(x: torch.Tensor, y: torch.Tensor, z: float):
            o = x + y
            o = o + z
            return o
        t_jit = torch.jit.script(t)
        x = torch.randn(4, 8, 32, 32, dtype=torch.float, device="cuda")
        y = torch.randn(4, 8, 1, 32, dtype=torch.float, device="cuda")
        y = y.expand(4, 8, 32, 32)
        jit_o = t_jit(x, y, 2.0)
        jit_o = t_jit(x, y, 2.0)
        o = t(x, y, 2.0)
        self.assertEqual(o, jit_o)
        self.assertGraphContains(t_jit.graph_for(x, y, 2.0), FUSION_GROUP)

<<<<<<< HEAD
    @unittest.skipIf(True, "Broken in legacy executor, totally expected as kernel cache can't handle change in broadcast scheme. Renable this after #261 is merged") #This works with PE, not with legacy executor
=======
    @unittest.skipIf(not DISABLE_BCAST, "disable bcast tests")
    @unittest.skipIf(not RUN_CUDA, "requires CUDA")
    @unittest.skipIf(GRAPH_EXECUTOR != ProfilingMode.PROFILING and GRAPH_EXECUTOR !=
                     ProfilingMode.LEGACY, "Requires fusion optimization pass to be effective")
    def test_disable_broadcasting(self):
        def t(x: torch.Tensor, y: torch.Tensor, z: float):
            o = x + y
            o = o + z
            return o
        t_jit = torch.jit.script(t)
        x = torch.randn(4, 8, 32, 32, dtype=torch.float, device="cuda")
        y = torch.randn(32, 32, dtype=torch.float, device="cuda")
        jit_o = t_jit(x, y, 2.0)
        jit_o = t_jit(x, y, 2.0)
        o = t(x, y, 2.0)
        self.assertEqual(o, jit_o)
        self.assertGraphContainsExactly(t_jit.graph_for(x, y, 2.0), FUSION_GROUP, 0)

    # broadcasting currently have indexing bug, remove `expectedFailure` when it
    # is fixed
    @unittest.expectedFailure
    @unittest.skipIf(DISABLE_BCAST, "disable bcast tests")
>>>>>>> a4246f8c
    @unittest.skipIf(not RUN_CUDA, "requires CUDA")
    @unittest.skipIf(GRAPH_EXECUTOR != ProfilingMode.PROFILING and GRAPH_EXECUTOR !=
                     ProfilingMode.LEGACY, "Requires fusion optimization pass to be effective")
    def test_broadcasting(self):
        torch._C._jit_set_bailout_depth(2)

        def t(x: torch.Tensor, y: torch.Tensor, z: float):
            o = x + y
            o = o + z
            return o
        t_jit = torch.jit.script(t)
        x = torch.randn(4, 8, 32, 32, dtype=torch.float, device="cuda")
        y = torch.randn(32, 32, dtype=torch.float, device="cuda")
        jit_o = t_jit(x, y, 2.0)
        jit_o = t_jit(x, y, 2.0)
        o = t(x, y, 2.0)
        self.assertEqual(o, jit_o)
        self.assertGraphContains(t_jit.graph_for(x, y, 2.0), FUSION_GROUP)
        t_jit2 = torch.jit.script(t)
        x = torch.randn(4, 8, 32, 32, dtype=torch.float, device="cuda")
        y = torch.randn(1, 32, 32, dtype=torch.float, device="cuda")
        jit_o = t_jit2(x, y, 2.0)
        jit_o = t_jit2(x, y, 2.0)
        o = t(x, y, 2.0)
        self.assertEqual(o, jit_o)
        self.assertGraphContains(t_jit2.graph_for(x, y, 2.0), FUSION_GROUP)
        x = torch.randn(4, 1, 32, 32, dtype=torch.float, device="cuda")
        y = torch.randn(8, 32, 32, dtype=torch.float, device="cuda")
        t_jit3 = torch.jit.script(t)
        jit_o = t_jit3(x, y, 2.0)
        jit_o = t_jit3(x, y, 2.0)
        o = t(x, y, 2.0)
        self.assertEqual(o, jit_o)
        self.assertGraphContains(t_jit3.graph_for(x, y, 2.0), FUSION_GROUP)

    @unittest.skipIf(True, "Broadcast with different output not supported yet")
    @unittest.skipIf(not RUN_CUDA, "requires CUDA")
    @unittest.skipIf(GRAPH_EXECUTOR != ProfilingMode.PROFILING and GRAPH_EXECUTOR !=
                     ProfilingMode.LEGACY, "Requires fusion optimization pass to be effective")
    def test_broadcasting_multiple_output_shape(self):
        def t(x: torch.Tensor, y: torch.Tensor, z: torch.Tensor):
            o = x + 12
            o1 = o + y
            o2 = o + z
            oo = o1.sum() + o2.sum()
            return oo
        t_jit = torch.jit.script(t)
        x = torch.randn(32, 32, dtype=torch.float, device="cuda")
        y = torch.randn(2, 32, 32, dtype=torch.float, device="cuda")
        z = torch.randn(4, 32, 32, dtype=torch.float, device="cuda")
        jit_o = t_jit(x, y, z)
        jit_o = t_jit(x, y, z)
        o = t(x, y, z)
        self.assertEqual(o, jit_o)
        # Currently cannot fuse this
        self.assertGraphContains(t_jit.graph_for(x, y, z), FUSION_GROUP)

    @unittest.skipIf(True, "broadcast on branches can't be resolved yet")
    @unittest.skipIf(not RUN_CUDA, "requires CUDA")
    @unittest.skipIf(GRAPH_EXECUTOR != ProfilingMode.PROFILING and GRAPH_EXECUTOR !=
                     ProfilingMode.LEGACY, "Requires fusion optimization pass to be effective")
    def test_broadcasting_multiple_output(self):
        def t(x: torch.Tensor, y: torch.Tensor, z: torch.Tensor):
            o = x + 12
            o1 = o + y
            o2 = o + z
            oo = o1.sum() + o2.sum()
            return oo
        t_jit = torch.jit.script(t)
        x = torch.randn(32, 32, dtype=torch.float, device="cuda")
        y = torch.randn(4, 32, 32, dtype=torch.float, device="cuda")
        z = torch.randn(4, 32, 32, dtype=torch.float, device="cuda")
        jit_o = t_jit(x, y, z)
        jit_o = t_jit(x, y, z)
        o = t(x, y, z)
        self.assertEqual(o, jit_o)
        # Currently cannot fuse this
        self.assertGraphContains(t_jit.graph_for(x, y, z), FUSION_GROUP)

    def _binary_test_helper(self, operation):
        def t(x: torch.Tensor, y: torch.Tensor, z: float):
            o = x + z
            o = operation(o, y)
            return o
        t_jit = torch.jit.script(t)
        x = torch.randn(4, 8, 32, 32, dtype=torch.float, device="cuda")
        y = torch.randn(4, 8, 32, 32, dtype=torch.float, device="cuda")
        jit_o = t_jit(x, y, 2.0)
        jit_o = t_jit(x, y, 2.0)
        o = t(x, y, 2.0)
        self.assertEqual(o, jit_o)
        self.assertGraphContains(t_jit.graph_for(x, y, 2.0), FUSION_GROUP)

    def _unary_test_helper(self, operation):
        def t(x: torch.Tensor, z: float):
            o = x + z
            o = operation(o)
            return o
        t_jit = torch.jit.script(t)
        x = torch.randn(4, 8, 32, 32, dtype=torch.float, device="cuda")
        jit_o = t_jit(x, 2.0)
        jit_o = t_jit(x, 2.0)
        o = t(x, 2.0)
        self.assertEqual(o, jit_o)
        self.assertGraphContains(t_jit.graph_for(x, 2.0), FUSION_GROUP)

    @unittest.skipIf(not RUN_CUDA, "requires CUDA")
    @unittest.skipIf(GRAPH_EXECUTOR != ProfilingMode.PROFILING and GRAPH_EXECUTOR !=
                     ProfilingMode.LEGACY, "Requires fusion optimization pass to be effective")
    def test_unary_ops(self):
        operations = [torch.neg,
                      torch.abs,
                      torch.log,
                      torch.log10,
                      torch.log1p,
                      torch.log2,
                      torch.lgamma,
                      torch.exp,
                      torch.expm1,
                      torch.erf,
                      torch.erfc,
                      torch.cos,
                      torch.acos,
                      torch.cosh,
                      torch.sin,
                      torch.asin,
                      torch.tan,
                      torch.atan,
                      torch.sqrt,
                      torch.rsqrt,
                      torch.ceil,
                      torch.floor,
                      torch.round,
                      torch.trunc,
                      torch.frac,
                      torch.reciprocal,
                      torch.relu,
                      torch.sigmoid,
                      torch.tanh,
                      torch.nn.functional.gelu]
        for op in operations:
            self._unary_test_helper(op)

    @unittest.skipIf(not RUN_CUDA, "requires CUDA")
    @unittest.skipIf(GRAPH_EXECUTOR != ProfilingMode.PROFILING and GRAPH_EXECUTOR !=
                     ProfilingMode.LEGACY, "Requires fusion optimization pass to be effective")
    def test_binary_ops(self):
        operations = [torch.div,
                      torch.mul,
                      torch.atan2,
                      torch.max,
                      torch.min,
                      torch.pow,
                      torch.remainder,
                      torch.fmod,
                      torch.eq,
                      torch.ne,
                      torch.ge,
                      torch.gt,
                      torch.le,
                      torch.lt]
        for op in operations:
            self._binary_test_helper(op)

    @unittest.skipIf(not RUN_CUDA, "requires CUDA")
    # legacy fuser does not work for rand_like, see issue #34361
    @unittest.skipIf(GRAPH_EXECUTOR != ProfilingMode.PROFILING, "Requires fusion optimization pass to be effective")
    def test_ternary_ops(self):
        x = torch.randn(4, 8, 32, 32, dtype=torch.float, device="cuda")
        y = torch.randn(4, 8, 32, 32, dtype=torch.float, device="cuda")
        z = torch.randn(4, 8, 32, 32, dtype=torch.float, device="cuda")
        cond = torch.randint(0, 2, (4, 8, 32, 32)).to(dtype=torch.bool, device="cuda")

        def add(x: torch.Tensor, other: torch.Tensor, alpha: float):
            o = torch.relu(x)
            o = torch.add(o, other=other, alpha=alpha)
            return o
        add_jit = torch.jit.script(add)
        self._run_helper(add_jit, add, x, y, 2.0)

        def clamp0(x: torch.Tensor, f: float):
            o = torch.rand_like(x)
            o = o * torch.clamp(x, min=f)
            return o
        clamp0_jit = torch.jit.script(clamp0)
        self._run_helper(clamp0_jit, clamp0, x, 0.5)

        def clamp1(x: torch.Tensor, f: float, ff: float):
            o = torch.rand_like(x)
            o = o * torch.clamp(x, min=f, max=ff)
            return o
        clamp1_jit = torch.jit.script(clamp1)
        self._run_helper(clamp1_jit, clamp1, x, -0.2, 0.7)

        def threshold(x: torch.Tensor, th: float, val: float):
            o = torch.rand_like(x)
            o = x * torch.threshold(o, th, val)
            return o
        threshold_jit = torch.jit.script(threshold)
        self._run_helper(threshold_jit, threshold, x, 0.2, 0.9)

        def where(x: torch.Tensor, y: torch.Tensor, cond: torch.Tensor):
            o = torch.rand_like(x)
            o = o * torch.where(cond, x, y)
            return o
        where_jit = torch.jit.script(where)
        self._run_helper(where_jit, where, x, y, cond)

        def lerp(x: torch.Tensor, y: torch.Tensor, z: torch.Tensor):
            o = torch.rand_like(x)
            o = o * torch.lerp(x, y, z)
            return o
        lerp_jit = torch.jit.script(lerp)
        self._run_helper(lerp_jit, lerp, x, y, z)

        def lerp_scale(x: torch.Tensor, y: torch.Tensor, z: float):
            o = torch.rand_like(x)
            o = o * torch.lerp(x, y, z)
            return o
        lerp_scale_jit = torch.jit.script(lerp_scale)
        self._run_helper(lerp_scale_jit, lerp_scale, x, y, 0.5)

    @unittest.skipIf(not RUN_CUDA, "requires CUDA")
    @unittest.skipIf(GRAPH_EXECUTOR != ProfilingMode.PROFILING, "Requires profiling node to run cuda fuser")
    def test_addcmul_ops(self):
        x = torch.randn(4, 8, 32, 32, dtype=torch.float, device="cuda")
        y = torch.randn(4, 8, 32, 32, dtype=torch.float, device="cuda")
        z = torch.randn(4, 8, 32, 32, dtype=torch.float, device="cuda")

        def addcmul(x: torch.Tensor, y: torch.Tensor, z: torch.Tensor, value: float):
            o = torch.add(x, 0.5)
            o = torch.addcmul(o, y, z, value=value)
            return o
        addcmul_jit = torch.jit.script(addcmul)
        self._run_helper(addcmul_jit, addcmul, x, y, z, 2.0)

        def addcmul_no_alpha(x: torch.Tensor, y: torch.Tensor, z: torch.Tensor):
            o = torch.add(x, 0.5)
            o = torch.addcmul(o, y, z)
            return o
        addcmul_no_alpha_jit = torch.jit.script(addcmul_no_alpha)
        self._run_helper(addcmul_no_alpha_jit, addcmul_no_alpha, x, y, z)

        def addcmul_const_alpha(x: torch.Tensor, y: torch.Tensor, z: torch.Tensor):
            o = torch.add(x, 0.5)
            o = torch.addcmul(o, y, z, value=0.75)
            return o
        addcmul_const_alpha_jit = torch.jit.script(addcmul_const_alpha)
        self._run_helper(addcmul_const_alpha_jit, addcmul_const_alpha, x, y, z)

<<<<<<< HEAD
    @unittest.skipIf(False, "still broken")
=======
    @unittest.skipIf(DISABLE_BCAST, "disable bcast tests")
>>>>>>> a4246f8c
    @unittest.skipIf(not RUN_CUDA, "requires CUDA")
    @unittest.skipIf(GRAPH_EXECUTOR != ProfilingMode.PROFILING and GRAPH_EXECUTOR !=
                     ProfilingMode.LEGACY, "Requires fusion optimization pass to be effective")
    def test_dynamic_size(self):
        torch._C._jit_set_bailout_depth(2)
        def t(x: torch.Tensor, y: torch.Tensor, z: float):
            o = x + y
            o = o + z
            return o
        t_jit = torch.jit.script(t)
        x = torch.randn(4, 8, 32, 32, dtype=torch.float, device="cuda")
        y = torch.randn(32, 32, dtype=torch.float, device="cuda")
        jit_o = t_jit(x, y, 2.0)
        jit_o = t_jit(x, y, 2.0)
        o = t(x, y, 2.0)
        self.assertEqual(o, jit_o)
        self.assertGraphContains(t_jit.graph_for(x, y, 2.0), FUSION_GROUP)
        x = torch.randn(8, 32, 16, 8, dtype=torch.float, device="cuda")
        y = torch.randn(16, 8, dtype=torch.float, device="cuda")
        jit_o = t_jit(x, y, 2.0)
        jit_o = t_jit(x, y, 2.0)
        o = t(x, y, 2.0)
        self.assertEqual(o, jit_o)
        self.assertGraphContains(t_jit.graph_for(x, y, 2.0), FUSION_GROUP)
        x = torch.randn(8, 17, 8, dtype=torch.float, device="cuda")
        y = torch.randn(8, 17, 1, dtype=torch.float, device="cuda")
        jit_o = t_jit(x, y, 2.0)
        jit_o = t_jit(x, y, 2.0)
        o = t(x, y, 2.0)
        self.assertEqual(o, jit_o)
        self.assertGraphContains(t_jit.graph_for(x, y, 2.0), FUSION_GROUP)

    @unittest.skipIf(not RUN_CUDA, "requires CUDA")
    def test_random_topo(self):
        os.environ["PYTORCH_CUDA_FUSER_DISABLE_FALLBACK"] = "1"
        self.assertTrue(runDefaultTestWithSeed(28449))

    def _compare(self, desc, inp1, inp2, error):
        a = inp1.clone().detach().cpu().numpy()
        b = inp2.clone().detach().cpu().numpy()
        close = np.allclose(a, b, error, error)
        if not close:
            print(desc, close)
            z = a - b
            index = (np.abs(z) >= error + error * np.abs(b)).nonzero()
            print("dif    : ", z[index])
            print("inp1   : ", a[index])
            print("inp2   : ", b[index])
        return close

    def _reduction_helper(self, sizes, reduction_axis, dtype, device):
        class MyReduction(torch.nn.Module):
            __constants__ = ['reduction_axis']

            def __init__(self):
                super(MyReduction, self).__init__()
                self.reduction_axis = reduction_axis

            def forward(self, x: torch.Tensor, y: torch.Tensor):
                o = torch.add(x, y)
                o = torch.sum(o, dim=self.reduction_axis)
                return o

        t = MyReduction()
        x = torch.randn(sizes, dtype=dtype, device=device)
        y = torch.randn(sizes, dtype=dtype, device=device)
        t_jit = torch.jit.script(t)
        jit_o = t_jit(x, y)
        jit_o = t_jit(x, y)
        o = t(x, y)
        for oo, jit_oo in zip(o, jit_o):
            self.assertEqual(oo.dtype, jit_oo.dtype)
            # numerical issues here due to our scheduling.
            # can't use `self.assertEqual(oo, jit_oo)`
            self.assertTrue(self._compare("comparing output failed", oo, jit_oo, 1e-4))
        self.assertGraphContains(t_jit.graph_for(x, y), FUSION_GROUP)

    @unittest.skipIf(not RUN_CUDA, "requires CUDA")
    @unittest.skipIf(GRAPH_EXECUTOR != ProfilingMode.PROFILING and GRAPH_EXECUTOR !=
                     ProfilingMode.LEGACY, "Requires fusion optimization pass to be effective")
    @skipIfRocm
    def test_reduction(self):
        for x in ([7, 8, 12], [12, 8, 7, 9, 15], [128, 16, 8, 32]):
            # note that num_dim is exclusive from len(x), so we are not reducing
            # to single element (codegen limitation at this moment)
            for num_reduce_dim in range(1, len(x)):
                for axes in itertools.combinations(range(len(x)), num_reduce_dim):
                    self._reduction_helper(x, axes, torch.float32, "cuda")

    @unittest.skipIf(not RUN_CUDA, "requires CUDA")
    @unittest.skipIf(GRAPH_EXECUTOR != ProfilingMode.PROFILING and GRAPH_EXECUTOR !=
                     ProfilingMode.LEGACY, "Requires fusion optimization pass to be effective")
    @skipIfRocm
    def test_pw_single_reduction_partition(self):
        sizes = [8, 8, 8]
        dtype = torch.float
        device = "cuda"
        x = torch.randn(sizes, dtype=dtype, device=device)
        y = torch.randn(sizes, dtype=dtype, device=device)
        z = torch.randn(sizes, dtype=dtype, device=device)

        def t(x: torch.Tensor, y: torch.Tensor, z: torch.Tensor):
            o = torch.add(x, y)
            o = torch.sum(o, dim=[0])
            o = torch.add(o, z)
            return o
        t_jit = torch.jit.script(t)
        jit_o = t_jit(x, y, z)
        jit_o = t_jit(x, y, z)
        o = t(x, y, z)
        for oo, jit_oo in zip(o, jit_o):
            self.assertEqual(oo.dtype, jit_oo.dtype)
            self.assertEqual(oo, jit_oo)
        self.assertGraphContains(t_jit.graph_for(x, y, z), FUSION_GROUP)

    @unittest.skipIf(not RUN_CUDA, "requires CUDA")
    @unittest.skipIf(GRAPH_EXECUTOR != ProfilingMode.PROFILING and GRAPH_EXECUTOR !=
                     ProfilingMode.LEGACY, "Requires fusion optimization pass to be effective")
    @skipIfRocm
    def test_single_reduction_broadcast(self):
        dtype = torch.float
        device = "cuda"
        x = torch.randn([7, 4, 8], dtype=dtype, device=device)
        y = torch.randn([4, 8], dtype=dtype, device=device)
        z = torch.randn([1, 4, 8], dtype=dtype, device=device)
        if DISABLE_BCAST:
            y = torch.randn([7, 4, 8], dtype=dtype, device=device)
            z = torch.randn([7, 4, 8], dtype=dtype, device=device)

        def t(x: torch.Tensor, y: torch.Tensor, z: torch.Tensor):
            o = torch.add(x, y)
            o = torch.add(o, z)
            o = torch.sum(o, dim=[0])
            return o
        t_jit = torch.jit.script(t)
        jit_o = t_jit(x, y, z)
        jit_o = t_jit(x, y, z)
        o = t(x, y, z)
        for oo, jit_oo in zip(o, jit_o):
            self.assertEqual(oo.dtype, jit_oo.dtype)
            self.assertEqual(oo, jit_oo)
        self.assertGraphContains(t_jit.graph_for(x, y, z), FUSION_GROUP)


class TestPassManagerCudaFuser(JitTestCase):

    @unittest.skipIf(not RUN_CUDA, "requires CUDA")
    @unittest.skipIf(GRAPH_EXECUTOR != ProfilingMode.PROFILING and GRAPH_EXECUTOR !=
                     ProfilingMode.LEGACY, "Requires fusion optimization pass to be effective")
    def test_context_manager_test(self):
        x = torch.randn(4, 8, dtype=torch.float, device="cuda")
        y = torch.randn(4, 8, dtype=torch.float, device="cuda")
        with torch.jit.fuser('fuser2'):
            with torch.jit.fuser('fuser2'):

                def t1(x, y):
                    o = x + y
                    o = o + 2.0
                    return o
                t_jit = torch.jit.script(t1)
                t_jit(x, y)
                t_jit(x, y)
                self.assertGraphContains(t_jit.graph_for(x, y), FUSION_GROUP)

            def t2(x, y):
                o = x + y
                o = o + 3.0
                return o
            t_jit_2 = torch.jit.script(t2)
            t_jit_2(x, y)
            t_jit_2(x, y)
            self.assertGraphContains(t_jit_2.graph_for(x, y), FUSION_GROUP)

        def t3(x, y):
            o = x + y
            o = o + 4.0
            return o
        t_jit_3 = torch.jit.script(t3)
        t_jit_3(x, y)
        t_jit_3(x, y)
        self.assertGraphContainsExactly(t_jit_3.graph_for(x, y), FUSION_GROUP, 0)

    @unittest.skipIf(not RUN_CUDA, "requires CUDA")
    def test_register_fuser(self):
        self.assertFalse(torch._C._jit_set_nvfuser_enabled(True))
        self.assertTrue(torch._C._jit_nvfuser_enabled())
        self.assertTrue(torch._C._jit_set_nvfuser_enabled(True))
        self.assertTrue(torch._C._jit_nvfuser_enabled())
        self.assertTrue(torch._C._jit_set_nvfuser_enabled(False))
        self.assertFalse(torch._C._jit_nvfuser_enabled())


if __name__ == '__main__':
    run_tests()<|MERGE_RESOLUTION|>--- conflicted
+++ resolved
@@ -135,9 +135,6 @@
         self.assertEqual(o, jit_o)
         self.assertGraphContains(t_jit.graph_for(x, y, 2.0), FUSION_GROUP)
 
-<<<<<<< HEAD
-    @unittest.skipIf(True, "Broken in legacy executor, totally expected as kernel cache can't handle change in broadcast scheme. Renable this after #261 is merged") #This works with PE, not with legacy executor
-=======
     @unittest.skipIf(not DISABLE_BCAST, "disable bcast tests")
     @unittest.skipIf(not RUN_CUDA, "requires CUDA")
     @unittest.skipIf(GRAPH_EXECUTOR != ProfilingMode.PROFILING and GRAPH_EXECUTOR !=
@@ -160,7 +157,6 @@
     # is fixed
     @unittest.expectedFailure
     @unittest.skipIf(DISABLE_BCAST, "disable bcast tests")
->>>>>>> a4246f8c
     @unittest.skipIf(not RUN_CUDA, "requires CUDA")
     @unittest.skipIf(GRAPH_EXECUTOR != ProfilingMode.PROFILING and GRAPH_EXECUTOR !=
                      ProfilingMode.LEGACY, "Requires fusion optimization pass to be effective")
@@ -411,11 +407,7 @@
         addcmul_const_alpha_jit = torch.jit.script(addcmul_const_alpha)
         self._run_helper(addcmul_const_alpha_jit, addcmul_const_alpha, x, y, z)
 
-<<<<<<< HEAD
-    @unittest.skipIf(False, "still broken")
-=======
     @unittest.skipIf(DISABLE_BCAST, "disable bcast tests")
->>>>>>> a4246f8c
     @unittest.skipIf(not RUN_CUDA, "requires CUDA")
     @unittest.skipIf(GRAPH_EXECUTOR != ProfilingMode.PROFILING and GRAPH_EXECUTOR !=
                      ProfilingMode.LEGACY, "Requires fusion optimization pass to be effective")
