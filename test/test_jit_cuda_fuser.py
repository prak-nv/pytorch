--- conflicted
+++ resolved
@@ -579,10 +579,6 @@
     @unittest.skipIf(not RUN_CUDA, "requires CUDA")
     @unittest.skipIf(GRAPH_EXECUTOR != ProfilingMode.PROFILING,
                      "Requires fusion optimization pass to be effective")
-<<<<<<< HEAD
-    @skipIfRocm
-=======
->>>>>>> 6d549fdb
     def test_binary_ops_permutation(self):
         # note that num_dim is exclusive from len(x), so we are not reducing
         # to single element (codegen limitation at this moment)
@@ -624,10 +620,6 @@
     @unittest.skipIf(not RUN_CUDA, "requires CUDA")
     @unittest.skipIf(GRAPH_EXECUTOR != ProfilingMode.PROFILING,
                      "Requires fusion optimization pass to be effective")
-<<<<<<< HEAD
-    @skipIfRocm
-=======
->>>>>>> 6d549fdb
     def test_reduction(self):
         for x in ([7, 8, 12], [12, 8, 7, 9, 15], [128, 16, 8, 32]):
             # note that num_dim is exclusive from len(x), so we are not reducing
@@ -641,10 +633,6 @@
     @unittest.skipIf(not RUN_CUDA, "requires CUDA")
     @unittest.skipIf(GRAPH_EXECUTOR != ProfilingMode.PROFILING,
                      "Requires fusion optimization pass to be effective")
-<<<<<<< HEAD
-    @skipIfRocm
-=======
->>>>>>> 6d549fdb
     def test_reduction_permutation(self):
         x = [7, 8, 12]
         # note that num_dim is exclusive from len(x), so we are not reducing
@@ -697,10 +685,6 @@
     @unittest.skipIf(not RUN_CUDA, "requires CUDA")
     @unittest.skipIf(GRAPH_EXECUTOR != ProfilingMode.PROFILING,
                      "Requires fusion optimization pass to be effective")
-<<<<<<< HEAD
-    @skipIfRocm
-=======
->>>>>>> 6d549fdb
     def test_reduction_dtype(self):
         def t(x: torch.Tensor):
             o = torch.mul(x, 1.0)
@@ -719,10 +703,6 @@
     @unittest.skipIf(not RUN_CUDA, "requires CUDA")
     @unittest.skipIf(GRAPH_EXECUTOR != ProfilingMode.PROFILING,
                      "Requires fusion optimization pass to be effective")
-<<<<<<< HEAD
-    @skipIfRocm
-=======
->>>>>>> 6d549fdb
     def test_reduction_half(self):
         def t(x: torch.Tensor):
             o = torch.mul(x, 1.0)
@@ -741,10 +721,6 @@
     @unittest.skipIf(not RUN_CUDA, "requires CUDA")
     @unittest.skipIf(GRAPH_EXECUTOR != ProfilingMode.PROFILING,
                      "Requires fusion optimization pass to be effective")
-<<<<<<< HEAD
-    @skipIfRocm
-=======
->>>>>>> 6d549fdb
     def test_pw_single_reduction_partition(self):
         sizes = [8, 8, 8]
         dtype = torch.float
@@ -769,10 +745,6 @@
     @unittest.skipIf(not RUN_CUDA, "requires CUDA")
     @unittest.skipIf(GRAPH_EXECUTOR != ProfilingMode.PROFILING,
                      "Requires fusion optimization pass to be effective")
-<<<<<<< HEAD
-    @skipIfRocm
-=======
->>>>>>> 6d549fdb
     def test_single_reduction_broadcast(self):
         dtype = torch.float
         device = "cuda"
@@ -792,8 +764,6 @@
         self.assertEqual(o.dtype, jit_o.dtype)
         self.assertEqual(o, jit_o)
         self.assertGraphContains(t_jit.graph_for(x, y, z), FUSION_GUARD)
-<<<<<<< HEAD
-=======
 
     @unittest.skipIf(not RUN_CUDA, "requires CUDA")
     @unittest.skipIf(GRAPH_EXECUTOR != ProfilingMode.PROFILING,
@@ -802,7 +772,6 @@
         dtype = torch.float
         device = "cuda"
         x = torch.randn(4, 8, 8, 8, dtype=dtype, device=device)
->>>>>>> 6d549fdb
 
         def repro(x: torch.Tensor, alpha: float):
             o = torch.rand_like(x)
