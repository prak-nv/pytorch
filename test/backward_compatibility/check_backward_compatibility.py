--- conflicted
+++ resolved
@@ -198,12 +198,9 @@
     ("aten::thnn_conv2d_backward", datetime.date(2021, 1, 31)),
     ("aten::slow_conv_transpose3d_backward", datetime.date(2021, 1, 31)),
     ("aten::slow_conv_transpose2d_backward", datetime.date(2021, 1, 31)),
-<<<<<<< HEAD
+    ("aten::set_", datetime.date(2021, 1, 31)),
     ("aten::native_layer_norm", datetime.date(2021, 1, 31)),
     ("aten::native_layer_norm_backward", datetime.date(2021, 1, 31)),
-=======
-    ("aten::set_", datetime.date(2021, 1, 31)),
->>>>>>> db2ecefc
 ]
 
 def allow_listed(schema, allow_list):
