#if defined(USE_CUDA)

#include <test/cpp/jit/test_base.h>

#include <torch/csrc/jit/codegen/cuda/arith.h>
#include <torch/csrc/jit/codegen/cuda/codegen.h>
#include <torch/csrc/jit/codegen/cuda/executor.h>
#include <torch/csrc/jit/codegen/cuda/executor_launch_params.h>
#include <torch/csrc/jit/codegen/cuda/expr_evaluator.h>
#include <torch/csrc/jit/codegen/cuda/fusion.h>
#include <torch/csrc/jit/codegen/cuda/ir_all_nodes.h>
#include <torch/csrc/jit/codegen/cuda/ir_graphviz.h>
#include <torch/csrc/jit/codegen/cuda/ir_iostream.h>
#include <torch/csrc/jit/codegen/cuda/ir_utils.h>
#include <torch/csrc/jit/codegen/cuda/kernel_cache.h>
#include <torch/csrc/jit/codegen/cuda/lower2device.h>
#include <torch/csrc/jit/codegen/cuda/mutator.h>
#include <torch/csrc/jit/codegen/cuda/scheduler.h>
#include <torch/csrc/jit/codegen/cuda/transform_replay.h>
#include <torch/csrc/jit/codegen/cuda/transform_rfactor.h>

// fuser and IR parser
#include <torch/csrc/jit/codegen/cuda/parser.h>
#include "torch/csrc/jit/ir/irparser.h"

#include <ATen/cuda/Exceptions.h>
#include <c10/cuda/CUDAStream.h>

#include <iostream>

// Tests go in torch::jit
namespace torch {
namespace jit {

using namespace torch::jit::fuser;

namespace {

TensorView* makeContigTensor(int nDims, DataType dtype = DataType::Float) {
  std::vector<IterDomain*> dom;
  for (int i = 0; i < nDims; i++)
    dom.push_back(new IterDomain(new Int(0), new Int()));
  std::vector<bool> contig(dom.size(), true);
  return new TensorView(new TensorDomain(dom, contig), dtype);
}

TensorView* makeDummyTensor(int nDims, DataType dtype = DataType::Float) {
  // We can uncomment the below statement to test all tests with contiguous
  // tensors. return makeContigTensor(nDims, dtype);
  std::vector<IterDomain*> dom;
  for (int i = 0; i < nDims; i++)
    dom.push_back(new IterDomain(new Int(0), new Int()));
  return new TensorView(new TensorDomain(dom), dtype);
}

TensorView* makeConcreteTensor(
    std::vector<int> sizes,
    DataType dtype = DataType::Float) {
  // We can uncomment the below statement to test all tests with contiguous
  // tensors. return makeContigTensor(nDims, dtype);
  std::vector<IterDomain*> dom;
  for (size_t i = 0; i < sizes.size(); i++)
    dom.push_back(new IterDomain(new Int(0), new Int(sizes[i])));
  return new TensorView(new TensorDomain(dom), dtype);
}

TensorView* makeTensorWithContig(
    int nDims,
    std::vector<bool> contig_info,
    DataType dtype = DataType::Float) {
  std::vector<IterDomain*> dom;
  for (int i = 0; i < nDims; i++)
    dom.push_back(new IterDomain(new Int(0), new Int()));
  return new TensorView(new TensorDomain(dom, contig_info), dtype);
}

void checkIntValue(
    StatefulExpressionEvaluator& evaluator,
    Val* val,
    Int::ScalarType expected_value) {
  TORCH_CHECK(val->isAnInt());
  const auto actual_value = evaluator.inferValue(val);
  TORCH_CHECK(actual_value.has_value());
  TORCH_CHECK(actual_value.value() == expected_value);
}

} // namespace

// 1. Test cases are void() functions.
// 2. They start with the prefix `test`

// A few smoke tests for IrGraphGenerator
// (These tests exercise IrGraphGenerator through a non-trivial IR,
//  to make sure that it runs w/o crashing. The actual output is not
//  validated)
void testGPU_IrGraphGenerator() {
  Fusion fusion;
  FusionGuard fg(&fusion);

  // Make sure we can handle empty IRs
  TORCH_CHECK(!IrGraphGenerator::toGraphviz(
                   &fusion, IrGraphGenerator::DetailLevel::Basic)
                   .empty());

  // Construct an interesting IR
  TensorView* tv0 = makeDummyTensor(2);
  fusion.addInput(tv0);

  TensorView* tv2 = add(tv0, new Float(3.141));
  TensorView* tv3 = broadcast(tv0, {false, true, false, true});
  TensorView* tv4 = reductionOp(BinaryOpType::Add, {2}, new Float(0), tv3);
  TensorView* tv5 = clamp(tv4, new Float(0.f), new Float(1.f));
  TensorView* tv6 = add(tv2, tv2);

  // Another checkpoint before adding outputs
  TORCH_CHECK(!IrGraphGenerator::toGraphviz(
                   &fusion, IrGraphGenerator::DetailLevel::Explicit)
                   .empty());

  fusion.addOutput(tv6);

  tv4->axis(2)->parallelize(ParallelType::BIDy);
  tv6->merge(0);
  tv6->split(0, 4);
  tv6->axis(0)->parallelize(ParallelType::BIDx);
  tv5->reorder({{-1, 0}});
  tv2->computeAt(tv6, 1);

  // Another checkpoint with more node types
  TORCH_CHECK(!IrGraphGenerator::toGraphviz(
                   &fusion, IrGraphGenerator::DetailLevel::ComputeOnly)
                   .empty());

  for (Val* val : fusion.vals()) {
    if (!fusion.hasInput(val) &&
        val->getValType().value() == ValType::TensorView) {
      TensorView* tv = static_cast<TensorView*>(val);
      tv->axis(-1)->parallelize(ParallelType::TIDx);
    }
  }

  // Final IR graph
  TORCH_CHECK(!IrGraphGenerator::toGraphviz(
                   &fusion, IrGraphGenerator::DetailLevel::Verbose)
                   .empty());
}

void testGPU_FusionDispatch() {
  Fusion fusion;
  FusionGuard fg(&fusion);

  Float* f = new Float{2.f};
  std::stringstream ss1, ss2, ss3;
  ss1 << f;
  ss2 << static_cast<Val*>(f);
  ss3 << static_cast<Statement*>(f);
  TORCH_CHECK(
      ss1.str().compare(ss2.str()) == 0 && ss1.str().compare(ss3.str()) == 0,
      "Error with dispatch system where results differ by passing Float* vs Val* vs Statement*.");
}

// Evaluate basic scalar operations with constant values
void testGPU_FusionExprEvalConstants() {
  Fusion fusion;
  FusionGuard fg(&fusion);

  StatefulExpressionEvaluator evaluator(&fusion);

  auto* a = new Int(7);
  auto* b = new Int(3);

  checkIntValue(evaluator, neg(a), -7);
  checkIntValue(evaluator, add(a, b), 10);
  checkIntValue(evaluator, neg(mul(sub(a, b), div(a, b))), -8);
  checkIntValue(evaluator, mod(a, b), 1);
  checkIntValue(evaluator, ceilDiv(a, b), 3);
}

// Evaluate basic scalar operations with bound values
void testGPU_FusionExprEvalBindings() {
  Fusion fusion;
  FusionGuard fg(&fusion);

  StatefulExpressionEvaluator evaluator(&fusion);

  auto* a = new Int();
  auto* b = new Int();
  auto* c = add(a, b);
  auto* d = neg(ceilDiv(c, b));
  auto* e = new Int(0);

  // trying to evaluate before binding should give empty results
  TORCH_CHECK(!evaluator.inferValue(a).has_value());
  TORCH_CHECK(!evaluator.inferValue(d).has_value());

  evaluator.safeBind(a, 7);
  evaluator.safeBind(b, 3);

  // can't bind to the results of expressions
  ASSERT_ANY_THROW(evaluator.safeBind(c, 100));

  // can't bind to concrete values
  ASSERT_ANY_THROW(evaluator.safeBind(e, 100));

  checkIntValue(evaluator, c, 10);
  checkIntValue(evaluator, sub(a, b), 4);
  checkIntValue(evaluator, mod(a, b), 1);
  checkIntValue(evaluator, ceilDiv(a, b), 3);
  checkIntValue(evaluator, d, -4);

  // Reset evaluation context
  evaluator = StatefulExpressionEvaluator(&fusion);

  evaluator.safeBind(a, 2);
  evaluator.safeBind(b, 5);

  checkIntValue(evaluator, c, 7);
  checkIntValue(evaluator, sub(a, b), -3);
  checkIntValue(evaluator, mod(a, b), 2);
  checkIntValue(evaluator, ceilDiv(a, b), 1);
  checkIntValue(evaluator, d, -2);
}

// Evaluate expressions in a simple IR
void testGPU_FusionExprEvalBasic() {
  Fusion fusion;
  FusionGuard fg(&fusion);

  // Create a non-trivial IR
  TensorView* tv0 = makeDummyTensor(2);
  TensorView* tv1 = makeDummyTensor(2);

  fusion.addInput(tv0);
  fusion.addInput(tv1);

  TensorView* tv2 = add(tv1, new Float(2.0));
  TensorView* tv3 = add(tv0, tv2);

  fusion.addOutput(tv3);

  tv3->split(0, 4);

  tv0->computeAt(tv3, 1);
  tv1->computeAt(tv3, 1);

  tv3->axis(0)->parallelize(ParallelType::BIDx);
  tv2->axis(1)->parallelize(ParallelType::Unroll);
  tv3->axis(1)->parallelize(ParallelType::Unroll);
  tv2->axis(-1)->parallelize(ParallelType::TIDx);
  tv3->axis(-1)->parallelize(ParallelType::TIDx);

  // 1. Create an evaluator
  StatefulExpressionEvaluator evaluator(&fusion);

  // 2. Bind values
  //
  // IMPORTANT:
  // a. The bindings are only as stable as the Vals are in the fusion graph
  // b. You must use the original (rootDomain) extents
  //  (ex. `tv0->getRootDomain()[0]->extent()`
  //   instead of `tv0->axis(0)->extent()`)
  //
  evaluator.safeBind(tv0->getRootDomain()[0]->extent(), 6);
  evaluator.safeBind(tv0->getRootDomain()[1]->extent(), 128);
  evaluator.safeBind(tv1->getRootDomain()[0]->extent(), 6);
  evaluator.safeBind(tv1->getRootDomain()[1]->extent(), 128);

  // 3. Evaluate and check result values
  TORCH_CHECK(tv2->domain()->nDims() == 3);
  checkIntValue(evaluator, tv2->axis(0)->rawExtent(), 2);
  checkIntValue(evaluator, tv2->axis(1)->rawExtent(), 4);
  checkIntValue(evaluator, tv2->axis(2)->rawExtent(), 128);

  TORCH_CHECK(tv3->domain()->nDims() == 3);
  checkIntValue(evaluator, tv3->axis(0)->rawExtent(), 2);
  checkIntValue(evaluator, tv3->axis(1)->rawExtent(), 4);
  checkIntValue(evaluator, tv3->axis(2)->rawExtent(), 128);
}

// Evaluate expressions in a more complex IR
void testGPU_FusionExprEvalComplex() {
  Fusion fusion;
  FusionGuard fg(&fusion);

  TensorView* tv0 = makeDummyTensor(2);
  fusion.addInput(tv0);

  TensorView* tv1 = mul(tv0, new Float(-1.0));
  TensorView* tv2 = add(tv0, new Float(3.0));
  TensorView* tv3 = mul(tv0, new Float(2.0));
  TensorView* tv4 = add(tv2, tv1);
  TensorView* tv5 = add(tv4, tv3);
  TensorView* tv6 = add(tv0, tv3);

  fusion.addOutput(tv5);
  fusion.addOutput(tv6);

  tv5->reorder({{-1, 0}});

  tv6->split(0, 5);
  tv5->merge(0);

  // 1. Create an evaluator
  StatefulExpressionEvaluator evaluator(&fusion);

  // 2. Bind values
  evaluator.safeBind(tv0->getRootDomain()[0]->extent(), 129);
  evaluator.safeBind(tv0->getRootDomain()[1]->extent(), 127);

  // Evaluate and check extent values
  TORCH_CHECK(tv0->domain()->nDims() == 2);
  checkIntValue(evaluator, tv0->axis(0)->rawExtent(), 129);
  checkIntValue(evaluator, tv0->axis(1)->rawExtent(), 127);

  TORCH_CHECK(tv3->domain()->nDims() == 2);
  checkIntValue(evaluator, tv3->axis(0)->rawExtent(), 129);
  checkIntValue(evaluator, tv3->axis(1)->rawExtent(), 127);

  TORCH_CHECK(tv4->domain()->nDims() == 2);
  checkIntValue(evaluator, tv4->axis(0)->rawExtent(), 129);
  checkIntValue(evaluator, tv4->axis(1)->rawExtent(), 127);

  TORCH_CHECK(tv5->domain()->nDims() == 1);
  checkIntValue(evaluator, tv5->axis(0)->rawExtent(), 16383);

  TORCH_CHECK(tv6->domain()->nDims() == 3);
  checkIntValue(evaluator, tv6->axis(0)->rawExtent(), 26);
  checkIntValue(evaluator, tv6->axis(1)->rawExtent(), 5);
  checkIntValue(evaluator, tv6->axis(2)->rawExtent(), 127);
}

// Evaluate expressions post lowering
void testGPU_FusionExprEvalPostLower() {
  Fusion fusion;
  FusionGuard fg(&fusion);

  // Create a non-trivial IR
  TensorView* tv0 = makeDummyTensor(2);
  TensorView* tv1 = makeDummyTensor(2);

  fusion.addInput(tv0);
  fusion.addInput(tv1);

  TensorView* tv2 = add(tv1, new Float(2.0));
  TensorView* tv3 = add(tv0, tv2);

  fusion.addOutput(tv3);

  tv3->split(0, 4);

  tv0->computeAt(tv3, 1);
  tv1->computeAt(tv3, 1);

  tv3->axis(0)->parallelize(ParallelType::BIDx);
  tv2->axis(1)->parallelize(ParallelType::Unroll);
  tv3->axis(1)->parallelize(ParallelType::Unroll);
  tv2->axis(-1)->parallelize(ParallelType::TIDx);
  tv3->axis(-1)->parallelize(ParallelType::TIDx);

  auto* bid_x = add(tv3->axis(0)->rawExtent(), new Int(0));
  auto* tid_x = add(tv3->axis(-1)->rawExtent(), new Int(0));

  // Lower
  GpuLower gpulw(&fusion);

  // 1. Create an evaluation context
  StatefulExpressionEvaluator evaluator(&fusion);

  // 2. Bind values
  evaluator.safeBind(tv0->getRootDomain()[0]->extent(), 6);
  evaluator.safeBind(tv0->getRootDomain()[1]->extent(), 128);
  evaluator.safeBind(tv1->getRootDomain()[0]->extent(), 6);
  evaluator.safeBind(tv1->getRootDomain()[1]->extent(), 128);

  // 3. Evaluate and check result values
  TORCH_CHECK(tv2->domain()->nDims() == 3);
  checkIntValue(evaluator, tv2->axis(0)->rawExtent(), 2);
  checkIntValue(evaluator, tv2->axis(1)->rawExtent(), 4);
  checkIntValue(evaluator, tv2->axis(2)->rawExtent(), 128);

  TORCH_CHECK(tv3->domain()->nDims() == 3);
  checkIntValue(evaluator, tv3->axis(0)->rawExtent(), 2);
  checkIntValue(evaluator, tv3->axis(1)->rawExtent(), 4);
  checkIntValue(evaluator, tv3->axis(2)->rawExtent(), 128);

  checkIntValue(evaluator, bid_x, 2);
  checkIntValue(evaluator, tid_x, 128);
}

void testGPU_FusionClear() {
  Fusion fusion;
  FusionGuard fg(&fusion);

  // 1. Create a dummy IR

  {
    TensorView* tv0 = makeDummyTensor(2);
    TensorView* tv1 = makeDummyTensor(2);

    fusion.addInput(tv0);
    fusion.addInput(tv1);

    TensorView* tv2 = add(tv1, new Float(2.0));
    TensorView* tv3 = add(tv0, tv2);

    fusion.addOutput(tv3);

    tv3->split(0, 4);
    tv0->computeAt(tv3, 1);
    tv1->computeAt(tv3, 1);

    tv3->axis(0)->parallelize(ParallelType::BIDx);
    tv2->axis(1)->parallelize(ParallelType::Unroll);
    tv3->axis(-1)->parallelize(ParallelType::TIDx);
  }

  // 2. Clear the IR

  fusion.clear();

  TORCH_CHECK(fusion.exprs().empty());
  TORCH_CHECK(fusion.vals().empty());

  TORCH_CHECK(fusion.inputs().empty());
  TORCH_CHECK(fusion.outputs().empty());

  TORCH_CHECK(!fusion.hasReduction());
  TORCH_CHECK(!fusion.hasBlockReduction());
  TORCH_CHECK(!fusion.hasGridReduction());

  // 3. Rebuild the IR

  {
    TensorView* tv0 = makeDummyTensor(3);
    TensorView* tv1 = makeDummyTensor(3);
    TensorView* tv2 = add(tv1, new Float(2.0));
    TensorView* tv3 = add(tv0, tv2);

    fusion.addInput(tv0);
    fusion.addInput(tv1);
    fusion.addOutput(tv3);

    // tv3 [i0, i1, i2]
    tv3->reorder({{0, 2}, {2, 0}});
    // tv3 [i2, i1, i0]
    tv3->split(-1, 4);
    // tv3 [i2, i1, i0outer, i0inner{4}]
    tv3->reorder({{2, 0}, {3, 1}, {0, 3}});
    // tv3 [i0outer, i0inner{4}, i1, i2]
    tv0->computeAt(tv3, -1);
    tv1->computeAt(tv3, -1);
    tv3->axis(1)->parallelize(ParallelType::BIDx);
  }

  auto options = at::TensorOptions().dtype(at::kFloat).device(at::kCUDA, 0);

  at::Tensor input1 = at::randn({16, 8, 8}, options);
  at::Tensor input2 = at::randn_like(input1);

  torch::jit::fuser::cuda::FusionExecutor fe;
  fe.compileFusion(&fusion);
  auto outputs = fe.runFusion({input1, input2});

  at::Tensor tv2_ref = input2 + 2.0;
  at::Tensor output_ref = input1 + tv2_ref;

  TORCH_CHECK(output_ref.equal(outputs[0]));
}

void testGPU_FusionCopy() {
  Fusion original_fusion;

  // Create the test IR
  {
    FusionGuard fg(&original_fusion);

    auto tv0 = makeDummyTensor(3);
    auto tv1 = makeDummyTensor(3);
    auto tv2 = add(tv1, new Float(2.0));
    auto tv3 = sub(add(tv0, mul(tv2, tv2)), tv2);

    original_fusion.addInput(tv0);
    original_fusion.addInput(tv1);
    original_fusion.addOutput(tv3);

    tv3->reorder({{0, 2}, {2, 0}});
    tv3->split(-1, 4);
    tv3->reorder({{2, 0}, {3, 1}, {0, 3}});

    tv0->computeAt(tv3, -1);
    tv1->computeAt(tv3, -1);

    tv3->axis(0)->parallelize(ParallelType::BIDx);
    tv3->axis(-1)->parallelize(ParallelType::TIDx);
  }

  // Test copy before lowering
  Fusion clone = original_fusion;

  // Compare IR dumps
  std::stringstream original_ir;
  std::stringstream clone_ir;
  original_ir << original_fusion;
  clone_ir << clone;
  ASSERT_EQ(original_ir.str(), clone_ir.str());

  // Lower original fusion
  std::string original_kernel;
  {
    // TODO(kir): remove this guard once we implement the cuda codegen visitor
    FusionGuard fg(&original_fusion);
    original_kernel =
        codegen::generateCudaKernel(GpuLower(&original_fusion).kernel());
  }

  // Make sure the "before lowering" clone was not mutated
  // while lowering the original fusion IR
  std::stringstream before_lowering_ir;
  before_lowering_ir << clone;
  ASSERT_EQ(original_ir.str(), before_lowering_ir.str());

  // Test copy after lowering (including assignment operator)
  Fusion before_lowering = clone;
  clone = original_fusion;

  // Compare IR dumps
  std::stringstream original_lowered_ir;
  std::stringstream clone_lowered_ir;
  original_lowered_ir << original_fusion;
  clone_lowered_ir << clone;
  ASSERT_EQ(original_lowered_ir.str(), clone_lowered_ir.str());

  // Lower the "before lowering" and compare kernels
  std::string clone_kernel;
  {
    // TODO(kir): remove this guard once we implement the cuda codegen visitor
    FusionGuard fg(&before_lowering);
    clone_kernel =
        codegen::generateCudaKernel(GpuLower(&before_lowering).kernel());
  }
  ASSERT_EQ(original_kernel, clone_kernel);
}

void testGPU_FusionMove() {
  Fusion fusion;

  // Create the test IR
  {
    FusionGuard fg(&fusion);

    auto tv0 = makeDummyTensor(3);
    auto tv1 = makeDummyTensor(3);
    auto tv2 = add(tv1, new Float(2.0));
    auto tv3 = sub(add(tv0, mul(tv2, tv2)), tv2);

    fusion.addInput(tv0);
    fusion.addInput(tv1);
    fusion.addOutput(tv3);

    tv3->reorder({{0, 2}, {2, 0}});
    tv3->split(-1, 4);
    tv3->reorder({{2, 0}, {3, 1}, {0, 3}});

    tv0->computeAt(tv3, -1);
    tv1->computeAt(tv3, -1);

    tv3->axis(0)->parallelize(ParallelType::BIDx);
    tv3->axis(-1)->parallelize(ParallelType::TIDx);
  }

  std::stringstream original_ir;
  original_ir << fusion;

  // Test move before lowering
  Fusion another_fusion = std::move(fusion);

  // Check that the original fusion is "empty"
  //
  // IMPORTANT: these checks assume knowledge of the internal
  //    implementation of the move operations. General uses
  //    should only assume that the moved-from object is in
  //    a valid, but unspecified state. This is similar to the
  //    standard library containers:
  //    https://en.cppreference.com/w/cpp/utility/move
  //
  TORCH_CHECK(fusion.exprs().empty());
  TORCH_CHECK(fusion.vals().empty());
  TORCH_CHECK(fusion.inputs().empty());
  TORCH_CHECK(fusion.outputs().empty());

  // clear() has no pre-conditions so it's valid to call on a moved-from object
  fusion.clear();

  // Compare IR dumps
  std::stringstream another_ir;
  another_ir << another_fusion;
  ASSERT_EQ(original_ir.str(), another_ir.str());

  // Lower the fusion IR
  GpuLower lower(&another_fusion);

  std::stringstream lowered_ir;
  lowered_ir << another_fusion;

  // Test move assignment after lowering
  fusion = std::move(another_fusion);

  // Compare IR dumps
  std::stringstream moved_lowered_ir;
  moved_lowered_ir << fusion;
  ASSERT_EQ(lowered_ir.str(), moved_lowered_ir.str());
}

void testGPU_FusionSimpleArith() {
  std::stringstream ss1, ss2;

  Fusion fusion;
  FusionGuard fg(&fusion);

  Float* f1 = new Float(1.f);
  Float* f2 = new Float{2.f};
  Float* f3 = new Float();

  // Disrupt the fusion to make sure guard works well
  {
    Fusion fusion2;
    FusionGuard fg(&fusion2);

    Float* f1 = new Float(1.f);
    Float* f2 = new Float(2.f);
    add(f1, f2);
    ss2 << fusion2;
  }

  new BinaryOp(BinaryOpType::Add, f3, f1, f2);
  ss1 << fusion;

  TORCH_CHECK(
      ss1.str().compare(ss2.str()) == 0,
      "Error where explicit add nodes don't match implicit add nodes.");
}

void testGPU_FusionSimpleTypePromote() {
  Fusion fusion;
  FusionGuard fg(&fusion);

  Float* f4 = new Float{4.f};
  Int* i1 = new Int{3};
  auto f5 = add(f4, i1);

  TORCH_CHECK(f5->getDataType() == DataType::Float);
}

class ZeroMutator : public OptOutMutator {
 public:
  Statement* mutate(Float* f) {
    if (f->isConst() && *(f->value()) == 1.0)
      return new Float(0.0);
    return f;
  }
  void mutate(Fusion* f) {
    OptOutMutator::mutate(f);
  }
};

void testGPU_FusionMutator() {
  Fusion fusion;
  FusionGuard fg(&fusion);

  Float* f4 = new Float{1.f};
  Int* i1 = new Int{3};
  Val* f5 = add(f4, i1);
  ZeroMutator mutator;
  mutator.mutate(&fusion);
  Val* lhs = static_cast<BinaryOp*>(fusion.origin(f5))->lhs();
  TORCH_CHECK(
      lhs->getValType().value() == ValType::Scalar &&
      lhs->getDataType().value() == DataType::Float);
  Float* flhs = static_cast<Float*>(lhs);

  TORCH_CHECK(flhs->value().value() == 0.f);
}

void testGPU_FusionRegister() {
  Fusion fusion;
  FusionGuard fg(&fusion);
  Float* v1 = new Float{1.f};
  Float* v2 = new Float{2.f};
  Val* v3 = binaryOp(BinaryOpType::Add, v1, v2);
  Val* v4 = binaryOp(BinaryOpType::Add, v1, v2);
  TORCH_CHECK(v1->name() + 1 == v2->name());
  TORCH_CHECK(v2->name() + 1 == v3->name());
  TORCH_CHECK(v3->name() + 1 == v4->name());
  TORCH_CHECK(fusion.origin(v3)->name() + 1 == fusion.origin(v4)->name());
}

// dummy expr with 2 outputs only for toposort test.
struct DummyExpr : public Expr {
  ~DummyExpr() = default;
  DummyExpr(Val* _outlhs, Val* _outrhs, Val* _lhs, Val* _rhs)
      : Expr(ExprType::UnaryOp) // Not terribly safe...
  {
    addOutput(_outlhs);
    addOutput(_outrhs);
    addInput(_lhs);
    addInput(_rhs);
    this->name_ = FusionGuard::getCurFusion()->registerExpr(this);
  }
  DummyExpr(const DummyExpr& other) = delete;
  DummyExpr& operator=(const DummyExpr& other) = delete;
  DummyExpr(DummyExpr&& other) = delete;
  DummyExpr& operator=(DummyExpr&& other) = delete;
};

void testGPU_FusionTopoSort() {
  Fusion fusion;
  FusionGuard fg(&fusion);

  // e0: v3, v2 = dummy(v1, v0)
  // e1: v4     =   add(v3, v2)
  // e2: v5     =   add(v2, v4)
  // e3: v6     =   add(v5, v5)
  Float* v0 = new Float{1.f};
  Float* v1 = new Float{2.f};
  Float* v2 = new Float();
  Float* v3 = new Float();
  Float* v4 = new Float();
  Float* v5 = new Float();
  Float* v6 = new Float();

  Expr* e0 = new DummyExpr(v3, v2, v1, v0);
  Expr* e1 = new BinaryOp(BinaryOpType::Add, v4, v3, v2);
  Expr* e2 = new BinaryOp(BinaryOpType::Add, v5, v2, v4);
  Expr* e3 = new BinaryOp(BinaryOpType::Add, v6, v5, v5);

  std::vector<Expr*> exprs = fusion.exprs();

  TORCH_CHECK(exprs.size() == 4);
  TORCH_CHECK(exprs[0] == e0);
  TORCH_CHECK(exprs[1] == e1);
  TORCH_CHECK(exprs[2] == e2);
  TORCH_CHECK(exprs[3] == e3);

  fusion.addOutput(v2);
  exprs = fusion.exprs(true);
  TORCH_CHECK(exprs.size() == 1);
  TORCH_CHECK(exprs[0] == e0);

  fusion.addOutput(v5);
  exprs = fusion.exprs(true);
  TORCH_CHECK(exprs[0] == e0);
  TORCH_CHECK(exprs[1] == e1);
  TORCH_CHECK(exprs[2] == e2);

  fusion.addOutput(v4);
  exprs = fusion.exprs(true);
  TORCH_CHECK(exprs[0] == e0);
  TORCH_CHECK(exprs[1] == e1);
  TORCH_CHECK(exprs[2] == e2);

  fusion.addOutput(v3);
  exprs = fusion.exprs(true);
  TORCH_CHECK(exprs[0] == e0);
  TORCH_CHECK(exprs[1] == e1);
  TORCH_CHECK(exprs[2] == e2);

  fusion.addOutput(v6);
  exprs = fusion.exprs(true);
  TORCH_CHECK(exprs.size() == 4);
  TORCH_CHECK(exprs[0] == e0);
  TORCH_CHECK(exprs[1] == e1);
  TORCH_CHECK(exprs[2] == e2);
  TORCH_CHECK(exprs[3] == e3);

  TORCH_CHECK(fusion.origin(v2)->name() == 0);
  TORCH_CHECK(fusion.origin(v3)->name() == 0);
  TORCH_CHECK(fusion.origin(v4)->name() == 1);
  TORCH_CHECK(fusion.origin(v5)->name() == 2);
  TORCH_CHECK(fusion.origin(v6)->name() == 3);
}

void testGPU_FusionTensor() {
  auto options = at::TensorOptions().dtype(at::kFloat).device(at::kCUDA, 0);

  Fusion fusion;
  FusionGuard fg(&fusion);

  {
    auto tensor = at::randn({2, 3, 4, 5}, options);
    auto tensor_type = TensorType::create(tensor);
    auto fuser_tensor = new TensorView(tensor_type);
    TORCH_CHECK((int64_t)fuser_tensor->nDims() == tensor.dim());
    TORCH_CHECK(fuser_tensor->getDataType().value() == DataType::Float);
    TORCH_CHECK(fuser_tensor->domain() != nullptr);
    for (int i = 0; i < static_cast<int>(fuser_tensor->nDims()); i++) {
      // size 1 dimension are makred as broadcast
      TORCH_CHECK(
          fuser_tensor->axis(i)->isBroadcast() == (tensor.sizes()[i] == 1));
      // check contiguity information;
      TORCH_CHECK(fuser_tensor->domain()->contiguity()[i]);
    }
  }

  // TensorType::create fills stride_properties, which helps us to mark
  // IterDomain properly
  // Note: implementation could change, depending on how much we want to invest
  // in our home-brew contiguity coalescing. For now let's make sure that we
  // properly test what we are using.
  {
    auto tensor = at::randn({4, 4, 4}, options);
    auto sliced_tensor = tensor.slice(1, 0, -1, 2);

    auto tensor_type = TensorType::create(sliced_tensor);
    auto fuser_tensor = new TensorView(tensor_type);
    TORCH_CHECK((int64_t)fuser_tensor->nDims() == tensor.dim());
    TORCH_CHECK(fuser_tensor->getDataType().value() == DataType::Float);
    TORCH_CHECK(fuser_tensor->domain() != nullptr);
    for (int i = 0; i < static_cast<int>(fuser_tensor->nDims()); i++) {
      // size 1 dimension are makred as broadcast
      TORCH_CHECK(fuser_tensor->axis(i)->isBroadcast() == false);
    }
    TORCH_CHECK(fuser_tensor->domain()->contiguity()[0]);
    TORCH_CHECK(!fuser_tensor->domain()->contiguity()[1]);
    TORCH_CHECK(fuser_tensor->domain()->contiguity()[2]);
  }

  {
    auto tensor = at::randn({2, 3, 4, 5}, options);
    auto permuted_tensor = tensor.permute({0, 3, 1, 2});
    auto tensor_type = TensorType::create(permuted_tensor);
    auto fuser_tensor = new TensorView(tensor_type);
    TORCH_CHECK((int64_t)fuser_tensor->nDims() == tensor.dim());
    TORCH_CHECK(fuser_tensor->getDataType().value() == DataType::Float);
    TORCH_CHECK(fuser_tensor->domain() != nullptr);
    for (int i = 0; i < static_cast<int>(fuser_tensor->nDims()); i++) {
      // size 1 dimension are makred as broadcast
      TORCH_CHECK(fuser_tensor->axis(i)->isBroadcast() == false);
    }
    TORCH_CHECK(!fuser_tensor->domain()->contiguity()[0]);
    TORCH_CHECK(!fuser_tensor->domain()->contiguity()[1]);
    TORCH_CHECK(fuser_tensor->domain()->contiguity()[2]);
    TORCH_CHECK(!fuser_tensor->domain()->contiguity()[3]);
  }
}

void testGPU_FusionFilterVals() {
  Fusion fusion;
  FusionGuard fg(&fusion);

  auto tv0 = makeDummyTensor(1);
  auto tv1 = makeDummyTensor(1);
  auto scalar0 = new Float(0);
  auto scalar1 = new Int(0);
  auto scalar2 = new Int(1);

  const std::vector<Val*> vals = {tv0, scalar0, tv1, scalar1, scalar2};

  std::vector<TensorView*> tvs(
      ir_utils::filterByType<TensorView>(vals).begin(),
      ir_utils::filterByType<TensorView>(vals).end());
  TORCH_CHECK(tvs.size() == 2);
  TORCH_CHECK(tvs[0] == tv0);
  TORCH_CHECK(tvs[1] == tv1);

  std::vector<Float*> floats(
      ir_utils::filterByType<Float>(vals).begin(),
      ir_utils::filterByType<Float>(vals).end());
  TORCH_CHECK(floats.size() == 1);
  TORCH_CHECK(floats[0] == scalar0);

  std::vector<Int*> ints(
      ir_utils::filterByType<Int>(vals).begin(),
      ir_utils::filterByType<Int>(vals).end());
  TORCH_CHECK(ints.size() == 2);
  TORCH_CHECK(ints[0] == scalar1);
  TORCH_CHECK(ints[1] == scalar2);

  TORCH_CHECK(
      ir_utils::filterByType<Expr>(vals).begin() ==
          ir_utils::filterByType<Expr>(vals).end(),
      "Not expecting any results");
}

void testGPU_FusionTVSplit() {
  Fusion fusion;
  FusionGuard fg(&fusion);

  TensorView* tv = makeDummyTensor(3);

  tv = tv->split(2, 2);
  TORCH_CHECK(tv->nDims() == 4);
  Expr* outer = tv->axis(2)->extent()->getOrigin();

  TORCH_CHECK(
      outer->getExprType().value() == ExprType::BinaryOp &&
      static_cast<BinaryOp*>(outer)->getBinaryOpType() ==
          BinaryOpType::CeilDiv &&
      static_cast<BinaryOp*>(outer)->lhs()->sameAs(
          tv->getRootDomain()[2]->extent()) &&
      static_cast<Int*>(static_cast<BinaryOp*>(outer)->rhs())
          ->sameAs(new Int(2)));

  IterDomain* inner = static_cast<IterDomain*>(tv->axis(3));
  TORCH_CHECK(
      inner->extent()->isScalar() &&
      static_cast<Int*>(inner->extent())->isConst() &&
      static_cast<Int*>(inner->extent())->value().value() == 2);
}

void testGPU_FusionTVMerge() {
  Fusion fusion;
  FusionGuard fg(&fusion);

  TensorView* tv = makeDummyTensor(3);

  tv = tv->merge(1);
  Expr* axisOp = tv->axis(1)->extent()->getOrigin();

  TORCH_CHECK(
      tv->nDims() == 2 && axisOp->getExprType() == ExprType::BinaryOp &&
      static_cast<BinaryOp*>(axisOp)->getBinaryOpType() == BinaryOpType::Mul &&
      static_cast<BinaryOp*>(axisOp)->lhs() ==
          tv->getRootDomain()[1]->extent() &&
      static_cast<BinaryOp*>(axisOp)->rhs() ==
          tv->getRootDomain()[2]->extent());
}

void testGPU_FusionTVReorder() {
  Fusion fusion;
  FusionGuard fg(&fusion);

  std::unordered_map<int, int> shift_right{{-1, 0}};

  std::unordered_map<int, int> shift_left{{0, -1}};

  std::unordered_map<int, int> shift_left_2{{0, -1}, {1, 0}, {2, 1}};

  std::unordered_map<int, int> swap{{0, 2}, {2, 0}};

  auto tv = makeDummyTensor(3);
  std::vector<IterDomain*> ref;
  ref = std::vector<IterDomain*>(
      tv->domain()->domain().begin(), tv->domain()->domain().end());

  tv->reorder(shift_left);
  for (int i = 0; i < (int)tv->nDims(); i++)
    TORCH_CHECK(ref[i]->sameAs(tv->axis(i - 1)));

  tv = makeDummyTensor(3);
  ref = std::vector<IterDomain*>(
      tv->domain()->domain().begin(), tv->domain()->domain().end());

  tv->reorder(shift_left);
  for (int i = 0; i < (int)tv->nDims(); i++)
    TORCH_CHECK(ref[i]->sameAs(tv->axis(i - 1)));

  tv = makeDummyTensor(3);
  ref = std::vector<IterDomain*>(
      tv->domain()->domain().begin(), tv->domain()->domain().end());

  tv->reorder(shift_right);
  TORCH_CHECK(ref[ref.size() - 1]->sameAs(tv->axis(0)));
  for (int i = 1; i < (int)tv->nDims(); i++)
    TORCH_CHECK(ref[i - 1]->sameAs(tv->axis(i)));

  tv = makeDummyTensor(3);
  ref = std::vector<IterDomain*>(
      tv->domain()->domain().begin(), tv->domain()->domain().end());
  tv->reorder(swap);
  TORCH_CHECK(ref[0]->sameAs(tv->axis(2)));
  TORCH_CHECK(ref[2]->sameAs(tv->axis(0)));
  TORCH_CHECK(ref[1]->sameAs(tv->axis(1)));
}

void testGPU_FusionEquality() {
  Fusion fusion;
  FusionGuard fg(&fusion);

  Float* fval1 = new Float();
  Float* fval1_copy = fval1;
  Float* fval2 = new Float();
  Float* fone = new Float(1.0);

  TORCH_CHECK(fval1->sameAs(fval1_copy));
  TORCH_CHECK(!fval1->sameAs(fval2));
  TORCH_CHECK(!fone->sameAs(fval1));
  TORCH_CHECK(fone->sameAs(new Float(1.0)));

  Int* ival1 = new Int();
  Int* ival1_copy = ival1;
  Int* ival2 = new Int();
  Int* ione = new Int(1);

  TORCH_CHECK(ival1->sameAs(ival1_copy));
  TORCH_CHECK(!ival1->sameAs(ival2));
  TORCH_CHECK(!ione->sameAs(ival1));
  TORCH_CHECK(ione->sameAs(new Int(1)));

  BinaryOp* add1 = new BinaryOp(BinaryOpType::Add, new Float(), fval1, ival1);
  BinaryOp* add1_copy =
      new BinaryOp(BinaryOpType::Add, new Float(), fval1, ival1);
  BinaryOp* sub1 = new BinaryOp(BinaryOpType::Sub, new Float(), fval1, ival1);

  UnaryOp* neg1 = new UnaryOp(UnaryOpType::Neg, new Float(), fval1);
  UnaryOp* neg2 = new UnaryOp(UnaryOpType::Neg, new Float(), fval2);
  UnaryOp* neg1_copy = new UnaryOp(UnaryOpType::Neg, new Float(), fval1);

  TORCH_CHECK(add1->sameAs(add1_copy));
  TORCH_CHECK(!add1->sameAs(sub1));

  TORCH_CHECK(neg1->sameAs(neg1_copy));
  TORCH_CHECK(!static_cast<Expr*>(neg1)->sameAs(add1));
  TORCH_CHECK(!neg1->sameAs(neg2));
}

void testGPU_FusionDependency() {
  Fusion fusion;
  FusionGuard fg(&fusion);

  Float* f0 = new Float(0.f);
  Float* f1 = new Float(1.f);
  auto f2 = add(f0, f1);

  auto f3 = add(f2, f2);

  Float* f4 = new Float(4.f);
  Float* f5 = new Float(5.f);
  auto f6 = add(f4, f5);

  Float* f7 = new Float(7.f);
  Float* f8 = new Float(8.f);
  auto f9 = add(f7, f8);

  auto f10 = add(f6, f9);

  auto f11 = add(f3, f10);

  TORCH_CHECK(DependencyCheck::isDependencyOf(f0, f11));
  TORCH_CHECK(DependencyCheck::isDependencyOf(f1, f11));
  TORCH_CHECK(DependencyCheck::isDependencyOf(f2, f11));
  TORCH_CHECK(DependencyCheck::isDependencyOf(f3, f11));
  TORCH_CHECK(DependencyCheck::isDependencyOf(f6, f11));
  TORCH_CHECK(DependencyCheck::isDependencyOf(f9, f11));
  TORCH_CHECK(DependencyCheck::isDependencyOf(f0, f2));
  TORCH_CHECK(DependencyCheck::isDependencyOf(f2, f3));
  TORCH_CHECK(DependencyCheck::isDependencyOf(f4, f6));
  TORCH_CHECK(DependencyCheck::isDependencyOf(f8, f10));

  TORCH_CHECK(!DependencyCheck::isDependencyOf(f11, f0));
  TORCH_CHECK(!DependencyCheck::isDependencyOf(f11, f1));
  TORCH_CHECK(!DependencyCheck::isDependencyOf(f11, f2));
  TORCH_CHECK(!DependencyCheck::isDependencyOf(f11, f3));
  TORCH_CHECK(!DependencyCheck::isDependencyOf(f11, f4));
  TORCH_CHECK(!DependencyCheck::isDependencyOf(f11, f5));
  TORCH_CHECK(!DependencyCheck::isDependencyOf(f2, f0));
  TORCH_CHECK(!DependencyCheck::isDependencyOf(f3, f2));
  TORCH_CHECK(!DependencyCheck::isDependencyOf(f6, f4));
  TORCH_CHECK(!DependencyCheck::isDependencyOf(f10, f8));

  auto dep_chain = DependencyCheck::getSingleDependencyChain(f0, f11);
  TORCH_CHECK(dep_chain.back() == f11);
  dep_chain.pop_back();
  TORCH_CHECK(dep_chain.back() == f3);
  dep_chain.pop_back();
  TORCH_CHECK(dep_chain.back() == f2);
  dep_chain.pop_back();

  dep_chain = DependencyCheck::getSingleDependencyChain(f6, f11);
  TORCH_CHECK(dep_chain.back() == f11);
  dep_chain.pop_back();
  TORCH_CHECK(dep_chain.back() == f10);
  dep_chain.pop_back();

  dep_chain = DependencyCheck::getSingleDependencyChain(f4, f11);
  TORCH_CHECK(dep_chain.back() == f11);
  dep_chain.pop_back();
  TORCH_CHECK(dep_chain.back() == f10);
  dep_chain.pop_back();
  TORCH_CHECK(dep_chain.back() == f6);
  dep_chain.pop_back();

  dep_chain = DependencyCheck::getSingleDependencyChain(f11, f2);
  TORCH_CHECK(dep_chain.empty());
}

void testGPU_FusionParser() {
  auto g = std::make_shared<Graph>();
  const auto graph0_string = R"IR(
    graph(%0 : Float(2:1),
          %1 : Float(2:1)):
      %c0 : Float(2:1) = aten::mul(%0, %1)
      %d0 : Float(2:1) = aten::mul(%c0, %0)
      return (%d0))IR";
  torch::jit::parseIR(graph0_string, g.get());

  // strides are not yet supported in the irparser.
  for (auto val : g->block()->inputs()) {
    if (val->isCompleteTensor())
      val->setType(val->type()->cast<TensorType>()->contiguous());
  }
  for (auto node : g->block()->nodes()) {
    for (auto val : node->outputs()) {
      if (val->isCompleteTensor())
        val->setType(val->type()->cast<TensorType>()->contiguous());
    }
  }

  auto fusion = fuser::cuda::parseJitIR(g);
  FusionGuard fg(fusion.get());
  auto options = at::TensorOptions().dtype(at::kFloat).device(at::kCUDA, 0);
  at::Tensor input1 = at::randn({16}, options);
  at::Tensor input2 = at::randn({16}, options);
  fuser::cuda::scheduleFusion(fusion.get(), {input1, input2});

  // CONSIDER:
  // 1. this can be moved to a dedicated "golden" file
  // 2. use a fuzzy compare (ignore non-significant whitespaces for example)
  const std::string expected_kernel = R"(
__global__ void CUDAGeneratedKernel(Tensor<float, 1> T0, Tensor<float, 1> T1, Tensor<float, 1> T3){
  float T2[1];
  if ( ( ( ( ( ( blockIdx.x * 1 ) + ( 1 - 1 ) ) * 128 ) + threadIdx.x ) < T0.size[0] ) ) {
    for(size_t i6 = 0; i6 < 1; ++i6 ) {
      T2[ i6 ]
         = T0[ ( ( ( ( blockIdx.x * 1 ) + i6 ) * 128 ) + threadIdx.x ) ]
         * T1[ ( ( ( ( blockIdx.x * 1 ) + i6 ) * 128 ) + threadIdx.x ) ];
      T3[ ( ( ( ( blockIdx.x * 1 ) + i6 ) * 128 ) + threadIdx.x ) ]
         = T2[ i6 ]
         * T0[ ( ( ( ( blockIdx.x * 1 ) + i6 ) * 128 ) + threadIdx.x ) ];
    }
  } else {
    for(size_t i6 = 0; i6 < 1; ++i6 ) {
      if ( ( ( ( ( ( blockIdx.x * 1 ) + i6 ) * 128 ) + threadIdx.x ) < T0.size[0] ) ) {
        T2[ i6 ]
           = T0[ ( ( ( ( blockIdx.x * 1 ) + i6 ) * 128 ) + threadIdx.x ) ]
           * T1[ ( ( ( ( blockIdx.x * 1 ) + i6 ) * 128 ) + threadIdx.x ) ];
      }
      if ( ( ( ( ( ( blockIdx.x * 1 ) + i6 ) * 128 ) + threadIdx.x ) < T0.size[0] ) ) {
        T3[ ( ( ( ( blockIdx.x * 1 ) + i6 ) * 128 ) + threadIdx.x ) ]
           = T2[ i6 ]
           * T0[ ( ( ( ( blockIdx.x * 1 ) + i6 ) * 128 ) + threadIdx.x ) ];
      }
    }
  }
}
)";

  const std::string actual_kernel =
      "\n" + codegen::generateCudaKernel(GpuLower(fusion.get()).kernel());
  if (expected_kernel.size() != actual_kernel.size() ||
      expected_kernel.compare(actual_kernel) != 0) {
    std::cerr
        << " Codegen mismatch, codegen possibly changed, or is incorrect. "
        << " \n ========= EXPECTED ========= \n"
        << expected_kernel << "\n========= ACTUAL ========== \n"
        << actual_kernel << "\n=================" << std::endl;
    TORCH_CHECK(false);
  }

  cuda::FusionExecutor fe;
  fe.compileFusion(fusion.get());
  auto outputs = fe.runFusion({input1, input2});
  at::Tensor output_ref = input1 * input2 * input1;
  TORCH_CHECK(output_ref.equal(outputs[0]));
}

void testGPU_FusionForLoop() {
// TODO(kir): re-enable this test
//  due to the current "GpuLower guard" approach, we can only create
//  kernel IR during GpuLower::lower()
#if 0
  Fusion fusion;
  FusionGuard fg(&fusion);

  const auto TV0 = new TensorView(
      new TensorDomain({new IterDomain(new Int(0), new Int(16))}),
      DataType::Float);
  const auto TV1 = new TensorView(
      new TensorDomain({new IterDomain(new Int(0), new Int(16))}),
      DataType::Float);

  fusion.addInput(TV0);
  fusion.addInput(TV1);

  auto ID0 = new kir::IterDomain(new IterDomain(new Int(0), new Int(8)));

  TensorView* TV2 = add(TV0, TV1);
  BinaryOp* op = static_cast<BinaryOp*>(TV2->getOrigin());
  fusion.addOutput(TV2);

  auto fl = new kir::ForLoop(new kir::Int(c10::nullopt), ID0, {op});

  std::stringstream result;
  std::stringstream ref;
  result << fl;
  ref << "for(size_t i3{0}; i3 < iS{8}; ++i3 ) {\nT2[ iS{16} ] = T0[ iS{16} ] + T1[ iS{16} ]\n}";

  if (result.str().compare(ref.str()) == 0) {
    std::stringstream err_msg;
    err_msg << "ForLoop printing has changed or something has gone wrong. "
            << result.str() << "\n does not match reference: " << ref.str()
            << std::endl;
    TORCH_CHECK(false, err_msg.str());
  }
#endif
}

void testGPU_FusionCodeGen() {
  Fusion fusion;
  FusionGuard fg(&fusion);

  TensorView* tv0 = makeDummyTensor(3);

  new BinaryOp(BinaryOpType::Add, tv0, new Float(0.0), new Float(1.0));
  TensorView* tv1 = add(tv0, new Float(2.0));
  TensorView* tv2 = add(tv1, new Float(3.0));
  fusion.addOutput(tv2);

  //[I0, I1, I2]
  tv2 = tv2->split(0, 4);
  //[I0o, I0i{4}, I1, I2]
  tv2 = tv2->merge(1);
  //[I0o, I0i{4}*I1, I2]
  tv2 = tv2->split(-1, 2);
  //[I0o, I0i{4}*I1, I2o, I2i{2}]
  tv2 = tv2->reorder({{0, 1}, {1, 0}, {3, 2}});
  //[I0i{4}*I1, I0o, I2i{2}, I2o]

  tv0->computeAt(tv2, -1);

  auto options = at::TensorOptions().dtype(at::kFloat).device(at::kCUDA, 0);

  at::Tensor output = at::empty({16, 8, 8}, options);

  torch::jit::fuser::cuda::FusionExecutor fe;
  fe.compileFusion(&fusion);
  fe.runFusion({}, {output});

  at::Tensor output_ref = at::zeros_like(output, options);
  output_ref = output_ref + 0.0 + 1.0 + 2.0 + 3.0;

  TORCH_CHECK(output_ref.equal(output));
}

void testGPU_FusionCodeGen2() {
  Fusion fusion;
  FusionGuard fg(&fusion);

  TensorView* tv0 = makeDummyTensor(3);
  TensorView* tv1 = makeDummyTensor(3);
  TensorView* tv2 = add(tv1, new Float(2.0));
  TensorView* tv3 = add(tv0, tv2);

  fusion.addInput(tv0);
  fusion.addInput(tv1);
  fusion.addOutput(tv3);

  //[I0, I1, I2]
  tv3->reorder({{0, 2}, {2, 0}});
  //[I2, I1, I0]
  tv3->split(-1, 4);
  //[I2, I1, I0o, I0i{4}]
  tv3->reorder({{2, 0}, {3, 1}, {0, 3}});
  // I0o, I0i{4}, I1, I2]

  tv0->computeAt(tv3, -1);
  tv1->computeAt(tv3, -1);

  tv3->axis(0)->parallelize(ParallelType::BIDx);
  tv3->axis(-1)->parallelize(ParallelType::TIDx);

  auto options = at::TensorOptions().dtype(at::kFloat).device(at::kCUDA, 0);

  at::Tensor input1 = at::randn({16, 8, 8}, options);
  at::Tensor input2 = at::randn_like(input1);

  torch::jit::fuser::cuda::FusionExecutor fe;
  fe.compileFusion(&fusion);
  auto outputs = fe.runFusion({input1, input2});

  at::Tensor tv2_ref = input2 + 2.0;
  at::Tensor output_ref = input1 + tv2_ref;

  TORCH_CHECK(output_ref.equal(outputs[0]));
}

void testGPU_FusionSimplePWise() {
  Fusion fusion;
  FusionGuard fg(&fusion);
  // dimensionality of the problem
  int nDims = 3;

  // Set up your input tensor views
  TensorView* tv0 = makeContigTensor(nDims);
  TensorView* tv1 = makeContigTensor(nDims);

  // Register your inputs
  fusion.addInput(tv0);
  fusion.addInput(tv1);

  // Do math with it, it returns a `Val*` but can be static_casted back to
  // TensorView
  TensorView* tv2 = add(tv1, new Float(2.0));
  TensorView* tv3 = add(tv0, tv2);

  // Register your outputs
  fusion.addOutput(tv3);

  // Do transformations, remember, transformations are outputs to inputs
  // This doesn't have to be in this order
  tv3->merge(1);
  tv3->merge(0);

  // Split by n_threads
  tv3->split(0, 128);
  tv3->split(0, 4);

  // For all inputs, computeAt the output inline, temporaries should be squeezed
  // between them
  tv0->computeAt(tv3, -1);
  tv1->computeAt(tv3, -1);

  // Parallelize TV3
  tv3->axis(0)->parallelize(ParallelType::BIDx);
  tv3->axis(-2)->parallelize(ParallelType::Unroll);
  tv3->axis(-1)->parallelize(ParallelType::TIDx);

  auto options = at::TensorOptions().dtype(at::kFloat).device(at::kCUDA, 0);

  at::Tensor input1 = at::randn({64, 2, 128}, options);
  at::Tensor input2 = at::rand_like(input1);
  at::Tensor output = at::empty_like(input1);

  torch::jit::fuser::cuda::FusionExecutor fe;
  fe.compileFusion(&fusion);
  fe.runFusion({input1, input2}, {output});

  at::Tensor tv2_ref = input2 + 2.0;
  at::Tensor output_ref = input1 + tv2_ref;

  TORCH_CHECK(output_ref.equal(output));
}

void testGPU_FusionExecKernel() {
  Fusion fusion;
  FusionGuard fg(&fusion);

  // Set up your input tensor views
  TensorView* tv0 = makeDummyTensor(2);
  TensorView* tv1 = makeDummyTensor(2);

  // Register your inputs
  fusion.addInput(tv0);
  fusion.addInput(tv1);

  // Do math with it, it returns a `Val*` but can be static_casted back to
  // TensorView
  TensorView* tv2 = add(tv1, new Float(2.0));
  TensorView* tv3 = add(tv0, tv2);

  // Register your outputs
  fusion.addOutput(tv3);

  tv3->merge(0);
  tv3->split(0, 128);
  tv3->split(0, 4);

  // For all inputs, computeAt the output inline, temporaries should be squeezed
  // between them
  tv0->computeAt(tv3, 1);
  tv1->computeAt(tv3, 1);

  // Parallelize TV3
  tv3->axis(0)->parallelize(ParallelType::BIDx);
  tv2->axis(1)->parallelize(ParallelType::Unroll);
  tv3->axis(1)->parallelize(ParallelType::Unroll);
  tv2->axis(-1)->parallelize(ParallelType::TIDx);
  tv3->axis(-1)->parallelize(ParallelType::TIDx);

  auto options = at::TensorOptions().dtype(at::kFloat).device(at::kCUDA, 0);

  at::Tensor input1 = at::ones({1, 128}, options);
  at::Tensor input2 = at::ones_like(input1);

  torch::jit::fuser::cuda::FusionExecutor fe;
  fe.compileFusion(&fusion);
  auto outputs = fe.runFusion({input1, input2});

  at::Tensor check = at::full({1, 128}, 4, options);
  ;
  TORCH_CHECK(outputs[0].equal(check));
}

int ceilDiv_(int a, int b) {
  return (a + b - 1) / b;
}

void testGPU_FusionAdvancedComputeAt() {
  // Case 1
  // tv1 = tv0 * 0.5
  // tv2 = tv1 * -1
  // tv3 = tv1 + 3
  // tv4 = tv1 * 2
  // tv5 = tv3 + tv2
  // tv6 = tv5 + tv4
  // tv7 = tv1 + tv4
  {
    Fusion fusion;
    FusionGuard fg(&fusion);

    TensorView* tv0 = makeDummyTensor(2);
    fusion.addInput(tv0);

    TensorView* tv1 = mul(tv0, new Float(0.5));
    TensorView* tv2 = mul(tv1, new Float(-1.0));
    TensorView* tv3 = add(tv1, new Float(3.0));
    TensorView* tv4 = mul(tv1, new Float(2.0));
    TensorView* tv5 = add(tv3, tv2);

    TensorView* tv6 = add(tv5, tv4);
    TensorView* tv7 = add(tv1, tv4);

    fusion.addOutput(tv6);
    fusion.addOutput(tv7);

    // Lets setup to actually run
    tv7->merge(0);
    tv7->split(0, 128);
    tv7->split(0, 4);

    tv7->axis(0)->parallelize(ParallelType::BIDx);

    tv0->computeAt(tv7, 1);

    TORCH_CHECK(tv1->hasComputeAt() && tv1->nDims() == 3);
    TORCH_CHECK(tv2->getComputeAtView() == tv5 && tv2->nDims() == 3);
    TORCH_CHECK(tv3->getComputeAtView() == tv5 && tv3->nDims() == 3);
    TORCH_CHECK(tv4->hasComputeAt() && tv4->nDims() == 3);
    TORCH_CHECK(tv5->getComputeAtView() == tv6 && tv5->nDims() == 3);
    TORCH_CHECK(tv6->getComputeAtView() == tv7 && tv6->nDims() == 3);
    TORCH_CHECK(!tv7->hasComputeAt());

    for (Val* val : fusion.vals()) {
      if (!fusion.hasInput(val) &&
          val->getValType().value() == ValType::TensorView) {
        TensorView* tv = static_cast<TensorView*>(val);
        tv->axis(1)->parallelize(ParallelType::Unroll);
        tv->axis(-1)->parallelize(ParallelType::TIDx);
      }
    }

    auto options = at::TensorOptions().dtype(at::kFloat).device(at::kCUDA, 0);

    at::Tensor t0 = at::randn({129, 127}, options);

    auto t1 = t0.mul({0.5});
    auto t2 = t1.mul({-1.0});
    auto t3 = t1.add({3.0});
    auto t4 = t1.mul({2.0});
    auto t5 = t3.add(t2);
    auto t6 = t5.add(t4);
    auto t7 = t1.add(t4);

    at::Tensor kernel_tv6 = at::empty_like(t0, options);
    at::Tensor kernel_tv7 = at::empty_like(t0, options);

    torch::jit::fuser::cuda::FusionExecutor fe;
    fe.compileFusion(&fusion);
    fe.runFusion({t0}, {kernel_tv6, kernel_tv7});

    TORCH_CHECK(at::allclose(kernel_tv6, t6));
    TORCH_CHECK(at::allclose(kernel_tv7, t7));
  }

  // Case 2
  // tv1 = tv0 * -1
  // tv2 = tv0 + 3
  // tv3 = tv0 * 2
  // tv4 = tv2 + tv1
  // tv5 = tv4 + tv3
  // tv6 = tv5 + tv3
  {
    Fusion fusion;
    FusionGuard fg(&fusion);

    TensorView* tv0 = makeDummyTensor(2);
    fusion.addInput(tv0);

    TensorView* tv1 = mul(tv0, new Float(-1.0));
    TensorView* tv2 = add(tv0, new Float(3.0));
    TensorView* tv3 = mul(tv0, new Float(2.0));
    TensorView* tv4 = add(tv2, tv1);

    TensorView* tv5 = add(tv4, tv3);
    TensorView* tv6 = add(tv5, tv3);

    fusion.addOutput(tv5);
    fusion.addOutput(tv6);

    // Lets setup to actually run
    tv6->merge(0);
    tv6->split(0, 128);
    tv6->split(0, 4);

    tv6->axis(0)->parallelize(ParallelType::BIDx);

    tv0->computeAt(tv6, 1);

    for (Val* val : fusion.vals()) {
      if (!fusion.hasInput(val) &&
          val->getValType().value() == ValType::TensorView) {
        TensorView* tv = static_cast<TensorView*>(val);

        tv->axis(1)->parallelize(ParallelType::Unroll);
        tv->axis(-1)->parallelize(ParallelType::TIDx);
      }
    }

    auto options = at::TensorOptions().dtype(at::kFloat).device(at::kCUDA, 0);
    at::Tensor t0 = at::randn({129, 127}, options);

    auto t1 = t0.mul({-1.0});
    auto t2 = t0.add({3.0});
    auto t3 = t0.mul({2.0});
    auto t4 = t2.add(t1);
    auto t5 = t4.add(t3);
    auto t6 = t5.add(t3);

    torch::jit::fuser::cuda::FusionExecutor fe;
    fe.compileFusion(&fusion);
    auto outputs = fe.runFusion({t0});

    TORCH_CHECK(at::allclose(outputs[0], t5));
    TORCH_CHECK(at::allclose(outputs[1], t6));
  }

  // Case 3
  // T2 = T1 * 0.979361
  // T3 = T2 * T0
  {
    Fusion fusion;
    FusionGuard fg(&fusion);

    TensorView* tv0 = makeDummyTensor(4);
    fusion.addInput(tv0);

    TensorView* tv1 = makeDummyTensor(4);
    fusion.addInput(tv1);

    TensorView* tv2 = mul(tv1, new Float(.979361));
    TensorView* tv3 = mul(tv2, tv0);

    fusion.addOutput(tv3);

    // Lets setup to actually run
    while (tv3->nDims() > 1)
      tv3->merge(0);
    tv3->split(0, 128);
    tv3->split(0, 4);

    tv0->computeAt(tv3, 1);
    tv1->computeAt(tv3, 1);

    tv3->axis(0)->parallelize(ParallelType::BIDx);

    for (Val* val : fusion.vals()) {
      if (!fusion.hasInput(val) &&
          val->getValType().value() == ValType::TensorView) {
        TensorView* tv = static_cast<TensorView*>(val);

        tv->axis(1)->parallelize(ParallelType::Unroll);
        tv->axis(-1)->parallelize(ParallelType::TIDx);
      }
    }

    auto options = at::TensorOptions().dtype(at::kFloat).device(at::kCUDA, 0);
    at::Tensor t0 = at::randn({129, 127, 63, 65}, options);
    at::Tensor t1 = at::rand_like(t0, options);

    auto t2 = t1.mul({0.979361});
    auto t3 = t2.mul(t0);

    at::Tensor kernel_tv3 = at::empty_like(t0, options);

    torch::jit::fuser::cuda::FusionExecutor fe;
    fe.compileFusion(&fusion);
    fe.runFusion({t0, t1}, {kernel_tv3});

    TORCH_CHECK(at::allclose(kernel_tv3, t3));
  }

  // Case 4
  // T4 = T2 - T3
  // T5 = T1 + T4
  // T6 = T5 - T0
  {
    Fusion fusion;
    FusionGuard fg(&fusion);

    TensorView* tv0 = makeDummyTensor(4);
    fusion.addInput(tv0);

    TensorView* tv1 = makeDummyTensor(4);
    fusion.addInput(tv1);

    TensorView* tv2 = makeDummyTensor(4);
    fusion.addInput(tv2);

    TensorView* tv3 = makeDummyTensor(4);
    fusion.addInput(tv3);

    TensorView* tv4 = sub(tv2, tv3);
    TensorView* tv5 = add(tv1, tv4);
    TensorView* tv6 = sub(tv5, tv0);

    fusion.addOutput(tv6);

    // Lets setup to actually run
    while (tv6->nDims() > 1)
      tv6->merge(0);
    tv6->split(0, 128);
    tv6->split(0, 4);

    tv0->computeAt(tv6, 1);
    tv1->computeAt(tv6, 1);
    tv2->computeAt(tv6, 1);
    tv3->computeAt(tv6, 1);

    tv6->axis(0)->parallelize(ParallelType::BIDx);

    for (Val* val : fusion.vals()) {
      if (!fusion.hasInput(val) &&
          val->getValType().value() == ValType::TensorView) {
        TensorView* tv = static_cast<TensorView*>(val);

        tv->axis(1)->parallelize(ParallelType::Unroll);
        tv->axis(-1)->parallelize(ParallelType::TIDx);
      }
    }

    auto options = at::TensorOptions().dtype(at::kFloat).device(at::kCUDA, 0);
    at::Tensor t0 = at::randn({129, 127, 63, 65}, options);
    at::Tensor t1 = at::rand_like(t0, options);
    at::Tensor t2 = at::rand_like(t0, options);
    at::Tensor t3 = at::rand_like(t0, options);

    auto t4 = t2.sub(t3);
    auto t5 = t1.add(t4);
    auto t6 = t5.sub(t0);

    torch::jit::fuser::cuda::FusionExecutor fe;
    fe.compileFusion(&fusion);
    auto outputs = fe.runFusion({t0, t1, t2, t3});

    TORCH_CHECK(at::allclose(outputs[0], t6));
  }

  // Case 5
  // tv2 = tv0 + 2.0
  // tv3 = tv1 * tv2
  {
    Fusion fusion;
    FusionGuard fg(&fusion);

    // Set up your input tensor views
    TensorView* tv0 = makeDummyTensor(2);
    fusion.addInput(tv0);
    TensorView* tv1 = makeDummyTensor(2);
    fusion.addInput(tv1);
    TensorView* tv2 = add(tv0, new Float(2.0));
    TensorView* tv3 = mul(tv1, tv2);
    fusion.addOutput(tv3);

    tv3->merge(0);
    tv3->split(-1, 8);
    tv3->split(-1, 4);

    tv2->computeAt(tv3, 1);
    tv2->split(-1, 4); // Kernel will break without this split
    tv3->axis(0)->parallelize(ParallelType::BIDx);

    auto options = at::TensorOptions().dtype(at::kFloat).device(at::kCUDA, 0);
    at::Tensor t0 = at::randn({63, 65}, options);
    at::Tensor t1 = at::rand_like(t0, options);

    auto t2 = t0.add(2.0);
    auto t3 = t1.mul(t2);

    torch::jit::fuser::cuda::FusionExecutor fe;
    fe.compileFusion(&fusion);
    auto outputs = fe.runFusion({t0, t1});

    TORCH_CHECK(at::allclose(outputs[0], t3));
  }
}

void testGPU_FusionComputeAtMultiConsumers() {
  // tv1 = tv0 * 0.5
  // tv2 = tv1 * -1
  // tv3 = tv2 * -2
  Fusion fusion;
  FusionGuard fg(&fusion);

  TensorView* tv0 = makeDummyTensor(1);
  fusion.addInput(tv0);

  TensorView* tv1 = mul(tv0, new Float(0.5));
  TensorView* tv2 = mul(tv1, new Float(-1.0));
  TensorView* tv3 = mul(tv1, new Float(-2.0));
  fusion.addOutput(tv2);
  fusion.addOutput(tv3);

  // This computeAt will affect tv2 as well, even though tv2 is not in
  // the data-flow path between tv1 and tv3. The reason is that tv1 is
  // now computed at tv3, so tv2 must also be computed at the same
  // location. Overall, what will happen is basically we merge
  // expressions of all tensors and compute them in a single loop
  // nest.
  TensorView* computeAtTarget = tv3;
  computeAtTarget->split(0, 128);
  tv1->computeAt(computeAtTarget, 1);

  TensorView* affected_tensors[] = {tv1, tv2, tv3};
  for (auto tv : affected_tensors) {
    TORCH_CHECK(tv->nDims() == computeAtTarget->nDims());
  }

  // Note that tv2 is also computed at tv3.
  TORCH_CHECK(tv1->getComputeAtView() == computeAtTarget);
  TORCH_CHECK(tv2->getComputeAtView() == tv3);
  TORCH_CHECK(!tv3->hasComputeAt());

  computeAtTarget->axis(0)->parallelize(ParallelType::BIDx);
  for (auto tv : affected_tensors) {
    tv->axis(-1)->parallelize(ParallelType::TIDx);
  }

  auto options = at::TensorOptions().dtype(at::kFloat).device(at::kCUDA, 0);

  at::Tensor t0 = at::randn({1000}, options);

  auto t1 = t0 * 0.5;
  auto t2 = t1 * -1.0;
  auto t3 = t1 * -2.0;

  at::Tensor kernel_tv2 = at::empty_like(t0, options);
  at::Tensor kernel_tv3 = at::empty_like(t0, options);

  torch::jit::fuser::cuda::FusionExecutor fe;
  fe.compileFusion(&fusion);
  fe.runFusion({t0}, {kernel_tv2, kernel_tv3});

  TORCH_CHECK(at::allclose(kernel_tv2, t2));
  TORCH_CHECK(at::allclose(kernel_tv3, t3));
}

// Similar to ComputeAtMultiConsumers, but with a common consumer.
void testGPU_FusionComputeAtCommonConsumer1() {
  // tv1 = tv0 * 0.5
  // tv2 = tv1 * -1
  // tv3 = tv2 * -2
  // tv4 = tv2 + tv3
  // tv5 = tv4 * 5
  Fusion fusion;
  FusionGuard fg(&fusion);

  TensorView* tv0 = makeDummyTensor(1);
  fusion.addInput(tv0);

  TensorView* tv1 = mul(tv0, new Float(0.5));
  TensorView* tv2 = mul(tv1, new Float(-1.0));
  TensorView* tv3 = mul(tv1, new Float(-2.0));
  TensorView* tv4 = add(tv2, tv3);
  TensorView* tv5 = mul(tv4, new Float(5.0));
  fusion.addOutput(tv3);
  fusion.addOutput(tv4);
  fusion.addOutput(tv5);

  // Computing tv1 at tv3. This will affect tv2 as discussed in
  // ComplexComputeAt1. Additionally, in this case, notice that tv4 is
  // the common consumer of tv2 and tv3, so they are computed at
  // tv4. The indirect propagation of the computeAt should stop at the
  // common consumer, and no further change should occur. More
  // specifically, tv4 and tv5 should not have a computeAt tensor.
  TensorView* computeAtTarget = tv3;
  computeAtTarget->split(0, 128);
  tv1->computeAt(computeAtTarget, 1);

  TensorView* affected_tensors[] = {tv1, tv2, tv3, tv4};
  for (auto tv : affected_tensors) {
    TORCH_CHECK(tv->nDims() == computeAtTarget->nDims());
  }

  TORCH_CHECK(tv1->getComputeAtView() == computeAtTarget);
  TORCH_CHECK(tv2->getComputeAtView() == tv4);
  TORCH_CHECK(tv3->getComputeAtView() == tv4);
  TORCH_CHECK(!tv4->hasComputeAt());
  TORCH_CHECK(!tv5->hasComputeAt());

  computeAtTarget->axis(0)->parallelize(ParallelType::BIDx);

  for (auto tv : affected_tensors) {
    tv->axis(-1)->parallelize(ParallelType::TIDx);
  }

  auto options = at::TensorOptions().dtype(at::kFloat).device(at::kCUDA, 0);

  at::Tensor t0 = at::randn({1000}, options);

  auto t1 = t0 * 0.5;
  auto t2 = t1 * -1.0;
  auto t3 = t1 * -2.0;
  auto t4 = t2 + t3;
  auto t5 = t4 * 5.0;

  at::Tensor kernel_tv3 = at::empty_like(t0, options);
  at::Tensor kernel_tv4 = at::empty_like(t0, options);
  at::Tensor kernel_tv5 = at::empty_like(t0, options);

  torch::jit::fuser::cuda::FusionExecutor fe;
  fe.compileFusion(&fusion);
  fe.runFusion({t0}, {kernel_tv3, kernel_tv4, kernel_tv5});

  TORCH_CHECK(at::allclose(kernel_tv3, t3));
  TORCH_CHECK(at::allclose(kernel_tv4, t4));
  TORCH_CHECK(at::allclose(kernel_tv5, t5));
}

void testGPU_FusionComputeAtCommonConsumer2() {
  // tv1 = tv0 * 0.5
  // tv2 = tv1 * -1
  // tv3 = tv2 * -1
  // tv4 = tv1 + 4
  // tv5 = tv3 + tv4
  Fusion fusion;
  FusionGuard fg(&fusion);

  TensorView* tv0 = makeDummyTensor(2);
  fusion.addInput(tv0);

  TensorView* tv1 = mul(tv0, new Float(0.5));
  TensorView* tv2 = mul(tv1, new Float(-1.0));
  TensorView* tv3 = mul(tv2, new Float(-1.0));
  TensorView* tv4 = add(tv1, new Float(4.0));
  TensorView* tv5 = add(tv3, tv4);

  fusion.addOutput(tv5);

  TensorView* computeAtTarget = tv3;

  computeAtTarget->merge(0);
  computeAtTarget->split(0, 128);
  computeAtTarget->split(0, 4);

  computeAtTarget->axis(0)->parallelize(ParallelType::BIDx);

  // This computeAt will affect all tensors including tv3, tv4 and
  // tv5, even though it appears to impact only tv1 and tv2. The
  // reason is that tv1 is now computed at tv3, so tv4 must also be
  // computed at the same location. Similarly, the consumer of tv4,
  // tv5, must also be computed at the same location. Overall, what
  // will happen is basically we merge expressions of all tensors and
  // compute them in a single loop nest. Internally, this will be
  // realized by making all tensors, except for those in the path
  // between tv1 and tv3, computed at tv5, which we call the common
  // consumer.
  tv1->computeAt(computeAtTarget, 1);

  // All tensors should have the same dimenionality as the target
  for (Val* val : fusion.vals()) {
    if (fusion.hasInput(val) ||
        val->getValType().value() != ValType::TensorView) {
      continue;
    }
    TensorView* tv = val->as<TensorView>();
    TORCH_CHECK(tv->nDims() == computeAtTarget->nDims());
  }

  TORCH_CHECK(tv1->getComputeAtView() == tv2);
  TORCH_CHECK(tv2->getComputeAtView() == tv3);
  // tv3 and tv4 are computed at tv5
  TORCH_CHECK(tv3->getComputeAtView() == tv5);
  TORCH_CHECK(tv4->getComputeAtView() == tv5);
  TORCH_CHECK(!tv5->hasComputeAt());

  for (Val* val : fusion.vals()) {
    if (!fusion.hasInput(val) &&
        val->getValType().value() == ValType::TensorView) {
      TensorView* tv = val->as<TensorView>();
      tv->axis(1)->parallelize(ParallelType::Unroll);
      tv->axis(-1)->parallelize(ParallelType::TIDx);
    }
  }

  auto options = at::TensorOptions().dtype(at::kFloat).device(at::kCUDA, 0);

  at::Tensor t0 = at::randn({129, 127}, options);

  auto t1 = t0.mul({0.5});
  auto t2 = t1.mul({-1.0});
  auto t3 = t2.mul({-1.0});
  auto t4 = t1.add({4.0});
  auto t5 = t3 + t4;

  at::Tensor kernel_tv5 = at::empty_like(t0, options);

  torch::jit::fuser::cuda::FusionExecutor fe;
  fe.compileFusion(&fusion);
  fe.runFusion({t0}, {kernel_tv5});

  TORCH_CHECK(at::allclose(kernel_tv5, t5));
}

// Similar to the above common consumer test but adds an additional
// tensor that has no common consumer with the other tensors.
void testGPU_FusionComputeAtCommonConsumer3() {
  // tv1 = tv0 * 0.5
  // tv2 = tv1 * -1
  // tv3 = tv2 * -1
  // tv4 = tv1 + 4
  // tv5 = tv2 + tv3
  // tv6 = tv1 + 6
  Fusion fusion;
  FusionGuard fg(&fusion);

  TensorView* tv0 = makeDummyTensor(2);
  fusion.addInput(tv0);

  TensorView* tv1 = mul(tv0, new Float(0.5));
  TensorView* tv2 = mul(tv1, new Float(-1.0));
  TensorView* tv3 = mul(tv2, new Float(-1.0));
  TensorView* tv4 = add(tv1, new Float(4.0));
  TensorView* tv5 = add(tv3, tv4);
  TensorView* tv6 = add(tv1, new Float(6.0));

  fusion.addOutput(tv5);
  fusion.addOutput(tv6);

  TensorView* computeAtTarget = tv3;

  computeAtTarget->merge(0);
  computeAtTarget->split(0, 128);
  computeAtTarget->split(0, 4);

  computeAtTarget->axis(0)->parallelize(ParallelType::BIDx);

  // This will have the same impact on the tensors except for tv5 and
  // tv6. tv6 does not have any common consumer with the computeAt
  // target, but since it uses tv1, it must be also computed at the
  // same location as the other impacted tensors. We can either make
  // tv5 computed at tv6 or tv6 computed at tv5. In this case, tv5
  // should be computed at tv6 just because the current implementation
  // orders the computeAt relationship based on the order in which
  // tensors are specified as outputs.

  tv1->computeAt(computeAtTarget, 1);

  // All tensors should have the same dimenionality as the target
  for (Val* val : fusion.vals()) {
    if (fusion.hasInput(val) ||
        val->getValType().value() != ValType::TensorView) {
      continue;
    }
    TensorView* tv = val->as<TensorView>();
    TORCH_CHECK(tv->nDims() == computeAtTarget->nDims());
  }

  TORCH_CHECK(tv1->getComputeAtView() == tv2);
  TORCH_CHECK(tv2->getComputeAtView() == tv3);

  // tv3 and tv4 are computed at tv5
  TORCH_CHECK(tv3->getComputeAtView() == tv5);
  TORCH_CHECK(tv4->getComputeAtView() == tv5);

  // tv5 should be computed at tv6 since tv5 is added as an output
  // before tv6. If we call fusion.addOutput(tv6) first, tv6 should be
  // computed at tv5.
  TORCH_CHECK(tv5->getComputeAtView() == tv6);
  TORCH_CHECK(!tv6->hasComputeAt());

  for (Val* val : fusion.vals()) {
    if (!fusion.hasInput(val) &&
        val->getValType().value() == ValType::TensorView) {
      TensorView* tv = val->as<TensorView>();
      tv->axis(1)->parallelize(ParallelType::Unroll);
      tv->axis(-1)->parallelize(ParallelType::TIDx);
    }
  }

  auto options = at::TensorOptions().dtype(at::kFloat).device(at::kCUDA, 0);

  at::Tensor t0 = at::randn({129, 127}, options);

  auto t1 = t0.mul({0.5});
  auto t2 = t1.mul({-1.0});
  auto t3 = t2.mul({-1.0});
  auto t4 = t1.add({4.0});
  auto t5 = t3 + t4;
  auto t6 = t1.add({6.0});

  at::Tensor kernel_tv5 = at::empty_like(t0, options);
  at::Tensor kernel_tv6 = at::empty_like(t0, options);

  torch::jit::fuser::cuda::FusionExecutor fe;
  fe.compileFusion(&fusion);
  fe.runFusion({t0}, {kernel_tv5, kernel_tv6});

  TORCH_CHECK(at::allclose(kernel_tv5, t5));
  TORCH_CHECK(at::allclose(kernel_tv6, t6));
}

// Similar to ComputeAtCommonConsumer1 but with an addtiona ltensor
// that does not have data dependency with the consumer.
void testGPU_FusionComputeAtNoCommonConsumer() {
  // tv1 = tv0 * 0.5
  // tv2 = tv1 * -1
  // tv3 = tv1 * -2
  // tv4 = tv2 + tv3
  // tv5 = tv4 * 5
  // tv6 = tv1 * 6
  Fusion fusion;
  FusionGuard fg(&fusion);

  TensorView* tv0 = makeDummyTensor(1);
  fusion.addInput(tv0);

  TensorView* tv1 = mul(tv0, new Float(0.5));
  TensorView* tv2 = mul(tv1, new Float(-1.0));
  TensorView* tv3 = mul(tv1, new Float(-2.0));
  TensorView* tv4 = add(tv2, tv3);
  TensorView* tv5 = mul(tv4, new Float(5.0));
  // Notice that tv6 is not a consumer of tv4.
  TensorView* tv6 = mul(tv1, new Float(6.0));
  fusion.addOutput(tv3);
  fusion.addOutput(tv4);
  fusion.addOutput(tv5);
  fusion.addOutput(tv6);

  TensorView* computeAtTarget = tv3;
  computeAtTarget->split(0, 128);
  tv1->computeAt(computeAtTarget, 1);

  TensorView* affected_tensors[] = {tv1, tv2, tv3, tv4, tv6};
  for (auto tv : affected_tensors) {
    TORCH_CHECK(tv->nDims() == computeAtTarget->nDims());
  }

  TORCH_CHECK(tv1->getComputeAtView() == computeAtTarget);
  TORCH_CHECK(tv2->getComputeAtView() == tv4);
  TORCH_CHECK(tv3->getComputeAtView() == tv4);
  TORCH_CHECK(tv4->getComputeAtView() == tv5);
  TORCH_CHECK(tv5->getComputeAtView() == tv6);
  TORCH_CHECK(!tv6->hasComputeAt());

  computeAtTarget->axis(0)->parallelize(ParallelType::BIDx);

  for (auto tv : affected_tensors) {
    tv->axis(-1)->parallelize(ParallelType::TIDx);
  }

  auto options = at::TensorOptions().dtype(at::kFloat).device(at::kCUDA, 0);

  at::Tensor t0 = at::randn({1000}, options);

  auto t1 = t0 * 0.5;
  auto t2 = t1 * -1.0;
  auto t3 = t1 * -2.0;
  auto t4 = t2 + t3;
  auto t5 = t4 * 5.0;
  auto t6 = t1 * 6.0;

  at::Tensor kernel_tv3 = at::empty_like(t0, options);
  at::Tensor kernel_tv4 = at::empty_like(t0, options);
  at::Tensor kernel_tv5 = at::empty_like(t0, options);
  at::Tensor kernel_tv6 = at::empty_like(t0, options);

  torch::jit::fuser::cuda::FusionExecutor fe;
  fe.compileFusion(&fusion);
  fe.runFusion({t0}, {kernel_tv3, kernel_tv4, kernel_tv5, kernel_tv6});

  TORCH_CHECK(at::allclose(kernel_tv3, t3));
  TORCH_CHECK(at::allclose(kernel_tv4, t4));
  TORCH_CHECK(at::allclose(kernel_tv5, t5));
  TORCH_CHECK(at::allclose(kernel_tv6, t6));
}

void testGPU_FusionScalarInputs() {
  Fusion fusion;
  FusionGuard fg(&fusion);

  TensorView* tv0 = makeDummyTensor(2);
  fusion.addInput(tv0);
  TensorView* tv1 = makeDummyTensor(2);
  fusion.addInput(tv1);

  Float* f0 = new Float();
  fusion.addInput(f0);
  Float* f1 = new Float();
  fusion.addInput(f1);
  Float* f2 = new Float();
  fusion.addInput(f2);
  Float* f3 = new Float();
  fusion.addInput(f3);
  Val* f4 = mul(f0, f1);
  Val* f5 = sub(f2, f3);

  TensorView* tv2 = sub(tv1, f4);
  TensorView* tv3 = add(tv0, f5);
  TensorView* tv4 = mul(tv3, tv2);

  fusion.addOutput(tv4);

  // Lets setup to actually run
  while (tv4->nDims() > 1)
    tv4->merge(0);
  tv4->split(0, 128);
  tv4->split(0, 4);

  tv0->computeAt(tv4, 1);
  tv1->computeAt(tv4, 1);

  tv4->axis(0)->parallelize(ParallelType::BIDx);

  for (Val* val : fusion.vals()) {
    if (!fusion.hasInput(val) &&
        val->getValType().value() == ValType::TensorView) {
      TensorView* tv = static_cast<TensorView*>(val);

      tv->axis(1)->parallelize(ParallelType::Unroll);
      tv->axis(-1)->parallelize(ParallelType::TIDx);
    }
  }

  // f4 = f0 * f1
  // f5 = f2 - f3
  // t2 = t1 - f4
  // t3 = t0 + f5
  // t4 = t3 * t2

  auto options = at::TensorOptions().dtype(at::kFloat).device(at::kCUDA, 0);

  float fl0 = 0.1;
  float fl1 = -0.2;
  float fl2 = 0.3;
  float fl3 = -0.4;
  float fl4 = fl0 * fl1;
  float fl5 = fl2 - fl3;

  at::Tensor t0 = at::randn({129, 127}, options);
  at::Tensor t1 = at::rand_like(t0, options);

  auto t2 = t1.sub(fl4);
  auto t3 = t0.add(fl5);
  auto t4 = t3.mul(t2);

  at::Tensor kernel_tv4 = at::empty_like(t0, options);

  at::Scalar test(fl0);

  torch::jit::fuser::cuda::FusionExecutor fe;
  fe.compileFusion(&fusion);
  fe.runFusion(
      {t0,
       t1,
       at::Scalar(fl0),
       at::Scalar(fl1),
       at::Scalar(fl2),
       at::Scalar(fl3)},
      {kernel_tv4});

  TORCH_CHECK(at::allclose(kernel_tv4, t4));
}

void testGPU_FusionLoopUnroll() {
  Fusion fusion;
  FusionGuard fg(&fusion);

  // Set up your input tensor views
  TensorView* tv0 = makeDummyTensor(3);
  TensorView* tv1 = makeDummyTensor(3);

  // Register your inputs
  fusion.addInput(tv0);
  fusion.addInput(tv1);

  // Do math with it, it returns a `Val*` but can be static_casted back to
  // TensorView
  TensorView* tv2 = add(tv1, new Float(2.0));
  TensorView* tv3 = add(tv0, tv2);

  // Register your outputs
  fusion.addOutput(tv3);

  int block_size = 16;

  tv3->merge(0, 1);
  tv3->merge(0, 1);

  tv3->split(0, block_size);
  tv3->split(0, 4);

  // For all inputs, computeAt the output inline, temporaries should be squeezed
  // between them
  tv0->computeAt(tv3, 1);
  tv1->computeAt(tv3, 1);

  // Parallelize
  tv2->axis(1)->parallelize(ParallelType::Unroll);
  tv3->axis(1)->parallelize(ParallelType::Unroll);
  tv2->axis(-1)->parallelize(ParallelType::TIDx);
  tv3->axis(-1)->parallelize(ParallelType::TIDx);
  tv3->axis(0)->parallelize(ParallelType::BIDx);

  auto options = at::TensorOptions().dtype(at::kFloat).device(at::kCUDA, 0);

  at::Tensor input0 = at::rand({129, 13, 3}, options);
  at::Tensor input1 = at::rand({129, 13, 3}, options);

  torch::jit::fuser::cuda::FusionExecutor fe;
  fe.compileFusion(&fusion);
  auto outputs = fe.runFusion({input0, input1});

  TORCH_CHECK(outputs[0].equal(input0.add(input1.add(2.0))));
}

/*
 * Helper function for single op testing that generates a codegen operand
 */

Val* gen_jit_operand(std::pair<ValType, DataType> desc) {
  if (desc.first == ValType::TensorView) {
    return makeDummyTensor(2, desc.second);
  } else if (desc.first == ValType::Scalar) {
    if (desc.second == DataType::Float)
      return new Float();
    else if (desc.second == DataType::Int)
      return new Int();
    else
      TORCH_CHECK("Not currently supported type", desc.first);
  } else {
    TORCH_CHECK("Not currently supported type", desc.first);
  }
  return nullptr;
}

/*
 * Helper function for single op testing that generates an ATen operand
 */

IValue gen_aten_operand(
    std::pair<ValType, DataType> desc,
    int blocks,
    int threads,
    bool rand) {
  if (desc.first == ValType::TensorView) {
    if (desc.second == DataType::Float) {
      auto options = at::TensorOptions().dtype(at::kFloat).device(at::kCUDA, 0);
      if (rand)
        return IValue(at::rand({blocks, threads}, options));
      else
        return IValue(at::empty({blocks, threads}, options));
    } else if (desc.second == DataType::Half) {
      auto options = at::TensorOptions().dtype(at::kHalf).device(at::kCUDA, 0);
      if (rand)
        return IValue(at::rand({blocks, threads}, options));
      else
        return IValue(at::empty({blocks, threads}, options));
    } else if (desc.second == DataType::Bool) {
      if (rand) {
        auto options =
            at::TensorOptions().dtype(at::kFloat).device(at::kCUDA, 0);
        return IValue(at::rand({blocks, threads}, options).to(at::kBool));
      } else {
        auto options =
            at::TensorOptions().dtype(at::kBool).device(at::kCUDA, 0);
        return IValue(at::empty({blocks, threads}, options));
      }
    } else {
      TORCH_CHECK("Not currently supported type", desc.second)
    }
  } else if (desc.first == ValType::Scalar) {
    if (desc.second == DataType::Float)
      return IValue(at::Scalar(1.f));
    else if (desc.second == DataType::Int)
      return IValue(at::Scalar(1));
    else
      TORCH_CHECK("Not currently supported type", desc.first);
  } else {
    TORCH_CHECK("Not currently supported type", desc.first);
  }
  return nullptr;
}

/*
 * Templatized Helper Function To generate single Op comparison between the
 * JIT codegen for Cuda and the ATen Library.
 */

using OutputPair = std::pair<ValType, DataType>;
template <
    typename AtenFunc,
    typename JitFunc,
    typename InputTuple,
    size_t... NumInputs>
void test_op(
    int blocks,
    int threads,
    std::string op_str,
    AtenFunc af,
    JitFunc jf,
    OutputPair op,
    InputTuple it,
    std::index_sequence<NumInputs...>) {
  Fusion fusion;
  FusionGuard fg(&fusion);

  // Generate Input JIT function Inputs and add them as Inputs to the Fusion
  // Graph
  std::array<Val*, sizeof...(NumInputs)> jit_inputs = {
      gen_jit_operand(std::get<NumInputs>(it))...};
  std::for_each(jit_inputs.begin(), jit_inputs.end(), [&fusion](Val* v) {
    fusion.addInput(v);
  });
  TensorView* out =
      static_cast<TensorView*>(jf(std::get<NumInputs>(jit_inputs)...));
  fusion.addOutput(out);

  std::for_each(jit_inputs.begin(), jit_inputs.end(), [out](Val* v) {
    if (v->getValType() == ValType::TensorView)
      static_cast<TensorView*>(v)->computeAt(out, -1);
  });
  out->axis(0)->parallelize(ParallelType::BIDx);
  out->axis(-1)->parallelize(ParallelType::TIDx);

  std::array<IValue, sizeof...(NumInputs)> aten_inputs = {gen_aten_operand(
      std::get<NumInputs>(it), blocks, threads, /*rand*/ true)...};
  const at::ArrayRef<IValue> aten_inputs_ivalues(aten_inputs);

  at::Tensor output =
      gen_aten_operand(op, blocks, threads, /*rand*/ false).toTensor();
  std::vector<at::Tensor> output_vect = {output};
  cudaDeviceSynchronize();
  if (fusion.hasRNG())
    at::manual_seed(0);

  torch::jit::fuser::cuda::FusionExecutor fe;
  fe.compileFusion(&fusion);
  fe.runFusion(aten_inputs_ivalues, output_vect);
  cudaDeviceSynchronize();

  if (fusion.hasRNG())
    at::manual_seed(0);
  at::Tensor ref_output = af(aten_inputs);
  cudaDeviceSynchronize(); // This sync shouldn't be necessary;

  std::function<std::string()> aten_inputs_to_str =
      [&aten_inputs]() -> std::string {
    int input_cnt = 1;
    std::stringstream ss;
    std::for_each(
        aten_inputs.begin(), aten_inputs.end(), [&input_cnt, &ss](IValue& iv) {
          ss << "\nINPUT" << input_cnt++ << ": " << iv.toTensor();
        });
    return ss.str();
  };

  at::Tensor diff;
  if (output.scalar_type() == at::kBool) {
    diff = at::eq(output, ref_output);
  } else {
    diff = at::sub(output, ref_output);
  }

  TORCH_CHECK(
      (output.scalar_type() == at::kBool
           ? output.equal(ref_output)
           :
           // The absolute Tolerance was raised to 1e-07 from 1e-08 to allow
           // allow for the remainder function to pass.
           output.allclose(ref_output, /*rtol*/ 1e-05, /*atol*/ 1e-07)),
      "\nOp Type: -- ",
      op_str,
      " -- had a mismatch.",
      aten_inputs_to_str(),
      "\nJIT: ",
      output,
      "\nREF: ",
      ref_output,
      "\nDIFF: ",
      diff,
      "\n");
}

/*
 *  Templatized Helper Function that uses variadic templates to
 *  process a variable length Input Tuple of different Operand Type.
 */
template <typename AtenFunc, typename JitFunc, typename InputTuple>
void test_op(
    int blocks,
    int threads,
    std::string op_str,
    AtenFunc af,
    JitFunc jf,
    OutputPair op,
    InputTuple it) {
  static constexpr auto size = std::tuple_size<InputTuple>::value;
  test_op(
      blocks,
      threads,
      op_str,
      af,
      jf,
      op,
      it,
      std::make_index_sequence<size>{});
}

void testGPU_FusionUnaryOps() {
  using OpTuple =
      std::tuple<at::Tensor (*)(const at::Tensor&), UnaryOpType, std::string>;

  // [Note: explicit tuple type for uniform initialization list]
  // Tuple type must be explicitly specified for each uniform initialization
  // list within the vector to make this code compatible with some old env
  // which we still need to support. eg. gcc 5.4 + cuda 9.2.
  std::vector<OpTuple> ops{
      OpTuple{at::abs, UnaryOpType::Abs, "abs"},
      OpTuple{at::acos, UnaryOpType::Acos, "acos"},
      OpTuple{at::asin, UnaryOpType::Asin, "asin"},
      OpTuple{at::atan, UnaryOpType::Atan, "atan"},
      // There does not appear to be an appropriate ATen function for atanh
      // OpTuple{at::atanh,      UnaryOpType::Atanh,      "atanh"      },
      OpTuple{at::ceil, UnaryOpType::Ceil, "ceil"},
      OpTuple{at::cos, UnaryOpType::Cos, "cos"},
      OpTuple{at::cosh, UnaryOpType::Cosh, "cosh"},
      OpTuple{at::erf, UnaryOpType::Erf, "erf"},
      OpTuple{at::erfc, UnaryOpType::Erfc, "erfc"},
      OpTuple{at::exp, UnaryOpType::Exp, "exp"},
      OpTuple{at::expm1, UnaryOpType::Expm1, "expm1"},
      OpTuple{at::floor, UnaryOpType::Floor, "floor"},
      OpTuple{at::frac, UnaryOpType::Frac, "frac"},
      OpTuple{at::gelu, UnaryOpType::Gelu, "gelu"},
      OpTuple{at::lgamma, UnaryOpType::Lgamma, "lgamma"},
      OpTuple{at::log, UnaryOpType::Log, "log"},
      OpTuple{at::log10, UnaryOpType::Log10, "log10"},
      OpTuple{at::log1p, UnaryOpType::Log1p, "log1p"},
      OpTuple{at::log2, UnaryOpType::Log2, "log2"},
      OpTuple{at::neg, UnaryOpType::Neg, "neg"},
      OpTuple{at::reciprocal, UnaryOpType::Reciprocal, "reciprocal"},
      OpTuple{at::relu, UnaryOpType::Relu, "relu"},
      OpTuple{at::round, UnaryOpType::Round, "round"},
      OpTuple{at::rsqrt, UnaryOpType::Rsqrt, "rsqrt"},
      OpTuple{at::sigmoid, UnaryOpType::Sigmoid, "sigmoid"},
      OpTuple{at::sin, UnaryOpType::Sin, "sin"},
      OpTuple{at::sinh, UnaryOpType::Sinh, "sinh"},
      OpTuple{at::sqrt, UnaryOpType::Sqrt, "sqrt"},
      OpTuple{at::tan, UnaryOpType::Tan, "tan"},
      OpTuple{at::tanh, UnaryOpType::Tanh, "tanh"},
      OpTuple{at::trunc, UnaryOpType::Trunc, "trunc"}};

  std::for_each(ops.begin(), ops.end(), [](OpTuple& op) {
    test_op(
        /*blocks*/ 640,
        /*threads*/ 64,
        /*name*/ std::get<2>(op),
        /*Aten Func   */
        [&op](std::array<IValue, 1>& vals) {
          return std::get<0>(op)(vals[0].toTensor());
        },
        /*JIT  Func   */
        [&op](Val* in1) -> Val* { return unaryOp(std::get<1>(op), in1); },
        /*Output      */ std::make_pair(ValType::TensorView, DataType::Float),
        /*Inputs Tuple*/
        std::make_tuple(std::make_pair(ValType::TensorView, DataType::Float)));
  });

  test_op(
      /*blocks*/ 128,
      /*threads*/ 64,
      /*name*/ "rand_like",
      /*Aten Func   */
      [](std::array<IValue, 1>& vals) {
        return at::rand_like(vals[0].toTensor());
      },
      /*JIT  Func   */
      [](Val* in1) -> Val* { return unaryOp(UnaryOpType::RandLike, in1); },
      /*Output      */ std::make_pair(ValType::TensorView, DataType::Float),
      /*Inputs Tuple*/
      std::make_tuple(std::make_pair(ValType::TensorView, DataType::Float)));
}

void testGPU_FusionBinaryOps() {
  using AtenFuncSig = at::Tensor (*)(const at::Tensor&, const at::Tensor&);
  using OpTuple = std::tuple<AtenFuncSig, BinaryOpType, std::string>;

  // see [Note: explicit tuple type for uniform initialization list]
  std::vector<OpTuple> logic_ops{OpTuple{at::eq, BinaryOpType::Eq, "eq"},
                                 OpTuple{at::ge, BinaryOpType::GE, "ge"},
                                 OpTuple{at::gt, BinaryOpType::GT, "gt"},
                                 OpTuple{at::le, BinaryOpType::LE, "le"},
                                 OpTuple{at::lt, BinaryOpType::LT, "lt"},
                                 OpTuple{at::ne, BinaryOpType::NE, "ne"}};

  std::for_each(logic_ops.begin(), logic_ops.end(), [](OpTuple& op) {
    test_op(
        /*blocks*/ 640,
        /*threads*/ 64,
        /*name*/ std::get<2>(op),
        /*Aten Func   */
        [&op](std::array<IValue, 2>& vals) {
          return std::get<0>(op)(vals[0].toTensor(), vals[1].toTensor());
        },
        /*JIT  Func   */
        [&op](Val* in1, Val* in2) -> Val* {
          return binaryOp(std::get<1>(op), in1, in2);
        },
        /*Output      */ std::make_pair(ValType::TensorView, DataType::Bool),
        /*Inputs Tuple*/
        std::make_tuple(
            std::make_pair(ValType::TensorView, DataType::Float),
            std::make_pair(ValType::TensorView, DataType::Float)));
  });

  // see [Note: explicit tuple type for uniform initialization list]
  std::vector<OpTuple> math_ops{
      OpTuple{at::atan2, BinaryOpType::Atan2, "atan2"},
      OpTuple{at::div, BinaryOpType::Div, "div"},
      OpTuple{at::fmod, BinaryOpType::Fmod, "fmod"},
      OpTuple{at::max, BinaryOpType::Max, "max"},
      OpTuple{at::min, BinaryOpType::Min, "min"},
      OpTuple{at::mul, BinaryOpType::Mul, "mul"},
      OpTuple{at::pow, BinaryOpType::Pow, "pow"},
      // NOTE: Remainder does not match the Aten impl exactly
      // despite using an identical function.
      OpTuple{at::remainder, BinaryOpType::Remainder, "remainder"},
  };

  std::for_each(math_ops.begin(), math_ops.end(), [](OpTuple& op) {
    test_op(
        /*blocks*/ 640,
        /*threads*/ 64,
        /*name*/ std::get<2>(op),
        /*Aten Func   */
        [&op](std::array<IValue, 2>& vals) {
          return std::get<0>(op)(vals[0].toTensor(), vals[1].toTensor());
        },
        /*JIT  Func   */
        [&op](Val* in1, Val* in2) -> Val* {
          return binaryOp(std::get<1>(op), in1, in2);
        },
        /*Output      */ std::make_pair(ValType::TensorView, DataType::Float),
        /*Inputs Tuple*/
        std::make_tuple(
            std::make_pair(ValType::TensorView, DataType::Float),
            std::make_pair(ValType::TensorView, DataType::Float)));
  });

  test_op(
      /*blocks*/ 640,
      /*threads*/ 64,
      /*name*/ "add_alpha",
      /*Aten Func   */
      [](std::array<IValue, 3>& vals) {
        return at::add(
            vals[0].toTensor(), vals[1].toTensor(), vals[2].toScalar());
      },
      /*JIT  Func   */ static_cast<Val* (*)(Val*, Val*, Val*)>(&add_alpha),
      /*Output      */ std::make_pair(ValType::TensorView, DataType::Float),
      /*Inputs Tuple*/
      std::make_tuple(
          std::make_pair(ValType::TensorView, DataType::Float),
          std::make_pair(ValType::TensorView, DataType::Float),
          std::make_pair(ValType::Scalar, DataType::Float)));
  test_op(
      /*blocks*/ 640,
      /*threads*/ 64,
      /*name*/ "sub_alpha",
      /*Aten Func   */
      [](std::array<IValue, 3>& vals) {
        return at::sub(
            vals[0].toTensor(), vals[1].toTensor(), vals[2].toScalar());
      },
      /*JIT  Func   */ static_cast<Val* (*)(Val*, Val*, Val*)>(&sub_alpha),
      /*Output      */ std::make_pair(ValType::TensorView, DataType::Float),
      /*Inputs Tuple*/
      std::make_tuple(
          std::make_pair(ValType::TensorView, DataType::Float),
          std::make_pair(ValType::TensorView, DataType::Float),
          std::make_pair(ValType::Scalar, DataType::Float)));
}

void testGPU_FusionTernaryOps() {
  test_op(
      /*blocks*/ 640,
      /*threads*/ 64,
      /*name*/ "clamp",
      /*Aten Func   */
      [](std::array<IValue, 1>& vals) {
        return at::clamp(vals[0].toTensor(), 0.f, 1.f);
      },
      /*JIT  Func   */
      [](Val* in1) -> Val* {
        return clamp(in1, new Float(0.f), new Float(1.f));
      },
      /*Output      */ std::make_pair(ValType::TensorView, DataType::Float),
      /*Inputs Tuple*/
      std::make_tuple(std::make_pair(ValType::TensorView, DataType::Float)));
  test_op(
      /*blocks*/ 640,
      /*threads*/ 64,
      /*name*/ "threshold",
      /*Aten Func   */
      [](std::array<IValue, 1>& vals) {
        return at::threshold(vals[0].toTensor(), 0.f, 1.f);
      },
      /*JIT  Func   */
      [](Val* in1) -> Val* {
        return threshold(in1, new Float(0.f), new Float(1.f));
      },
      /*Output      */ std::make_pair(ValType::TensorView, DataType::Float),
      /*Inputs Tuple*/
      std::make_tuple(std::make_pair(ValType::TensorView, DataType::Float)));
  test_op(
      /*blocks*/ 640,
      /*threads*/ 64,
      /*name*/ "where",
      /*Aten Func   */
      [](std::array<IValue, 3>& vals) {
        return at::where(
            vals[0].toTensor(), vals[1].toTensor(), vals[2].toTensor());
      },
      /*JIT  Func   */ static_cast<Val* (*)(Val*, Val*, Val*)>(&where),
      /*Output      */ std::make_pair(ValType::TensorView, DataType::Float),
      /*Inputs Tuple*/
      std::make_tuple(
          std::make_pair(ValType::TensorView, DataType::Bool),
          std::make_pair(ValType::TensorView, DataType::Float),
          std::make_pair(ValType::TensorView, DataType::Float)));
}

void testGPU_FusionCompoundOps() {
  test_op(
      /*blocks*/ 640,
      /*threads*/ 64,
      /*name*/ "lerp",
      /*Aten Func   */
      [](std::array<IValue, 3>& vals) {
        return at::lerp(
            vals[0].toTensor(), vals[1].toTensor(), vals[2].toTensor());
      },
      /*JIT  Func   */ static_cast<Val* (*)(Val*, Val*, Val*)>(&lerp),
      /*Output      */ std::make_pair(ValType::TensorView, DataType::Float),
      /*Inputs Tuple*/
      std::make_tuple(
          std::make_pair(ValType::TensorView, DataType::Float),
          std::make_pair(ValType::TensorView, DataType::Float),
          std::make_pair(ValType::TensorView, DataType::Float)));
  test_op(
      /*blocks*/ 640,
      /*threads*/ 64,
      /*name*/ "addcmul",
      /*Aten Func   */
      [](std::array<IValue, 4>& vals) {
        return at::addcmul(
            vals[0].toTensor(),
            vals[1].toTensor(),
            vals[2].toTensor(),
            vals[3].toScalar());
      },
      /*JIT  Func   */ static_cast<Val* (*)(Val*, Val*, Val*, Val*)>(&addcmul),
      /*Output      */ std::make_pair(ValType::TensorView, DataType::Float),
      /*Inputs Tuple*/
      std::make_tuple(
          std::make_pair(ValType::TensorView, DataType::Float),
          std::make_pair(ValType::TensorView, DataType::Float),
          std::make_pair(ValType::TensorView, DataType::Float),
          std::make_pair(ValType::Scalar, DataType::Float)));
}

void testGPU_FusionCastOps() {
  Fusion fusion;
  FusionGuard fg(&fusion);

  TensorView* tv0 = makeDummyTensor(2, DataType::Half);

  TensorView* intrm1 = castOp(DataType::Float, tv0);
  TensorView* out = castOp(DataType::Half, intrm1);

  fusion.addInput(tv0);
  fusion.addOutput(out);
  tv0->computeAt(out, -1);

  out->axis(0)->parallelize(ParallelType::BIDx);
  out->axis(-1)->parallelize(ParallelType::TIDx);

  auto options = at::TensorOptions().dtype(at::kHalf).device(at::kCUDA, 0);

  at::Tensor input1 = at::rand({1, 4}, options);
  at::Tensor ref_output = at::empty_like(input1);

  std::array<IValue, 1> inputs = {input1};
  const at::ArrayRef<IValue> input_ivalues(inputs);

  torch::jit::fuser::cuda::FusionExecutor fe;
  fe.compileFusion(&fusion);
  auto outputs = fe.runFusion(input_ivalues);

  ref_output = at::_cast_Half(at::_cast_Float(input1));

  TORCH_CHECK(
      outputs[0].equal(ref_output),
      "\nOp Type: -- ",
      "cast FP16->FP32->FP16",
      " -- had a mismatch.\n",
      "IN1 : ",
      input1,
      "\n",
      "JIT: ",
      outputs[0],
      "\n",
      "REF: ",
      ref_output,
      "\n");
}

// We want split/merge/reorder all tested both on and off rfactor domains, also
// want compute at into the rfactor domain, and into its consumer
void testGPU_FusionRFactorReplay() {
  Fusion fusion;
  FusionGuard fg(&fusion);

  // Set up your input tensor views
  TensorView* tv0 = makeDummyTensor(2);

  // Register your inputs
  fusion.addInput(tv0);

  // Do math with it, it returns a `Val*` but can be static_casted back to
  // TensorView
  TensorView* tv1 = sum(tv0, {1});
  // tv1[I0, R1]
  tv1->split(0, 32);
  // tv1[I0o, I0i{32}, R1]
  tv1->split(0, 16);
  // tv1[I0oo, I0oi{16}, I0i{32}, R1]
  tv1->split(-1, 8);
  // tv1[I0oo, I0oi{16}, I0i{32}, R1o, R1i{8}]
  tv1->split(-2, 4);
  // tv1[I0oo, I0oi{16}, I0i{32}, R1oo, R1oi{4}, R1i{8}]
  tv1->reorder({{0, -2}, {2, -1}, {-3, 0}, {-1, 1}});
  // tv1[R1oo, R1i{8}, I0oi{16}, R1oi{4}, I0oo, I0i{32}]

  tv1->merge(0);
  tv1->merge(-2);

  // tv1[R1oo*R1i{8}, I0oi{16}, R1oi{4}, I0oo*I0i{32}]
  TensorDomain* new_domain = TransformRFactor::runReplay(tv1->domain(), {0});
  // new_domain[r(R1oo*R1i{8})rf, I0oi{16}, ir1oi{4}rf, I0oo*I0i{32}]

  TensorDomain* new_domain2 = TransformRFactor::runReplay2(tv1->domain(), {0});
  // new_domain2[                 I0oi{16},           , I0oo*I0i{32}, R1oi{4}]

  // Move rfactor axis to end, keep iter rfactor axis
  new_domain->reorder({{0, -1}, {2, 2}});

  // Replay casp, replay new_domain2 as new_domain
  // reordered_new_domain[I0oi{16}, I0oo*I0i{32}, ir1oi{4}rf, R(R1oo*R1i{8})rf]
  auto replay_casp = TransformReplay::replayCasP(new_domain2, new_domain, 2);
  TensorDomain* casp = replay_casp.first;
  // new_domain[I0oi{16}, I0oo*I0i{32}, ir1oi{4}rf, R(R1oo*R1i{8})rf]
  //       casp[I0oi{16}, I0oo*I0i{32},  R1oi{4}]

  casp->split(1, new Int(2));
  // casp      [I0oi{16}, (I0oo*I0i{32})o, I(Ioo*I0i)i{2}, ir1oi{4} ]
  // new_domain[I0oi{16},  I0oo*I0i{32}  ,                 ir1oi{4}rf,
  // R(R1oo*R1i{8})rf]

  auto replay_pasc = TransformReplay::replayPasC(new_domain, casp, 2);
  TensorDomain* pasc = replay_pasc.first;
  // pasc      [I0oi{16}, (I0oo*I0i{32})o, I(Ioo*I0i)i{2}, ir1oi{4}rf,
  // R(R1oo*R1i{8})rf]

  TORCH_CHECK(
      new_domain->nDims() - 1 == new_domain2->nDims(),
      casp->nDims() == new_domain2->nDims() + 1,
      pasc->nDims() == new_domain->nDims() + 1,
      "Error in rfactor, number of dimensions is not correct.");

  TORCH_CHECK(
      !casp->sameAs(new_domain2) && !pasc->sameAs(new_domain) &&
          !new_domain->sameAs(new_domain2) &&
          !tv1->domain()->sameAs(new_domain) &&
          !tv1->domain()->sameAs(new_domain2),
      "Error in rfactor, number of dimensions is not correct.");

  auto dom = new_domain->getRootDomain();
  TORCH_CHECK(
      !dom[0]->isReduction() &&
          std::any_of(
              dom.begin(),
              dom.end(),
              [](IterDomain* id) { return id->isReduction(); }) &&
          std::any_of(
              dom.begin(),
              dom.end(),
              [](IterDomain* id) { return id->isRFactorProduct(); }),
      "Error in rFactor, there seems to be something wrong in root domain.");

  auto dom2 = new_domain2->getRootDomain();
  TORCH_CHECK(
      !dom2[0]->isReduction() &&
          std::any_of(
              dom2.begin(),
              dom2.end(),
              [](IterDomain* id) { return id->isReduction(); }),
      "Error in rFactor, there seems to be something wrong in root domain.");
}

// Start off simple, block on the outer dim
// block stride + thread all reduce + unrolling on inner dim
void testGPU_FusionReduction() {
  Fusion fusion;
  FusionGuard fg(&fusion);

  // Set up your input tensor views
  TensorView* tv0 = makeDummyTensor(2);
  fusion.addInput(tv0);

  // tv1[I0, R1] = tv0[I0, I1]
  TensorView* tv1 = reductionOp(BinaryOpType::Add, {1}, new Float(0), tv0);
  fusion.addOutput(tv1);

  TORCH_CHECK(fusion.hasReduction(), "Could not detect reduction in fusion.");

  tv1->split(1, 128);
  // tv1[I0, R1o, R1i{128}] = tv0[I0, I1]
  tv1->split(1, 4);
  // tv1[I0, R1oo, R1oi{4}, R1i{128}] = tv0[I0, I1]

  TensorView* tv2 = tv1->rFactor({1});
  // tv2[I0, R1oo, Ir1oi{4}, Ir1i{128}] = tv0[I0, I1]
  // tv1[I0,        R1oi{4},  R1i{128}] = tv2[I0, R1oo, Ir1oi{4}, Ir1i{128}]

  TensorView* tv3 = tv1->rFactor({1});
  // tv2[I0, R1oo, Ir1oi{4}, Ir1i{128}] = tv0[I0, I1]
  // tv3[I0,        R1oi{4}, Ir1i{128}] = tv2[I0, R1oo, Ir1oi{4}, Ir1i{128}]
  // tv1[I0,                  R1i{128}] = tv3[I0,        R1oi{4}, Ir1i{128}]

  // Incrementally, can print in between for debugging
  tv0->computeAt(tv2, 1);
  tv2->computeAt(tv3, 1);
  tv3->computeAt(tv1, 1);

  // Re do it all at once, because why not.
  tv0->computeAt(tv1, 1);

  tv2->axis(2)->parallelize(ParallelType::Unroll);
  tv1->axis(0)->parallelize(ParallelType::BIDx);

  tv1->axis(-1)->parallelize(ParallelType::TIDx);
  tv2->axis(-1)->parallelize(ParallelType::TIDx);
  tv3->axis(-1)->parallelize(ParallelType::TIDx);

  int numel_x = 65000;
  int numel_y = 1025;

  auto options = at::TensorOptions().dtype(at::kFloat).device(at::kCUDA, 0);
  at::Tensor input = at::rand({numel_x, numel_y}, options);
  at::Tensor cg_output = at::empty({numel_x}, options);

  torch::jit::fuser::cuda::FusionExecutor fe;
  fe.compileFusion(&fusion);
  fe.runFusion({input}, {cg_output});

  auto aten_output = input.sum({1});
  TORCH_CHECK(aten_output.allclose(cg_output));
}

void testGPU_FusionReduction2() {
  {
    Fusion fusion;
    FusionGuard fg(&fusion);

    // Set up your input tensor views
    TensorView* tv0 = makeDummyTensor(2);
    fusion.addInput(tv0);

    // tv1[I0, R1] = tv0[I0, I1]
    TensorView* tv1 = reductionOp(BinaryOpType::Add, {1}, new Float(0), tv0);

    fusion.addOutput(tv1);

    // switches to try some different scenarios. maybe we should iterate on all
    // permutations.
    bool bind_bidx = true;
    bool bind_tidx = true;
    bool bind_tidy = true;
    bool bind_unroll = true;

    int numel_x = 1025; // Cannot exceed block dim max size / tidy
    int numel_y = 129;
    int tidx = 16;
    int tidy = 8;
    int unroll_factor = 4;

    tv1->split(1, tidx);
    // tv1[I0, R1o, R1i{tidx}] = tv0[I0, I1]

    tv1->split(1, unroll_factor);
    // tv1[I0, R1oo, R1oi{unroll}, R1i{tidx}] = tv0[I0, I1]

    tv1->split(0, tidy);

    TensorView* tv2 = tv1->rFactor({-3});
    // tv2[I0,             >R1oo<, Ir1oi{unroll}, Ir1i{tidx}]
    // tv1[I0o, I0i{tidy},          R1oi{unroll},  R1i{tidx}]

    TensorView* tv3 = tv1->rFactor({-2});
    // tv2[I0,             >R1oo<, Ir1oi{unroll}, Ir1i{tidx}]
    // tv3[I0,                      R1oi{unroll}, Ir1i{tidx}]
    // tv1[I0o, I0i{tidy},                         R1i{tidx}]

    tv0->computeAt(tv1, -2);

    if (bind_unroll)
      tv2->axis(-2)->parallelize(ParallelType::Unroll);
    if (bind_bidx)
      tv1->axis(0)->parallelize(ParallelType::BIDx);
    if (bind_tidy)
      tv1->axis(1)->parallelize(ParallelType::TIDy);

    if (bind_tidx) {
      tv2->axis(-1)->parallelize(ParallelType::TIDx);
      tv3->axis(-1)->parallelize(ParallelType::TIDx);
      tv1->axis(-1)->parallelize(ParallelType::TIDx);
    }

    auto options = at::TensorOptions().dtype(at::kFloat).device(at::kCUDA, 0);
    at::Tensor input = at::rand({numel_x, numel_y}, options);

    torch::jit::fuser::cuda::FusionExecutor fe;
    fe.compileFusion(&fusion);
    auto outputs = fe.runFusion({input});

    c10::cuda::CUDAStream stream = c10::cuda::getCurrentCUDAStream();
    AT_CUDA_CHECK(cudaStreamSynchronize(stream));

    auto aten_output = input.sum({1});
    TORCH_CHECK(aten_output.allclose(outputs[0]));
  }

  {
    // What if Z participates in the reduction with X?
    Fusion fusion;
    FusionGuard fg(&fusion);

    // Set up your input tensor views
    TensorView* tv0 = makeDummyTensor(2);
    fusion.addInput(tv0);

    // tv1[I0, R1] = tv0[I0, I1]
    TensorView* tv1 = reductionOp(BinaryOpType::Add, {1}, new Float(0), tv0);

    fusion.addOutput(tv1);

    int numel_x = 1025; // Cannot exceed block dim max size / tidy
    int numel_y = 129;
    int tidx = 16;
    int tidz = 8;

    tv1->split(1, tidz);
    // tv1[I0, R1o, R1i{tidz}] = tv0[I0, I1]

    tv1->split(1, tidx);
    // tv1[I0, R1oo, R1oi{tidx}, R1i{tidz}] = tv0[I0, I1]

    TensorView* tv2 = tv1->rFactor({-3});
    // tv2[I0,  >R1oo<, Ir1oi{tidx}, Ir1i{tidz}]
    // tv1[I0o,          R1oi{tidx},  R1i{tidz}]

    tv0->computeAt(tv1, -3);

    tv1->axis(0)->parallelize(ParallelType::BIDx);
    tv1->axis(-2)->parallelize(ParallelType::TIDx);
    tv1->axis(-1)->parallelize(ParallelType::TIDz);

    tv2->axis(-2)->parallelize(ParallelType::TIDx);
    tv2->axis(-1)->parallelize(ParallelType::TIDz);

    auto options = at::TensorOptions().dtype(at::kFloat).device(at::kCUDA, 0);
    at::Tensor input = at::rand({numel_x, numel_y}, options);
    at::Tensor cg_output = at::empty({numel_x}, options);

    torch::jit::fuser::cuda::FusionExecutor fe;
    fe.compileFusion(&fusion);
    fe.runFusion({input}, {cg_output});

    c10::cuda::CUDAStream stream = c10::cuda::getCurrentCUDAStream();
    AT_CUDA_CHECK(cudaStreamSynchronize(stream));

    auto aten_output = input.sum({1});
    TORCH_CHECK(aten_output.allclose(cg_output));
  }
}

void testGPU_FusionReduction3() {
  {
    Fusion fusion;
    FusionGuard fg(&fusion);

    // Set up your input tensor views
    TensorView* tv0 = makeDummyTensor(2);
    TensorView* tv1 = makeDummyTensor(2);

    TensorView* tv2 = add(tv0, tv1);
    // tv2[I0, I1] = tv0[I0, I1] + tv1[I0, I1]

    fusion.addInput(tv0);
    fusion.addInput(tv1);

    TensorView* tv3 = reductionOp(BinaryOpType::Add, {1}, new Float(0), tv2);
    // tv3[I0, R1] = tv2[I0, I1]

    TensorView* tv4 = makeDummyTensor(1);
    fusion.addInput(tv4);

    // tv5[I0] = tv3[I0, R1] * tv4[I0]
    TensorView* tv5 = mul(tv3, tv4);
    fusion.addOutput(tv5);

    int tidx = 16;

    // RFactor the reduction
    tv3->split(1, tidx);
    // tv3[I0, R1o, R1i{tidx}] = tv2[I0, I1]

    TensorView* tv6 = tv3->rFactor({-2});
    // tv6[I0, R1o, iR1i{tidx}] = tv2[I0, I1]
    // tv3[I0,       R1i{tidx}] = tv3[I0, I1]
    tv2->computeAt(tv6, 2);

    // Compute at inline with tv5 (only 1D)
    tv6->computeAt(tv3, 1);
    tv3->computeAt(tv5, 1);

    tv5->axis(0)->parallelize(ParallelType::BIDx);

    // Intermediate tensors only need this, but doesn't hurt to do on inputs
    // tv0, 1, 4
    tv2->axis(-1)->parallelize(ParallelType::TIDx);
    tv3->axis(-1)->parallelize(ParallelType::TIDx);
    tv6->axis(-1)->parallelize(ParallelType::TIDx);

    int numel_x = 1025;
    int numel_y = 129;

    auto options = at::TensorOptions().dtype(at::kFloat).device(at::kCUDA, 0);
    at::Tensor t0 = at::rand({numel_x, numel_y}, options);
    at::Tensor t1 = at::rand({numel_x, numel_y}, options);
    auto t2 = t0.add(t1);
    auto t3 = t2.sum({1});
    at::Tensor t4 = at::rand({numel_x}, options);
    auto t5 = t3.mul(t4);

    torch::jit::fuser::cuda::FusionExecutor fe;
    fe.compileFusion(&fusion);
    auto outputs = fe.runFusion({t0, t1, t4});

    c10::cuda::CUDAStream stream = c10::cuda::getCurrentCUDAStream();
    AT_CUDA_CHECK(cudaStreamSynchronize(stream));

    TORCH_CHECK(
        t5.allclose(outputs[0]), "Error of: ", t5.sub(outputs[0]).abs().max());
  }
}

void testGPU_FusionReduction4() {
  Fusion fusion;
  FusionGuard fg(&fusion);

  // Set up your input tensor views
  TensorView* tv0 = makeDummyTensor(3);

  fusion.addInput(tv0);

  TensorView* tv1 = reductionOp(BinaryOpType::Add, {1}, new Float(0), tv0);

  fusion.addOutput(tv1);

  int bidy = 2;
  int tidy = 4;
  int tidx = 5;

  int dim1 = 11;

  tv1->split(-2, tidy);

  TensorView* tv2 = tv1->rFactor({-3});

  tv0->computeAt(tv1, 1);
  tv1->axis(0)->parallelize(ParallelType::BIDy);

  for (auto* val : fusion.vals()) {
    if (!fusion.hasInput(val) &&
        val->getValType().value() == ValType::TensorView) {
      val->as<TensorView>()->axis(-1)->parallelize(ParallelType::TIDx);
    }
  }

  tv2->axis(-2)->parallelize(ParallelType::TIDy);
  tv1->axis(-2)->parallelize(ParallelType::TIDy);

  auto options = at::TensorOptions().dtype(at::kFloat).device(at::kCUDA, 0);
  at::Tensor input = at::randn({bidy, dim1, tidx}, options);

  at::Tensor cg_output = at::empty({bidy, tidx}, options);

  torch::jit::fuser::cuda::FusionExecutor fe;
  fe.compileFusion(&fusion);
  fe.runFusion({input}, {cg_output});

  auto aten_output = input.sum({1});
  TORCH_CHECK(
      aten_output.allclose(cg_output, 1e-5, 1e-7),
      "Error of: ",
      aten_output.sub(cg_output).abs().max());
}

void testGPU_FusionReduction5() {
  Fusion fusion;
  FusionGuard fg(&fusion);

  const int bdimx = 64;
  const int bdimy = 8;

  // Set up your input tensor views
  TensorView* tv0 = makeDummyTensor(3);
  fusion.addInput(tv0);

  // tv1[I0, R1, R2] = tv0[I0, I1, I2]
  TensorView* tv1 = reductionOp(BinaryOpType::Add, {1, 2}, new Float(0), tv0);
  fusion.addOutput(tv1);

  TORCH_CHECK(fusion.hasReduction(), "Could not detect reduction in fusion.");

  tv1->split(2, bdimx);
  // tv1[I0, R1, R2o, R2i{128}] = tv0[I0, I1, I2]
  tv1->split(1, bdimy);
  // tv1[I0, R1o, R1i{8}, R2o, R2i{128}] = tv0[I0, I1, I2]

  TensorView* tv2 = tv1->rFactor({3});
  // tv2[I0, I1o, I1i{8}, R2o, I2i{128}] = tv0[I0, I1, I2]
  // tv1[I0, R1o, R1i{8},      R2i{128}] = tv2[I0, I1o, I1i{8}, R2o, I2i{128}]

  TensorView* tv3 = tv1->rFactor({1});
  // tv2[I0, I1o, I1i{8}, R2o, I2i{128}] = tv0[I0, I1, I2]
  // tv3[I0, R1o, I1i{8},      I2i{128}] = tv2[I0, I1o, I1i{8}, R2o, I2i{128}]
  // tv1[I0,      R1i{8},      R2i{128}] = tv3[I0, R1o, I1i{8},      I2i{128}]

  tv3->computeAt(tv1, 1);
  tv2->computeAt(tv3, 2);

  tv1->axis(0)->parallelize(ParallelType::BIDx);
  tv2->axis(0)->parallelize(ParallelType::BIDx);
  tv3->axis(0)->parallelize(ParallelType::BIDx);

  tv1->axis(-1)->parallelize(ParallelType::TIDx);
  tv2->axis(-1)->parallelize(ParallelType::TIDx);
  tv3->axis(-1)->parallelize(ParallelType::TIDx);

  tv1->axis(-2)->parallelize(ParallelType::TIDy);
  tv3->axis(-2)->parallelize(ParallelType::TIDy);
  tv2->axis(-3)->parallelize(ParallelType::TIDy);

  int numel_x = 650;
  int numel_y = 1000;
  int numel_z = 4;

  auto options = at::TensorOptions().dtype(at::kFloat).device(at::kCUDA, 0);
  at::Tensor input = at::rand({numel_x, numel_y, numel_z}, options);

  torch::jit::fuser::cuda::FusionExecutor fe;
  fe.compileFusion(&fusion);
  auto outputs = fe.runFusion({input});

  auto aten_output = input.sum({1, 2});
  TORCH_CHECK(aten_output.allclose(outputs[0]));
}

void testGPU_FusionReductionTFT() {
  Fusion fusion;
  FusionGuard fg(&fusion);

  // Set up your input tensor views
  TensorView* tv0 = makeDummyTensor(2);
  fusion.addInput(tv0);

  // tv1[I0, R1] = tv0[I0, I1]
  TensorView* tv1 = reductionOp(BinaryOpType::Add, {1}, new Float(0), tv0);

  fusion.addOutput(tv1);

  int numel_x = 1025;
  int numel_y = 129;
  int tidx = 16;
  int tidy = 8;
  int tidz = 8;

  tv1->split(1, tidx);
  // tv1[I0, R1o, R1i{tidx}]

  tv1->split(1, tidz);
  // tv1[I0, R1oo, R1Oi{tidz}, R1R1i{tidx}]

  tv1->split(0, tidy);
  // tv1[I0o, I0i, R1oo, R1Oi{tidz}, R1R1i{tidx}]

  TensorView* tv2 = tv1->rFactor({2});
  // tv2[I0o, I0i, R1oo, I1Oi{tidz}, I11i{tidx}]
  // tv1[I0o, I0i,       R1Oi{tidz}, R1R1i{tidx}]

  tv2->computeAt(tv1, 2);

  tv1->axis(1)->parallelize(ParallelType::TIDy);

  tv2->axis(-1)->parallelize(ParallelType::TIDx);
  tv1->axis(-1)->parallelize(ParallelType::TIDx);

  tv1->axis(-2)->parallelize(ParallelType::TIDz);
  tv2->axis(-2)->parallelize(ParallelType::TIDz);

  auto options = at::TensorOptions().dtype(at::kFloat).device(at::kCUDA, 0);
  at::Tensor input = at::rand({numel_x, numel_y}, options);
  at::Tensor cg_output = at::empty({numel_x}, options);

  torch::jit::fuser::cuda::FusionExecutor fe;
  fe.compileFusion(&fusion);
  fe.runFusion({input}, {cg_output});

  c10::cuda::CUDAStream stream = c10::cuda::getCurrentCUDAStream();
  AT_CUDA_CHECK(cudaStreamSynchronize(stream));

  auto aten_output = input.sum({1});
  TORCH_CHECK(aten_output.allclose(cg_output));
}

void testGPU_FusionBranches() {
  Fusion fusion;
  FusionGuard fg(&fusion);

  // Set up your input tensor views
  TensorView* tv0 = makeDummyTensor(2);
  TensorView* tv1 = makeDummyTensor(2);
  TensorView* tv2 = makeDummyTensor(2);
  fusion.addInput(tv0);
  fusion.addInput(tv1);
  fusion.addInput(tv2);

  auto tv3 = add(tv0, new Float(1.0));
  auto tv4 = add(tv3, tv1);
  auto tv5 = add(tv3, tv2);
  auto tv6 = add(tv4, tv5);

  fusion.addOutput(tv6);

  constexpr int x = 63, y = 33;

  auto options = at::TensorOptions().dtype(at::kFloat).device(at::kCUDA, 0);

  at::Tensor t0 = at::randn({x, y}, options);
  at::Tensor t1 = at::randn({x, y}, options);
  at::Tensor t2 = at::randn({x, y}, options);

  torch::jit::fuser::cuda::FusionExecutor fe;
  tv6->merge(0);
  tv6->split(0, 128);
  tv6->split(0, 4);

  tv6->axis(0)->parallelize(ParallelType::BIDx);

  tv0->computeAt(tv6, 1);
  tv1->computeAt(tv6, 1);
  tv2->computeAt(tv6, 1);

  tv3->axis(-2)->parallelize(ParallelType::Unroll);
  tv3->axis(-1)->parallelize(ParallelType::TIDx);
  tv4->axis(-2)->parallelize(ParallelType::Unroll);
  tv4->axis(-1)->parallelize(ParallelType::TIDx);
  tv5->axis(-2)->parallelize(ParallelType::Unroll);
  tv5->axis(-1)->parallelize(ParallelType::TIDx);
  tv6->axis(-1)->parallelize(ParallelType::TIDx);

  fe.compileFusion(&fusion);
  auto outputs = fe.runFusion({t0, t1, t2});

  auto t3 = t0.add(1.0);
  auto t4 = t3.add(t1);
  auto t5 = t3.add(t2);
  auto t6 = t4.add(t5);

  TORCH_CHECK(t6.allclose(outputs[0]));
}

void testGPU_FusionSimpleBCast() {
  {
    Fusion fusion;
    FusionGuard fg(&fusion);

    // Set up your input tensor views
    TensorView* tv0 = makeDummyTensor(2);
    fusion.addInput(tv0);
    TensorView* tv1 = add(tv0, new Float(1.5));

    TensorView* tv2 = makeDummyTensor(2);
    fusion.addInput(tv2);
    TensorView* tv3 = makeDummyTensor(2);
    fusion.addInput(tv3);
    TensorView* tv4 = sub(tv2, tv3);

    TensorView* tv5 = broadcast(tv1, {false, false, true});
    TensorView* tv6 = broadcast(tv4, {true, false, false});

    TensorView* tv7 = add(tv5, tv6);
    fusion.addOutput(tv7);

    tv7->split(-1, 4);
    tv7->split(0, 8);

    tv0->computeAt(tv7, -1);
    tv2->computeAt(tv7, -1);

    tv7->axis(0)->parallelize(ParallelType::BIDx);
    tv7->axis(-1)->parallelize(ParallelType::TIDx);

    constexpr int x = 63, y = 33, z = 15;

    auto options = at::TensorOptions().dtype(at::kFloat).device(at::kCUDA, 0);

    at::Tensor t0 = at::randn({x, y}, options);
    at::Tensor t1 = t0.add(1.5);

    at::Tensor t2 = at::randn({y, z}, options);
    at::Tensor t3 = at::randn({y, z}, options);

    at::Tensor t4 = t2.sub(t3);
    at::Tensor t5 = t1.unsqueeze(-1).expand({x, y, z});

    at::Tensor t6 = t4.expand({x, y, z});
    at::Tensor t7 = t5.add(t6);

    torch::jit::fuser::cuda::FusionExecutor fe;
    fe.compileFusion(&fusion);
    auto outputs = fe.runFusion({t0, t2, t3});

    TORCH_CHECK(t7.allclose(outputs[0]));
  }

  {
    Fusion fusion;
    FusionGuard fg(&fusion);

    // Set up your input tensor views
    TensorView* tv0 = makeDummyTensor(2);
    fusion.addInput(tv0);
    TensorView* tv1 = makeDummyTensor(2);
    fusion.addInput(tv1);

    TensorView* tv2 = add(tv0, tv1);

    TensorView* tv3 = broadcast(tv2, {false, false, true});

    TensorView* tv4 = makeDummyTensor(2);
    fusion.addInput(tv4);

    TensorView* tv5 = sub(tv4, new Float(0.1));

    TensorView* tv6 = broadcast(tv5, {true, false, false});

    TensorView* tv7 = add(tv3, tv6);

    fusion.addOutput(tv7);

    tv7->merge(0, 1);

    tv0->computeAt(tv7, -1);
    tv4->computeAt(tv7, -1);

    tv7->axis(0)->parallelize(ParallelType::BIDx);
    tv7->axis(-1)->parallelize(ParallelType::TIDx);

    constexpr int x = 63, y = 33, z = 15;

    auto options = at::TensorOptions().dtype(at::kFloat).device(at::kCUDA, 0);

    at::Tensor t0 = at::randn({x, y}, options);
    at::Tensor t1 = at::randn({x, y}, options);
    at::Tensor t2 = t0.add(t1);
    at::Tensor t3 = t2.unsqueeze(-1).expand({x, y, z});

    at::Tensor t4 = at::randn({y, z}, options);
    at::Tensor t5 = t4.sub(0.1);
    at::Tensor t6 = t5.expand({x, y, z});
    at::Tensor t7 = t3.add(t6);

    at::Tensor cg_output = at::empty({x, y, z}, options);

    torch::jit::fuser::cuda::FusionExecutor fe;
    fe.compileFusion(&fusion);
    fe.runFusion({t0, t1, t4}, {cg_output});

    TORCH_CHECK(t7.allclose(cg_output));
  }

  {
    Fusion fusion;
    FusionGuard fg(&fusion);

    // Set up your input tensor views
    std::vector<IterDomain*> dom;
    dom.push_back(new IterDomain(new Int(0), new Int()));
    dom.push_back(new IterDomain(
        new Int(0),
        new Int(1),
        ParallelType::Serial,
        IterType::BroadcastWithStride));

    // tv0[I1, B{1}]
    TensorView* tv0 = new TensorView(new TensorDomain(dom), DataType::Float);
    fusion.addInput(tv0);

    // tv1[I0, I1, I2]
    TensorView* tv2 = makeDummyTensor(3);
    fusion.addInput(tv2);

    TensorView* tv3 = add(tv0, tv2);

    fusion.addOutput(tv3);

    tv3->merge(0);
    tv3->merge(0);

    tv0->computeAt(tv3, -1);
    tv2->computeAt(tv3, -1);

    tv3->axis(0)->parallelize(ParallelType::BIDx);

    constexpr int x = 2, y = 3, z = 4;

    auto options = at::TensorOptions().dtype(at::kFloat).device(at::kCUDA, 0);

    at::Tensor t0 = at::randn({y, 1}, options);
    at::Tensor t2 = at::randn({x, y, z}, options);
    auto t3 = t0.add(t2);

    at::Tensor cg_output = at::empty({x, y, z}, options);

    torch::jit::fuser::cuda::FusionExecutor fe;
    fe.compileFusion(&fusion);
    fe.runFusion({t0, t2}, {cg_output});

    TORCH_CHECK(t3.allclose(cg_output));
  }

  {
    Fusion fusion;
    FusionGuard fg(&fusion);

    // Set up your input tensor views
    std::vector<IterDomain*> dom;
    dom.push_back(new IterDomain(
        new Int(0),
        new Int(1),
        ParallelType::Serial,
        IterType::BroadcastWithStride));
    dom.push_back(new IterDomain(new Int(0), new Int()));
    TensorView* tv0 = new TensorView(new TensorDomain(dom), DataType::Float);

    TensorView* tv1 = makeDummyTensor(3);
    fusion.addInput(tv0);
    fusion.addInput(tv1);

    TensorView* tv3 = add(tv0, tv1);

    tv3->merge(0);
    tv3->merge(0);
    tv3->split(0, 128);
    tv3->split(0, 4);

    fusion.addOutput(tv3);

    tv0->computeAt(tv3, -1);
    tv1->computeAt(tv3, -1);

    tv3->axis(0)->parallelize(ParallelType::BIDx);
    tv3->axis(-1)->parallelize(ParallelType::TIDx);
    tv3->axis(-2)->parallelize(ParallelType::Unroll);

    constexpr int x = 63, y = 33, z = 15;

    auto options = at::TensorOptions().dtype(at::kFloat).device(at::kCUDA, 0);

    at::Tensor t0 = at::randn({1, z}, options);
    at::Tensor t1 = at::randn({x, y, z}, options);

    at::Tensor cg_output = at::empty({x, y, z}, options);

    torch::jit::fuser::cuda::FusionExecutor fe;
    fe.compileFusion(&fusion);
    fe.runFusion({t0, t1}, {cg_output});

    auto t3 = t0.add(t1);

    TORCH_CHECK(t3.allclose(cg_output));
  }

  {
    Fusion fusion;
    FusionGuard fg(&fusion);

    constexpr int m = 2, k = 3, n = 4;

    auto zero = new Int(0);
    auto M = new IterDomain(zero, new Int(m));
    auto K = new IterDomain(zero, new Int(k));
    auto N = new IterDomain(zero, new Int(n));

    // Set up your input tensor views
    TensorView* tv0 =
        new TensorView(new TensorDomain({M, K}, {true, true}), DataType::Float);
    TensorView* tv1 =
        new TensorView(new TensorDomain({K, N}, {true, true}), DataType::Float);

    fusion.addInput(tv0);
    fusion.addInput(tv1);

    TensorView* tv2 = broadcast(tv0, {false, false, true});
    TensorView* tv3 = broadcast(tv1, {true, false, false});

    TensorView* tv4 = add(tv2, tv3);

    fusion.addOutput(tv4);

    tv4->merge(0);
    tv4->merge(0);

    tv0->computeAt(tv4, -1);
    tv1->computeAt(tv4, -1);

    auto options = at::TensorOptions().dtype(at::kFloat).device(at::kCUDA, 0);

    at::Tensor t0 = at::randn({m, k}, options);
    at::Tensor t1 = at::randn({k, n}, options);

    at::Tensor cg_output = at::empty({m, k, n}, options);

    torch::jit::fuser::cuda::FusionExecutor fe;
    fe.compileFusion(&fusion);
    fe.runFusion({t0, t1}, {cg_output});

    auto t2 = t0.unsqueeze(-1).expand({m, k, n});
    auto t3 = t1.expand({m, k, n});
    auto t4 = t2.add(t3);

    TORCH_CHECK(t4.allclose(cg_output));
  }
}

void testGPU_FusionComplexBCast() {
  {
    Fusion fusion;
    FusionGuard fg(&fusion);

    int x = 2, y = 3, z = 4;

    auto tv0 = makeConcreteTensor({y});
    auto tv1 = div(tv0, new Float(2.0));
    auto tv2 = broadcast(tv1, {false, true});
    auto tv3 = makeConcreteTensor({y, z});
    auto tv4 = mul(tv2, tv3);
    auto tv5 = broadcast(tv4, {true, false, false});
    auto tv6 = makeConcreteTensor({x, y, z});
    auto tv7 = add(tv5, tv6);

    // tv0[    i1    ] = input
    // tv1[    i1    ] = tv0/2.0
    // tv2[    i1, b2] = bcast(tv1)
    // tv3[    i1, i2] = input
    // tv4[    i1, i2] = tv2 * tv3
    // tv5[b0, i1, i2] = bcast(tv4)
    // tv6[i0, i1, i2] = input
    // tv7[i0, i1, i2] = tv5 + tv6

    // tv4 = bcast(tv1) * tv3
    // tv7 = bcast(tv4) + tv6

    fusion.addInput(tv0);
    fusion.addInput(tv3);
    fusion.addInput(tv6);

    fusion.addOutput(tv7);

    tv7->merge(0);
    tv7->merge(0);
    tv0->computeAt(tv7, -1);

    auto options = at::TensorOptions().dtype(at::kFloat).device(at::kCUDA, 0);

    at::Tensor t0 = at::randn({y}, options);
    at::Tensor t3 = at::randn({y, z}, options);
    at::Tensor t6 = at::randn({x, y, z}, options);

    auto t4 = t0.div(2.0).unsqueeze(-1).expand({y, z}) * t3;
    auto t7 = t4.unsqueeze(0).expand({x, y, z}) + t6;

    torch::jit::fuser::cuda::FusionExecutor fe;
    fe.compileFusion(&fusion);
    auto outputs = fe.runFusion({t0, t3, t6});

    TORCH_CHECK(t7.allclose(outputs[0]));
  }

  {
    Fusion fusion;
    FusionGuard fg(&fusion);

    int x = 2, y = 3, z = 4;

    auto tv0 = makeConcreteTensor({y, z});
    auto tv1 = div(tv0, new Float(2.0));
    auto tv2 = sum(tv1, {1});
    auto tv3 = broadcast(tv2, {true, false});
    auto tv4 = makeConcreteTensor({x, y});
    auto tv5 = add(tv3, tv4);

    // tv0[    i1, i2] = input
    // tv1[    i1, i2] = tv0/2.0
    // tv2[    i1    ] = sum(tv1, 1)
    // tv3[b0, i1    ] = bcast(tv2)
    // tv4[i0, i1    ] = input
    // tv5[i0, i1    ] = tv3 + tv4

    // tv2 = sum(tv0/2.0, 1)
    // tv5 = bcast(tv2) + tv4

    fusion.addInput(tv0);
    fusion.addInput(tv4);

    fusion.addOutput(tv5);

    tv5->merge(0);
    tv0->computeAt(tv5, -1);
    tv1->computeAt(tv2, -1);

    auto options = at::TensorOptions().dtype(at::kFloat).device(at::kCUDA, 0);

    at::Tensor t0 = at::randn({y, z}, options);
    auto t1 = t0.div(2.0);
    auto t2 = t1.sum(1);
    auto t3 = t2.unsqueeze(0).expand({x, y});
    at::Tensor t4 = at::randn({x, y}, options);
    auto t5 = t3.add(t4);

    torch::jit::fuser::cuda::FusionExecutor fe;
    fe.compileFusion(&fusion);
    auto outputs = fe.runFusion({t0, t4});

    TORCH_CHECK(t5.allclose(outputs[0]));
  }
}

void testGPU_FusionAdvancedIndexing() {
  // Merging left to right is still broken in some instances. Indexing can't
  // complete because we assume we can simply traverse consumer->producer in the
  // index/extent map, but this case breaks this assumption.
  {
    Fusion fusion;
    FusionGuard fg(&fusion);

    int w = 3, x = 4, y = 7, z = 8;
    auto options = at::TensorOptions().dtype(at::kFloat).device(at::kCUDA, 0);

    auto tv0 = makeDummyTensor(3);
    auto tv1 = makeDummyTensor(4);
    fusion.addInput(tv0);
    fusion.addInput(tv1);

    auto tv2 = add(tv0, new Float(1.0));
    auto tv3 = broadcast(tv2, {true, false, false, false});
    auto tv4 = add(tv3, tv1);

    fusion.addOutput(tv4);

    tv4->merge(0);
    tv4->merge(0);
    tv4->merge(0);

    tv4->split(0, 128);
    tv4->split(0, 4);

    tv2->computeAt(tv4, 1);

    tv4->axis(0)->parallelize(ParallelType::BIDx);
    tv4->axis(1)->parallelize(ParallelType::Unroll);
    tv4->axis(2)->parallelize(ParallelType::TIDx);

    tv3->axis(1)->parallelize(ParallelType::Unroll);
    tv3->axis(2)->parallelize(ParallelType::TIDx);

    tv2->axis(1)->parallelize(ParallelType::Unroll);
    tv2->axis(2)->parallelize(ParallelType::TIDx);

    torch::jit::fuser::cuda::FusionExecutor fe;

    at::Tensor t0 = at::randn({x, y, z}, options);
    at::Tensor t1 = at::randn({w, x, y, z}, options);

    fe.compileFusion(&fusion);
    auto outputs = fe.runFusion({t0, t1});

    auto t3 = t0.add(1.0);
    auto t4 = t3.add(t1);

    TORCH_CHECK(t4.allclose(outputs[0]));
  }

  // Merging right to left actually does work.
  {
    Fusion fusion;
    FusionGuard fg(&fusion);

    int w = 3, x = 4, y = 7, z = 8;
    auto options = at::TensorOptions().dtype(at::kFloat).device(at::kCUDA, 0);

    auto tv0 = makeDummyTensor(3);
    auto tv1 = makeDummyTensor(4);
    fusion.addInput(tv0);
    fusion.addInput(tv1);

    auto tv2 = add(tv0, new Float(1.0));
    auto tv3 = broadcast(tv2, {true, false, false, false});
    auto tv4 = add(tv3, tv1);

    fusion.addOutput(tv4);

    tv4->merge(-2);
    tv4->merge(-2);
    tv4->merge(-2);

    tv4->split(0, 128);
    tv4->split(0, 4);

    tv2->computeAt(tv4, 1);

    tv4->axis(0)->parallelize(ParallelType::BIDx);
    tv4->axis(1)->parallelize(ParallelType::Unroll);
    tv4->axis(2)->parallelize(ParallelType::TIDx);

    tv3->axis(1)->parallelize(ParallelType::Unroll);
    tv3->axis(2)->parallelize(ParallelType::TIDx);

    tv2->axis(1)->parallelize(ParallelType::Unroll);
    tv2->axis(2)->parallelize(ParallelType::TIDx);

    torch::jit::fuser::cuda::FusionExecutor fe;

    at::Tensor t0 = at::randn({x, y, z}, options);
    at::Tensor t1 = at::randn({w, x, y, z}, options);

    fe.compileFusion(&fusion);
    auto outputs = fe.runFusion({t0, t1});

    auto t3 = t0.add(1.0);
    auto t4 = t3.add(t1);

    TORCH_CHECK(t4.allclose(outputs[0]));
  }
  // Same issue as the first one in this section
  {
    Fusion fusion;
    FusionGuard fg(&fusion);

    int w = 3, x = 4, y = 7, z = 8;

    auto tv0 = makeDummyTensor(3);
    auto tv1 = makeDummyTensor(4);
    fusion.addInput(tv0);
    fusion.addInput(tv1);

    auto tv2 = add(tv0, new Float(1.0));
    auto tv3 = add(tv2, tv1);
    fusion.addOutput(tv3);

    auto options = at::TensorOptions().dtype(at::kFloat).device(at::kCUDA, 0);
    at::Tensor t0 = at::randn({x, y, z}, options);
    at::Tensor t1 = at::randn({w, x, y, z}, options);

    fuser::cuda::scheduleFusion(&fusion, {t0, t1});

    torch::jit::fuser::cuda::FusionExecutor fe;
    fe.compileFusion(&fusion);
    auto outputs = fe.runFusion({t0, t1});

    auto t2 = t0.add(1.0);
    auto t3 = t2.add(t1);

    TORCH_CHECK(t3.allclose(outputs[0]));
  }

  {
    Fusion fusion;
    FusionGuard fg(&fusion);

    // Set up your input tensor views
    TensorView* tv0 = makeConcreteTensor({10, 20});
    fusion.addInput(tv0);
    TensorView* tv1 = makeConcreteTensor({10, 10, 20});
    fusion.addInput(tv1);

    TensorView* tv2 = add(tv0, new Float(1));
    TensorView* tv3 = broadcast(tv2, {true, false, false});
    TensorView* tv4 = add(tv3, tv1);
    fusion.addOutput(tv4);

    auto options = at::TensorOptions().dtype(at::kFloat).device(at::kCUDA, 0);
    at::Tensor t0 = at::randn({10, 20}, options);
    at::Tensor t1 = at::randn({10, 10, 20}, options);

    torch::jit::fuser::cuda::FusionExecutor fe;
    fe.compileFusion(&fusion);
    auto outputs = fe.runFusion({t0, t1});

    auto t2 = t0.add(1.0);
    auto t3 = t2.add(t1);

    TORCH_CHECK(t3.allclose(outputs[0]));
  }
}

// Test a simple Gemm but also play around with fusion executor features
void testGPU_FusionSimpleGemm() {
  Fusion fusion;
  FusionGuard fg(&fusion);

  // Set up your input tensor views
  TensorView* tv0 = makeDummyTensor(2); // M, K
  TensorView* tv1 = makeDummyTensor(2); // K, N
  fusion.addInput(tv0);
  fusion.addInput(tv1);

  TensorView* tv2 = broadcast(tv0, {false, false, true});
  // tv2[I0, I1, B] = tv0[I0, I1]

  TensorView* tv3 = broadcast(tv1, {true, false, false});
  // tv3[B, I1, I2] = tv1[I1, I2]

  // tv4[I0, I1, I2] = tv2[I0, I1, B] * tv3[B, I1, I2]
  TensorView* tv4 = mul(tv2, tv3);
  // tv5[I0, R1, I2] = tv4[I0, I1, I2]
  TensorView* tv5 = sum(tv4, {1});
  fusion.addOutput(tv5);

  tv5->split(1, 32);
  // tv5[I0, R1o, R1i{32}, I2]

  auto tv6 = tv5->rFactor({1});
  // tv6[I0, R1o, I1i{32}, I2] = tv4[I0, I1, I2]
  // tv5[I0,    , R1i{32}, I2] = tv6[I0, R1o, I1i{32}, I2]

  tv5->split(0, 4);
  tv5->split(-1, 4);
  // tv5[I0o, I0i{4}, R1i{32}, I2o, I2i{4}]
  // tv5[I0o, I0i{4}, R1i{32}, I2o, I2i{4}]

  tv0->computeAt(tv5, -1);
  tv1->computeAt(tv5, -1);

  // tv6[I0o, I0i{4}, R1o, I1i{32}, I2o, I2i{4}]
  // tv5[I0o, I0i{4},    , R1i{32}, I2o, I2i{4}]
  //--> (line symbolizes compute at location)
  // tv4[I0o, I0i{4}, I1i{32}, I2o, I2i{4}|, I1o]
  // tv6[I0o, I0i{4}, I1i{32}, I2o, I2i{4}|, R1o]
  // tv5[I0o, I0i{4}, R1i{32}, I2o, I2i{4}|]

  tv0->computeAt(tv6, -1);
  tv1->computeAt(tv6, -1);
  // tv4[I0o, I0i{4}, I1i{32}, I2o, I2i{4}, I1o |]
  // tv6[I0o, I0i{4}, I1i{32}, I2o, I2i{4}, R1o |]
  // tv5[I0o, I0i{4}, R1i{32}, I2o, I2i{4}|]

  tv5->axis(0)->parallelize(ParallelType::BIDz);
  tv5->axis(1)->parallelize(ParallelType::TIDz);

  tv5->axis(-2)->parallelize(ParallelType::BIDy);
  tv5->axis(-1)->parallelize(ParallelType::TIDy);

  tv5->axis(2)->parallelize(ParallelType::TIDx);
  tv6->axis(2)->parallelize(ParallelType::TIDx);

  constexpr int M = 65, K = 33, N = 17;

  auto options = at::TensorOptions().dtype(at::kFloat).device(at::kCUDA, 0);

  at::Tensor t0 = at::randn({M, K}, options);
  at::Tensor t1 = at::randn({K, N}, options);

  torch::jit::fuser::cuda::FusionExecutor fe;
  fe.compileFusion(&fusion);
  // Lets specify a few bounds in launch params to make sure it works
  fe.runFusion(
      {t0, t1}, torch::jit::fuser::cuda::LaunchParams(1, -1, -1, 32, 4, 4));

  // Make sure bad launch params throws
  ASSERT_ANY_THROW(fe.runFusion(
      {t0, t1}, torch::jit::fuser::cuda::LaunchParams(1, 2, 3, 4, 5, 6)));

  // Don't specify any launch params
  auto outputs = fe.runFusion({t0, t1});

  auto t2 = t0.matmul(t1);
  TORCH_CHECK(
      t2.allclose(outputs[0], 1e-5, 1e-5),
      "Error of: ",
      t2.sub(outputs[0]).abs().max());
}

// Softmax with a 1D tensor. Parallelized only with a single thread block.
void testGPU_FusionSoftmax1D() {
  Fusion fusion;
  FusionGuard fg(&fusion);

  const int tidx = 128;
  const int dimx = 1000;

  // Set up your input tensor views
  TensorView* input_tv0 = makeDummyTensor(1);
  fusion.addInput(input_tv0);

  TensorView* exp_tv1 = unaryOp(UnaryOpType::Exp, input_tv0);
  TensorView* sum_exp_tv2 = sum(exp_tv1, {-1});
  TensorView* bcast_sum_tv3 = broadcast(sum_exp_tv2, {true});

  // Replicate exp_tv4 as exp_tv4_copy because exp_tv4 is going to be
  // computed at sum_exp_rf_tv8.
  TensorView* exp_tv1_copy = unaryOp(UnaryOpType::Exp, input_tv0);

  TensorView* output_tv4 = div(exp_tv1_copy, bcast_sum_tv3);

  fusion.addOutput(output_tv4);

  bcast_sum_tv3->split(0, tidx);

  sum_exp_tv2->split(-1, tidx);
  TensorView* sum_exp_rf_tv5 = sum_exp_tv2->rFactor({-2});

  output_tv4->split(-1, tidx);

  exp_tv1->computeAt(sum_exp_rf_tv5, -1);
  exp_tv1_copy->computeAt(output_tv4, -1);

  TensorView* tensors_to_parallelize[] = {
      sum_exp_tv2, bcast_sum_tv3, output_tv4, sum_exp_rf_tv5};

  for (auto tv : tensors_to_parallelize) {
    tv->axis(-1)->parallelize(ParallelType::TIDx);
  }

  auto options = at::TensorOptions().dtype(at::kFloat).device(at::kCUDA, 0);
  at::Tensor t0 = at::randn({dimx}, options);
  at::Tensor cg_output = at::empty({dimx}, options);
  at::Tensor t3_output = at::empty_like(cg_output, options);

  torch::jit::fuser::cuda::FusionExecutor fe;
  fe.compileFusion(&fusion);
  fe.runFusion({t0}, {cg_output});

  auto t2 = at::_softmax(t0, -1, false);
  TORCH_CHECK(
      t2.allclose(cg_output, 1e-5, 1e-5),
      "Error of: ",
      t2.sub(cg_output).abs().max());
}

// Softmax with a 1D tensor with input normalization.
void testGPU_FusionSoftmax1DNormalized() {
  Fusion fusion;
  FusionGuard fg(&fusion);

  const int tidx = 128;
  const int dimx = 1000;

  // Set up your input tensor views
  TensorView* input_tv0 = makeDummyTensor(1);
  fusion.addInput(input_tv0);

  // Normalize with the max value before computing exp.
  TensorView* max_val_tv1 =
      reductionOp(BinaryOpType::Max, {-1}, new Float(0), input_tv0);
  TensorView* bcast_max_tv2 = broadcast(max_val_tv1, {true});
  TensorView* sub_tv3 = sub(input_tv0, bcast_max_tv2);
  TensorView* exp_tv4 = unaryOp(UnaryOpType::Exp, sub_tv3);
  TensorView* sum_exp_tv5 = sum(exp_tv4, {-1});
  TensorView* bcast_sum_tv6 = broadcast(sum_exp_tv5, {true});

  // Replicate exp_tv4 as exp_tv4_copy because exp_tv4 is going to be
  // computed at sum_exp_rf_tv8.
  TensorView* sub_tv3_copy = sub(input_tv0, bcast_max_tv2);
  TensorView* exp_tv4_copy = unaryOp(UnaryOpType::Exp, sub_tv3_copy);

  TensorView* output_tv7 = div(exp_tv4_copy, bcast_sum_tv6);

  fusion.addOutput(output_tv7);
  bcast_max_tv2->split(0, tidx);
  bcast_sum_tv6->split(0, tidx);

  max_val_tv1->split(-1, tidx);
  TensorView* max_val_rf_tv8 = max_val_tv1->rFactor({-2});

  sum_exp_tv5->split(-1, tidx);
  TensorView* sum_exp_rf_tv9 = sum_exp_tv5->rFactor({-2});

  output_tv7->split(-1, tidx);

  sub_tv3->computeAt(sum_exp_rf_tv9, -1);
  sub_tv3_copy->computeAt(output_tv7, -1);

  TensorView* tensors_to_parallelize[] = {max_val_tv1,
                                          bcast_max_tv2,
                                          sum_exp_tv5,
                                          bcast_sum_tv6,
                                          output_tv7,
                                          max_val_rf_tv8,
                                          sum_exp_rf_tv9};

  for (auto tv : tensors_to_parallelize) {
    tv->axis(-1)->parallelize(ParallelType::TIDx);
  }

  auto options = at::TensorOptions().dtype(at::kFloat).device(at::kCUDA, 0);
  at::Tensor t0 = at::randn({dimx}, options);
  at::Tensor t3_output = at::empty({dimx}, options);

  torch::jit::fuser::cuda::FusionExecutor fe;
  fe.compileFusion(&fusion);
  auto outputs = fe.runFusion({t0});

  auto t2 = at::_softmax(t0, -1, false);
  TORCH_CHECK(
      t2.allclose(outputs[0], 1e-5, 1e-5),
      "Error of: ",
      t2.sub(outputs[0]).abs().max());
}

// Softmax with a 3D tensor, where the inner-most 3rd dimension is
// normalized. Pallelized with multiple thread blocks.
void testGPU_FusionSoftmax3D() {
  Fusion fusion;
  FusionGuard fg(&fusion);

  const int tidx = 32;
  const int dimx = 32;
  const int dimy = 16;
  const int dimz = 130;

  // Set up your input tensor views
  TensorView* input_tv0 = makeDummyTensor(3);
  fusion.addInput(input_tv0);

  TensorView* exp_tv1 = unaryOp(UnaryOpType::Exp, input_tv0);
  TensorView* sum_exp_tv2 = sum(exp_tv1, {-1});
  TensorView* bcast_sum_tv3 = broadcast(sum_exp_tv2, {false, false, true});

  // Replicate exp_tv4 as exp_tv4_copy because exp_tv4 is going to be
  // computed at sum_exp_rf_tv8.
  TensorView* exp_tv1_copy = unaryOp(UnaryOpType::Exp, input_tv0);

  TensorView* output_tv4 = div(exp_tv1_copy, bcast_sum_tv3);

  fusion.addOutput(output_tv4);

  bcast_sum_tv3->split(-1, tidx);

  sum_exp_tv2->split(-1, tidx);
  TensorView* sum_exp_rf_tv5 = sum_exp_tv2->rFactor({-2});

  output_tv4->split(-1, tidx);

  exp_tv1->computeAt(sum_exp_rf_tv5, -1);
  exp_tv1_copy->computeAt(output_tv4, -1);

  TensorView* tensors_to_parallelize[] = {
      sum_exp_tv2, bcast_sum_tv3, output_tv4, sum_exp_rf_tv5};

  for (auto tv : tensors_to_parallelize) {
    tv->axis(0)->parallelize(ParallelType::BIDx);
    tv->axis(1)->parallelize(ParallelType::BIDy);
    tv->axis(-1)->parallelize(ParallelType::TIDx);
  }

  auto options = at::TensorOptions().dtype(at::kFloat).device(at::kCUDA, 0);
  at::Tensor t0 = at::randn({dimx, dimy, dimz}, options);
  at::Tensor cg_output = at::empty({dimx, dimy, dimz}, options);
  at::Tensor t3_output = at::empty_like(cg_output, options);
  torch::jit::fuser::cuda::FusionExecutor fe;
  fe.compileFusion(&fusion);
  fe.runFusion({t0}, {cg_output});

  auto t2 = at::_softmax(t0, -1, false);
  TORCH_CHECK(
      t2.allclose(cg_output, 1e-5, 1e-5),
      "Error of: ",
      t2.sub(cg_output).abs().max());
}

// Softmax with a 3D tensor with input normalization.
void testGPU_FusionSoftmax3DNormalized() {
  Fusion fusion;
  FusionGuard fg(&fusion);

  const int tidx = 32;
  const int dimx = 32;
  const int dimy = 16;
  const int dimz = 130;

  // Set up your input tensor views
  TensorView* input_tv0 = makeDummyTensor(3);
  fusion.addInput(input_tv0);

  // Normalize with the max value before computing exp.
  TensorView* max_val_tv1 =
      reductionOp(BinaryOpType::Max, {-1}, new Float(0), input_tv0);
  TensorView* bcast_max_tv2 = broadcast(max_val_tv1, {false, false, true});
  TensorView* sub_tv3 = sub(input_tv0, bcast_max_tv2);
  TensorView* exp_tv4 = unaryOp(UnaryOpType::Exp, sub_tv3);
  TensorView* sum_exp_tv5 = sum(exp_tv4, {-1});
  TensorView* bcast_sum_tv6 = broadcast(sum_exp_tv5, {false, false, true});

  // Replicate exp_tv4 as exp_tv4_copy because exp_tv4 is going to be
  // computed at sum_exp_rf_tv8.
  TensorView* sub_tv3_copy = sub(input_tv0, bcast_max_tv2);
  TensorView* exp_tv4_copy = unaryOp(UnaryOpType::Exp, sub_tv3_copy);

  TensorView* output_tv7 = div(exp_tv4_copy, bcast_sum_tv6);

  fusion.addOutput(output_tv7);

  bcast_max_tv2->split(-1, tidx);
  bcast_sum_tv6->split(-1, tidx);

  max_val_tv1->split(-1, tidx);
  TensorView* max_val_rf_tv8 = max_val_tv1->rFactor({-2});

  sum_exp_tv5->split(-1, tidx);
  TensorView* sum_exp_rf_tv9 = sum_exp_tv5->rFactor({-2});

  output_tv7->split(-1, tidx);

  sub_tv3->computeAt(sum_exp_rf_tv9, -1);
  sub_tv3_copy->computeAt(output_tv7, -1);

  TensorView* tensors_to_parallelize[] = {max_val_tv1,
                                          bcast_max_tv2,
                                          sum_exp_tv5,
                                          bcast_sum_tv6,
                                          output_tv7,
                                          max_val_rf_tv8,
                                          sum_exp_rf_tv9};

  for (auto tv : tensors_to_parallelize) {
    tv->axis(0)->parallelize(ParallelType::BIDx);
    tv->axis(1)->parallelize(ParallelType::BIDy);
    tv->axis(-1)->parallelize(ParallelType::TIDx);
  }

  auto options = at::TensorOptions().dtype(at::kFloat).device(at::kCUDA, 0);
  at::Tensor t0 = at::randn({dimx, dimy, dimz}, options);
  at::Tensor t3_output = at::empty({dimx, dimy, dimz}, options);

  torch::jit::fuser::cuda::FusionExecutor fe;
  fe.compileFusion(&fusion);
  auto outputs = fe.runFusion({t0});

  auto t2 = at::_softmax(t0, -1, false);
  TORCH_CHECK(
      t2.allclose(outputs[0], 1e-5, 1e-5),
      "Error of: ",
      t2.sub(outputs[0]).abs().max());
}

void testGPU_FusionSoftmaxComputeAt() {
  Fusion fusion;
  FusionGuard fg(&fusion);

  // Set up your input tensor views
  TensorView* tv0 = makeDummyTensor(2);
  fusion.addInput(tv0);

  auto tv1 = sum(tv0, {1});
  auto tv2 = broadcast(tv1, {false, true});

  auto tv3 = add(tv0, new Float(1.0));

  auto tv4 = mul(tv2, tv3);

  auto tv5 = sum(tv4, {1});
  auto tv6 = broadcast(tv5, {false, true});

  auto tv7 = sub(tv6, tv4);
  fusion.addOutput(tv7);

  tv1->computeAt(tv7, 1);
  ASSERT_ANY_THROW(tv1->computeAt(tv7, -1));
}

// Similar to FusionReduction but uses grid reduction
void testGPU_FusionGridReduction1() {
  const int gdimx = 32;
  const int bdimx = 128;

  Fusion fusion;
  FusionGuard fg(&fusion);

  // Set up your input tensor views
  TensorView* tv0 = makeDummyTensor(2);
  fusion.addInput(tv0);

  // tv1[I0, R1] = tv0[I0, I1]
  TensorView* tv1 = reductionOp(BinaryOpType::Add, {1}, new Float(0), tv0);
  fusion.addOutput(tv1);

  TORCH_CHECK(fusion.hasReduction(), "Could not detect reduction in fusion.");

  tv1->split(1, bdimx);
  // tv1[I0, R1o, R1i{128}] = tv0[I0, I1]
  tv1->split(1, gdimx);
  // tv1[I0, R1oo, R1oi{32}, R1i{128}] = tv0[I0, I1]

  TensorView* tv2 = tv1->rFactor({1});
  // tv2[I0, R1oo, Ir1oi{32}, Ir1i{128}] = tv0[I0, I1]
  // tv1[I0,        R1oi{32},  R1i{128}] = tv2[I0, R1oo, Ir1oi{32}, Ir1i{128}]

  // Incrementally, can print in between for debugging
  tv0->computeAt(tv2, 1);
  tv2->computeAt(tv1, 1);

  // Re do it all at once, because why not.
  tv0->computeAt(tv1, 1);

  tv1->axis(0)->parallelize(ParallelType::BIDy);
  tv1->axis(1)->parallelize(ParallelType::BIDx);
  tv2->axis(2)->parallelize(ParallelType::BIDx);

  tv1->axis(-1)->parallelize(ParallelType::TIDx);
  tv2->axis(-1)->parallelize(ParallelType::TIDx);

  int numel_x = 10000;
  int numel_y = 65000;

  // fusion.printKernel();

  auto options = at::TensorOptions().dtype(at::kFloat).device(at::kCUDA, 0);
  at::Tensor input = at::rand({numel_x, numel_y}, options);
  at::Tensor cg_output = at::empty({numel_x}, options);

  torch::jit::fuser::cuda::FusionExecutor fe;
  fe.compileFusion(&fusion);
  fe.runFusion({input}, {cg_output});

  auto aten_output = input.sum({1});
  TORCH_CHECK(aten_output.allclose(cg_output));
}

// Same test as the above but uses BIDy and TIDx for reduction
void testGPU_FusionGridReduction2() {
  const int gdimy = 32;
  const int bdimx = 128;

  Fusion fusion;
  FusionGuard fg(&fusion);

  // Set up your input tensor views
  TensorView* tv0 = makeDummyTensor(2);
  fusion.addInput(tv0);

  // tv1[I0, R1] = tv0[I0, I1]
  TensorView* tv1 = reductionOp(BinaryOpType::Add, {1}, new Float(0), tv0);
  fusion.addOutput(tv1);

  TORCH_CHECK(fusion.hasReduction(), "Could not detect reduction in fusion.");

  tv1->split(1, bdimx);
  // tv1[I0, R1o, R1i{128}] = tv0[I0, I1]
  tv1->split(1, gdimy);
  // tv1[I0, R1oo, R1oi{32}, R1i{128}] = tv0[I0, I1]

  TensorView* tv2 = tv1->rFactor({1});
  // tv2[I0, R1oo, Ir1oi{32}, Ir1i{128}] = tv0[I0, I1]
  // tv1[I0,        R1oi{32},  R1i{128}] = tv2[I0, R1oo, Ir1oi{32}, Ir1i{128}]

  // Incrementally, can print in between for debugging
  tv0->computeAt(tv2, 1);
  tv2->computeAt(tv1, 1);

  // Re do it all at once, because why not.
  tv0->computeAt(tv1, 1);

  tv1->axis(0)->parallelize(ParallelType::BIDx);
  tv1->axis(1)->parallelize(ParallelType::BIDy);
  tv2->axis(2)->parallelize(ParallelType::BIDy);

  tv1->axis(-1)->parallelize(ParallelType::TIDx);
  tv2->axis(-1)->parallelize(ParallelType::TIDx);

  int numel_x = 10000;
  int numel_y = 65000;

  auto options = at::TensorOptions().dtype(at::kFloat).device(at::kCUDA, 0);
  at::Tensor input = at::rand({numel_x, numel_y}, options);

  torch::jit::fuser::cuda::FusionExecutor fe;
  fe.compileFusion(&fusion);
  auto outputs = fe.runFusion({input});

  auto aten_output = input.sum({1});
  TORCH_CHECK(aten_output.allclose(outputs[0]));
}

// Same test but uses BIDy and BIDz for reduction. No TID used.
void testGPU_FusionGridReduction3dim1() {
  const int gdimz = 32;
  const int gdimy = 128;

  Fusion fusion;
  FusionGuard fg(&fusion);

  // Set up your input tensor views
  TensorView* tv0 = makeDummyTensor(2);
  fusion.addInput(tv0);

  // tv1[I0, R1] = tv0[I0, I1]
  TensorView* tv1 = reductionOp(BinaryOpType::Add, {1}, new Float(0), tv0);
  fusion.addOutput(tv1);

  TORCH_CHECK(fusion.hasReduction(), "Could not detect reduction in fusion.");

  tv1->split(1, gdimy);
  // tv1[I0, R1o, R1i{128}] = tv0[I0, I1]
  tv1->split(1, gdimz);
  // tv1[I0, R1oo, R1oi{32}, R1i{128}] = tv0[I0, I1]

  TensorView* tv2 = tv1->rFactor({1});
  // tv2[I0, R1oo, Ir1oi{32}, Ir1i{128}] = tv0[I0, I1]
  // tv1[I0,        R1oi{32},  R1i{128}] = tv2[I0, R1oo, Ir1oi{32}, Ir1i{128}]

  // Incrementally, can print in between for debugging
  tv0->computeAt(tv2, 1);
  tv2->computeAt(tv1, 1);

  // Re do it all at once, because why not.
  tv0->computeAt(tv1, 1);

  tv1->axis(0)->parallelize(ParallelType::BIDx);
  tv1->axis(1)->parallelize(ParallelType::BIDz);
  tv2->axis(2)->parallelize(ParallelType::BIDz);

  tv1->axis(-1)->parallelize(ParallelType::BIDy);
  tv2->axis(-1)->parallelize(ParallelType::BIDy);

  int numel_x = 100;
  int numel_y = 6500;

  auto options = at::TensorOptions().dtype(at::kFloat).device(at::kCUDA, 0);
  at::Tensor input = at::rand({numel_x, numel_y}, options);
  at::Tensor cg_output = at::empty({numel_x}, options);

  torch::jit::fuser::cuda::FusionExecutor fe;
  fe.compileFusion(&fusion);
  fe.runFusion({input}, {cg_output});

  auto aten_output = input.sum({1});
  TORCH_CHECK(aten_output.allclose(cg_output));
}

// Same as testGPU_FusionGridReduction3dim1 but reduces dimension 0
void testGPU_FusionGridReduction3dim0() {
  const int rdim = 0;
  const int gdimy = 128;
  const int gdimz = 32;

  Fusion fusion;
  FusionGuard fg(&fusion);

  // Set up your input tensor views
  TensorView* tv0 = makeDummyTensor(2);
  fusion.addInput(tv0);

  // tv1[R0, I1] = tv0[I0, I1]
  TensorView* tv1 = reductionOp(BinaryOpType::Add, {rdim}, new Float(0), tv0);
  fusion.addOutput(tv1);

  TORCH_CHECK(fusion.hasReduction(), "Could not detect reduction in fusion.");

  tv1->split(rdim, gdimy);
  // tv1[R0o, R0i{128}, I1] = tv0[I0, I1]
  tv1->split(rdim, gdimz);
  // tv1[R0oo, R0oi{32}, R0i{128}, I1] = tv0[I0, I1]

  TensorView* tv2 = tv1->rFactor({rdim});
  // tv2[R0oo, I0oi{32}, I0i{128}, I1] = tv0[I0, I1]
  // tv1[      R0oi{32}, R0i{128}, I1] = tv2[R0oo, I0oi{32}, I0i{128}, I1]

  // Note that computeAt isn't going to make anything better as there
  // is no dynamically sized dimension.

  // Map parallelism as [Serial, BIDz, BIDy, BIDx]
  tv1->axis(-1)->parallelize(ParallelType::BIDx);
  tv2->axis(-1)->parallelize(ParallelType::BIDx);
  tv1->axis(-2)->parallelize(ParallelType::BIDy);
  tv2->axis(-2)->parallelize(ParallelType::BIDy);
  tv1->axis(-3)->parallelize(ParallelType::BIDz);
  tv2->axis(-3)->parallelize(ParallelType::BIDz);

  int numel_x = 6500;
  int numel_y = 100;

  auto options = at::TensorOptions().dtype(at::kFloat).device(at::kCUDA, 0);
  at::Tensor input = at::rand({numel_x, numel_y}, options);

  torch::jit::fuser::cuda::FusionExecutor fe;
  fe.compileFusion(&fusion);
  auto outputs = fe.runFusion({input});

  auto aten_output = input.sum({0});
  TORCH_CHECK(aten_output.allclose(outputs[0]));
}

// This is similar to the FusionReduction, but swaps BIDx and TIDx
void testGPU_FusionGridReduction4() {
  Fusion fusion;
  FusionGuard fg(&fusion);

  const int bdimx = 128;
  const int gdimx = 1024;

  // Set up your input tensor views
  TensorView* tv0 = makeDummyTensor(2);
  fusion.addInput(tv0);

  // tv1[I0, R1] = tv0[I0, I1]
  TensorView* tv1 = reductionOp(BinaryOpType::Add, {1}, new Float(0), tv0);
  fusion.addOutput(tv1);

  TORCH_CHECK(fusion.hasReduction(), "Could not detect reduction in fusion.");

  tv1->split(1, gdimx);
  // tv1[I0, R1o, R1i{1024}] = tv0[I0, I1]
  tv1->split(1, 4);
  // tv1[I0, R1oo, R1oi{4}, R1i{128}] = tv0[I0, I1]

  TensorView* tv2 = tv1->rFactor({1});
  // tv2[I0, R1oo, Ir1oi{4}, Ir1i{1024}] = tv0[I0, I1]
  // tv1[I0,        R1oi{4},  R1i{1024}] = tv2[I0, R1oo, Ir1oi{4}, Ir1i{1024}]

  TensorView* tv3 = tv1->rFactor({1});
  // tv2[I0, R1oo, Ir1oi{4}, Ir1i{1024}] = tv0[I0, I1]
  // tv3[I0,        R1oi{4}, Ir1i{1024}] = tv2[I0, R1oo, Ir1oi{4}, Ir1i{1024}]
  // tv1[I0,                  R1i{1024}] = tv3[I0,        R1oi{4}, Ir1i{1024}]

  // Incrementally, can print in between for debugging
  tv0->computeAt(tv2, 1);
  tv2->computeAt(tv3, 1);
  tv3->computeAt(tv1, 1);

  // Re do it all at once, because why not.
  tv0->computeAt(tv1, 1);

  tv2->axis(2)->parallelize(ParallelType::Unroll);
  tv1->axis(0)->parallelize(ParallelType::TIDx);

  tv1->axis(-1)->parallelize(ParallelType::BIDx);
  tv2->axis(-1)->parallelize(ParallelType::BIDx);
  tv3->axis(-1)->parallelize(ParallelType::BIDx);

  int numel_x = bdimx;
  int numel_y = 65000;

  auto options = at::TensorOptions().dtype(at::kFloat).device(at::kCUDA, 0);
  at::Tensor input = at::rand({numel_x, numel_y}, options);
  at::Tensor cg_output = at::empty({numel_x}, options);

  torch::jit::fuser::cuda::FusionExecutor fe;
  fe.compileFusion(&fusion);
  fe.runFusion({input}, {cg_output});

  auto aten_output = input.sum({1});
  TORCH_CHECK(aten_output.allclose(cg_output));
}

// Grid reduction with 2D thread blocks but only TIDx and BIDx are
// mapped to a reduction dim
void testGPU_FusionGridReduction5() {
  Fusion fusion;
  FusionGuard fg(&fusion);

  const int bdimx = 64;
  const int bdimy = 16;
  const int gdimx = 4;

  // Set up your input tensor views
  TensorView* tv0 = makeDummyTensor(2);
  fusion.addInput(tv0);

  // tv1[I0, R1] = tv0[I0, I1]
  TensorView* tv1 = reductionOp(BinaryOpType::Add, {1}, new Float(0), tv0);
  fusion.addOutput(tv1);

  TORCH_CHECK(fusion.hasReduction(), "Could not detect reduction in fusion.");

  tv1->split(1, bdimx);
  // tv1[I0, R1o, R1i{64}] = tv0[I0, I1]
  tv1->split(1, gdimx);
  // tv1[I0, R1oo, R1oi{4}, R1i{64}] = tv0[I0, I1]

  TensorView* tv2 = tv1->rFactor({1});
  // tv2[I0, R1oo, Ir1oi{4}, Ir1i{64}] = tv0[I0, I1]
  // tv1[I0,        R1oi{4},  R1i{64}] = tv2[I0, R1oo, Ir1oi{4}, Ir1i{64}]

  tv0->computeAt(tv1, 1);

  tv1->axis(-1)->parallelize(ParallelType::TIDx);
  tv2->axis(-1)->parallelize(ParallelType::TIDx);

  tv1->axis(-2)->parallelize(ParallelType::BIDx);
  tv2->axis(-2)->parallelize(ParallelType::BIDx);

  tv1->axis(0)->parallelize(ParallelType::TIDy);

  int numel_x = bdimy;
  int numel_y = 6500;

  auto options = at::TensorOptions().dtype(at::kFloat).device(at::kCUDA, 0);
  at::Tensor input = at::rand({numel_x, numel_y}, options);

  torch::jit::fuser::cuda::FusionExecutor fe;
  fe.compileFusion(&fusion);
  auto outputs = fe.runFusion({input});

  auto aten_output = input.sum({1});
  TORCH_CHECK(aten_output.allclose(outputs[0]));
}

// Similar to FusionGridReduction1 but with 3D tensors
void testGPU_FusionGridReduction6() {
  Fusion fusion;
  FusionGuard fg(&fusion);

  // Set up your input tensor views
  TensorView* tv0 = makeDummyTensor(3);
  fusion.addInput(tv0);

  // tv1[I0, R1, R2] = tv0[I0, I1, I2]
  TensorView* tv1 = reductionOp(BinaryOpType::Add, {1, 2}, new Float(0), tv0);
  fusion.addOutput(tv1);

  TORCH_CHECK(fusion.hasReduction(), "Could not detect reduction in fusion.");

  // Splitting for TID
  tv1->split(2, 128);
  // tv1[I0, R1, R2o, R2i{128}] = tv0[I0, I1, I2]

  // Splitting for BID
  tv1->split(1, 128);

  // tv1[I0, R1o, R1i{128}, R2o, R2i{128}] = tv0[I0, I1, I2]

  TensorView* tv2 = tv1->rFactor({3});
  // tv2[I0, I1o, I1i{128}, R2o, I2i{128}]
  // tv1[I0, R1o, R1i{128},      R2i{128}]

  TensorView* tv3 = tv1->rFactor({1});
  // tv2[I0, I1o, I1i{128}, R2o, I2i{128}]
  // tv3[I0, R1o, I1i{128},      I2i{128}]
  // tv1[I0,      R1i{128},      R2i{128}]

  tv3->computeAt(tv1, 1);
  tv2->computeAt(tv3, 3);

  tv1->axis(0)->parallelize(ParallelType::BIDy);

  tv1->axis(-1)->parallelize(ParallelType::TIDx);
  tv2->axis(-1)->parallelize(ParallelType::TIDx);
  tv3->axis(-1)->parallelize(ParallelType::TIDx);

  tv1->axis(-2)->parallelize(ParallelType::BIDx);
  tv2->axis(-3)->parallelize(ParallelType::BIDx);
  tv3->axis(-2)->parallelize(ParallelType::BIDx);

  int numel_x = 6500;
  int numel_y = 200;
  int numel_z = numel_y;

  auto options = at::TensorOptions().dtype(at::kFloat).device(at::kCUDA, 0);
  at::Tensor input = at::rand({numel_x, numel_y, numel_z}, options);
  at::Tensor cg_output = at::empty({numel_x}, options);

  torch::jit::fuser::cuda::FusionExecutor fe;
  fe.compileFusion(&fusion);
  fe.runFusion({input}, {cg_output});

  auto aten_output = input.sum({1, 2});
  TORCH_CHECK(aten_output.allclose(cg_output));
}

void testGPU_FusionNonRedAxisBind() {
  int bid_x = 3;
  int tid_x = 2;
  int red_dim = 0;

  Fusion fusion;
  FusionGuard fg(&fusion);

  // Set up your input tensor views
  TensorView* tv0 = makeDummyTensor(2);
  fusion.addInput(tv0);

  TensorView* tv1 =
      reductionOp(BinaryOpType::Add, {red_dim}, new Float(0), tv0);
  fusion.addOutput(tv1);

  tv1->split(-1, tid_x);
  tv1->axis(-2)->parallelize(ParallelType::BIDx);
  tv1->axis(-1)->parallelize(ParallelType::TIDx);

  auto options = at::TensorOptions().dtype(at::kFloat).device(at::kCUDA, 0);
  at::Tensor input = at::rand({16, bid_x * tid_x}, options);

  torch::jit::fuser::cuda::FusionExecutor fe;
  fe.compileFusion(&fusion);
  auto outputs = fe.runFusion({input});

  auto aten_output = input.sum({red_dim});

  TORCH_CHECK(
      aten_output.allclose(outputs[0]),
      "Error of: ",
      aten_output.sub(outputs[0]).abs().max());
}

void testGPU_FusionSplitBCast() {
  Fusion fusion;
  FusionGuard fg(&fusion);

  // Set up your input tensor views
  TensorView* input_tv0 = makeDummyTensor(3);
  TensorView* input_tv1 = makeDummyTensor(3);
  fusion.addInput(input_tv0);
  fusion.addInput(input_tv1);

  TensorView* sum_tv2 =
      reductionOp(BinaryOpType::Add, {2}, new Float(0), input_tv0);
  TensorView* bcast_tv3 = broadcast(sum_tv2, {false, false, true});
  TensorView* output_tv4 = div(input_tv1, bcast_tv3);

  sum_tv2->split(-1, 32);
  TensorView* sum_rf_tv5 = sum_tv2->rFactor({-2});

  bcast_tv3->split(-1, 32);
  output_tv4->split(-1, 32);

  sum_rf_tv5->axis(0)->parallelize(ParallelType::BIDx);
  sum_tv2->axis(0)->parallelize(ParallelType::BIDx);
  bcast_tv3->axis(0)->parallelize(ParallelType::BIDx);
  output_tv4->axis(0)->parallelize(ParallelType::BIDx);

  sum_rf_tv5->axis(1)->parallelize(ParallelType::BIDy);
  sum_tv2->axis(1)->parallelize(ParallelType::BIDy);
  bcast_tv3->axis(1)->parallelize(ParallelType::BIDy);
  output_tv4->axis(1)->parallelize(ParallelType::BIDy);

  sum_rf_tv5->axis(-1)->parallelize(ParallelType::TIDx);
  sum_tv2->axis(-1)->parallelize(ParallelType::TIDx);
  bcast_tv3->axis(-1)->parallelize(ParallelType::TIDx);
  output_tv4->axis(-1)->parallelize(ParallelType::TIDx);

  fusion.addOutput(output_tv4);

  auto options = at::TensorOptions().dtype(at::kFloat).device(at::kCUDA, 0);
  at::Tensor t0 = at::randn({32, 32, 128}, options);
  at::Tensor t1 = at::randn({32, 32, 128}, options);
  at::Tensor cg_output = at::empty({32, 32, 128}, options);

  torch::jit::fuser::cuda::FusionExecutor fe;
  fe.compileFusion(&fusion);
  fe.runFusion({t0, t1}, {cg_output});
}

void testGPU_FusionBCastInnerDim() {
  Fusion fusion;
  FusionGuard fg(&fusion);

  TensorView* tv0 = makeDummyTensor(2);
  fusion.addInput(tv0);

  // reduce then broadcast
  auto tv1 = sum(tv0, {0});
  auto tv2 = broadcast(tv1, {false, true});

  TORCH_CHECK(!tv2->axis(0)->isReduction() && tv2->axis(1)->isBroadcast());
}

void testGPU_FusionBCastReduce() {
  Fusion fusion;
  FusionGuard fg(&fusion);

  // Set up your input tensor views
  TensorView* tv0 = makeDummyTensor(2);

  auto tv1 = broadcast(tv0, {true, false, false});
  auto tv2 = sum(tv1, {1});
  TORCH_CHECK(
      tv2->axis(0)->isBroadcast() && tv2->axis(1)->isReduction() &&
      !tv2->axis(2)->isBroadcast() && !tv2->axis(2)->isReduction());
}

// Multiple consumer reduction with computeAt
// https://github.com/csarofeen/pytorch/issues/110
void testGPU_FusionReductionMultiConsumer() {
  Fusion fusion;
  FusionGuard fg(&fusion);
  TensorView* tv0 = makeDummyTensor(2);
  fusion.addInput(tv0);
  auto tv1 = unaryOp(UnaryOpType::Exp, tv0);
  auto tv2 = reductionOp(BinaryOpType::Max, {-1}, new Float(0), tv1);
  auto tv3 = reductionOp(BinaryOpType::Min, {-1}, new Float(0), tv1);
  auto tv4 = add(tv2, tv3);
  fusion.addOutput(tv4);
  tv1->computeAt(tv2, -1);

  TORCH_CHECK(
      (tv1->getComputeAtView() == tv2 || tv1->getComputeAtView() == tv3) &&
      tv1->getThisComputeAtAxis() == 2 && tv1->getRelativeComputeAtAxis() == 2);
}

void testGPU_FusionComputeAtExprOrder() {
  {
    for (int i = 0; i < 2; ++i) {
      Fusion fusion;
      FusionGuard fg(&fusion);

      // Set up your input tensor views
      TensorView* tv0 = makeDummyTensor(1);
      fusion.addInput(tv0);

      auto tv1 = add(tv0, new Float(1));
      auto tv2 = add(tv0, new Float(1));
      TensorView* tv3 = add(tv1, tv2);
      if (i == 0) {
        tv1->computeAt(tv3, -1);
        fusion.addOutput(tv2);
      } else {
        tv2->computeAt(tv3, -1);
        fusion.addOutput(tv1);
      }
      fusion.addOutput(tv3);

      auto options = at::TensorOptions().dtype(at::kFloat).device(at::kCUDA, 0);
      at::Tensor input = at::rand({100}, options);

      torch::jit::fuser::cuda::FusionExecutor fe;
      fe.compileFusion(&fusion);
      auto outputs = fe.runFusion({input});

      auto aten_output = (input + 1) * 2;
      TORCH_CHECK(
          aten_output.allclose(outputs[1]),
          "Error of: ",
          aten_output.sub(outputs[1]).abs().max());
    }
  }
  {
    Fusion fusion;
    FusionGuard fg(&fusion);

    // Set up your input tensor views
    TensorView* tv0 = makeDummyTensor(2);
    fusion.addInput(tv0);

    auto tv1 = add(tv0, new Float(1));
    auto tv2 = add(tv0, new Float(1));
    TensorView* tv3 = add(tv1, tv2);
    fusion.addOutput(tv3);

    tv3->split(-1, 32);

    tv1->computeAt(tv3, -1);
    tv2->computeAt(tv3, -2);

    auto options = at::TensorOptions().dtype(at::kFloat).device(at::kCUDA, 0);
    at::Tensor input = at::rand({100, 100}, options);
    at::Tensor output = at::empty_like(input, options);

    torch::jit::fuser::cuda::FusionExecutor fe;
    fe.compileFusion(&fusion);
    fe.runFusion({input}, {output});

    auto aten_output = (input + 1) * 2;
    TORCH_CHECK(
        aten_output.allclose(output),
        "Error of: ",
        aten_output.sub(output).abs().max());
  }
}

void testGPU_FusionZeroDimComputeAt() {
  Fusion fusion;
  FusionGuard fg(&fusion);

  TensorView* tv0 = makeDummyTensor(1);
  fusion.addInput(tv0);

  auto tv1 = sum(tv0, {0});
  auto tv2 = add(tv1, new Float(1));
  fusion.addOutput(tv2);
  TORCH_CHECK(tv2->nDims() == 0);
  tv1->computeAt(tv2, 0);

  auto options = at::TensorOptions().dtype(at::kFloat).device(at::kCUDA, 0);
  at::Tensor input = at::rand({100}, options);

  torch::jit::fuser::cuda::FusionExecutor fe;
  fe.compileFusion(&fusion);
  auto outputs = fe.runFusion({input});

  auto aten_output = input.sum() + 1;
  TORCH_CHECK(
      aten_output.allclose(outputs[0]),
      "Error of: ",
      aten_output.sub(outputs[0]).abs().max());
}

void testGPU_FusionZeroDimBroadcast() {
  Fusion fusion;
  FusionGuard fg(&fusion);

  TensorView* tv0 = makeDummyTensor(0);
  fusion.addInput(tv0);

  auto tv1 = broadcast(tv0, {true, true});
  TORCH_CHECK(tv1->nDims() == 2);

  TensorView* tv2 = makeDummyTensor(2);
  fusion.addInput(tv2);

  auto tv3 = add(tv1, tv2);
  auto tv4 = sum(tv3, {0, 1});
  fusion.addOutput(tv4);

  tv3->computeAt(tv4, -1);

  auto options = at::TensorOptions().dtype(at::kFloat).device(at::kCUDA, 0);
  at::Tensor input1 = at::rand({}, options);
  at::Tensor input2 = at::rand({10, 10}, options);
  at::Tensor output = at::empty({}, options);

  torch::jit::fuser::cuda::FusionExecutor fe;
  fe.compileFusion(&fusion);
  fe.runFusion({input1, input2}, {output});

  auto aten_output =
      (input1.unsqueeze(-1).unsqueeze(-1).expand({10, 10}) + input2).sum();
  TORCH_CHECK(
      aten_output.allclose(output),
      "Error of: ",
      aten_output.sub(output).abs().max());
}

void testGPU_FusionZeroDimReduction() {
  Fusion fusion;
  FusionGuard fg(&fusion);

  const int bdimx = 32;
  const int gdimx = 32;

  TensorView* tv0 = makeDummyTensor(1);
  fusion.addInput(tv0);

  auto tv1 = sum(tv0, {0});
  fusion.addOutput(tv1);

  tv1->split(0, bdimx);
  tv1->split(0, gdimx);
  auto tv2 = tv1->rFactor({0});

  tv1->axis(-1)->parallelize(ParallelType::TIDx);
  tv2->axis(-1)->parallelize(ParallelType::TIDx);
  tv1->axis(-2)->parallelize(ParallelType::BIDx);
  tv2->axis(-2)->parallelize(ParallelType::BIDx);

  auto options = at::TensorOptions().dtype(at::kFloat).device(at::kCUDA, 0);
  at::Tensor input = at::rand({1000}, options);
  at::Tensor output = at::empty({}, options);

  torch::jit::fuser::cuda::FusionExecutor fe;
  fe.compileFusion(&fusion);
  fe.runFusion({input}, {output});

  auto aten_output = input.sum();
  TORCH_CHECK(
      aten_output.allclose(output),
      "Error of: ",
      aten_output.sub(output).abs().max());
}

void testGPU_FusionBCastAfterReduce() {
  Fusion fusion;
  FusionGuard fg(&fusion);
  const int tidx = 128;

  // Set up your input tensor views
  TensorView* tv0 = makeDummyTensor(2);
  fusion.addInput(tv0);

  auto tv1 = sum(tv0, {1});
  auto tv2 = broadcast(tv1, {false, true});

  tv1->split(1, tidx);
  auto tv3 = tv1->rFactor({-2});

  TensorView* tv4 = makeDummyTensor(2);
  fusion.addInput(tv4);

  auto tv5 = add(tv2, tv4);
  fusion.addOutput(tv5);
  tv5->split(1, tidx);

  tv3->computeAt(tv5, 1);

  tv2->split(1, tidx);

  tv1->axis(-1)->parallelize(ParallelType::TIDx);
  tv2->axis(-1)->parallelize(ParallelType::TIDx);
  tv3->axis(-1)->parallelize(ParallelType::TIDx);
  tv5->axis(-1)->parallelize(ParallelType::TIDx);

  tv5->axis(0)->parallelize(ParallelType::BIDx);

  int x = 63, y = 200;

  auto options = at::TensorOptions().dtype(at::kFloat).device(at::kCUDA, 0);

  at::Tensor t0 = at::randn({x, y}, options);
  at::Tensor t4 = at::randn({x, y}, options);

  torch::jit::fuser::cuda::FusionExecutor fe;
  fe.compileFusion(&fusion);
  auto outputs = fe.runFusion({t0, t4});

  auto t3 = t0.sum({1}).unsqueeze(-1).expand({x, y});
  auto t5 = t3.add(t4);

  // Error is larger than the default threshold
  TORCH_CHECK(t5.allclose(outputs[0], 1e-5, 1e-5));
}

void testGPU_FusionReductionScheduler() {
  constexpr int bid_x = 80;
  constexpr int tid_x = 4096;
  constexpr int red_dim = 1;

  Fusion fusion;
  FusionGuard fg(&fusion);

  // Set up your input tensor views
  TensorView* tv0 = makeDummyTensor(2);
  fusion.addInput(tv0);

  TensorView* tv1 =
      reductionOp(BinaryOpType::Add, {red_dim}, new Float(0), tv0);
  fusion.addOutput(tv1);

  const auto options =
      at::TensorOptions().dtype(at::kFloat).device(at::kCUDA, 0);
  at::Tensor input = at::randn({bid_x, tid_x}, options);

  // Apply reduction heuristic
  const at::ArrayRef<c10::IValue> inputs({input});

  const auto rparams = cuda::getReductionHeuristics(&fusion, inputs, tv1);
  TORCH_CHECK(rparams.has_value(), "Reduction heuristics was not generated!");
  cuda::scheduleReduction(&fusion, rparams.value(), tv1, {});

  cuda::FusionExecutor fe;
  fe.compileFusion(&fusion);
  // no broadcasting needed, omitting the last optional argument;
  auto outputs = fe.runFusion({input});
  auto aten_output = input.sum({red_dim});

  TORCH_CHECK(
      aten_output.allclose(outputs[0], 1e-04, 1e-04),
      "Error of: ",
      aten_output.sub(outputs[0]).abs().max());
}

// Simple reduction parallelized on a symbolic size.
void testGPU_FusionSymbolicReduction() {
  Fusion fusion;
  FusionGuard fg(&fusion);

  // Set up your input tensor views
  TensorView* tv0 = makeDummyTensor(2);
  fusion.addInput(tv0);

  // tv1[I0, R1] = tv0[I0, I1]
  TensorView* tv1 = reductionOp(BinaryOpType::Add, {1}, new Float(0), tv0);
  fusion.addOutput(tv1);

  // Interface should just be a direct split with a Parallel type. We can
  // include the parallelize call if we do this.
  tv1->split(1, NamedScalar::getParallelDim(ParallelType::TIDx));
  // tv1[I0, R1o, R1i{BIDx}] = tv0[I0, I1]

  TensorView* tv2 = tv1->rFactor({1});
  // tv2[I0, R1oo, Ir1oi{4}, Ir1i{BIDx}] = tv0[I0, I1]
  // tv1[I0,        R1oi{4},  R1i{BIDx}] = tv2[I0, R1oo, Ir1oi{4}, Ir1i{BIDx}]

  // Incrementally, can print in between for debugging
  tv0->computeAt(tv2, 1);
  tv2->computeAt(tv1, 1);

  tv2->axis(-1)->parallelize(ParallelType::TIDx);

  tv1->axis(0)->parallelize(ParallelType::BIDx);
  tv1->axis(-1)->parallelize(ParallelType::TIDx);

  int numel_x = 65000;
  int numel_y = 1025;

  auto options = at::TensorOptions().dtype(at::kFloat).device(at::kCUDA, 0);
  at::Tensor input = at::rand({numel_x, numel_y}, options);

  // How many threads to use for the block reduction
  int runtime_threadIdx_dim = 128;

  torch::jit::fuser::cuda::FusionExecutor executor;
  executor.compileFusion(&fusion);
  auto outputs = executor.runFusion(
      {input},
      torch::jit::fuser::cuda::LaunchParams(
          -1, -1, -1, runtime_threadIdx_dim, -1, -1));

  auto aten_output = input.sum({1});
  TORCH_CHECK(aten_output.allclose(outputs[0]));
}

void testGPU_FusionReductionSchedulerMultiDimNonFastest() {
  const std::vector<int> red_dims = {0, 2};
  // Copy is because CodeGen requires int and Pytorch requires int64_t
  // for a vector of reduction dimensions
  const std::vector<int64_t> red_dims64 = {0, 2};
  const std::vector<int64_t> tensor_dims_in = {5, 10, 15, 20};
  const std::vector<int64_t> tensor_dims_out = {10, 20};

  Fusion fusion;
  FusionGuard fg(&fusion);

  // Set up your input tensor views
  TensorView* tv0 = makeDummyTensor(tensor_dims_in.size());
  fusion.addInput(tv0);

  TensorView* tv1 = reductionOp(BinaryOpType::Add, red_dims, new Float(0), tv0);
  fusion.addOutput(tv1);

  const auto options =
      at::TensorOptions().dtype(at::kFloat).device(at::kCUDA, 0);
  at::Tensor input = at::randn(tensor_dims_in, options);
  at::Tensor cg_output = at::empty(tensor_dims_out, options);

  // Apply reduction heuristic
  const at::ArrayRef<c10::IValue> inputs({input});

  const auto rparams = cuda::getReductionHeuristics(&fusion, inputs, tv1);
  TORCH_CHECK(rparams.has_value(), "Reduction heuristics was not generated!");
  cuda::scheduleReduction(&fusion, rparams.value(), tv1, {});

  torch::jit::fuser::cuda::FusionExecutor fe;
  fe.compileFusion(&fusion);
  auto outputs = fe.runFusion({input});

  auto aten_output = input.sum(red_dims64);

  TORCH_CHECK(
      aten_output.allclose(outputs[0], 1e-04, 1e-04),
      "Error of: ",
      aten_output.sub(outputs[0]).abs().max());
}

void testGPU_FusionReductionSchedulerMultiDimFastest() {
  const std::vector<int> red_dims = {1, 3};
  // Copy is because CodeGen requires int and Pytorch requires int64_t
  // for a vector of reduction dimensions
  const std::vector<int64_t> red_dims64 = {1, 3};
  const std::vector<int64_t> tensor_dims_in = {5, 10, 15, 20};
  const std::vector<int64_t> tensor_dims_out = {5, 15};

  Fusion fusion;
  FusionGuard fg(&fusion);

  // Set up your input tensor views
  TensorView* tv0 = makeDummyTensor(tensor_dims_in.size());
  fusion.addInput(tv0);

  TensorView* tv1 = reductionOp(BinaryOpType::Add, red_dims, new Float(0), tv0);
  fusion.addOutput(tv1);

  const auto options =
      at::TensorOptions().dtype(at::kFloat).device(at::kCUDA, 0);
  at::Tensor input = at::randn(tensor_dims_in, options);

  const auto rparams = cuda::getReductionHeuristics(&fusion, {input}, tv1);
  TORCH_CHECK(rparams.has_value(), "Reduction heuristics was not generated!");
  cuda::scheduleReduction(&fusion, rparams.value(), tv1, {});

  torch::jit::fuser::cuda::FusionExecutor fe;
  fe.compileFusion(&fusion);
  auto outputs = fe.runFusion({input});

  auto aten_output = input.sum(red_dims64);

  TORCH_CHECK(
      aten_output.allclose(outputs[0], 1e-05, 1e-05),
      "Error of: ",
      aten_output.sub(outputs[0]).abs().max());
}

void testGPU_FusionReductionSchedulerDimShmoo() {
  std::vector<bool> fp16_usage = {true, false};
  std::vector<int> red_axis = {1, 0};
  std::vector<int> output_dims = {320, 640};
  std::vector<int> red_dims;

  // Tried to cut down the number iterations with just
  // doing every other power of 2.
  for (int i = 1; i <= 1024 * 1024; i <<= 2) {
    red_dims.push_back(i);
  }

  for (auto fp16 : fp16_usage) {
    for (auto& axis : red_axis) {
      for (auto& odim : output_dims) {
        for (auto& rdim : red_dims) {
          Fusion fusion;
          FusionGuard fg(&fusion);

          TensorView* tv0 =
              makeDummyTensor(2, (fp16 ? DataType::Half : DataType::Float));
          fusion.addInput(tv0);

          torch::jit::fuser::Val* tv0_cast = nullptr;
          if (fp16) {
            tv0_cast = castOp(DataType::Float, tv0);
          }

          TensorView* tv1 = reductionOp(
              BinaryOpType::Add,
              {axis},
              new Float(0),
              (fp16 ? tv0_cast->as<TensorView>() : tv0));

          TensorView* tv1_cast = nullptr;
          if (fp16) {
            tv1_cast = castOp(DataType::Half, tv1);
          }

          fusion.addOutput((fp16 ? tv1_cast : tv1));

          auto options = at::TensorOptions()
                             .dtype((fp16 ? at::kHalf : at::kFloat))
                             .device(at::kCUDA, 0);
          at::Tensor input =
              (axis ? at::randn({odim, rdim}, options)
                    : at::randn({rdim, odim}, options));

          const at::ArrayRef<c10::IValue> inputs({input});
          std::vector<TensorView*> outputs_of_red;
          if (fp16) {
            outputs_of_red.push_back(tv1_cast);
          }
          const auto rparams =
              cuda::getReductionHeuristics(&fusion, inputs, tv1);
          TORCH_CHECK(
              rparams.has_value(), "Reduction heuristics was not generated!");
          cuda::scheduleReduction(
              &fusion, rparams.value(), tv1, outputs_of_red);

          torch::jit::fuser::cuda::FusionExecutor fe;
          fe.compileFusion(&fusion);

          auto cg_output = fe.runFusion({input});
          auto aten_output = input.sum({axis});

          TORCH_CHECK(
              aten_output.allclose(cg_output[0], 1e-03, 1e-03),
              "Error of: ",
              aten_output.sub(cg_output[0]).abs().max());
        }
      }
    }
  }
}

void testGPU_FusionCacheBefore() {
  // TVM Cache Write
  Fusion fusion;
  FusionGuard fg(&fusion);

  TensorView* tv0 = makeDummyTensor(2);
  TensorView* tv1 = add(tv0, new Float(1.0));
  TensorView* tv2 = mul(tv1, new Float(3.0));
  fusion.addInput(tv0);
  fusion.addOutput(tv2);
  // Before: TV2 = TV1 * 3
  // After:  TV3 = TV1 * 3;
  //         TV2 = TV3;

  constexpr int BSX = 32;
  tv2->split(-1, BSX);
  tv0->computeAt(tv2, -1);

  // cache_before automatically applies ComputeAt to the cache TensorView
  tv2->cache_before();

  // Thread and Block binding
  tv2->axis(0)->parallelize(ParallelType::BIDx);
  tv2->axis(-1)->parallelize(ParallelType::TIDx);

  constexpr int M = 32, N = 750;

  auto options = at::TensorOptions().dtype(at::kFloat).device(at::kCUDA, 0);
  at::Tensor input = at::rand({M, N}, options);

  torch::jit::fuser::cuda::FusionExecutor fe;
  fe.compileFusion(&fusion);
  auto outputs = fe.runFusion({input});

  at::Tensor aten_output = (input + 1.0) * 3.0;
  TORCH_CHECK(
      aten_output.allclose(outputs[0], 1e-5, 1e-5),
      "Error of: ",
      aten_output.sub(outputs[0]).abs().sum());
}

void testGPU_FusionCacheAfter() {
  // TVM Cache Read
  Fusion fusion;
  FusionGuard fg(&fusion);

  TensorView* tv0 = makeDummyTensor(2);
  TensorView* tv1 = add(tv0, new Float(1.0));
  TensorView* tv2 = mul(tv1, new Float(3.0));
  fusion.addInput(tv0);
  fusion.addOutput(tv2);
  // Before: TV1 = TV0 + 1
  // After:  TV3 = TV0;
  //         TV1 = TV3 + 1

  constexpr int BSX = 32;
  tv2->split(-1, BSX);
  tv0->computeAt(tv2, -1);

  // cache_after automatically applies ComputeAt to the cache TensorView
  tv0->cache_after();

  // Thread and Block binding
  tv2->axis(0)->parallelize(ParallelType::BIDx);
  tv2->axis(-1)->parallelize(ParallelType::TIDx);

  constexpr int M = 32, N = 457;

  auto options = at::TensorOptions().dtype(at::kFloat).device(at::kCUDA, 0);
  at::Tensor input = at::rand({M, N}, options);

  torch::jit::fuser::cuda::FusionExecutor fe;
  fe.compileFusion(&fusion);
  auto outputs = fe.runFusion({input});

  at::Tensor aten_output = (input + 1.0) * 3.0;
  TORCH_CHECK(
      aten_output.allclose(outputs[0], 1e-5, 1e-5),
      "Error of: ",
      aten_output.sub(outputs[0]).abs().sum());
}

void testGPU_FusionCacheIndirect() {
  Fusion fusion;
  FusionGuard fg(&fusion);

  TensorView* tv0 = makeDummyTensor(2);
  TensorView* tv1 = makeDummyTensor(2);
  TensorView* tv2 = makeDummyTensor(2);
  TensorView* tv3 = makeDummyTensor(2);
  TensorView* tv4 = sub(tv2, tv3);
  TensorView* tv5 = add(tv1, tv4);
  TensorView* tv6 = sub(tv5, tv0);
  fusion.addInput(tv0);
  fusion.addInput(tv1);
  fusion.addInput(tv2);
  fusion.addInput(tv3);
  fusion.addOutput(tv6);
  // t6 = ((t1 + (t2 - t3)) - t0)

  // cache_after on inputs placed before schedule
  constexpr int BSX = 32;
  tv6->split(-1, BSX);
  tv2->computeAt(tv6, -1);

  tv5->cache_after();
  tv5->cache_before();

  // Thread and Block binding
  tv6->axis(0)->parallelize(ParallelType::BIDx);
  tv6->axis(-1)->parallelize(ParallelType::TIDx);

  constexpr int M = 32, N = 810;

  auto options = at::TensorOptions().dtype(at::kFloat).device(at::kCUDA, 0);
  at::Tensor in0 = at::rand({M, N}, options);
  at::Tensor in1 = at::rand({M, N}, options);
  at::Tensor in2 = at::rand({M, N}, options);
  at::Tensor in3 = at::rand({M, N}, options);

  torch::jit::fuser::cuda::FusionExecutor fe;
  fe.compileFusion(&fusion);
  auto outputs = fe.runFusion({in0, in1, in2, in3});

  at::Tensor aten_output = (in1 + (in2 - in3)) - in0;
  TORCH_CHECK(
      aten_output.allclose(outputs[0], 1e-5, 1e-5),
      "Error of: ",
      aten_output.sub(outputs[0]).abs().sum());
}

void testGPU_FusionCacheBcast() {
  Fusion fusion;
  FusionGuard fg(&fusion);

  // Algorithm
  TensorView* tv0 = makeDummyTensor(1); // (M, 1)
  TensorView* tv1 = broadcast(tv0, {false, true});
  TensorView* tv2 = makeDummyTensor(1); // (1, N)
  TensorView* tv3 = broadcast(tv2, {true, false});
  TensorView* tv4 = mul(tv1, tv3);
  fusion.addInput(tv0);
  fusion.addInput(tv2);
  fusion.addOutput(tv4);

  constexpr int BSX = 128;
  tv4->split(0, BSX);
  tv4->split(-1, BSX);
  tv4->reorder({{0, 0}, {1, 2}, {2, 1}, {3, 3}});
  // M/BSX, N/BSY, BSX, BSY
  tv0->computeAt(tv4, 2);
  tv2->computeAt(tv4, 2);
  // 0, 1 | 2, 3, 4

  // Case 1
  tv0->cache_after();

  // Case 2
  tv1->cache_before();

  // Case 3
  tv1->cache_after();

  // Case 4
  TensorView* tv8 = tv4->cache_before();

  tv4->axis(0)->parallelize(ParallelType::BIDx);
  tv4->axis(1)->parallelize(ParallelType::BIDy);
  tv4->axis(-1)->parallelize(ParallelType::TIDx);
  // Manual Replay on TV3
  tv3->axis(-1)->parallelize(ParallelType::TIDx);
  tv8->axis(-1)->parallelize(ParallelType::TIDx);

  constexpr int M = 92, N = 500;

  auto options = at::TensorOptions().dtype(at::kFloat).device(at::kCUDA, 0);
  at::Tensor t0 = at::randn({M}, options);
  at::Tensor t1 = at::randn({N}, options);

  torch::jit::fuser::cuda::FusionExecutor fe;
  fe.compileFusion(&fusion);
  auto outputs = fe.runFusion({t0, t1});

  at::Tensor aten_output = t0.unsqueeze(1).matmul(t1.unsqueeze(0));
  TORCH_CHECK(
      aten_output.allclose(outputs[0], 1e-5, 1e-5),
      "Error of: ",
      aten_output.sub(outputs[0]).abs().max());
}

void testGPU_FusionCacheComplex() {
  Fusion fusion;
  FusionGuard fg(&fusion);

  TensorView* tv0 = makeDummyTensor(2); // (N, N)
  TensorView* tv1 = makeDummyTensor(1); // (N)
  TensorView* tv2 = sum(tv0, {1}); // (N)
  TensorView* tv3 = broadcast(tv2, {false, true}); // (N, 1)
  TensorView* tv4 = broadcast(tv1, {true, false}); // (1, N)
  TensorView* tv5 = mul(tv3, tv4); // (N, N)
  fusion.addInput(tv0);
  fusion.addInput(tv1);
  fusion.addOutput(tv5);

  // Exception: Cache-Before on reduction Op
  // TensorView* tv9 = tv2->cache_before();

  constexpr int BSX = 128;
  tv5->split(0, BSX);
  tv5->split(-1, BSX);
  // M/BSX, BSX, N/BSX, BSX
  tv5->reorder({{0, 0}, {1, 2}, {2, 1}, {3, 3}});
  // M/BSX, N/BSY, BSX, BSY
  tv0->computeAt(tv5, 2);
  tv1->computeAt(tv5, 2);
  // 0, 1 | 2, 3, 4

  tv2->cache_after();
  TensorView* tv7 = tv5->cache_before();

  tv5->axis(0)->parallelize(ParallelType::BIDx);
  tv5->axis(1)->parallelize(ParallelType::BIDy);
  tv5->axis(-1)->parallelize(ParallelType::TIDx);

  tv4->axis(-1)->parallelize(ParallelType::TIDx);
  tv7->axis(-1)->parallelize(ParallelType::TIDx);

  constexpr int N = 800;

  auto options = at::TensorOptions().dtype(at::kFloat).device(at::kCUDA, 0);
  at::Tensor input1 = at::rand({N, N}, options);
  at::Tensor input2 = at::rand({N}, options);

  torch::jit::fuser::cuda::FusionExecutor fe;
  fe.compileFusion(&fusion);
  auto outputs = fe.runFusion({input1, input2});

  at::Tensor aten_output =
      matmul(sum(input1, 1).unsqueeze(1), input2.unsqueeze(0));
  TORCH_CHECK(
      aten_output.allclose(outputs[0], 1e-5, 1e-5),
      "Error of: ",
      aten_output.sub(outputs[0]).abs().sum());
}

void testGPU_FusionCacheMultiConsumer() {
  Fusion fusion;
  FusionGuard fg(&fusion);

  TensorView* tv0 = makeDummyTensor(1);
  TensorView* tv1 = add(tv0, new Float(1));
  TensorView* tv2 = add(tv1, new Float(2));
  TensorView* tv3 = add(tv0, new Float(1));
  TensorView* tv4 = add(tv3, new Float(2));

  fusion.addInput(tv0);
  fusion.addOutput(tv2);
  fusion.addOutput(tv4);

  tv1->computeAt(tv2, -1);
  tv3->computeAt(tv4, -1);

  auto tv5 = tv1->cache_before();
  auto tv6 = tv3->cache_before();
  tv5->setMemoryType(MemoryType::Shared);
  tv6->setMemoryType(MemoryType::Shared);

  // Fails because tensor must be recomputed twice
  // auto tv7 = tv0->cache_after();

  constexpr int N = 800;

  auto options = at::TensorOptions().dtype(at::kFloat).device(at::kCUDA, 0);
  at::Tensor input = at::rand({N}, options);

  torch::jit::fuser::cuda::FusionExecutor fe;
  fe.compileFusion(&fusion);
  auto outputs = fe.runFusion({input});

  auto aten_output = (input + 1) + 2;
  TORCH_CHECK(
      aten_output.allclose(outputs[0], 1e-5, 1e-5),
      "Error of: ",
      aten_output.sub(outputs[0]).abs().sum());
  TORCH_CHECK(
      aten_output.allclose(outputs[1], 1e-5, 1e-5),
      "Error of: ",
      aten_output.sub(outputs[1]).abs().sum());
}

void testGPU_FusionSmem() {
  Fusion fusion;
  FusionGuard fg(&fusion);

  // Algorithm
  TensorView* tv0 = makeDummyTensor(2); // (M, N)
  TensorView* tv1 = makeDummyTensor(2); // (M, N)
  TensorView* tv2 = mul(tv0, tv1);
  fusion.addInput(tv0);
  fusion.addInput(tv1);
  fusion.addOutput(tv2);

  // Schedule
  TensorView* tv3 = tv0->cache_after();
  TensorView* tv4 = tv1->cache_after();
  tv3->setMemoryType(MemoryType::Shared);
  tv4->setMemoryType(MemoryType::Shared);

  constexpr int BSY = 32;
  constexpr int BSX = 128;
  tv2->split(0, BSY);
  tv2->split(2, BSX);
  // M/BSX, BSX, N/BSX, BSX
  tv2->reorder({{0, 0}, {1, 2}, {2, 1}, {3, 3}});
  // M/BSX, N/BSX, BSX, BSX

  tv0->computeAt(tv2, 2);
  tv1->computeAt(tv2, 2);

  // Thread and Block binding
  tv2->axis(0)->parallelize(ParallelType::BIDx);
  tv2->axis(1)->parallelize(ParallelType::BIDy);
  tv2->axis(-1)->parallelize(ParallelType::TIDx);
  // Manual Binding
  tv3->axis(-1)->parallelize(ParallelType::TIDx);
  tv4->axis(-1)->parallelize(ParallelType::TIDx);

  constexpr int M = 128, N = 10240;

  auto options = at::TensorOptions().dtype(at::kFloat).device(at::kCUDA, 0);
  at::Tensor t0 = at::randn({M, N}, options);
  at::Tensor t1 = at::randn({M, N}, options);

  torch::jit::fuser::cuda::FusionExecutor fe;
  fe.compileFusion(&fusion);
  auto outputs = fe.runFusion({t0, t1});

  at::Tensor aten_output = mul(t0, t1);
  TORCH_CHECK(
      aten_output.allclose(outputs[0], 1e-5, 1e-5),
      "Error of: ",
      aten_output.sub(outputs[0]).abs().max());
}

void testGPU_FusionSmemReduce() {
  Fusion fusion;
  FusionGuard fg(&fusion);

  // Algorithm
  TensorView* tv0 = makeDummyTensor(3); // M, K, N
  TensorView* tv1 = sum(tv0, {1}); // M, R, N
  fusion.addInput(tv0);
  fusion.addOutput(tv1);

  TensorView* tv2 = tv0->cache_after();
  tv2->setMemoryType(MemoryType::Shared);

  // Schedule
  constexpr int BSX = 32;
  tv1->split(2, BSX);
  tv1->split(1, 128);
  tv1->split(0, BSX);
  // M/BSX, BSX, K/BSX, BSX, N/BSX, BSX
  tv1->reorder({{0, 0}, {1, 2}, {2, 4}, {3, 5}, {4, 1}, {5, 3}});
  TensorView* tv3 = tv1->rFactor({-2});

  tv0->computeAt(tv1, -2);
  tv0->computeAt(tv3, -2);

  // Thread and Block binding
  tv1->axis(0)->parallelize(ParallelType::BIDx);
  tv1->axis(1)->parallelize(ParallelType::BIDy);
  tv1->axis(-1)->parallelize(ParallelType::TIDx);
  // Manual Binding
  tv2->axis(-1)->parallelize(ParallelType::TIDx);
  tv3->axis(-1)->parallelize(ParallelType::TIDx);

  constexpr int M = 154, K = 45, N = 1524;

  auto options = at::TensorOptions().dtype(at::kFloat).device(at::kCUDA, 0);
  at::Tensor t0 = at::randn({M, K, N}, options);

  torch::jit::fuser::cuda::FusionExecutor fe;
  fe.compileFusion(&fusion);
  auto outputs = fe.runFusion({t0});

  at::Tensor aten_output = sum(t0, {1});
  TORCH_CHECK(
      aten_output.allclose(outputs[0], 1e-5, 1e-5),
      "Error of: ",
      aten_output.sub(outputs[0]).abs().max());
}

void testGPU_FusionSmemBlockGemm() {
  Fusion fusion;
  FusionGuard fg(&fusion);

  // Algorithm
  TensorView* tv0 = makeDummyTensor(2); // (M, K)
  TensorView* tv1 = makeDummyTensor(2); // (K, N)
  TensorView* tv2 = broadcast(tv0, {false, false, true}); // (M, K, B)
  TensorView* tv3 = broadcast(tv1, {true, false, false}); // (B, K, N)
  TensorView* tv4 = mul(tv2, tv3); // M, K, N
  TensorView* tv5 = sum(tv4, {1}); // M, R, N
  fusion.addInput(tv0);
  fusion.addInput(tv1);
  fusion.addOutput(tv5);

  // Schedule
  constexpr int BSX = 16;
  tv5->split(2, BSX);
  tv5->split(1, BSX);
  tv5->split(0, BSX);
  // M/BSX, BSX, K/BSX, BSX, N/BSX, BSX
  tv5->reorder({{0, 0}, {1, 3}, {2, 2}, {3, 5}, {4, 1}, {5, 4}});
  // M/BSX, N/BSX, K/BSX, MSX, NSX, KSX
  TensorView* tv6 = tv5->rFactor({-1});

  tv2->setMemoryType(MemoryType::Shared);
  tv3->setMemoryType(MemoryType::Shared);
  tv4->setMemoryType(MemoryType::Shared);
  tv6->setMemoryType(MemoryType::Shared);

  tv0->computeAt(tv5, 3);
  tv1->computeAt(tv5, 3);

  // Thread and Block binding
  tv5->axis(0)->parallelize(ParallelType::BIDx);
  tv5->axis(1)->parallelize(ParallelType::BIDy);
  tv5->axis(-2)->parallelize(ParallelType::TIDy);
  tv5->axis(-1)->parallelize(ParallelType::TIDx);
  // Manual Binding
  tv2->axis(-1)->parallelize(ParallelType::TIDx);
  tv3->axis(-1)->parallelize(ParallelType::TIDx);
  tv4->axis(-1)->parallelize(ParallelType::TIDx);
  tv6->axis(-3)->parallelize(ParallelType::TIDy);
  tv6->axis(-2)->parallelize(ParallelType::TIDx);

  constexpr int M = 154, K = 45, N = 1524;

  auto options = at::TensorOptions().dtype(at::kFloat).device(at::kCUDA, 0);
  at::Tensor t0 = at::randn({M, K}, options);
  at::Tensor t1 = at::randn({K, N}, options);

  torch::jit::fuser::cuda::FusionExecutor fe;
  fe.compileFusion(&fusion);
  auto outputs = fe.runFusion({t0, t1});

  at::Tensor aten_output = matmul(t0, t1);
  TORCH_CHECK(
      aten_output.allclose(outputs[0], 1e-5, 1e-5),
      "Error of: ",
      aten_output.sub(outputs[0]).abs().max());
}

void testGPU_FusionSmemBlockGemmCache() {
  Fusion fusion;
  FusionGuard fg(&fusion);

  // Algorithm
  TensorView* tv0 = makeDummyTensor(2); // (M, K)
  TensorView* tv1 = makeDummyTensor(2); // (K, N)
  TensorView* tv2 = broadcast(tv0, {false, false, true}); // (M, K, B)
  TensorView* tv3 = broadcast(tv1, {true, false, false}); // (B, K, N)
  TensorView* tv4 = mul(tv2, tv3); // M, K, N
  TensorView* tv5 = sum(tv4, {1}); // M, R, N
  fusion.addInput(tv0);
  fusion.addInput(tv1);
  fusion.addOutput(tv5);

  // Schedule
  // Remove reduction axis from tv5
  // tv6 = (M, R, N)
  // tv5 = (M, N)
  TensorView* tv6 = tv5->cache_before();

  constexpr int BSX = 16;
  tv5->split(1, BSX);
  tv5->split(0, BSX);
  // M/BSX, BSX, N/BSX, BSX
  tv5->reorder({{0, 0}, {1, 2}, {2, 1}, {3, 3}});
  // tv5 = M/BSX, N/BSX, MSX, NSX

  tv6->computeAt(tv5, 2);
  tv6->computeAt(tv5, 2);

  tv6->split(-1, BSX);
  // M/BSX, BSX, K/BSX, BSX, N/BSX, BSX
  tv6->reorder({{0, 0}, {1, 1}, {2, 3}, {3, 4}, {4, 2}, {5, 5}});
  // M/BSX, N/BSX, K/BSX, MSX, NSX, KSX
  TensorView* tv7 = tv6->rFactor({-1});
  // tv7 = M/BSX, N/BSX, K/BSXrf, MSX, NSX, KSXr
  // tv6 = M/BSX, N/BSX, K/BSXr, MSX, NSX

  tv0->computeAt(tv6, 3);
  tv1->computeAt(tv6, 3);

  tv0->computeAt(tv7, 3);
  tv1->computeAt(tv7, 3);

  tv2->setMemoryType(MemoryType::Shared);
  tv3->setMemoryType(MemoryType::Shared);
  tv4->setMemoryType(MemoryType::Shared);
  tv6->setMemoryType(MemoryType::Shared);
  tv7->setMemoryType(MemoryType::Shared);
  // Memory Type

  // Thread and Block binding
  tv5->axis(0)->parallelize(ParallelType::BIDx);
  tv5->axis(1)->parallelize(ParallelType::BIDy);
  tv5->axis(-2)->parallelize(ParallelType::TIDy);
  tv5->axis(-1)->parallelize(ParallelType::TIDx);
  // Manual Binding
  tv2->axis(-1)->parallelize(ParallelType::TIDx);
  tv3->axis(-1)->parallelize(ParallelType::TIDx);
  tv4->axis(-1)->parallelize(ParallelType::TIDx);

  tv7->axis(-3)->parallelize(ParallelType::TIDy);
  tv7->axis(-2)->parallelize(ParallelType::TIDx);

  tv6->axis(-2)->parallelize(ParallelType::TIDy);
  tv6->axis(-1)->parallelize(ParallelType::TIDx);

  constexpr int M = 154, K = 45, N = 1524;

  auto options = at::TensorOptions().dtype(at::kFloat).device(at::kCUDA, 0);
  at::Tensor t0 = at::randn({M, K}, options);
  at::Tensor t1 = at::randn({K, N}, options);

  torch::jit::fuser::cuda::FusionExecutor fe;
  fe.compileFusion(&fusion);
  auto outputs = fe.runFusion({t0, t1});

  at::Tensor aten_output = matmul(t0, t1);
  TORCH_CHECK(
      aten_output.allclose(outputs[0], 1e-5, 1e-5),
      "Error of: ",
      aten_output.sub(outputs[0]).abs().max());
}

void testGPU_FusionSmemDynamicReductionSymbolic() {
  Fusion fusion;
  FusionGuard fg(&fusion);

  // Set up your input tensor views
  TensorView* tv0 = makeDummyTensor(2);
  TensorView* tv1 = reductionOp(BinaryOpType::Add, {1}, new Float(0), tv0);
  fusion.addInput(tv0);
  fusion.addOutput(tv1);
  // tv1[I0, R1] = tv0[I0, I1]

  // Interface should just be a direct split with a Parallel type. We can
  // include the parallelize call if we do this.
  tv1->split(1, NamedScalar::getParallelDim(ParallelType::TIDx));
  // tv1[I0, R1o, R1i{BIDx}] = tv0[I0, I1]

  TensorView* tv2 = tv1->rFactor({2});
  tv2->setMemoryType(MemoryType::Shared);
  // tv2[I0, R1oo, Ir1i{BIDx}] = tv0[I0, I1]
  // tv1[I0,        R1i{BIDx}] = tv2[I0, R1oo, Ir1i{BIDx}]

  tv0->computeAt(tv1, 1);

  tv2->axis(-1)->parallelize(ParallelType::TIDx);
  tv1->axis(0)->parallelize(ParallelType::BIDx);

  constexpr int numel_x = 65000, numel_y = 1024;

  auto options = at::TensorOptions().dtype(at::kFloat).device(at::kCUDA, 0);
  at::Tensor input = at::rand({numel_x, numel_y}, options);

  // How many threads to use for the block reduction
  constexpr int runtime_threadIdx_dim = 128;

  torch::jit::fuser::cuda::FusionExecutor executor;
  executor.compileFusion(&fusion);
  auto outputs = executor.runFusion(
      {input},
      torch::jit::fuser::cuda::LaunchParams(
          -1, -1, -1, runtime_threadIdx_dim, -1, -1));

  auto aten_output = input.sum({1});
  TORCH_CHECK(
      aten_output.allclose(outputs[0], 1e-5, 1e-5),
      "Error of: ",
      aten_output.sub(outputs[0]).abs().max());
}

void testGPU_FusionSmemDynamicReductionSymbolicArg() {
  Fusion fusion;
  FusionGuard fg(&fusion);

  // Algorithm
  Int* sym_bsx = new Int();
  TensorView* tv0 = makeDummyTensor(3); // M, K, N
  fusion.addInput(tv0);
  fusion.addInput(sym_bsx);

  TensorView* tv1 = sum(tv0, {1}); // M, R, N
  fusion.addOutput(tv1);

  TensorView* tv2 = tv0->cache_after();
  tv2->setMemoryType(MemoryType::Shared);

  // Schedule
  constexpr int BSX = 32;
  tv1->split(2, BSX);
  tv1->split(1, sym_bsx);
  tv1->split(0, BSX);
  // M/BSX, BSX, K/BSX, BSX, N/BSX, BSX
  tv1->reorder({{0, 0}, {1, 2}, {2, 4}, {3, 5}, {4, 1}, {5, 3}});
  TensorView* tv3 = tv1->rFactor({-2});

  tv0->computeAt(tv1, -2);
  tv0->computeAt(tv3, -2);

  // Thread and Block binding
  tv1->axis(0)->parallelize(ParallelType::BIDx);
  tv1->axis(1)->parallelize(ParallelType::BIDy);
  tv1->axis(-1)->parallelize(ParallelType::TIDx);
  // Manual Binding
  tv2->axis(-1)->parallelize(ParallelType::TIDx);
  tv3->axis(-1)->parallelize(ParallelType::TIDx);

  constexpr int M = 154, K = 45, N = 1524;

  auto options = at::TensorOptions().dtype(at::kFloat).device(at::kCUDA, 0);
  at::Tensor t0 = at::randn({M, K, N}, options);

  // How many threads to use for the block reduction
  constexpr int runtime_threadIdx_dim = 128;

  torch::jit::fuser::cuda::FusionExecutor executor;
  executor.compileFusion(&fusion);
  auto outputs = executor.runFusion(
      {t0, runtime_threadIdx_dim},
      torch::jit::fuser::cuda::LaunchParams(
          -1, -1, -1, runtime_threadIdx_dim, -1, -1));

  at::Tensor aten_output = sum(t0, {1});
  TORCH_CHECK(
      aten_output.allclose(outputs[0], 1e-5, 1e-5),
      "Error of: ",
      aten_output.sub(outputs[0]).abs().max());
}

void testGPU_FusionSmemDynamicPwiseMulSymbolicArg() {
  Fusion fusion;
  FusionGuard fg(&fusion);

  // Symbolic integers we will use for runtime tiling
  Int* symbolic_m_tile_dim = new Int(); // bound to threadIdx.z
  Int* symbolic_split_k_tile_dim = new Int(); // bound to blockIdx.x
  Int* symbolic_block_k_tile_dim = new Int(); // bound to threadIdx.x
  // Compile-time integer for tiling
  int n_smem_tile = 8; // bound to threadIdx.y

  // Symbolic 2D tensors TV0[M, K], TV1[K, N]
  TensorView* tv0 = makeDummyTensor(2);
  TensorView* tv1 = makeDummyTensor(2);

  // Broadcast tv0 to [M, K, *]
  TensorView* tv2 = broadcast(tv0, {false, false, true});
  // Broadcast tv1 to [*, K, N]
  TensorView* tv3 = broadcast(tv1, {true, false, false});

  // Pointwise multiplication resulting in tv3[M, K, N]
  TensorView* tv4 = mul(tv2, tv3);

  // Turn the K-dimension of tv4 into a reduction dimension
  TensorView* tv5 = sum(tv4, {1});

  // Register inputs and outputs
  fusion.addInput(tv0);
  fusion.addInput(tv1);
  fusion.addOutput(tv5);

  // Register runtime tile dims as inputs
  fusion.addInput(symbolic_m_tile_dim);
  fusion.addInput(symbolic_split_k_tile_dim);
  fusion.addInput(symbolic_block_k_tile_dim);

  // Make a 3D tile, mix of symbolic and constant, do in reverse order because
  // dims are inserted
  tv5->split(2, n_smem_tile);
  tv5->split(1, symbolic_block_k_tile_dim);
  tv5->split(1, symbolic_split_k_tile_dim);
  tv5->split(0, symbolic_m_tile_dim);
<<<<<<< HEAD

  // Reorder so all outer tiles are in the leftmost 3 positions
  tv5->reorder({{1, 5}, {5, 1}});

  // Factor out the outer reduction IterDomain, then run the inter-cta
  // reduction, and intra-cta reduction
  auto tv6 = tv5->rFactor({2});

  // Scope computations
  tv6->computeAt(tv5, 2);

  // RFactor moves reduction axes around, reorder to match ordering of tv5
  tv6->reorder({
      {2, -2},
      {3, -1},
      {4, 2},
      {5, 3},
      {6, 4},
  });

=======

  // Reorder so all outer tiles are in the leftmost 3 positions
  tv5->reorder({{1, 5}, {5, 1}});

  // Factor out the outer reduction IterDomain, then run the inter-cta
  // reduction, and intra-cta reduction
  auto tv6 = tv5->rFactor({2});

  // Scope computations
  tv6->computeAt(tv5, 2);

  // RFactor moves reduction axes around, reorder to match ordering of tv5
  tv6->reorder({
      {2, -2},
      {3, -1},
      {4, 2},
      {5, 3},
      {6, 4},
  });

>>>>>>> 530d6eb2
  // Setup compute at schedule
  tv0->computeAt(tv6, 3);
  tv1->computeAt(tv6, 3);
  tv4->computeAt(tv6, -1);
  //
  // T2[Mo,  bNo, Koo, Koi,  Kii,  Mi, bNi] CA(4, 3)
  // T3[bMo,  No, Koo, Koi,  Kii, bMi,  Ni] CA(4, 3)
  // T4[ Mo,  No, Koo, Koi,  Kii,  Mi,  Ni]
  // T6[ Mo,  No, rKoo, Koi, Kii,  Mi,  Ni]
  // T5[ Mo,  No,      rKoi, rKii, Mi,  Ni]

  // Cache smem tiles
  tv2->setMemoryType(MemoryType::Shared);
  tv3->setMemoryType(MemoryType::Shared);
  tv4->setMemoryType(MemoryType::Local);
  tv6->setMemoryType(MemoryType::Local);

  tv5->axis(0)->parallelize(ParallelType::BIDz);
  tv5->axis(1)->parallelize(ParallelType::BIDy);

  std::vector<TensorView*> tv_list = {tv2, tv3, tv4, tv5, tv6};
  for (auto tv : tv_list) {
    tv->axis(-2)->parallelize(ParallelType::TIDz);
    tv->axis(-1)->parallelize(ParallelType::TIDy);
  }
  tv2->axis(3)->parallelize(ParallelType::TIDx);
  tv3->axis(3)->parallelize(ParallelType::TIDx);
  tv4->axis(3)->parallelize(ParallelType::TIDx);
  tv6->axis(3)->parallelize(ParallelType::TIDx);
  tv5->axis(2)->parallelize(ParallelType::TIDx);

  tv2->axis(4)->parallelize(ParallelType::BIDx);
  tv3->axis(4)->parallelize(ParallelType::BIDx);
  tv4->axis(4)->parallelize(ParallelType::BIDx);
  tv6->axis(4)->parallelize(ParallelType::BIDx);
  tv5->axis(3)->parallelize(ParallelType::BIDx);
<<<<<<< HEAD

  fusion.printMath();
  fusion.printKernel();

=======

  fusion.printMath();
  fusion.printKernel();

>>>>>>> 530d6eb2
  constexpr int M = 31, K = 65, N = 33;

  auto options = at::TensorOptions().dtype(at::kFloat).device(at::kCUDA, 0);
  at::Tensor A = at::randn({M, K}, options);
  at::Tensor B = at::randn({K, N}, options);

  torch::jit::fuser::cuda::FusionExecutor fe;
  // Generate CUDA and compile with nvRTC
  fe.compileFusion(&fusion);

  // Runtime tiling
  int m_tile = 4; // bound to threadIdx.z
  int split_k = 7; // bound to blockIdx.x
  int intra_cta = 8; // bound to threadIdx.x

  auto fuser_outputs = fe.runFusion({A, B, m_tile, split_k, intra_cta});
  auto C_fuser = fuser_outputs[0];

  at::Tensor aten_C = mul(A.unsqueeze(2), B.unsqueeze(0)).sum(1);
<<<<<<< HEAD

=======
  // TODO: re-enable after fixing #380
#if 0
>>>>>>> 530d6eb2
  TORCH_CHECK(
      aten_C.allclose(C_fuser, 1e-5, 1e-5),
      "Error of: ",
      aten_C.sub(C_fuser).abs().max());
<<<<<<< HEAD
=======
#endif
>>>>>>> 530d6eb2
}

void testGPU_FusionGlobalIntermediate() {
  Fusion fusion;
  FusionGuard fg(&fusion);

  // Set up your input tensor views
  TensorView* tv0 = makeDummyTensor(2);
  TensorView* tv1 = reductionOp(BinaryOpType::Add, {1}, new Float(0), tv0);
  fusion.addInput(tv0);
  fusion.addOutput(tv1);
  // tv1[I0, R1] = tv0[I0, I1]

  // Interface should just be a direct split with a Parallel type. We can
  // include the parallelize call if we do this.
  tv1->split(1, NamedScalar::getParallelDim(ParallelType::TIDx));
  // tv1[I0, R1o, R1i{BIDx}] = tv0[I0, I1]

  TensorView* tv2 = tv1->rFactor({2});
  tv2->setMemoryType(MemoryType::Global);
  // tv2[I0, R1oo, Ir1i{BIDx}] = tv0[I0, I1]
  // tv1[I0,        R1i{BIDx}] = tv2[I0, R1oo, Ir1i{BIDx}]

  tv0->computeAt(tv1, 1);

  tv2->axis(-1)->parallelize(ParallelType::TIDx);
  tv1->axis(0)->parallelize(ParallelType::BIDx);

  constexpr int numel_x = 65000, numel_y = 1024;

  auto options = at::TensorOptions().dtype(at::kFloat).device(at::kCUDA, 0);
  at::Tensor input = at::rand({numel_x, numel_y}, options);

  // How many threads to use for the block reduction
  constexpr int runtime_threadIdx_dim = 128;

  torch::jit::fuser::cuda::FusionExecutor executor;
  executor.compileFusion(&fusion);
  auto outputs = executor.runFusion(
      {input},
      torch::jit::fuser::cuda::LaunchParams(
          -1, -1, -1, runtime_threadIdx_dim, -1, -1));

  auto aten_output = input.sum({1});
  TORCH_CHECK(
      aten_output.allclose(outputs[0], 1e-5, 1e-5),
      "Error of: ",
      aten_output.sub(outputs[0]).abs().max());
}

void testGPU_FusionGlobalIntermediateDefaultSchedule() {
  Fusion fusion;
  FusionGuard fg(&fusion);

  TensorView* tv0 = makeDummyTensor(2);
  TensorView* tv1 = makeDummyTensor(2);
  TensorView* tv2 = makeDummyTensor(2);
  TensorView* tv3 = makeDummyTensor(2);
  TensorView* tv4 = sub(tv2, tv3);
  TensorView* tv5 = add(tv1, tv4);
  TensorView* tv6 = sub(tv5, tv0);
  fusion.addInput(tv0);
  fusion.addInput(tv1);
  fusion.addInput(tv2);
  fusion.addInput(tv3);
  fusion.addOutput(tv6);
  // t6 = ((t1 + (t2 - t3)) - t0)

  tv4->setMemoryType(MemoryType::Global);
  tv5->setMemoryType(MemoryType::Global);
  tv6->setMemoryType(MemoryType::Global);

  constexpr int M = 32, N = 810;
  auto options = at::TensorOptions().dtype(at::kFloat).device(at::kCUDA, 0);
  at::Tensor in0 = at::rand({M, N}, options);
  at::Tensor in1 = at::rand({M, N}, options);
  at::Tensor in2 = at::rand({M, N}, options);
  at::Tensor in3 = at::rand({M, N}, options);

  torch::jit::fuser::cuda::FusionExecutor fe;
  fe.compileFusion(&fusion);
  auto outputs = fe.runFusion({in0, in1, in2, in3});

  at::Tensor aten_output = (in1 + (in2 - in3)) - in0;
  TORCH_CHECK(
      aten_output.allclose(outputs[0], 1e-5, 1e-5),
      "Error of: ",
      aten_output.sub(outputs[0]).abs().sum());
}

void testGPU_FusionConstCheck() {
  Fusion fusion;
  FusionGuard fg(&fusion);

  auto one = new Int(1);
  TORCH_CHECK(one->isConstScalar());

  auto one_x2 = mul(one, one);
  TORCH_CHECK(one_x2->isConstScalar());

  auto one_x3 = mul(one_x2, one);
  TORCH_CHECK(one_x3->isConstScalar());

  auto one_x4 = mul(one_x3, one);
  TORCH_CHECK(one_x4->isConstScalar());
}

void testGPU_FusionUnrollWithAlloc() {
  const std::vector<int64_t> tensor_dims_in = {128, 128};
  Fusion fusion;
  FusionGuard fg(&fusion);

  // Set up your input tensor views
  TensorView* tv0 = makeDummyTensor(tensor_dims_in.size());
  fusion.addInput(tv0);

  TensorView* tv1 = add(tv0, new Float(0));
  TensorView* tv2 = reductionOp(BinaryOpType::Add, {1}, new Float(0), tv1);
  fusion.addOutput(tv2);

  const auto options =
      at::TensorOptions().dtype(at::kFloat).device(at::kCUDA, 0);
  at::Tensor input = at::rand(tensor_dims_in, options);
  at::Tensor cg_output = at::empty({tensor_dims_in[0]}, options);

  // const at::ArrayRef<c10::IValue> inputs({input});

  // Schedule
  tv2->split(1, 32);
  tv2->split(1, 4); // unroll

  auto tv2_rf = tv2->rFactor({-3, -2});

  tv2->axis(0)->parallelize(ParallelType::BIDx);
  tv2->axis(-1)->parallelize(ParallelType::TIDx);

  tv2_rf->axis(0)->parallelize(ParallelType::BIDx);
  tv2_rf->axis(-1)->parallelize(ParallelType::TIDx);
  tv2_rf->axis(-2)->parallelize(ParallelType::Unroll);

  tv1->computeAt(tv2_rf, -1);

  torch::jit::fuser::cuda::FusionExecutor fe;
  fe.compileFusion(&fusion);
  auto outputs = fe.runFusion({input});

  auto aten_output = (input + 0).sum(1);

  TORCH_CHECK(
      aten_output.allclose(outputs[0]),
      "Error of: ",
      aten_output.sub(outputs[0]).abs().max());
}

// Test isZeroInt
void testGPU_FusionIsZeroInt() {
  Fusion fusion;
  FusionGuard fg(&fusion);

  Int* x = new Int(0);
  Int* y = new Int(1);
  Val* z = mul(x, y);
  TORCH_CHECK(x->isZeroInt());
  TORCH_CHECK(!y->isZeroInt());
  TORCH_CHECK(!z->isZeroInt());
}

// Test isOneInt
void testGPU_FusionIsOneInt() {
  Fusion fusion;
  FusionGuard fg(&fusion);

  Int* x = new Int(1);
  Int* y = new Int(1);
  Val* z = mul(x, y);
  TORCH_CHECK(x->isOneInt());
  TORCH_CHECK(y->isOneInt());
  TORCH_CHECK(!z->isOneInt());
}

// This is to verify no cycle of computeAt is created. A more complex
// variation of this pattern appears in one of the Python tests
// (test_random_topo).
void testGPU_FusionComputeAtNonterminatingOutput() {
  Fusion fusion;
  FusionGuard fg(&fusion);

  TensorView* tv0 = makeDummyTensor(1);
  fusion.addInput(tv0);

  // Common intermediate tensor
  auto tv1 = add(tv0, new Float(1));
  // tv1 -> tv2
  auto tv2 = add(tv1, new Float(2));
  // tv1 -> tv3 -> tv4
  auto tv3 = add(tv1, new Float(3));
  auto tv4 = add(tv3, new Float(4));

  // NOTE: This should no longer occur as of PR #201.
  // The order of adding outputs matters. If tv3 is added before tv4,
  // it should be fine. However, if tv4 is added before tv3, there
  // will be a cycle of tv3->tv4 and tv4->tv3. tv3->tv4 is created
  // first, and then tv4->tv3 is created at the final phase of
  // computeAt (ComputeAt::setupOutputs).
  fusion.addOutput(tv2);
  fusion.addOutput(tv4);
  fusion.addOutput(tv3);

  tv0->computeAt(tv2, -1);

  TORCH_CHECK(
      !(tv3->getComputeAtView() == tv4 && tv4->getComputeAtView() == tv3),
      "ComputeAt cycle detected between tv3 and tv4");

  const auto options =
      at::TensorOptions().dtype(at::kFloat).device(at::kCUDA, 0);
  at::Tensor input = at::rand(100, options);

  torch::jit::fuser::cuda::FusionExecutor fe;
  fe.compileFusion(&fusion);
  auto outputs = fe.runFusion({input});

  auto& output_tv2 = outputs[0];
  auto& output_tv4 = outputs[1];
  auto& output_tv3 = outputs[2];

  auto aten_t1 = input + 1;
  auto aten_t2 = aten_t1 + 2;
  auto aten_t3 = aten_t1 + 3;
  auto aten_t4 = aten_t3 + 4;

  TORCH_CHECK(
      aten_t2.allclose(output_tv2),
      "Error of: ",
      aten_t2.sub(output_tv2).abs().max());
  TORCH_CHECK(
      aten_t3.allclose(output_tv3),
      "Error of: ",
      aten_t3.sub(output_tv3).abs().max());
  TORCH_CHECK(
      aten_t4.allclose(output_tv4),
      "Error of: ",
      aten_t4.sub(output_tv4).abs().max());

  return;
}

void testGPU_FusionTraversalOrder1() {
  Fusion fusion;
  FusionGuard fg(&fusion);

  // Set up your input tensor views
  TensorView* tv0 = makeDummyTensor(2);
  fusion.addInput(tv0);

  TensorView* tv1 = add(tv0, new Float(1));
  TensorView* tv2 = add(tv0, new Float(2));
  TensorView* tv3 = add(tv1, new Float(3));
  TensorView* tv4 = add(tv1, new Float(4));

  fusion.addOutput(tv2);
  fusion.addOutput(tv3);
  fusion.addOutput(tv4);

  tv1->computeAt(tv3, -1);

  torch::jit::fuser::cuda::FusionExecutor fe;
  fe.compileFusion(&fusion);

  auto options = at::TensorOptions().dtype(at::kFloat).device(at::kCUDA, 0);
  at::Tensor input = at::rand({10, 10}, options);
  at::Tensor cg_output_tv2 = at::empty_like(input, options);
  at::Tensor cg_output_tv3 = at::empty_like(input, options);
  at::Tensor cg_output_tv4 = at::empty_like(input, options);
  fe.runFusion({input}, {cg_output_tv2, cg_output_tv3, cg_output_tv4});

  auto t1 = input + 1;
  auto t2 = input + 2;
  auto t3 = t1 + 3;
  auto t4 = t1 + 4;

  TORCH_CHECK(
      t2.allclose(cg_output_tv2),
      "tv2 error of: ",
      t2.sub(cg_output_tv2).abs().max());
  TORCH_CHECK(
      t3.allclose(cg_output_tv3),
      "tv5 error of: ",
      t3.sub(cg_output_tv3).abs().max());
  TORCH_CHECK(
      t4.allclose(cg_output_tv4),
      "tv4 error of: ",
      t4.sub(cg_output_tv4).abs().max());
}

void testGPU_FusionTraversalOrder2() {
  Fusion fusion;
  FusionGuard fg(&fusion);

  // Set up your input tensor views
  TensorView* tv0 = makeDummyTensor(2);
  fusion.addInput(tv0);

  TensorView* tv1 = add(tv0, new Float(1));
  TensorView* tv2 = add(tv1, new Float(2));

  TensorView* tv3 = add(tv0, new Float(3));
  TensorView* tv4 = add(tv3, new Float(4));

  TensorView* tv5 = add(tv1, tv3);

  fusion.addOutput(tv2);
  fusion.addOutput(tv4);
  fusion.addOutput(tv5);

  tv1->computeAt(tv5, -1);
  tv3->computeAt(tv5, -1);

  torch::jit::fuser::cuda::FusionExecutor fe;
  fe.compileFusion(&fusion);

  auto options = at::TensorOptions().dtype(at::kFloat).device(at::kCUDA, 0);
  at::Tensor input = at::rand({10, 10}, options);
  at::Tensor cg_output_tv2 = at::empty_like(input, options);
  at::Tensor cg_output_tv4 = at::empty_like(input, options);
  at::Tensor cg_output_tv5 = at::empty_like(input, options);
  fe.runFusion({input}, {cg_output_tv2, cg_output_tv4, cg_output_tv5});

  auto t1 = input + 1;
  auto t2 = t1 + 2;
  auto t3 = input + 3;
  auto t4 = t3 + 4;
  auto t5 = t1 + t3;

  TORCH_CHECK(
      t2.allclose(cg_output_tv2),
      "tv2 error of: ",
      t2.sub(cg_output_tv2).abs().max());
  TORCH_CHECK(
      t4.allclose(cg_output_tv4),
      "tv4 error of: ",
      t4.sub(cg_output_tv4).abs().max());
  TORCH_CHECK(
      t5.allclose(cg_output_tv5),
      "tv5 error of: ",
      t5.sub(cg_output_tv5).abs().max());
}

void testGPU_FusionTraversalOrder3() {
  for (int i = 0; i < 2; ++i) {
    Fusion fusion;
    FusionGuard fg(&fusion);

    TensorView* tv0 = makeDummyTensor(1);
    fusion.addInput(tv0);

    TensorView* tv1 = add(tv0, new Float(1));
    TensorView* tv2 = add(tv1, new Float(2));

    TensorView* tv3 = add(tv0, new Float(3));
    TensorView* tv4 = add(tv3, new Float(4));

    TensorView* tv5 = add(tv1, tv3);

    fusion.addOutput(tv2);
    fusion.addOutput(tv4);
    fusion.addOutput(tv5);

    const int tile = 32;

    tv1->split(-1, tile);
    tv2->split(-1, tile);
    tv3->split(-1, tile);
    tv4->split(-1, tile);
    tv5->split(-1, tile);

    auto compute_at_outer = tv1;
    auto compute_at_inner = tv3;
    if (i == 1) {
      std::swap(compute_at_inner, compute_at_outer);
    }

    compute_at_outer->computeAt(tv5, -2);
    compute_at_inner->computeAt(tv5, -1);

    torch::jit::fuser::cuda::FusionExecutor fe;
    fe.compileFusion(&fusion);

    auto options = at::TensorOptions().dtype(at::kFloat).device(at::kCUDA, 0);
    at::Tensor input = at::rand({100}, options);
    at::Tensor cg_output_tv2 = at::empty_like(input, options);
    at::Tensor cg_output_tv4 = at::empty_like(input, options);
    at::Tensor cg_output_tv5 = at::empty_like(input, options);
    fe.runFusion({input}, {cg_output_tv2, cg_output_tv4, cg_output_tv5});

    auto t1 = input + 1;
    auto t2 = t1 + 2;
    auto t3 = input + 3;
    auto t4 = t3 + 4;
    auto t5 = t1 + t3;

    TORCH_CHECK(
        t2.allclose(cg_output_tv2),
        "tv2 error of: ",
        t2.sub(cg_output_tv2).abs().max());
    TORCH_CHECK(
        t4.allclose(cg_output_tv4),
        "tv4 error of: ",
        t4.sub(cg_output_tv4).abs().max());
    TORCH_CHECK(
        t5.allclose(cg_output_tv5),
        "tv5 error of: ",
        t5.sub(cg_output_tv5).abs().max());
  }
}

void testGPU_FusionTraversalOrder4() {
  Fusion fusion;
  FusionGuard fg(&fusion);

  // First tree
  TensorView* tv0 = makeDummyTensor(1);
  fusion.addInput(tv0);
  TensorView* tv1 = add(tv0, new Float(1));
  TensorView* tv2 = add(tv1, new Float(2));
  TensorView* tv3 = add(tv1, new Float(3));
  fusion.addOutput(tv2);
  fusion.addOutput(tv3);

  // Second tree
  TensorView* tv4 = makeDummyTensor(1);
  fusion.addInput(tv4);
  TensorView* tv5 = add(tv4, new Float(5));
  TensorView* tv6 = add(tv5, new Float(6));
  TensorView* tv7 = add(tv5, new Float(7));
  fusion.addOutput(tv6);
  fusion.addOutput(tv7);

  tv1->computeAt(tv2, -1);
  tv5->computeAt(tv6, -1);

  torch::jit::fuser::cuda::FusionExecutor fe;
  fe.compileFusion(&fusion);

  auto options = at::TensorOptions().dtype(at::kFloat).device(at::kCUDA, 0);
  at::Tensor t0 = at::rand({100}, options);
  at::Tensor t4 = at::rand_like(t0, options);
  at::Tensor cg_output_tv2 = at::empty_like(t0, options);
  at::Tensor cg_output_tv3 = at::empty_like(t0, options);
  at::Tensor cg_output_tv6 = at::empty_like(t0, options);
  at::Tensor cg_output_tv7 = at::empty_like(t0, options);

  fe.runFusion(
      {t0, t4}, {cg_output_tv2, cg_output_tv3, cg_output_tv6, cg_output_tv7});

  auto t1 = t0 + 1;
  auto t2 = t1 + 2;
  auto t3 = t1 + 3;
  auto t5 = t4 + 5;
  auto t6 = t5 + 6;
  auto t7 = t5 + 7;

  TORCH_CHECK(
      t2.allclose(cg_output_tv2),
      "tv2 error of: ",
      t2.sub(cg_output_tv2).abs().max());
  TORCH_CHECK(
      t3.allclose(cg_output_tv3),
      "tv3 error of: ",
      t3.sub(cg_output_tv3).abs().max());
  TORCH_CHECK(
      t6.allclose(cg_output_tv6),
      "tv6 error of: ",
      t6.sub(cg_output_tv6).abs().max());
  TORCH_CHECK(
      t7.allclose(cg_output_tv7),
      "tv7 error of: ",
      t7.sub(cg_output_tv7).abs().max());
}

void testGPU_FusionTraversalOrder5() {
  Fusion fusion;
  FusionGuard fg(&fusion);

  TensorView* tv0 = makeDummyTensor(1);
  fusion.addInput(tv0);
  TensorView* tv1 = add(tv0, new Float(1));
  TensorView* tv2 = add(tv1, new Float(2));
  TensorView* tv3 = add(tv0, new Float(3));
  TensorView* tv4 = add(tv3, new Float(4));
  TensorView* tv5 = add(tv2, tv4);

  fusion.addOutput(tv1);
  fusion.addOutput(tv3);
  fusion.addOutput(tv5);

  tv2->computeAt(tv5, -1);
  tv4->computeAt(tv5, -1);

  torch::jit::fuser::cuda::FusionExecutor fe;
  fe.compileFusion(&fusion);

  auto options = at::TensorOptions().dtype(at::kFloat).device(at::kCUDA, 0);
  at::Tensor t0 = at::rand({100}, options);
  at::Tensor cg_output_tv1 = at::empty_like(t0, options);
  at::Tensor cg_output_tv3 = at::empty_like(t0, options);
  at::Tensor cg_output_tv5 = at::empty_like(t0, options);

  fe.runFusion({t0}, {cg_output_tv1, cg_output_tv3, cg_output_tv5});

  auto t1 = t0 + 1;
  auto t2 = t1 + 2;
  auto t3 = t0 + 3;
  auto t4 = t3 + 4;
  auto t5 = t2 + t4;

  TORCH_CHECK(
      t1.allclose(cg_output_tv1),
      "tv1 error of: ",
      t1.sub(cg_output_tv1).abs().max());
  TORCH_CHECK(
      t3.allclose(cg_output_tv3),
      "tv3 error of: ",
      t3.sub(cg_output_tv3).abs().max());
  TORCH_CHECK(
      t5.allclose(cg_output_tv5),
      "tv5 error of: ",
      t5.sub(cg_output_tv5).abs().max());
}

void testGPU_FusionTraversalOrder6() {
  Fusion fusion;
  FusionGuard fg(&fusion);

  TensorView* tv0 = makeDummyTensor(1);
  fusion.addInput(tv0);
  TensorView* tv1 = add(tv0, new Float(1));
  TensorView* tv2 = add(tv0, new Float(2));
  TensorView* tv3 = add(tv1, tv2);
  TensorView* tv4 = add(tv3, new Float(4));

  fusion.addOutput(tv4);

  tv1->split(0, 32);
  tv2->split(0, 32);
  tv3->split(0, 32);
  tv4->split(0, 32);

  tv3->computeAt(tv4, -2);
  tv1->computeAt(tv3, -1);
  tv2->computeAt(tv3, -2);

  torch::jit::fuser::cuda::FusionExecutor fe;
  fe.compileFusion(&fusion);

  auto options = at::TensorOptions().dtype(at::kFloat).device(at::kCUDA, 0);
  at::Tensor t0 = at::rand({100}, options);
  at::Tensor cg_output_tv4 = at::empty_like(t0, options);

  fe.runFusion({t0}, {cg_output_tv4});

  auto t1 = t0 + 1;
  auto t2 = t0 + 2;
  auto t3 = t1 + t2;
  auto t4 = t3 + 4;

  TORCH_CHECK(
      t4.allclose(cg_output_tv4),
      "tv4 error of: ",
      t4.sub(cg_output_tv4).abs().max());
}

void testGPU_FusionTraversalOrder7() {
  Fusion fusion;
  FusionGuard fg(&fusion);

  TensorView* tv0 = makeDummyTensor(1);
  fusion.addInput(tv0);
  TensorView* tv1 = add(tv0, new Float(1));
  TensorView* tv2 = add(tv1, new Float(2));
  TensorView* tv3 = add(tv0, new Float(3));
  TensorView* tv4 = add(tv3, new Float(4));
  TensorView* tv5 = add(tv2, tv4);

  fusion.addOutput(tv5);

  TensorView* tvs[] = {tv1, tv2, tv3, tv4, tv5};
  for (auto tv : tvs) {
    tv->split(0, 2);
    tv->split(0, 4);
    tv->split(0, 8);
  }

  // computeAt into inner loop nests
  tv1->computeAt(tv2, -1);
  tv3->computeAt(tv4, -2);

  tv2->computeAt(tv5, -4);
  tv4->computeAt(tv5, -3);

  torch::jit::fuser::cuda::FusionExecutor fe;
  fe.compileFusion(&fusion);

  auto options = at::TensorOptions().dtype(at::kFloat).device(at::kCUDA, 0);
  at::Tensor t0 = at::rand({100}, options);
  at::Tensor cg_output_tv5 = at::empty_like(t0, options);
  fe.runFusion({t0}, {cg_output_tv5});

  auto t1 = t0 + 1;
  auto t2 = t1 + 2;
  auto t3 = t0 + 3;
  auto t4 = t3 + 4;
  auto t5 = t2 + t4;

  TORCH_CHECK(
      t5.allclose(cg_output_tv5),
      "tv5 error of: ",
      t5.sub(cg_output_tv5).abs().max());
}

// Test predication of grid reduction
void testGPU_FusionThreadPredicate() {
  const int gdimx = 4;
  const int bdimx = 128;

  Fusion fusion;
  FusionGuard fg(&fusion);

  TensorView* tv0 = makeDummyTensor(2);
  fusion.addInput(tv0);

  TensorView* tv1 = reductionOp(BinaryOpType::Add, {1}, new Float(0), tv0);
  TensorView* tv2 = unaryOp(UnaryOpType::Neg, tv1);
  TensorView* tv3 = add(tv0, new Float(2));

  fusion.addOutput(tv3);
  fusion.addOutput(tv2);

  tv1->split(1, bdimx);
  tv1->split(1, gdimx);
  tv3->split(1, bdimx);
  tv3->split(1, gdimx);

  TensorView* tv1_rf = tv1->rFactor({1});

  tv1->computeAt(tv2, -1);

  tv1->axis(0)->parallelize(ParallelType::BIDy);
  tv1_rf->axis(0)->parallelize(ParallelType::BIDy);
  tv2->axis(0)->parallelize(ParallelType::BIDy);
  tv1->axis(-2)->parallelize(ParallelType::BIDx);
  tv1_rf->axis(-2)->parallelize(ParallelType::BIDx);
  tv1->axis(-1)->parallelize(ParallelType::TIDx);
  tv1_rf->axis(-1)->parallelize(ParallelType::TIDx);

  tv3->axis(3)->parallelize(ParallelType::TIDx);
  tv3->axis(2)->parallelize(ParallelType::BIDx);
  tv3->axis(0)->parallelize(ParallelType::BIDy);

  int numel_x = 100;
  int numel_y = 1000;

  auto options = at::TensorOptions().dtype(at::kFloat).device(at::kCUDA, 0);
  at::Tensor input = at::rand({numel_x, numel_y}, options);
  at::Tensor cg_output_tv2 = at::empty({numel_x}, options);
  at::Tensor cg_output_tv3 = at::empty_like(input, options);

  torch::jit::fuser::cuda::FusionExecutor fe;
  fe.compileFusion(&fusion);
  fe.runFusion({input}, {cg_output_tv3, cg_output_tv2});

  auto aten_output_tv2 = -input.sum({1});
  TORCH_CHECK(aten_output_tv2.allclose(cg_output_tv2));
  auto aten_output_tv3 = input + 2.0;
  TORCH_CHECK(aten_output_tv3.allclose(cg_output_tv3));
}

void testGPU_FusionLSTMCell() {
  const int hidden_features = 512;
  const int batch_size = 64;

  Fusion fusion;
  FusionGuard fg(&fusion);

  TensorView* tvs[16];
  for (size_t i = 0; i < 16; i++) {
    tvs[i] = makeDummyTensor(2);
    fusion.addInput(tvs[i]);
  }

  auto ingate = unaryOp(
      UnaryOpType::Sigmoid, add(add(add(tvs[0], tvs[1]), tvs[2]), tvs[3]));

  auto forgetgate = unaryOp(
      UnaryOpType::Sigmoid, add(add(add(tvs[4], tvs[5]), tvs[6]), tvs[7]));

  auto cellgate = unaryOp(
      UnaryOpType::Tanh, add(add(add(tvs[8], tvs[9]), tvs[10]), tvs[11]));

  auto outgate = unaryOp(
      UnaryOpType::Sigmoid, add(add(add(tvs[12], tvs[13]), tvs[14]), tvs[15]));

  auto cx = makeContigTensor(2);
  fusion.addInput(cx);

  auto cy = add(mul(forgetgate, cx), mul(ingate, cellgate));

  auto hy = mul(outgate, unaryOp(UnaryOpType::Tanh, cy));

  fusion.addOutput(cy);
  fusion.addOutput(hy);

  std::vector<c10::IValue> inputs;
  auto options = at::TensorOptions().dtype(at::kFloat).device(at::kCUDA, 0);
  at::Tensor large_tensor0 =
      at::randn({batch_size, hidden_features * 4}, options);
  at::Tensor large_tensor1 =
      at::randn({batch_size, hidden_features * 4}, options);
  at::Tensor large_tensor2 =
      at::randn({batch_size, hidden_features * 4}, options);
  at::Tensor large_tensor3 =
      at::randn({batch_size, hidden_features * 4}, options);

  auto chunked0 = large_tensor0.chunk(4, 1);
  auto chunked1 = large_tensor1.chunk(4, 1);
  auto chunked2 = large_tensor2.chunk(4, 1);
  auto chunked3 = large_tensor3.chunk(4, 1);

  inputs.insert(inputs.end(), chunked0.begin(), chunked0.end());
  inputs.insert(inputs.end(), chunked1.begin(), chunked1.end());
  inputs.insert(inputs.end(), chunked2.begin(), chunked2.end());
  inputs.insert(inputs.end(), chunked3.begin(), chunked3.end());

  auto at_ingate =
      chunked0[0].add(chunked0[1]).add(chunked0[2]).add(chunked0[3]).sigmoid();
  auto at_forgetgate =
      chunked1[0].add(chunked1[1]).add(chunked1[2]).add(chunked1[3]).sigmoid();
  auto at_cellgate =
      chunked2[0].add(chunked2[1]).add(chunked2[2]).add(chunked2[3]).tanh();
  auto at_outgate =
      chunked3[0].add(chunked3[1]).add(chunked3[2]).add(chunked3[3]).sigmoid();

  auto at_cx = at::randn({batch_size, hidden_features}, options);
  inputs.push_back(at_cx);
  auto at_cy = at_forgetgate.mul(at_cx).add(at_ingate.mul(at_cellgate));
  auto at_hy = at_outgate.mul(at_cy.tanh());

  fuser::cuda::scheduleFusion(&fusion, c10::ArrayRef<c10::IValue>(inputs));

  torch::jit::fuser::cuda::FusionExecutor fe;
  fe.compileFusion(&fusion);
  auto outputs = fe.runFusion(c10::ArrayRef<c10::IValue>(inputs));

  TORCH_CHECK(at_cy.allclose(outputs[0], 1e-4, 1e-7));
  TORCH_CHECK(at_hy.allclose(outputs[1], 1e-4, 1e-7));
}

void testGPU_FusionComputeAtMultiBCast() {
  Fusion fusion;
  FusionGuard fg(&fusion);

  // Set up your input tensor views
  TensorView* tv0 = makeDummyTensor(1);
  fusion.addInput(tv0);

  TensorView* tv1 = mul(tv0, new Float(0.5));
  TensorView* tv2 = broadcast(tv1, {true, false});
  TensorView* tv3 = broadcast(tv1, {false, true});
  TensorView* tv4 = add(tv2, tv3);
  fusion.addOutput(tv4);

  // This is not supported and should throw an exception.
  ASSERT_ANY_THROW(tv1->computeAt(tv3, -1));
}

void testGPU_FusionReductionHalf() {
  Fusion fusion;
  FusionGuard fg(&fusion);

  // Set up your input tensor views
  TensorView* tv0 = makeDummyTensor(3, DataType::Half);
  fusion.addInput(tv0);

  auto tv1 = castOp(DataType::Float, tv0);
  auto tv2 = add(tv1, new Float(1.0));
  auto tv3 = sum(tv2, {2});
  auto tv4 = castOp(DataType::Half, tv3);

  fusion.addOutput(tv4);

  const auto options =
      at::TensorOptions().dtype(at::kHalf).device(at::kCUDA, 0);
  at::Tensor input = at::randn({8, 8, 16}, options);

  const auto rparams = cuda::getReductionHeuristics(&fusion, {input}, tv3);
  TORCH_CHECK(rparams.has_value(), "Reduction heuristics was not generated!");
  cuda::scheduleReduction(&fusion, rparams.value(), tv3, {tv4});

  cuda::FusionExecutor fe;
  fe.compileFusion(&fusion);
  // no broadcasting needed, omitting the last optional argument;
  auto outputs = fe.runFusion({input});

  auto aten_output = input.to(c10::ScalarType::Float)
                         .add(1.0)
                         .sum({2})
                         .to(c10::ScalarType::Half);

  TORCH_CHECK(
      aten_output.allclose(outputs[0], 1e-04, 1e-04),
      "Error of: ",
      aten_output.sub(outputs[0]).abs().max());
}

void testGPU_FusionInputsIdLookup() {
  auto options = at::TensorOptions().dtype(at::kFloat).device(at::kCUDA, 0);
  at::Tensor t0 = at::randn({16, 8, 8}, options);
  at::Tensor t1 = at::randn({8, 8}, options);
  at::Tensor t2 = at::randn({6, 4}, options);

  // create a cache with max size 2;
  auto inputs_id_lookup = torch::jit::fuser::cuda::InputsIdLookup(2);

  // testing basic function, same encoding for identical inputs
  auto id_0 = inputs_id_lookup.lookupId({t0, t1, 5.0});
  auto id_0_lookup = inputs_id_lookup.lookupId({t0, t1, 2.5});
  TORCH_CHECK(id_0.id == id_0_lookup.id);
  TORCH_CHECK(inputs_id_lookup.size() == 1);
  TORCH_CHECK(id_0.eviction == false);

  // new input (even tho same shape, but we have different signature because of
  // missing scalar input
  auto id_1 = inputs_id_lookup.lookupId({t0, t1});
  auto id_1_lookup = inputs_id_lookup.lookupId({t0, t1});
  TORCH_CHECK(id_1.id == id_1_lookup.id);
  TORCH_CHECK(inputs_id_lookup.size() == 2);
  TORCH_CHECK(id_1.eviction == false);

  // eviction should happen at this point
  auto id_2 = inputs_id_lookup.lookupId({t2, t1});
  TORCH_CHECK(id_2.id != id_0.id);
  TORCH_CHECK(id_2.id != id_1.id);
  TORCH_CHECK(inputs_id_lookup.size() == 2);
  TORCH_CHECK(id_2.eviction == true);
  TORCH_CHECK(id_2.evict_id == id_0.id);

  // look at input 1 again
  auto id_1_relook = inputs_id_lookup.lookupId({t0, t1});
  TORCH_CHECK(id_1_relook.id == id_1.id);
  TORCH_CHECK(id_1_relook.eviction == false);
}

} // namespace jit
} // namespace torch

#endif // #if defined(USE_CUDA)<|MERGE_RESOLUTION|>--- conflicted
+++ resolved
@@ -5895,7 +5895,6 @@
   tv5->split(1, symbolic_block_k_tile_dim);
   tv5->split(1, symbolic_split_k_tile_dim);
   tv5->split(0, symbolic_m_tile_dim);
-<<<<<<< HEAD
 
   // Reorder so all outer tiles are in the leftmost 3 positions
   tv5->reorder({{1, 5}, {5, 1}});
@@ -5916,28 +5915,6 @@
       {6, 4},
   });
 
-=======
-
-  // Reorder so all outer tiles are in the leftmost 3 positions
-  tv5->reorder({{1, 5}, {5, 1}});
-
-  // Factor out the outer reduction IterDomain, then run the inter-cta
-  // reduction, and intra-cta reduction
-  auto tv6 = tv5->rFactor({2});
-
-  // Scope computations
-  tv6->computeAt(tv5, 2);
-
-  // RFactor moves reduction axes around, reorder to match ordering of tv5
-  tv6->reorder({
-      {2, -2},
-      {3, -1},
-      {4, 2},
-      {5, 3},
-      {6, 4},
-  });
-
->>>>>>> 530d6eb2
   // Setup compute at schedule
   tv0->computeAt(tv6, 3);
   tv1->computeAt(tv6, 3);
@@ -5974,17 +5951,10 @@
   tv4->axis(4)->parallelize(ParallelType::BIDx);
   tv6->axis(4)->parallelize(ParallelType::BIDx);
   tv5->axis(3)->parallelize(ParallelType::BIDx);
-<<<<<<< HEAD
 
   fusion.printMath();
   fusion.printKernel();
 
-=======
-
-  fusion.printMath();
-  fusion.printKernel();
-
->>>>>>> 530d6eb2
   constexpr int M = 31, K = 65, N = 33;
 
   auto options = at::TensorOptions().dtype(at::kFloat).device(at::kCUDA, 0);
@@ -6004,20 +5974,13 @@
   auto C_fuser = fuser_outputs[0];
 
   at::Tensor aten_C = mul(A.unsqueeze(2), B.unsqueeze(0)).sum(1);
-<<<<<<< HEAD
-
-=======
   // TODO: re-enable after fixing #380
 #if 0
->>>>>>> 530d6eb2
   TORCH_CHECK(
       aten_C.allclose(C_fuser, 1e-5, 1e-5),
       "Error of: ",
       aten_C.sub(C_fuser).abs().max());
-<<<<<<< HEAD
-=======
 #endif
->>>>>>> 530d6eb2
 }
 
 void testGPU_FusionGlobalIntermediate() {
