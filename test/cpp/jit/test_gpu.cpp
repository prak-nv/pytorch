#if defined(USE_CUDA)
#include <gtest/gtest.h>

#include <torch/csrc/jit/codegen/cuda/arith.h>
#include <torch/csrc/jit/codegen/cuda/codegen.h>
#include <torch/csrc/jit/codegen/cuda/disjoint_set.h>
#include <torch/csrc/jit/codegen/cuda/executor.h>
#include <torch/csrc/jit/codegen/cuda/executor_launch_params.h>
#include <torch/csrc/jit/codegen/cuda/expr_evaluator.h>
#include <torch/csrc/jit/codegen/cuda/fusion.h>
#include <torch/csrc/jit/codegen/cuda/interface.h>
#include <torch/csrc/jit/codegen/cuda/ir_all_nodes.h>
#include <torch/csrc/jit/codegen/cuda/ir_graphviz.h>
#include <torch/csrc/jit/codegen/cuda/ir_iostream.h>
#include <torch/csrc/jit/codegen/cuda/ir_utils.h>
#include <torch/csrc/jit/codegen/cuda/kernel_cache.h>
#include <torch/csrc/jit/codegen/cuda/kernel_expr_evaluator.h>
#include <torch/csrc/jit/codegen/cuda/kernel_ir.h>
#include <torch/csrc/jit/codegen/cuda/kernel_ir_builder.h>
#include <torch/csrc/jit/codegen/cuda/lower2device.h>
#include <torch/csrc/jit/codegen/cuda/mutator.h>
#include <torch/csrc/jit/codegen/cuda/root_domain_map.h>
#include <torch/csrc/jit/codegen/cuda/scheduler.h>
#include <torch/csrc/jit/codegen/cuda/transform_replay.h>
#include <torch/csrc/jit/codegen/cuda/transform_rfactor.h>

// fuser and IR parser
#include <torch/csrc/jit/codegen/cuda/parser.h>
#include "torch/csrc/jit/ir/irparser.h"

#include "test_gpu_validator.h"

#include <ATen/cuda/Exceptions.h>
#include <c10/cuda/CUDAStream.h>

#include <algorithm>
#include <iostream>

// Tests go in torch::jit
namespace torch {
namespace jit {

using namespace torch::jit::fuser::cuda;

namespace {

// Make a tensor that is known to be fully contiguous of dimensionality=ndims,
// but unknown sizes
TensorView* makeContigTensor(size_t ndims, DataType dtype = DataType::Float) {
  return TensorViewBuilder()
      .ndims(ndims)
      .dtype(dtype)
      .contiguity(std::vector<bool>(ndims, true))
      .build();
}

// Make a tensor that is known to be non-contiguous of dimensionality=ndims,
// but unknown sizes
TensorView* makeSymbolicTensor(size_t ndims, DataType dtype = DataType::Float) {
  return TensorViewBuilder().ndims(ndims).dtype(dtype).build();
}

// Make a non-contiguous tensor of compile-time known sizes
TensorView* makeConcreteTensor(
    std::vector<int64_t> shape,
    DataType dtype = DataType::Float) {
  return TensorViewBuilder().shape(shape).dtype(dtype).build();
}

void checkIntValue(
    ExpressionEvaluator& evaluator,
    Val* val,
    Int::ScalarType expected_value) {
  TORCH_CHECK(val->isAnInt());
  const auto actual_value = evaluator.evaluate(val);
  TORCH_CHECK(actual_value.has_value());
  TORCH_CHECK(actual_value.value() == expected_value);
}

void checkIntValue(
    kir::ExpressionEvaluator& evaluator,
    const kir::Val* val,
    kir::Int::ScalarType expected_value) {
  const auto actual_value = evaluator.evaluate(val);
  TORCH_CHECK(actual_value.has_value());
  TORCH_CHECK(actual_value.value() == expected_value);
}

} // namespace

// 1. Test cases are void() functions.
// 2. They start with the prefix `test`

// A few smoke tests for IrGraphGenerator
// (These tests exercise IrGraphGenerator through a non-trivial IR,
//  to make sure that it runs w/o crashing. The actual output is not
//  validated)
TEST(NVFuserTest, IrGraphGenerator_CUDA) {
  Fusion fusion;
  FusionGuard fg(&fusion);

  // Make sure we can handle empty IRs
  TORCH_CHECK(!IrGraphGenerator::toGraphviz(
                   &fusion, IrGraphGenerator::DetailLevel::Basic)
                   .empty());

  // Construct an interesting IR
  TensorView* tv0 = makeSymbolicTensor(2);
  fusion.addInput(tv0);

  TensorView* tv2 = add(tv0, new Float(3.141));
  TensorView* tv3 = broadcast(tv0, {false, true, false, true});
  TensorView* tv4 = reductionOp(BinaryOpType::Add, {2}, new Float(0), tv3);
  TensorView* tv5 = clamp(tv4, new Float(0.f), new Float(1.f));
  TensorView* tv6 = add(tv2, tv2);

  // Another checkpoint before adding outputs
  TORCH_CHECK(!IrGraphGenerator::toGraphviz(
                   &fusion, IrGraphGenerator::DetailLevel::Explicit)
                   .empty());

  fusion.addOutput(tv6);

  tv4->axis(2)->parallelize(ParallelType::BIDy);
  tv6->merge(0);
  tv6->split(0, 4);
  tv6->axis(0)->parallelize(ParallelType::BIDx);
  tv5->reorder({{-1, 0}});
  tv2->computeAt(tv6, 1);

  // Another checkpoint with more node types
  TORCH_CHECK(!IrGraphGenerator::toGraphviz(
                   &fusion, IrGraphGenerator::DetailLevel::ComputeOnly)
                   .empty());

  for (Val* val : fusion.vals()) {
    if (!fusion.hasInput(val) &&
        val->getValType().value() == ValType::TensorView) {
      TensorView* tv = static_cast<TensorView*>(val);
      tv->axis(-1)->parallelize(ParallelType::TIDx);
    }
  }

  // Final IR graph
  TORCH_CHECK(!IrGraphGenerator::toGraphviz(
                   &fusion, IrGraphGenerator::DetailLevel::Verbose)
                   .empty());
}

TEST(NVFuserTest, FusionDispatch_CUDA) {
  Fusion fusion;
  FusionGuard fg(&fusion);

  Float* f = new Float{2.f};
  std::stringstream ss1, ss2, ss3;
  ss1 << f;
  ss2 << static_cast<Val*>(f);
  ss3 << static_cast<Statement*>(f);
  TORCH_CHECK(
      ss1.str().compare(ss2.str()) == 0 && ss1.str().compare(ss3.str()) == 0,
      "Error with dispatch system where results differ by passing Float* vs Val* vs Statement*.");
}

// Evaluate basic scalar operations with constant values
TEST(NVFuserTest, FusionExprEvalConstants_CUDA) {
  Fusion fusion;
  FusionGuard fg(&fusion);

  ExpressionEvaluator evaluator(&fusion);

  auto* a = new Int(7);
  auto* b = new Int(3);

  checkIntValue(evaluator, neg(a), -7);
  checkIntValue(evaluator, add(a, b), 10);
  checkIntValue(evaluator, neg(mul(sub(a, b), div(a, b))), -8);
  checkIntValue(evaluator, mod(a, b), 1);
  checkIntValue(evaluator, ceilDiv(a, b), 3);
}

// Evaluate basic scalar operations with bound values
TEST(NVFuserTest, FusionExprEvalBindings_CUDA) {
  Fusion fusion;
  FusionGuard fg(&fusion);

  ExpressionEvaluator evaluator(&fusion);

  auto* a = new Int();
  auto* b = new Int();
  auto* c = add(a, b);
  auto* d = neg(ceilDiv(c, b));
  auto* e = new Int(0);

  // trying to evaluate before binding should give empty results
  TORCH_CHECK(!evaluator.evaluate(a).has_value());
  TORCH_CHECK(!evaluator.evaluate(d).has_value());

  evaluator.bind(a, 7);
  evaluator.bind(b, 3);

  // can't bind to the results of expressions
  ASSERT_ANY_THROW(evaluator.bind(c, 100));

  // can't bind to concrete values
  ASSERT_ANY_THROW(evaluator.bind(e, 100));

  checkIntValue(evaluator, c, 10);
  checkIntValue(evaluator, sub(a, b), 4);
  checkIntValue(evaluator, mod(a, b), 1);
  checkIntValue(evaluator, ceilDiv(a, b), 3);
  checkIntValue(evaluator, d, -4);

  // Reset evaluation context
  evaluator = ExpressionEvaluator(&fusion);

  evaluator.bind(a, 2);
  evaluator.bind(b, 5);

  checkIntValue(evaluator, c, 7);
  checkIntValue(evaluator, sub(a, b), -3);
  checkIntValue(evaluator, mod(a, b), 2);
  checkIntValue(evaluator, ceilDiv(a, b), 1);
  checkIntValue(evaluator, d, -2);
}

// Evaluate expressions in a simple IR
TEST(NVFuserTest, FusionExprEvalBasic_CUDA) {
  Fusion fusion;
  FusionGuard fg(&fusion);

  // Create a non-trivial IR
  TensorView* tv0 = makeSymbolicTensor(2);
  TensorView* tv1 = makeSymbolicTensor(2);

  fusion.addInput(tv0);
  fusion.addInput(tv1);

  TensorView* tv2 = add(tv1, new Float(2.0));
  TensorView* tv3 = add(tv0, tv2);

  fusion.addOutput(tv3);

  tv3->split(0, 4);

  tv0->computeAt(tv3, 1);
  tv1->computeAt(tv3, 1);

  tv3->axis(0)->parallelize(ParallelType::BIDx);
  tv2->axis(1)->parallelize(ParallelType::Unroll);
  tv3->axis(1)->parallelize(ParallelType::Unroll);
  tv2->axis(-1)->parallelize(ParallelType::TIDx);
  tv3->axis(-1)->parallelize(ParallelType::TIDx);

  // 1. Create an evaluator
  ExpressionEvaluator evaluator(&fusion);

  // 2. Bind values
  //
  // IMPORTANT:
  // a. The bindings are only as stable as the Vals are in the fusion graph
  // b. You must use the original (rootDomain) extents
  //  (ex. `tv0->getRootDomain()[0]->extent()`
  //   instead of `tv0->axis(0)->extent()`)
  //
  evaluator.bind(tv0->getRootDomain()[0]->extent(), 6);
  evaluator.bind(tv0->getRootDomain()[1]->extent(), 128);
  evaluator.bind(tv1->getRootDomain()[0]->extent(), 6);
  evaluator.bind(tv1->getRootDomain()[1]->extent(), 128);

  // 3. Evaluate and check result values
  TORCH_CHECK(tv2->domain()->nDims() == 3);
  checkIntValue(evaluator, tv2->axis(0)->rawExtent(), 2);
  checkIntValue(evaluator, tv2->axis(1)->rawExtent(), 4);
  checkIntValue(evaluator, tv2->axis(2)->rawExtent(), 128);

  TORCH_CHECK(tv3->domain()->nDims() == 3);
  checkIntValue(evaluator, tv3->axis(0)->rawExtent(), 2);
  checkIntValue(evaluator, tv3->axis(1)->rawExtent(), 4);
  checkIntValue(evaluator, tv3->axis(2)->rawExtent(), 128);
}

// Evaluate expressions in a more complex IR
TEST(NVFuserTest, FusionExprEvalComplex_CUDA) {
  Fusion fusion;
  FusionGuard fg(&fusion);

  TensorView* tv0 = makeSymbolicTensor(2);
  fusion.addInput(tv0);

  TensorView* tv1 = mul(tv0, new Float(-1.0));
  TensorView* tv2 = add(tv0, new Float(3.0));
  TensorView* tv3 = mul(tv0, new Float(2.0));
  TensorView* tv4 = add(tv2, tv1);
  TensorView* tv5 = add(tv4, tv3);
  TensorView* tv6 = add(tv0, tv3);

  fusion.addOutput(tv5);
  fusion.addOutput(tv6);

  tv5->reorder({{-1, 0}});

  tv6->split(0, 5);
  tv5->merge(0);

  // 1. Create an evaluator
  ExpressionEvaluator evaluator(&fusion);

  // 2. Bind values
  evaluator.bind(tv0->getRootDomain()[0]->extent(), 129);
  evaluator.bind(tv0->getRootDomain()[1]->extent(), 127);

  // Evaluate and check extent values
  TORCH_CHECK(tv0->domain()->nDims() == 2);
  checkIntValue(evaluator, tv0->axis(0)->rawExtent(), 129);
  checkIntValue(evaluator, tv0->axis(1)->rawExtent(), 127);

  TORCH_CHECK(tv3->domain()->nDims() == 2);
  checkIntValue(evaluator, tv3->axis(0)->rawExtent(), 129);
  checkIntValue(evaluator, tv3->axis(1)->rawExtent(), 127);

  TORCH_CHECK(tv4->domain()->nDims() == 2);
  checkIntValue(evaluator, tv4->axis(0)->rawExtent(), 129);
  checkIntValue(evaluator, tv4->axis(1)->rawExtent(), 127);

  TORCH_CHECK(tv5->domain()->nDims() == 1);
  checkIntValue(evaluator, tv5->axis(0)->rawExtent(), 16383);

  TORCH_CHECK(tv6->domain()->nDims() == 3);
  checkIntValue(evaluator, tv6->axis(0)->rawExtent(), 26);
  checkIntValue(evaluator, tv6->axis(1)->rawExtent(), 5);
  checkIntValue(evaluator, tv6->axis(2)->rawExtent(), 127);
}

// Evaluate expressions post lowering
TEST(NVFuserTest, FusionExprEvalPostLower_CUDA) {
  Fusion fusion;
  FusionGuard fg(&fusion);

  // Create a non-trivial IR
  TensorView* tv0 = makeSymbolicTensor(2);
  TensorView* tv1 = makeSymbolicTensor(2);

  fusion.addInput(tv0);
  fusion.addInput(tv1);

  TensorView* tv2 = add(tv1, new Float(2.0));
  TensorView* tv3 = add(tv0, tv2);

  fusion.addOutput(tv3);

  tv3->split(0, 4);

  tv0->computeAt(tv3, 1);
  tv1->computeAt(tv3, 1);

  tv3->axis(0)->parallelize(ParallelType::BIDx);
  tv2->axis(1)->parallelize(ParallelType::Unroll);
  tv3->axis(1)->parallelize(ParallelType::Unroll);
  tv2->axis(-1)->parallelize(ParallelType::TIDx);
  tv3->axis(-1)->parallelize(ParallelType::TIDx);

  auto* bid_x = add(tv3->axis(0)->rawExtent(), new Int(0));
  auto* tid_x = add(tv3->axis(-1)->rawExtent(), new Int(0));

  // Lower
  GpuLower gpulw(&fusion);

  // 1. Create an evaluation context
  ExpressionEvaluator evaluator(&fusion);

  // 2. Bind values
  evaluator.bind(tv0->getRootDomain()[0]->extent(), 6);
  evaluator.bind(tv0->getRootDomain()[1]->extent(), 128);
  evaluator.bind(tv1->getRootDomain()[0]->extent(), 6);
  evaluator.bind(tv1->getRootDomain()[1]->extent(), 128);

  // 3. Evaluate and check result values
  TORCH_CHECK(tv2->domain()->nDims() == 3);
  checkIntValue(evaluator, tv2->axis(0)->rawExtent(), 2);
  checkIntValue(evaluator, tv2->axis(1)->rawExtent(), 4);
  checkIntValue(evaluator, tv2->axis(2)->rawExtent(), 128);

  TORCH_CHECK(tv3->domain()->nDims() == 3);
  checkIntValue(evaluator, tv3->axis(0)->rawExtent(), 2);
  checkIntValue(evaluator, tv3->axis(1)->rawExtent(), 4);
  checkIntValue(evaluator, tv3->axis(2)->rawExtent(), 128);

  checkIntValue(evaluator, bid_x, 2);
  checkIntValue(evaluator, tid_x, 128);
}

// Kernel IR: Evaluate basic scalar operations with constant values
TEST(NVFuserTest, KernelExprEvalConstants_CUDA) {
  kir::Kernel kernel;
  kir::IrBuilder ir_builder(&kernel);

  auto a = ir_builder.create<kir::Int>(7);
  auto b = ir_builder.create<kir::Int>(3);
  auto c = ir_builder.subExpr(a, b);
  auto d = ir_builder.divExpr(a, b);
  auto e = ir_builder.mulExpr(c, d);

  kir::ExpressionEvaluator evaluator;

  checkIntValue(evaluator, ir_builder.negExpr(a), -7);
  checkIntValue(evaluator, ir_builder.addExpr(a, b), 10);
  checkIntValue(evaluator, ir_builder.negExpr(e), -8);
  checkIntValue(evaluator, ir_builder.modExpr(a, b), 1);
  checkIntValue(evaluator, ir_builder.ceilDivExpr(a, b), 3);
}

// Kernel IR: Evaluate basic scalar operations with bound values
TEST(NVFuserTest, KernelExprEvalBindings_CUDA) {
  kir::Kernel kernel;
  kir::IrBuilder ir_builder(&kernel);

  kir::ExpressionEvaluator evaluator;

  auto a = ir_builder.create<kir::Int>(c10::nullopt);
  auto b = ir_builder.create<kir::Int>(c10::nullopt);
  auto c = ir_builder.addExpr(a, b);
  auto d = ir_builder.negExpr(ir_builder.ceilDivExpr(c, b));
  auto e = ir_builder.create<kir::Int>(0);

  // trying to evaluate before binding should give empty results
  TORCH_CHECK(!evaluator.evaluate(a).has_value());
  TORCH_CHECK(!evaluator.evaluate(d).has_value());

  evaluator.bind(a, 7);
  evaluator.bind(b, 3);

  // can't bind to the results of expressions
  ASSERT_ANY_THROW(evaluator.bind(c, 100));

  // can't bind to concrete values
  ASSERT_ANY_THROW(evaluator.bind(e, 100));

  checkIntValue(evaluator, c, 10);
  checkIntValue(evaluator, ir_builder.subExpr(a, b), 4);
  checkIntValue(evaluator, ir_builder.modExpr(a, b), 1);
  checkIntValue(evaluator, ir_builder.ceilDivExpr(a, b), 3);
  checkIntValue(evaluator, d, -4);

  // Reset the evaluation context
  evaluator = kir::ExpressionEvaluator();

  evaluator.bind(a, 2);
  evaluator.bind(b, 5);

  checkIntValue(evaluator, c, 7);
  checkIntValue(evaluator, ir_builder.subExpr(a, b), -3);
  checkIntValue(evaluator, ir_builder.modExpr(a, b), 2);
  checkIntValue(evaluator, ir_builder.ceilDivExpr(a, b), 1);
  checkIntValue(evaluator, d, -2);
}

TEST(NVFuserTest, FusionClear_CUDA) {
  Fusion fusion;
  FusionGuard fg(&fusion);

  // 1. Create a dummy IR

  {
    TensorView* tv0 = makeSymbolicTensor(2);
    TensorView* tv1 = makeSymbolicTensor(2);

    fusion.addInput(tv0);
    fusion.addInput(tv1);

    TensorView* tv2 = add(tv1, new Float(2.0));
    TensorView* tv3 = add(tv0, tv2);

    fusion.addOutput(tv3);

    tv3->split(0, 4);
    tv0->computeAt(tv3, 1);
    tv1->computeAt(tv3, 1);

    tv3->axis(0)->parallelize(ParallelType::BIDx);
    tv2->axis(1)->parallelize(ParallelType::Unroll);
    tv3->axis(-1)->parallelize(ParallelType::TIDx);
  }

  // 2. Clear the IR

  fusion.clear();

  TORCH_CHECK(fusion.exprs().empty());
  TORCH_CHECK(fusion.vals().empty());

  TORCH_CHECK(fusion.inputs().empty());
  TORCH_CHECK(fusion.outputs().empty());

  TORCH_CHECK(!fusion.hasReduction());

  // 3. Rebuild the IR

  {
    TensorView* tv0 = makeSymbolicTensor(3);
    TensorView* tv1 = makeSymbolicTensor(3);
    TensorView* tv2 = add(tv1, new Float(2.0));
    TensorView* tv3 = add(tv0, tv2);

    fusion.addInput(tv0);
    fusion.addInput(tv1);
    fusion.addOutput(tv3);

    // tv3 [i0, i1, i2]
    tv3->reorder({{0, 2}, {2, 0}});
    // tv3 [i2, i1, i0]
    tv3->split(-1, 4);
    // tv3 [i2, i1, i0outer, i0inner{4}]
    tv3->reorder({{2, 0}, {3, 1}, {0, 3}});
    // tv3 [i0outer, i0inner{4}, i1, i2]
    tv0->computeAt(tv3, -1);
    tv1->computeAt(tv3, -1);
    tv3->axis(1)->parallelize(ParallelType::BIDx);
  }

  auto options = at::TensorOptions().dtype(at::kFloat).device(at::kCUDA, 0);

  at::Tensor input1 = at::randn({16, 8, 8}, options);
  at::Tensor input2 = at::randn_like(input1);

  FusionExecutor fe;
  fe.compileFusion(&fusion);
  auto outputs = fe.runFusion({input1, input2});

  at::Tensor tv2_ref = input2 + 2.0;
  at::Tensor output_ref = input1 + tv2_ref;

  TORCH_CHECK(output_ref.equal(outputs[0]));
}

TEST(NVFuserTest, FusionCopy_CUDA) {
  Fusion original_fusion;

  // Create the test IR
  {
    FusionGuard fg(&original_fusion);

    auto tv0 = makeSymbolicTensor(3);
    auto tv1 = makeSymbolicTensor(3);
    auto tv2 = add(tv1, new Float(2.0));
    auto tv3 = sub(add(tv0, mul(tv2, tv2)), tv2);

    original_fusion.addInput(tv0);
    original_fusion.addInput(tv1);
    original_fusion.addOutput(tv3);

    tv3->reorder({{0, 2}, {2, 0}});
    tv3->split(-1, 4);
    tv3->reorder({{2, 0}, {3, 1}, {0, 3}});

    tv0->computeAt(tv3, -1);
    tv1->computeAt(tv3, -1);

    tv3->axis(0)->parallelize(ParallelType::BIDx);
    tv3->axis(-1)->parallelize(ParallelType::TIDx);
  }

  // Test copy before lowering
  Fusion clone = original_fusion;

  // Compare IR dumps
  std::stringstream original_ir;
  std::stringstream clone_ir;
  original_ir << original_fusion;
  clone_ir << clone;
  ASSERT_EQ(original_ir.str(), clone_ir.str());

  // Lower original fusion
  std::string original_kernel;
  {
    // TODO(kir): remove this guard once we implement the cuda codegen visitor
    FusionGuard fg(&original_fusion);
    original_kernel =
        codegen::generateCudaKernel(GpuLower(&original_fusion).kernel());
  }

  // Make sure the "before lowering" clone was not mutated
  // while lowering the original fusion IR
  std::stringstream before_lowering_ir;
  before_lowering_ir << clone;
  ASSERT_EQ(original_ir.str(), before_lowering_ir.str());

  // Test copy after lowering (including assignment operator)
  Fusion before_lowering = clone;
  clone = original_fusion;

  // Compare IR dumps
  std::stringstream original_lowered_ir;
  std::stringstream clone_lowered_ir;
  original_lowered_ir << original_fusion;
  clone_lowered_ir << clone;
  ASSERT_EQ(original_lowered_ir.str(), clone_lowered_ir.str());

  // Lower the "before lowering" and compare kernels
  std::string clone_kernel;
  {
    // TODO(kir): remove this guard once we implement the cuda codegen visitor
    FusionGuard fg(&before_lowering);
    clone_kernel =
        codegen::generateCudaKernel(GpuLower(&before_lowering).kernel());
  }
  ASSERT_EQ(original_kernel, clone_kernel);
}

TEST(NVFuserTest, FusionMove_CUDA) {
  Fusion fusion;

  // Create the test IR
  {
    FusionGuard fg(&fusion);

    auto tv0 = makeSymbolicTensor(3);
    auto tv1 = makeSymbolicTensor(3);
    auto tv2 = add(tv1, new Float(2.0));
    auto tv3 = sub(add(tv0, mul(tv2, tv2)), tv2);

    fusion.addInput(tv0);
    fusion.addInput(tv1);
    fusion.addOutput(tv3);

    tv3->reorder({{0, 2}, {2, 0}});
    tv3->split(-1, 4);
    tv3->reorder({{2, 0}, {3, 1}, {0, 3}});

    tv0->computeAt(tv3, -1);
    tv1->computeAt(tv3, -1);

    tv3->axis(0)->parallelize(ParallelType::BIDx);
    tv3->axis(-1)->parallelize(ParallelType::TIDx);
  }

  std::stringstream original_ir;
  original_ir << fusion;

  // Test move before lowering
  Fusion another_fusion = std::move(fusion);

  // Check that the original fusion is "empty"
  //
  // IMPORTANT: these checks assume knowledge of the internal
  //    implementation of the move operations. General uses
  //    should only assume that the moved-from object is in
  //    a valid, but unspecified state. This is similar to the
  //    standard library containers:
  //    https://en.cppreference.com/w/cpp/utility/move
  //
  TORCH_CHECK(fusion.exprs().empty());
  TORCH_CHECK(fusion.vals().empty());
  TORCH_CHECK(fusion.inputs().empty());
  TORCH_CHECK(fusion.outputs().empty());

  // clear() has no pre-conditions so it's valid to call on a moved-from object
  fusion.clear();

  // Compare IR dumps
  std::stringstream another_ir;
  another_ir << another_fusion;
  ASSERT_EQ(original_ir.str(), another_ir.str());

  // Lower the fusion IR
  GpuLower lower(&another_fusion);

  std::stringstream lowered_ir;
  lowered_ir << another_fusion;

  // Test move assignment after lowering
  fusion = std::move(another_fusion);

  // Compare IR dumps
  std::stringstream moved_lowered_ir;
  moved_lowered_ir << fusion;
  ASSERT_EQ(lowered_ir.str(), moved_lowered_ir.str());
}

TEST(NVFuserTest, FusionSimpleArith_CUDA) {
  std::stringstream ss1, ss2;

  Fusion fusion;
  FusionGuard fg(&fusion);

  Float* f1 = new Float(1.f);
  Float* f2 = new Float{2.f};
  Float* f3 = new Float();

  // Disrupt the fusion to make sure guard works well
  {
    Fusion fusion2;
    FusionGuard fg(&fusion2);

    Float* f1 = new Float(1.f);
    Float* f2 = new Float(2.f);
    add(f1, f2);
    ss2 << fusion2;
  }

  new BinaryOp(BinaryOpType::Add, f3, f1, f2);
  ss1 << fusion;

  TORCH_CHECK(
      ss1.str().compare(ss2.str()) == 0,
      "Error where explicit add nodes don't match implicit add nodes.");
}

TEST(NVFuserTest, FusionSimpleTypePromote_CUDA) {
  Fusion fusion;
  FusionGuard fg(&fusion);

  Float* f4 = new Float{4.f};
  Int* i1 = new Int{3};
  auto f5 = add(f4, i1);

  TORCH_CHECK(f5->getDataType() == DataType::Float);
}

class ZeroMutator : public OptOutMutator {
 public:
  Statement* mutate(Float* f) {
    if (f->isConst() && *(f->value()) == 1.0)
      return new Float(0.0);
    return f;
  }
  void mutate(Fusion* f) {
    OptOutMutator::mutate(f);
  }
};

TEST(NVFuserTest, FusionMutator_CUDA) {
  Fusion fusion;
  FusionGuard fg(&fusion);

  Float* f4 = new Float{1.f};
  Int* i1 = new Int{3};
  Val* f5 = add(f4, i1);
  ZeroMutator mutator;
  mutator.mutate(&fusion);
  Val* lhs = static_cast<BinaryOp*>(fusion.origin(f5))->lhs();
  TORCH_CHECK(
      lhs->getValType().value() == ValType::Scalar &&
      lhs->getDataType().value() == DataType::Float);
  Float* flhs = static_cast<Float*>(lhs);

  TORCH_CHECK(flhs->value().value() == 0.f);
}

TEST(NVFuserTest, FusionRegister_CUDA) {
  Fusion fusion;
  FusionGuard fg(&fusion);
  Float* v1 = new Float{1.f};
  Float* v2 = new Float{2.f};
  Val* v3 = binaryOp(BinaryOpType::Add, v1, v2);
  Val* v4 = binaryOp(BinaryOpType::Add, v1, v2);
  TORCH_CHECK(v1->name() + 1 == v2->name());
  TORCH_CHECK(v2->name() + 1 == v3->name());
  TORCH_CHECK(v3->name() + 1 == v4->name());
  TORCH_CHECK(fusion.origin(v3)->name() + 1 == fusion.origin(v4)->name());
}

// dummy expr with 2 outputs only for toposort test.
struct DummyExpr : public Expr {
  ~DummyExpr() = default;
  DummyExpr(Val* _outlhs, Val* _outrhs, Val* _lhs, Val* _rhs)
      : Expr(ExprType::UnaryOp) // Not terribly safe...
  {
    addOutput(_outlhs);
    addOutput(_outrhs);
    addInput(_lhs);
    addInput(_rhs);
    this->name_ = FusionGuard::getCurFusion()->registerExpr(this);
  }
  DummyExpr(const DummyExpr& other) = delete;
  DummyExpr& operator=(const DummyExpr& other) = delete;
  DummyExpr(DummyExpr&& other) = delete;
  DummyExpr& operator=(DummyExpr&& other) = delete;
};

TEST(NVFuserTest, FusionTopoSort_CUDA) {
  Fusion fusion;
  FusionGuard fg(&fusion);

  // e0: v3, v2 = dummy(v1, v0)
  // e1: v4     =   add(v3, v2)
  // e2: v5     =   add(v2, v4)
  // e3: v6     =   add(v5, v5)
  Float* v0 = new Float{1.f};
  Float* v1 = new Float{2.f};
  Float* v2 = new Float();
  Float* v3 = new Float();
  Float* v4 = new Float();
  Float* v5 = new Float();
  Float* v6 = new Float();

  Expr* e0 = new DummyExpr(v3, v2, v1, v0);
  Expr* e1 = new BinaryOp(BinaryOpType::Add, v4, v3, v2);
  Expr* e2 = new BinaryOp(BinaryOpType::Add, v5, v2, v4);
  Expr* e3 = new BinaryOp(BinaryOpType::Add, v6, v5, v5);

  std::vector<Expr*> exprs = fusion.exprs();

  TORCH_CHECK(exprs.size() == 4);
  TORCH_CHECK(exprs[0] == e0);
  TORCH_CHECK(exprs[1] == e1);
  TORCH_CHECK(exprs[2] == e2);
  TORCH_CHECK(exprs[3] == e3);

  fusion.addOutput(v2);
  exprs = fusion.exprs(true);
  TORCH_CHECK(exprs.size() == 1);
  TORCH_CHECK(exprs[0] == e0);

  fusion.addOutput(v5);
  exprs = fusion.exprs(true);
  TORCH_CHECK(exprs[0] == e0);
  TORCH_CHECK(exprs[1] == e1);
  TORCH_CHECK(exprs[2] == e2);

  fusion.addOutput(v4);
  exprs = fusion.exprs(true);
  TORCH_CHECK(exprs[0] == e0);
  TORCH_CHECK(exprs[1] == e1);
  TORCH_CHECK(exprs[2] == e2);

  fusion.addOutput(v3);
  exprs = fusion.exprs(true);
  TORCH_CHECK(exprs[0] == e0);
  TORCH_CHECK(exprs[1] == e1);
  TORCH_CHECK(exprs[2] == e2);

  fusion.addOutput(v6);
  exprs = fusion.exprs(true);
  TORCH_CHECK(exprs.size() == 4);
  TORCH_CHECK(exprs[0] == e0);
  TORCH_CHECK(exprs[1] == e1);
  TORCH_CHECK(exprs[2] == e2);
  TORCH_CHECK(exprs[3] == e3);

  TORCH_CHECK(fusion.origin(v2)->name() == 0);
  TORCH_CHECK(fusion.origin(v3)->name() == 0);
  TORCH_CHECK(fusion.origin(v4)->name() == 1);
  TORCH_CHECK(fusion.origin(v5)->name() == 2);
  TORCH_CHECK(fusion.origin(v6)->name() == 3);
}

TEST(NVFuserTest, FusionTensor_CUDA) {
  auto options = at::TensorOptions().dtype(at::kFloat).device(at::kCUDA, 0);

  Fusion fusion;
  FusionGuard fg(&fusion);

  {
    auto tensor = at::randn({2, 3, 4, 5}, options);
    auto tensor_type = TensorType::create(tensor);
    auto fuser_tensor = new TensorView(tensor_type);
    TORCH_CHECK((int64_t)fuser_tensor->nDims() == tensor.dim());
    TORCH_CHECK(fuser_tensor->getDataType().value() == DataType::Float);
    TORCH_CHECK(fuser_tensor->domain() != nullptr);
    for (int i = 0; i < static_cast<int>(fuser_tensor->nDims()); i++) {
      // size 1 dimension are makred as broadcast
      TORCH_CHECK(
          fuser_tensor->axis(i)->isBroadcast() == (tensor.sizes()[i] == 1));
      // check contiguity information;
      TORCH_CHECK(fuser_tensor->domain()->contiguity()[i]);
    }
  }

  // TensorType::create fills stride_properties, which helps us to mark
  // IterDomain properly
  // Note: implementation could change, depending on how much we want to invest
  // in our home-brew contiguity coalescing. For now let's make sure that we
  // properly test what we are using.
  {
    auto tensor = at::randn({4, 4, 4}, options);
    auto sliced_tensor = tensor.slice(1, 0, -1, 2);

    auto tensor_type = TensorType::create(sliced_tensor);
    auto fuser_tensor = new TensorView(tensor_type);
    TORCH_CHECK((int64_t)fuser_tensor->nDims() == tensor.dim());
    TORCH_CHECK(fuser_tensor->getDataType().value() == DataType::Float);
    TORCH_CHECK(fuser_tensor->domain() != nullptr);
    for (int i = 0; i < static_cast<int>(fuser_tensor->nDims()); i++) {
      // size 1 dimension are makred as broadcast
      TORCH_CHECK(fuser_tensor->axis(i)->isBroadcast() == false);
    }
    TORCH_CHECK(fuser_tensor->domain()->contiguity()[0]);
    TORCH_CHECK(!fuser_tensor->domain()->contiguity()[1]);
    TORCH_CHECK(fuser_tensor->domain()->contiguity()[2]);
  }

  {
    auto tensor = at::randn({2, 3, 4, 5}, options);
    auto permuted_tensor = tensor.permute({0, 3, 1, 2});
    auto tensor_type = TensorType::create(permuted_tensor);
    auto fuser_tensor = new TensorView(tensor_type);
    TORCH_CHECK((int64_t)fuser_tensor->nDims() == tensor.dim());
    TORCH_CHECK(fuser_tensor->getDataType().value() == DataType::Float);
    TORCH_CHECK(fuser_tensor->domain() != nullptr);
    for (int i = 0; i < static_cast<int>(fuser_tensor->nDims()); i++) {
      // size 1 dimension are makred as broadcast
      TORCH_CHECK(fuser_tensor->axis(i)->isBroadcast() == false);
    }
    TORCH_CHECK(!fuser_tensor->domain()->contiguity()[0]);
    TORCH_CHECK(!fuser_tensor->domain()->contiguity()[1]);
    TORCH_CHECK(fuser_tensor->domain()->contiguity()[2]);
    TORCH_CHECK(!fuser_tensor->domain()->contiguity()[3]);
  }
}

TEST(NVFuserTest, FusionFilterVals_CUDA) {
  Fusion fusion;
  FusionGuard fg(&fusion);

  auto tv0 = makeSymbolicTensor(1);
  auto tv1 = makeSymbolicTensor(1);
  auto scalar0 = new Float(0);
  auto scalar1 = new Int(0);
  auto scalar2 = new Int(1);

  const std::vector<Val*> vals = {tv0, scalar0, tv1, scalar1, scalar2};

  std::vector<TensorView*> tvs(
      ir_utils::filterByType<TensorView>(vals).begin(),
      ir_utils::filterByType<TensorView>(vals).end());
  TORCH_CHECK(tvs.size() == 2);
  TORCH_CHECK(tvs[0] == tv0);
  TORCH_CHECK(tvs[1] == tv1);

  std::vector<Float*> floats(
      ir_utils::filterByType<Float>(vals).begin(),
      ir_utils::filterByType<Float>(vals).end());
  TORCH_CHECK(floats.size() == 1);
  TORCH_CHECK(floats[0] == scalar0);

  std::vector<Int*> ints(
      ir_utils::filterByType<Int>(vals).begin(),
      ir_utils::filterByType<Int>(vals).end());
  TORCH_CHECK(ints.size() == 2);
  TORCH_CHECK(ints[0] == scalar1);
  TORCH_CHECK(ints[1] == scalar2);

  TORCH_CHECK(
      ir_utils::filterByType<Expr>(vals).begin() ==
          ir_utils::filterByType<Expr>(vals).end(),
      "Not expecting any results");
}

TEST(NVFuserTest, FusionTVSplit_CUDA) {
  Fusion fusion;
  FusionGuard fg(&fusion);

  TensorView* tv = makeSymbolicTensor(3);

  tv = tv->split(2, 2);
  TORCH_CHECK(tv->nDims() == 4);
  Expr* outer = tv->axis(2)->extent()->getOrigin();

  TORCH_CHECK(
      outer->getExprType().value() == ExprType::BinaryOp &&
      static_cast<BinaryOp*>(outer)->getBinaryOpType() ==
          BinaryOpType::CeilDiv &&
      static_cast<BinaryOp*>(outer)->lhs()->sameAs(
          tv->getRootDomain()[2]->extent()) &&
      static_cast<Int*>(static_cast<BinaryOp*>(outer)->rhs())
          ->sameAs(new Int(2)));

  IterDomain* inner = static_cast<IterDomain*>(tv->axis(3));
  TORCH_CHECK(
      inner->extent()->isScalar() &&
      static_cast<Int*>(inner->extent())->isConst() &&
      static_cast<Int*>(inner->extent())->value().value() == 2);
}

TEST(NVFuserTest, FusionTVMerge_CUDA) {
  Fusion fusion;
  FusionGuard fg(&fusion);

  TensorView* tv = makeSymbolicTensor(3);

  tv = tv->merge(1);
  Expr* axisOp = tv->axis(1)->extent()->getOrigin();

  TORCH_CHECK(
      tv->nDims() == 2 && axisOp->getExprType() == ExprType::BinaryOp &&
      static_cast<BinaryOp*>(axisOp)->getBinaryOpType() == BinaryOpType::Mul &&
      static_cast<BinaryOp*>(axisOp)->lhs() ==
          tv->getRootDomain()[1]->extent() &&
      static_cast<BinaryOp*>(axisOp)->rhs() ==
          tv->getRootDomain()[2]->extent());
}

TEST(NVFuserTest, FusionTVReorder_CUDA) {
  Fusion fusion;
  FusionGuard fg(&fusion);

  std::unordered_map<int, int> shift_right{{-1, 0}};

  std::unordered_map<int, int> shift_left{{0, -1}};

  std::unordered_map<int, int> shift_left_2{{0, -1}, {1, 0}, {2, 1}};

  std::unordered_map<int, int> swap{{0, 2}, {2, 0}};

  auto tv = makeSymbolicTensor(3);
  std::vector<IterDomain*> ref;
  ref = std::vector<IterDomain*>(
      tv->domain()->domain().begin(), tv->domain()->domain().end());

  tv->reorder(shift_left);
  for (int i = 0; i < (int)tv->nDims(); i++)
    TORCH_CHECK(ref[i]->sameAs(tv->axis(i - 1)));

  tv = makeSymbolicTensor(3);
  ref = std::vector<IterDomain*>(
      tv->domain()->domain().begin(), tv->domain()->domain().end());

  tv->reorder(shift_left);
  for (int i = 0; i < (int)tv->nDims(); i++)
    TORCH_CHECK(ref[i]->sameAs(tv->axis(i - 1)));

  tv = makeSymbolicTensor(3);
  ref = std::vector<IterDomain*>(
      tv->domain()->domain().begin(), tv->domain()->domain().end());

  tv->reorder(shift_right);
  TORCH_CHECK(ref[ref.size() - 1]->sameAs(tv->axis(0)));
  for (int i = 1; i < (int)tv->nDims(); i++)
    TORCH_CHECK(ref[i - 1]->sameAs(tv->axis(i)));

  tv = makeSymbolicTensor(3);
  ref = std::vector<IterDomain*>(
      tv->domain()->domain().begin(), tv->domain()->domain().end());
  tv->reorder(swap);
  TORCH_CHECK(ref[0]->sameAs(tv->axis(2)));
  TORCH_CHECK(ref[2]->sameAs(tv->axis(0)));
  TORCH_CHECK(ref[1]->sameAs(tv->axis(1)));
}

TEST(NVFuserTest, FusionEquality_CUDA) {
  Fusion fusion;
  FusionGuard fg(&fusion);

  Float* fval1 = new Float();
  Float* fval1_copy = fval1;
  Float* fval2 = new Float();
  Float* fone = new Float(1.0);

  TORCH_CHECK(fval1->sameAs(fval1_copy));
  TORCH_CHECK(!fval1->sameAs(fval2));
  TORCH_CHECK(!fone->sameAs(fval1));
  TORCH_CHECK(fone->sameAs(new Float(1.0)));

  Int* ival1 = new Int();
  Int* ival1_copy = ival1;
  Int* ival2 = new Int();
  Int* ione = new Int(1);

  TORCH_CHECK(ival1->sameAs(ival1_copy));
  TORCH_CHECK(!ival1->sameAs(ival2));
  TORCH_CHECK(!ione->sameAs(ival1));
  TORCH_CHECK(ione->sameAs(new Int(1)));

  BinaryOp* add1 = new BinaryOp(BinaryOpType::Add, new Float(), fval1, ival1);
  BinaryOp* add1_copy =
      new BinaryOp(BinaryOpType::Add, new Float(), fval1, ival1);
  BinaryOp* sub1 = new BinaryOp(BinaryOpType::Sub, new Float(), fval1, ival1);

  UnaryOp* neg1 = new UnaryOp(UnaryOpType::Neg, new Float(), fval1);
  UnaryOp* neg2 = new UnaryOp(UnaryOpType::Neg, new Float(), fval2);
  UnaryOp* neg1_copy = new UnaryOp(UnaryOpType::Neg, new Float(), fval1);

  TORCH_CHECK(add1->sameAs(add1_copy));
  TORCH_CHECK(!add1->sameAs(sub1));

  TORCH_CHECK(neg1->sameAs(neg1_copy));
  TORCH_CHECK(!static_cast<Expr*>(neg1)->sameAs(add1));
  TORCH_CHECK(!neg1->sameAs(neg2));
}

TEST(NVFuserTest, FusionDependency_CUDA) {
  Fusion fusion;
  FusionGuard fg(&fusion);

  Float* f0 = new Float(0.f);
  Float* f1 = new Float(1.f);
  auto f2 = add(f0, f1);

  auto f3 = add(f2, f2);

  Float* f4 = new Float(4.f);
  Float* f5 = new Float(5.f);
  auto f6 = add(f4, f5);

  Float* f7 = new Float(7.f);
  Float* f8 = new Float(8.f);
  auto f9 = add(f7, f8);

  auto f10 = add(f6, f9);

  auto f11 = add(f3, f10);

  TORCH_CHECK(DependencyCheck::isDependencyOf(f0, f11));
  TORCH_CHECK(DependencyCheck::isDependencyOf(f1, f11));
  TORCH_CHECK(DependencyCheck::isDependencyOf(f2, f11));
  TORCH_CHECK(DependencyCheck::isDependencyOf(f3, f11));
  TORCH_CHECK(DependencyCheck::isDependencyOf(f6, f11));
  TORCH_CHECK(DependencyCheck::isDependencyOf(f9, f11));
  TORCH_CHECK(DependencyCheck::isDependencyOf(f0, f2));
  TORCH_CHECK(DependencyCheck::isDependencyOf(f2, f3));
  TORCH_CHECK(DependencyCheck::isDependencyOf(f4, f6));
  TORCH_CHECK(DependencyCheck::isDependencyOf(f8, f10));

  TORCH_CHECK(!DependencyCheck::isDependencyOf(f11, f0));
  TORCH_CHECK(!DependencyCheck::isDependencyOf(f11, f1));
  TORCH_CHECK(!DependencyCheck::isDependencyOf(f11, f2));
  TORCH_CHECK(!DependencyCheck::isDependencyOf(f11, f3));
  TORCH_CHECK(!DependencyCheck::isDependencyOf(f11, f4));
  TORCH_CHECK(!DependencyCheck::isDependencyOf(f11, f5));
  TORCH_CHECK(!DependencyCheck::isDependencyOf(f2, f0));
  TORCH_CHECK(!DependencyCheck::isDependencyOf(f3, f2));
  TORCH_CHECK(!DependencyCheck::isDependencyOf(f6, f4));
  TORCH_CHECK(!DependencyCheck::isDependencyOf(f10, f8));

  auto dep_chain = DependencyCheck::getSingleDependencyChain(f0, f11);
  TORCH_CHECK(dep_chain.back() == f11);
  dep_chain.pop_back();
  TORCH_CHECK(dep_chain.back() == f3);
  dep_chain.pop_back();
  TORCH_CHECK(dep_chain.back() == f2);
  dep_chain.pop_back();

  dep_chain = DependencyCheck::getSingleDependencyChain(f6, f11);
  TORCH_CHECK(dep_chain.back() == f11);
  dep_chain.pop_back();
  TORCH_CHECK(dep_chain.back() == f10);
  dep_chain.pop_back();

  dep_chain = DependencyCheck::getSingleDependencyChain(f4, f11);
  TORCH_CHECK(dep_chain.back() == f11);
  dep_chain.pop_back();
  TORCH_CHECK(dep_chain.back() == f10);
  dep_chain.pop_back();
  TORCH_CHECK(dep_chain.back() == f6);
  dep_chain.pop_back();

  dep_chain = DependencyCheck::getSingleDependencyChain(f11, f2);
  TORCH_CHECK(dep_chain.empty());
}

TEST(NVFuserTest, FusionParser_CUDA) {
  auto g = std::make_shared<Graph>();
  const auto graph0_string = R"IR(
    graph(%0 : Float(2, strides=[1]),
          %1 : Float(2, strides=[1])):
      %c0 : Float(2, strides=[1]) = aten::mul(%0, %1)
      %d0 : Float(2, strides=[1]) = aten::mul(%c0, %0)
      return (%d0))IR";
  parseIR(graph0_string, g.get());

  // strides are not yet supported in the irparser.
  for (auto val : g->block()->inputs()) {
    if (val->isCompleteTensor())
      val->setType(val->type()->cast<TensorType>()->contiguous());
  }
  for (auto node : g->block()->nodes()) {
    for (auto val : node->outputs()) {
      if (val->isCompleteTensor())
        val->setType(val->type()->cast<TensorType>()->contiguous());
    }
  }

  auto fusion = parseJitIR(g);
  FusionGuard fg(fusion.get());
  auto options = at::TensorOptions().dtype(at::kFloat).device(at::kCUDA, 0);
  at::Tensor input1 = at::randn({16}, options);
  at::Tensor input2 = at::randn({16}, options);
  scheduleFusion(fusion.get(), {input1, input2});

  // CONSIDER:
  // 1. this can be moved to a dedicated "golden" file
  // 2. use a fuzzy compare (ignore non-significant whitespaces for example)
  const std::string expected_kernel = R"(
__global__ void CUDAGeneratedKernel(Tensor<float, 1> T0, Tensor<float, 1> T1, Tensor<float, 1> T3) {
  float T2[1];
  if ((((((blockIdx.x * 1) + (1 - 1)) * 128) + threadIdx.x) < T0.size[0])) {
    for(size_t ki25 = 0; ki25 < 1; ++ki25) {
      T2[ki25]
        = T0[((((blockIdx.x * 1) + ki25) * 128) + threadIdx.x)]
        * T1[((((blockIdx.x * 1) + ki25) * 128) + threadIdx.x)];
      T3[((((blockIdx.x * 1) + ki25) * 128) + threadIdx.x)]
        = T2[ki25]
        * T0[((((blockIdx.x * 1) + ki25) * 128) + threadIdx.x)];
    }
  } else {
    for(size_t ki25 = 0; ki25 < 1; ++ki25) {
      if ((((((blockIdx.x * 1) + ki25) * 128) + threadIdx.x) < T0.size[0])) {
        T2[ki25]
          = T0[((((blockIdx.x * 1) + ki25) * 128) + threadIdx.x)]
          * T1[((((blockIdx.x * 1) + ki25) * 128) + threadIdx.x)];
      }
      if ((((((blockIdx.x * 1) + ki25) * 128) + threadIdx.x) < T0.size[0])) {
        T3[((((blockIdx.x * 1) + ki25) * 128) + threadIdx.x)]
          = T2[ki25]
          * T0[((((blockIdx.x * 1) + ki25) * 128) + threadIdx.x)];
      }
    }
  }
}
)";

  const std::string actual_kernel =
      "\n" + codegen::generateCudaKernel(GpuLower(fusion.get()).kernel());
  if (expected_kernel.size() != actual_kernel.size() ||
      expected_kernel.compare(actual_kernel) != 0) {
    std::cerr
        << " Codegen mismatch, codegen possibly changed, or is incorrect. "
        << " \n ========= EXPECTED ========= \n"
        << expected_kernel << "\n========= ACTUAL ========== \n"
        << actual_kernel << "\n=================" << std::endl;
    TORCH_CHECK(false);
  }

  FusionExecutor fe;
  fe.compileFusion(fusion.get());
  auto outputs = fe.runFusion({input1, input2});
  at::Tensor output_ref = input1 * input2 * input1;
  TORCH_CHECK(output_ref.equal(outputs[0]));
}

TEST(NVFuserTest, FusionForLoop_CUDA) {
// TODO(kir): re-enable this test
//  due to the current "GpuLower guard" approach, we can only create
//  kernel IR during GpuLower::lower()
#if 0
  Fusion fusion;
  FusionGuard fg(&fusion);

  const auto TV0 = new TensorView(
      new TensorDomain({new IterDomain(new Int(0), new Int(16))}),
      DataType::Float);
  const auto TV1 = new TensorView(
      new TensorDomain({new IterDomain(new Int(0), new Int(16))}),
      DataType::Float);

  fusion.addInput(TV0);
  fusion.addInput(TV1);

  auto ID0 = new kir::IterDomain(new IterDomain(new Int(0), new Int(8)));

  TensorView* TV2 = add(TV0, TV1);
  BinaryOp* op = static_cast<BinaryOp*>(TV2->getOrigin());
  fusion.addOutput(TV2);

  auto fl = new kir::ForLoop(new kir::Int(c10::nullopt), ID0, {op});

  std::stringstream result;
  std::stringstream ref;
  result << fl;
  ref << "for(size_t i3{0}; i3 < iS{8}; ++i3 ) {\nT2[ iS{16} ] = T0[ iS{16} ] + T1[ iS{16} ]\n}";

  if (result.str().compare(ref.str()) == 0) {
    std::stringstream err_msg;
    err_msg << "ForLoop printing has changed or something has gone wrong. "
            << result.str() << "\n does not match reference: " << ref.str()
            << std::endl;
    TORCH_CHECK(false, err_msg.str());
  }
#endif
}

TEST(NVFuserTest, FusionCodeGen_CUDA) {
  Fusion fusion;
  FusionGuard fg(&fusion);

  TensorView* tv0 = makeSymbolicTensor(3);

  new BinaryOp(BinaryOpType::Add, tv0, new Float(0.0), new Float(1.0));
  TensorView* tv1 = add(tv0, new Float(2.0));
  TensorView* tv2 = add(tv1, new Float(3.0));
  fusion.addOutput(tv2);

  //[I0, I1, I2]
  tv2 = tv2->split(0, 4);
  //[I0o, I0i{4}, I1, I2]
  tv2 = tv2->merge(1);
  //[I0o, I0i{4}*I1, I2]
  tv2 = tv2->split(-1, 2);
  //[I0o, I0i{4}*I1, I2o, I2i{2}]
  tv2 = tv2->reorder({{0, 1}, {1, 0}, {3, 2}});
  //[I0i{4}*I1, I0o, I2i{2}, I2o]

  tv0->computeAt(tv2, -1);

  auto options = at::TensorOptions().dtype(at::kFloat).device(at::kCUDA, 0);

  at::Tensor output = at::empty({16, 8, 8}, options);

  FusionExecutor fe;
  fe.compileFusion(&fusion);
  fe.runFusion({}, {output});

  at::Tensor output_ref = at::zeros_like(output, options);
  output_ref = output_ref + 0.0 + 1.0 + 2.0 + 3.0;

  TORCH_CHECK(output_ref.equal(output));
}

TEST(NVFuserTest, FusionCodeGen2_CUDA) {
  Fusion fusion;
  FusionGuard fg(&fusion);

  TensorView* tv0 = makeSymbolicTensor(3);
  TensorView* tv1 = makeSymbolicTensor(3);
  TensorView* tv2 = add(tv1, new Float(2.0));
  TensorView* tv3 = add(tv0, tv2);

  fusion.addInput(tv0);
  fusion.addInput(tv1);
  fusion.addOutput(tv3);

  //[I0, I1, I2]
  tv3->reorder({{0, 2}, {2, 0}});
  //[I2, I1, I0]
  tv3->split(-1, 4);
  //[I2, I1, I0o, I0i{4}]
  tv3->reorder({{2, 0}, {3, 1}, {0, 3}});
  // I0o, I0i{4}, I1, I2]

  tv0->computeAt(tv3, -1);
  tv1->computeAt(tv3, -1);

  tv3->axis(0)->parallelize(ParallelType::BIDx);
  tv3->axis(-1)->parallelize(ParallelType::TIDx);

  auto options = at::TensorOptions().dtype(at::kFloat).device(at::kCUDA, 0);

  at::Tensor input1 = at::randn({16, 8, 8}, options);
  at::Tensor input2 = at::randn_like(input1);

  FusionExecutor fe;
  fe.compileFusion(&fusion);
  auto outputs = fe.runFusion({input1, input2});

  at::Tensor tv2_ref = input2 + 2.0;
  at::Tensor output_ref = input1 + tv2_ref;

  TORCH_CHECK(output_ref.equal(outputs[0]));
}

TEST(NVFuserTest, FusionSimplePWise_CUDA) {
  Fusion fusion;
  FusionGuard fg(&fusion);
  // dimensionality of the problem
  int nDims = 3;

  // Set up your input tensor views
  TensorView* tv0 = makeContigTensor(nDims);
  TensorView* tv1 = makeContigTensor(nDims);

  // Register your inputs
  fusion.addInput(tv0);
  fusion.addInput(tv1);

  // Do math with it, it returns a `Val*` but can be static_casted back to
  // TensorView
  TensorView* tv2 = add(tv1, new Float(2.0));
  TensorView* tv3 = add(tv0, tv2);

  // Register your outputs
  fusion.addOutput(tv3);

  // Do transformations, remember, transformations are outputs to inputs
  // This doesn't have to be in this order
  tv3->merge(1);
  tv3->merge(0);

  // Split by n_threads
  tv3->split(0, 128);
  tv3->split(0, 4);

  // For all inputs, computeAt the output inline, temporaries should be squeezed
  // between them
  tv0->computeAt(tv3, -1);
  tv1->computeAt(tv3, -1);

  // Parallelize TV3
  tv3->axis(0)->parallelize(ParallelType::BIDx);
  tv3->axis(-2)->parallelize(ParallelType::Unroll);
  tv3->axis(-1)->parallelize(ParallelType::TIDx);

  auto options = at::TensorOptions().dtype(at::kFloat).device(at::kCUDA, 0);

  at::Tensor input1 = at::randn({64, 2, 128}, options);
  at::Tensor input2 = at::rand_like(input1);
  at::Tensor output = at::empty_like(input1);

  FusionExecutor fe;
  fe.compileFusion(&fusion);
  fe.runFusion({input1, input2}, {output});

  at::Tensor tv2_ref = input2 + 2.0;
  at::Tensor output_ref = input1 + tv2_ref;

  TORCH_CHECK(output_ref.equal(output));
}

TEST(NVFuserTest, FusionExecKernel_CUDA) {
  Fusion fusion;
  FusionGuard fg(&fusion);

  // Set up your input tensor views
  TensorView* tv0 = makeSymbolicTensor(2);
  TensorView* tv1 = makeSymbolicTensor(2);

  // Register your inputs
  fusion.addInput(tv0);
  fusion.addInput(tv1);

  // Do math with it, it returns a `Val*` but can be static_casted back to
  // TensorView
  TensorView* tv2 = add(tv1, new Float(2.0));
  TensorView* tv3 = add(tv0, tv2);

  // Register your outputs
  fusion.addOutput(tv3);

  tv3->merge(0);
  tv3->split(0, 128);
  tv3->split(0, 4);

  // For all inputs, computeAt the output inline, temporaries should be squeezed
  // between them
  tv0->computeAt(tv3, 1);
  tv1->computeAt(tv3, 1);

  // Parallelize TV3
  tv3->axis(0)->parallelize(ParallelType::BIDx);
  tv2->axis(1)->parallelize(ParallelType::Unroll);
  tv3->axis(1)->parallelize(ParallelType::Unroll);
  tv2->axis(-1)->parallelize(ParallelType::TIDx);
  tv3->axis(-1)->parallelize(ParallelType::TIDx);

  auto options = at::TensorOptions().dtype(at::kFloat).device(at::kCUDA, 0);

  at::Tensor input1 = at::ones({1, 128}, options);
  at::Tensor input2 = at::ones_like(input1);

  FusionExecutor fe;
  fe.compileFusion(&fusion);
  auto outputs = fe.runFusion({input1, input2});

  at::Tensor check = at::full({1, 128}, 4, options);
  ;
  TORCH_CHECK(outputs[0].equal(check));
}

int ceilDiv_(int a, int b) {
  return (a + b - 1) / b;
}

TEST(NVFuserTest, FusionAdvancedComputeAt1_CUDA) {
  // Case 1
  // tv1 = tv0 * 0.5
  // tv2 = tv1 * -1
  // tv3 = tv1 + 3
  // tv4 = tv1 * 2
  // tv5 = tv3 + tv2
  // tv6 = tv5 + tv4
  // tv7 = tv1 + tv4
  Fusion fusion;
  FusionGuard fg(&fusion);

  TensorView* tv0 = makeSymbolicTensor(2);
  fusion.addInput(tv0);

  TensorView* tv1 = mul(tv0, new Float(0.5));
  TensorView* tv2 = mul(tv1, new Float(-1.0));
  TensorView* tv3 = add(tv1, new Float(3.0));
  TensorView* tv4 = mul(tv1, new Float(2.0));
  TensorView* tv5 = add(tv3, tv2);

  TensorView* tv6 = add(tv5, tv4);
  TensorView* tv7 = add(tv1, tv4);

  fusion.addOutput(tv6);
  fusion.addOutput(tv7);

  // Lets setup to actually run
  tv7->merge(0);
  tv7->split(0, 128);
  tv7->split(0, 4);

  tv7->axis(0)->parallelize(ParallelType::BIDx);

  tv0->computeAt(tv7, 1);

  TORCH_CHECK(tv1->hasComputeAt() && tv1->nDims() == 3);
  TORCH_CHECK(tv2->getComputeAtView() == tv5 && tv2->nDims() == 3);
  TORCH_CHECK(tv3->getComputeAtView() == tv5 && tv3->nDims() == 3);
  TORCH_CHECK(tv4->hasComputeAt() && tv4->nDims() == 3);
  TORCH_CHECK(tv5->getComputeAtView() == tv6 && tv5->nDims() == 3);
  TORCH_CHECK(tv6->getComputeAtView() == tv7 && tv6->nDims() == 3);
  TORCH_CHECK(!tv7->hasComputeAt());

  for (Val* val : fusion.vals()) {
    if (!fusion.hasInput(val) &&
        val->getValType().value() == ValType::TensorView) {
      TensorView* tv = static_cast<TensorView*>(val);
      tv->axis(1)->parallelize(ParallelType::Unroll);
      tv->axis(-1)->parallelize(ParallelType::TIDx);
    }
  }

  auto options = at::TensorOptions().dtype(at::kFloat).device(at::kCUDA, 0);

  at::Tensor aten_input = at::randn({129, 127}, options);

  auto t1 = aten_input.mul({0.5});
  auto t2 = t1.mul({-1.0});
  auto t3 = t1.add({3.0});
  auto t4 = t1.mul({2.0});
  auto t5 = t3.add(t2);
  auto t6 = t5.add(t4);
  auto t7 = t1.add(t4);

  std::vector<at::Tensor> aten_outputs = {t6, t7};
  std::vector<at::Tensor> cg_outputs = {at::empty_like(aten_input, options),
                                        at::empty_like(aten_input, options)};

  FusionExecutor fe;
  fe.compileFusion(&fusion);
  fe.runFusion({aten_input}, cg_outputs);

  testValidate(
      &fusion, cg_outputs, {aten_input}, aten_outputs, __LINE__, __FILE__);
}

TEST(NVFuserTest, FusionAdvancedComputeAt2_CUDA) {
  // Case 2
  // tv1 = tv0 * -1
  // tv2 = tv0 + 3
  // tv3 = tv0 * 2
  // tv4 = tv2 + tv1
  // tv5 = tv4 + tv3
  // tv6 = tv5 + tv3
  Fusion fusion;
  FusionGuard fg(&fusion);

  TensorView* tv0 = makeSymbolicTensor(2);
  fusion.addInput(tv0);

  TensorView* tv1 = mul(tv0, new Float(-1.0));
  TensorView* tv2 = add(tv0, new Float(3.0));
  TensorView* tv3 = mul(tv0, new Float(2.0));
  TensorView* tv4 = add(tv2, tv1);

  TensorView* tv5 = add(tv4, tv3);
  TensorView* tv6 = add(tv5, tv3);

  fusion.addOutput(tv5);
  fusion.addOutput(tv6);

  // Lets setup to actually run
  tv6->merge(0);
  tv6->split(0, 128);
  tv6->split(0, 4);

  tv6->axis(0)->parallelize(ParallelType::BIDx);

  tv0->computeAt(tv6, 1);

  for (Val* val : fusion.vals()) {
    if (!fusion.hasInput(val) &&
        val->getValType().value() == ValType::TensorView) {
      TensorView* tv = static_cast<TensorView*>(val);

      tv->axis(1)->parallelize(ParallelType::Unroll);
      tv->axis(-1)->parallelize(ParallelType::TIDx);
    }
  }

  auto options = at::TensorOptions().dtype(at::kFloat).device(at::kCUDA, 0);
  at::Tensor input = at::randn({129, 127}, options);

  auto t1 = input.mul({-1.0});
  auto t2 = input.add({3.0});
  auto t3 = input.mul({2.0});
  auto t4 = t2.add(t1);
  auto t5 = t4.add(t3);
  auto t6 = t5.add(t3);

  std::vector<at::Tensor> aten_outputs = {t5, t6};

  FusionExecutor fe;
  fe.compileFusion(&fusion);
  auto cg_outputs = fe.runFusion({input});

  testValidate(&fusion, cg_outputs, {input}, aten_outputs, __LINE__, __FILE__);
}

TEST(NVFuserTest, FusionAdvancedComputeAt3_CUDA) {
  // Case 3
  // T2 = T1 * 0.979361
  // T3 = T2 * T0
  Fusion fusion;
  FusionGuard fg(&fusion);

  TensorView* tv0 = makeSymbolicTensor(4);
  fusion.addInput(tv0);

  TensorView* tv1 = makeSymbolicTensor(4);
  fusion.addInput(tv1);

  TensorView* tv2 = mul(tv1, new Float(.979361));
  TensorView* tv3 = mul(tv2, tv0);

  fusion.addOutput(tv3);

  // Lets setup to actually run
  while (tv3->nDims() > 1)
    tv3->merge(0);
  tv3->split(0, 128);
  tv3->split(0, 4);

  tv0->computeAt(tv3, 1);
  tv1->computeAt(tv3, 1);

  tv3->axis(0)->parallelize(ParallelType::BIDx);

  for (Val* val : fusion.vals()) {
    if (!fusion.hasInput(val) &&
        val->getValType().value() == ValType::TensorView) {
      TensorView* tv = static_cast<TensorView*>(val);

      tv->axis(1)->parallelize(ParallelType::Unroll);
      tv->axis(-1)->parallelize(ParallelType::TIDx);
    }
  }

  auto options = at::TensorOptions().dtype(at::kFloat).device(at::kCUDA, 0);
  at::Tensor t0 = at::randn({129, 127, 63, 65}, options);
  at::Tensor t1 = at::rand_like(t0, options);

  auto t2 = t1.mul({0.979361});
  auto aten_output = t2.mul(t0);

  std::vector<IValue> aten_inputs = {t0, t1};

  at::Tensor cg_output = at::empty_like(t0, options);

  FusionExecutor fe;
  fe.compileFusion(&fusion);
  fe.runFusion(aten_inputs, {cg_output});

  testValidate(
      &fusion, {cg_output}, aten_inputs, {aten_output}, __LINE__, __FILE__);
}

TEST(NVFuserTest, FusionAdvancedComputeAt4_CUDA) {
  // Case 4
  // T4 = T2 - T3
  // T5 = T1 + T4
  // T6 = T5 - T0
  Fusion fusion;
  FusionGuard fg(&fusion);

  TensorView* tv0 = makeSymbolicTensor(4);
  fusion.addInput(tv0);

  TensorView* tv1 = makeSymbolicTensor(4);
  fusion.addInput(tv1);

  TensorView* tv2 = makeSymbolicTensor(4);
  fusion.addInput(tv2);

  TensorView* tv3 = makeSymbolicTensor(4);
  fusion.addInput(tv3);

  TensorView* tv4 = sub(tv2, tv3);
  TensorView* tv5 = add(tv1, tv4);
  TensorView* tv6 = sub(tv5, tv0);

  fusion.addOutput(tv6);

  // Lets setup to actually run
  while (tv6->nDims() > 1)
    tv6->merge(0);
  tv6->split(0, 128);
  tv6->split(0, 4);

  tv0->computeAt(tv6, 1);
  tv1->computeAt(tv6, 1);
  tv2->computeAt(tv6, 1);
  tv3->computeAt(tv6, 1);

  tv6->axis(0)->parallelize(ParallelType::BIDx);

  for (Val* val : fusion.vals()) {
    if (!fusion.hasInput(val) &&
        val->getValType().value() == ValType::TensorView) {
      TensorView* tv = static_cast<TensorView*>(val);

      tv->axis(1)->parallelize(ParallelType::Unroll);
      tv->axis(-1)->parallelize(ParallelType::TIDx);
    }
  }

  auto options = at::TensorOptions().dtype(at::kFloat).device(at::kCUDA, 0);
  at::Tensor t0 = at::randn({129, 127, 63, 65}, options);
  at::Tensor t1 = at::rand_like(t0, options);
  at::Tensor t2 = at::rand_like(t0, options);
  at::Tensor t3 = at::rand_like(t0, options);

  auto t4 = t2.sub(t3);
  auto t5 = t1.add(t4);
  auto aten_output = t5.sub(t0);

  std::vector<IValue> aten_inputs = {t0, t1, t2, t3};

  FusionExecutor fe;
  fe.compileFusion(&fusion);
  auto cg_outputs = fe.runFusion(aten_inputs);

  testValidate(
      &fusion, cg_outputs, aten_inputs, {aten_output}, __LINE__, __FILE__);
}

TEST(NVFuserTest, FusionAdvancedComputeAt5_CUDA) {
  // Case 5
  // tv2 = tv0 + 2.0
  // tv3 = tv1 * tv2
  Fusion fusion;
  FusionGuard fg(&fusion);

  // Set up your input tensor views
  TensorView* tv0 = makeSymbolicTensor(2);
  fusion.addInput(tv0);
  TensorView* tv1 = makeSymbolicTensor(2);
  fusion.addInput(tv1);
  TensorView* tv2 = add(tv0, new Float(2.0));
  TensorView* tv3 = mul(tv1, tv2);
  fusion.addOutput(tv3);

  tv3->merge(0);
  tv3->split(-1, 8);
  tv3->split(-1, 4);

  tv2->computeAt(tv3, 1);
  tv3->axis(0)->parallelize(ParallelType::BIDx);

  auto options = at::TensorOptions().dtype(at::kFloat).device(at::kCUDA, 0);
  at::Tensor t0 = at::randn({63, 65}, options);
  at::Tensor t1 = at::rand_like(t0, options);

  auto t2 = t0.add(2.0);
  auto aten_output = t1.mul(t2);

  std::vector<IValue> aten_inputs = {t0, t1};

  FusionExecutor fe;
  fe.compileFusion(&fusion);
  auto cg_outputs = fe.runFusion(aten_inputs);

  testValidate(
      &fusion, cg_outputs, aten_inputs, {aten_output}, __LINE__, __FILE__);
}

TEST(NVFuserTest, FusionAdvancedComputeAt6_CUDA) {
  Fusion fusion;
  FusionGuard fg(&fusion);

  TensorView* tv0 = makeSymbolicTensor(2);
  fusion.addInput(tv0);
  TensorView* tv1 = makeSymbolicTensor(2);
  fusion.addInput(tv1);
  TensorView* tv2 = add(tv0, new Float(2.0));
  TensorView* tv3 = mul(tv1, tv2);
  fusion.addOutput(tv3);

  tv2->merge(0);
  tv2->split(-1, 8);
  tv2->split(-1, 4);
  tv3->merge(0);
  tv3->split(-1, 8);

  tv2->computeAt(tv3, 1);

  tv3->axis(0)->parallelize(ParallelType::BIDx);

  auto options = at::TensorOptions().dtype(at::kFloat).device(at::kCUDA, 0);
  at::Tensor t0 = at::randn({63, 65}, options);
  at::Tensor t1 = at::rand_like(t0, options);

  auto t2 = t0.add(2.0);
  auto aten_output = t1.mul(t2);

  std::vector<IValue> aten_inputs = {t0, t1};

  FusionExecutor fe;
  fe.compileFusion(&fusion);
  auto cg_outputs = fe.runFusion(aten_inputs);

  testValidate(
      &fusion, cg_outputs, aten_inputs, {aten_output}, __LINE__, __FILE__);
}

TEST(NVFuserTest, FusionComputeAtMultiConsumers_CUDA) {
  // tv1 = tv0 * 0.5
  // tv2 = tv1 * -1
  // tv3 = tv2 * -2
  Fusion fusion;
  FusionGuard fg(&fusion);

  TensorView* tv0 = makeSymbolicTensor(1);
  fusion.addInput(tv0);

  TensorView* tv1 = mul(tv0, new Float(0.5));
  TensorView* tv2 = mul(tv1, new Float(-1.0));
  TensorView* tv3 = mul(tv1, new Float(-2.0));
  fusion.addOutput(tv2);
  fusion.addOutput(tv3);

  // This computeAt will affect tv2 as well, even though tv2 is not in
  // the data-flow path between tv1 and tv3. The reason is that tv1 is
  // now computed at tv3, so tv2 must also be computed at the same
  // location. Overall, what will happen is basically we merge
  // expressions of all tensors and compute them in a single loop
  // nest.
  TensorView* computeAtTarget = tv3;
  computeAtTarget->split(0, 128);
  tv1->computeAt(computeAtTarget, 1);

  TensorView* affected_tensors[] = {tv1, tv2, tv3};
  for (auto tv : affected_tensors) {
    TORCH_CHECK(tv->nDims() == computeAtTarget->nDims());
  }

  // Note that tv2 is also computed at tv3.
  TORCH_CHECK(tv1->getComputeAtView() == computeAtTarget);
  TORCH_CHECK(tv2->getComputeAtView() == tv3);
  TORCH_CHECK(!tv3->hasComputeAt());

  computeAtTarget->axis(0)->parallelize(ParallelType::BIDx);
  for (auto tv : affected_tensors) {
    tv->axis(-1)->parallelize(ParallelType::TIDx);
  }

  auto options = at::TensorOptions().dtype(at::kFloat).device(at::kCUDA, 0);

  at::Tensor aten_input = at::randn({1000}, options);

  auto t1 = aten_input * 0.5;
  auto t2 = t1 * -1.0;
  auto t3 = t1 * -2.0;

  std::vector<at::Tensor> aten_outputs = {t2, t3};

  std::vector<at::Tensor> cg_outputs = {at::empty_like(aten_input, options),
                                        at::empty_like(aten_input, options)};

  FusionExecutor fe;
  fe.compileFusion(&fusion);
  fe.runFusion({aten_input}, cg_outputs);

  testValidate(
      &fusion, cg_outputs, {aten_input}, aten_outputs, __LINE__, __FILE__);
}

// Similar to ComputeAtMultiConsumers, but with a common consumer.
TEST(NVFuserTest, FusionComputeAtCommonConsumer1_CUDA) {
  // tv1 = tv0 * 0.5
  // tv2 = tv1 * -1
  // tv3 = tv2 * -2
  // tv4 = tv2 + tv3
  // tv5 = tv4 * 5
  Fusion fusion;
  FusionGuard fg(&fusion);

  TensorView* tv0 = makeSymbolicTensor(1);
  fusion.addInput(tv0);

  TensorView* tv1 = mul(tv0, new Float(0.5));
  TensorView* tv2 = mul(tv1, new Float(-1.0));
  TensorView* tv3 = mul(tv1, new Float(-2.0));
  TensorView* tv4 = add(tv2, tv3);
  TensorView* tv5 = mul(tv4, new Float(5.0));
  fusion.addOutput(tv3);
  fusion.addOutput(tv4);
  fusion.addOutput(tv5);

  // Computing tv1 at tv3. This will affect tv2 as discussed in
  // ComplexComputeAt1. Additionally, in this case, notice that tv4 is
  // the common consumer of tv2 and tv3, so they are computed at
  // tv4. The indirect propagation of the computeAt should stop at the
  // common consumer, and no further change should occur. More
  // specifically, tv4 and tv5 should not have a computeAt tensor.
  TensorView* computeAtTarget = tv3;
  computeAtTarget->split(0, 128);
  tv1->computeAt(computeAtTarget, 1);

  TensorView* affected_tensors[] = {tv1, tv2, tv3, tv4};
  for (auto tv : affected_tensors) {
    TORCH_CHECK(tv->nDims() == computeAtTarget->nDims());
  }

  TORCH_CHECK(tv1->getComputeAtView() == computeAtTarget);
  TORCH_CHECK(tv2->getComputeAtView() == tv4);
  TORCH_CHECK(tv3->getComputeAtView() == tv4);
  TORCH_CHECK(!tv4->hasComputeAt());
  TORCH_CHECK(!tv5->hasComputeAt());

  computeAtTarget->axis(0)->parallelize(ParallelType::BIDx);

  for (auto tv : affected_tensors) {
    tv->axis(-1)->parallelize(ParallelType::TIDx);
  }

  auto options = at::TensorOptions().dtype(at::kFloat).device(at::kCUDA, 0);

  at::Tensor aten_input = at::randn({1000}, options);

  auto t1 = aten_input * 0.5;
  auto t2 = t1 * -1.0;
  auto t3 = t1 * -2.0;
  auto t4 = t2 + t3;
  auto t5 = t4 * 5.0;

  std::vector<at::Tensor> aten_outputs = {t3, t4, t5};
  std::vector<at::Tensor> cg_outputs = {at::empty_like(aten_input, options),
                                        at::empty_like(aten_input, options),
                                        at::empty_like(aten_input, options)};

  FusionExecutor fe;
  fe.compileFusion(&fusion);
  fe.runFusion({aten_input}, cg_outputs);

  testValidate(
      &fusion, cg_outputs, {aten_input}, aten_outputs, __LINE__, __FILE__);
}

TEST(NVFuserTest, FusionComputeAtCommonConsumer2_CUDA) {
  // tv1 = tv0 * 0.5
  // tv2 = tv1 * -1
  // tv3 = tv2 * -1
  // tv4 = tv1 + 4
  // tv5 = tv3 + tv4
  Fusion fusion;
  FusionGuard fg(&fusion);

  TensorView* tv0 = makeSymbolicTensor(2);
  fusion.addInput(tv0);

  TensorView* tv1 = mul(tv0, new Float(0.5));
  TensorView* tv2 = mul(tv1, new Float(-1.0));
  TensorView* tv3 = mul(tv2, new Float(-1.0));
  TensorView* tv4 = add(tv1, new Float(4.0));
  TensorView* tv5 = add(tv3, tv4);

  fusion.addOutput(tv5);

  TensorView* computeAtTarget = tv3;

  computeAtTarget->merge(0);
  computeAtTarget->split(0, 128);
  computeAtTarget->split(0, 4);

  computeAtTarget->axis(0)->parallelize(ParallelType::BIDx);

  // This computeAt will affect all tensors including tv3, tv4 and
  // tv5, even though it appears to impact only tv1 and tv2. The
  // reason is that tv1 is now computed at tv3, so tv4 must also be
  // computed at the same location. Similarly, the consumer of tv4,
  // tv5, must also be computed at the same location. Overall, what
  // will happen is basically we merge expressions of all tensors and
  // compute them in a single loop nest. Internally, this will be
  // realized by making all tensors, except for those in the path
  // between tv1 and tv3, computed at tv5, which we call the common
  // consumer.
  tv1->computeAt(computeAtTarget, 1);

  // All tensors should have the same dimenionality as the target
  for (Val* val : fusion.vals()) {
    if (fusion.hasInput(val) ||
        val->getValType().value() != ValType::TensorView) {
      continue;
    }
    TensorView* tv = val->as<TensorView>();
    TORCH_CHECK(tv->nDims() == computeAtTarget->nDims());
  }

  TORCH_CHECK(tv1->getComputeAtView() == tv2);
  TORCH_CHECK(tv2->getComputeAtView() == tv3);
  // tv3 and tv4 are computed at tv5
  TORCH_CHECK(tv3->getComputeAtView() == tv5);
  TORCH_CHECK(tv4->getComputeAtView() == tv5);
  TORCH_CHECK(!tv5->hasComputeAt());

  for (Val* val : fusion.vals()) {
    if (!fusion.hasInput(val) &&
        val->getValType().value() == ValType::TensorView) {
      TensorView* tv = val->as<TensorView>();
      tv->axis(1)->parallelize(ParallelType::Unroll);
      tv->axis(-1)->parallelize(ParallelType::TIDx);
    }
  }

  auto options = at::TensorOptions().dtype(at::kFloat).device(at::kCUDA, 0);

  at::Tensor aten_input = at::randn({129, 127}, options);

  auto t1 = aten_input.mul({0.5});
  auto t2 = t1.mul({-1.0});
  auto t3 = t2.mul({-1.0});
  auto t4 = t1.add({4.0});
  auto aten_output = t3 + t4;

  at::Tensor cg_output = at::empty_like(aten_input, options);

  FusionExecutor fe;
  fe.compileFusion(&fusion);
  fe.runFusion({aten_input}, {cg_output});

  testValidate(
      &fusion, {cg_output}, {aten_input}, {aten_output}, __LINE__, __FILE__);
}

// Similar to the above common consumer test but adds an additional
// tensor that has no common consumer with the other tensors.
TEST(NVFuserTest, FusionComputeAtCommonConsumer3_CUDA) {
  // tv1 = tv0 * 0.5
  // tv2 = tv1 * -1
  // tv3 = tv2 * -1
  // tv4 = tv1 + 4
  // tv5 = tv2 + tv3
  // tv6 = tv1 + 6
  Fusion fusion;
  FusionGuard fg(&fusion);

  TensorView* tv0 = makeSymbolicTensor(2);
  fusion.addInput(tv0);

  TensorView* tv1 = mul(tv0, new Float(0.5));
  TensorView* tv2 = mul(tv1, new Float(-1.0));
  TensorView* tv3 = mul(tv2, new Float(-1.0));
  TensorView* tv4 = add(tv1, new Float(4.0));
  TensorView* tv5 = add(tv3, tv4);
  TensorView* tv6 = add(tv1, new Float(6.0));

  fusion.addOutput(tv5);
  fusion.addOutput(tv6);

  TensorView* computeAtTarget = tv3;

  computeAtTarget->merge(0);
  computeAtTarget->split(0, 128);
  computeAtTarget->split(0, 4);

  computeAtTarget->axis(0)->parallelize(ParallelType::BIDx);

  // This will have the same impact on the tensors except for tv5 and
  // tv6. tv6 does not have any common consumer with the computeAt
  // target, but since it uses tv1, it must be also computed at the
  // same location as the other impacted tensors. We can either make
  // tv5 computed at tv6 or tv6 computed at tv5. In this case, tv5
  // should be computed at tv6 just because the current implementation
  // orders the computeAt relationship based on the order in which
  // tensors are specified as outputs.

  tv1->computeAt(computeAtTarget, 1);

  // All tensors should have the same dimenionality as the target
  for (Val* val : fusion.vals()) {
    if (fusion.hasInput(val) ||
        val->getValType().value() != ValType::TensorView) {
      continue;
    }
    TensorView* tv = val->as<TensorView>();
    TORCH_CHECK(tv->nDims() == computeAtTarget->nDims());
  }

  TORCH_CHECK(tv1->getComputeAtView() == tv2);
  TORCH_CHECK(tv2->getComputeAtView() == tv3);

  // tv3 and tv4 are computed at tv5
  TORCH_CHECK(tv3->getComputeAtView() == tv5);
  TORCH_CHECK(tv4->getComputeAtView() == tv5);

  // tv5 should be computed at tv6 since tv5 is added as an output
  // before tv6. If we call fusion.addOutput(tv6) first, tv6 should be
  // computed at tv5.
  TORCH_CHECK(tv5->getComputeAtView() == tv6);
  TORCH_CHECK(!tv6->hasComputeAt());

  for (Val* val : fusion.vals()) {
    if (!fusion.hasInput(val) &&
        val->getValType().value() == ValType::TensorView) {
      TensorView* tv = val->as<TensorView>();
      tv->axis(1)->parallelize(ParallelType::Unroll);
      tv->axis(-1)->parallelize(ParallelType::TIDx);
    }
  }

  auto options = at::TensorOptions().dtype(at::kFloat).device(at::kCUDA, 0);

  at::Tensor aten_input = at::randn({129, 127}, options);

  auto t1 = aten_input.mul({0.5});
  auto t2 = t1.mul({-1.0});
  auto t3 = t2.mul({-1.0});
  auto t4 = t1.add({4.0});
  auto t5 = t3 + t4;
  auto t6 = t1.add({6.0});

  std::vector<at::Tensor> aten_outputs = {t5, t6};
  std::vector<at::Tensor> cg_outputs = {at::empty_like(aten_input, options),
                                        at::empty_like(aten_input, options)};

  FusionExecutor fe;
  fe.compileFusion(&fusion);
  fe.runFusion({aten_input}, cg_outputs);

  testValidate(
      &fusion, cg_outputs, {aten_input}, aten_outputs, __LINE__, __FILE__);
}

// Similar to ComputeAtCommonConsumer1 but with an addtiona ltensor
// that does not have data dependency with the consumer.
TEST(NVFuserTest, FusionComputeAtNoCommonConsumer_CUDA) {
  // tv1 = tv0 * 0.5
  // tv2 = tv1 * -1
  // tv3 = tv1 * -2
  // tv4 = tv2 + tv3
  // tv5 = tv4 * 5
  // tv6 = tv1 * 6
  Fusion fusion;
  FusionGuard fg(&fusion);

  TensorView* tv0 = makeSymbolicTensor(1);
  fusion.addInput(tv0);

  TensorView* tv1 = mul(tv0, new Float(0.5));
  TensorView* tv2 = mul(tv1, new Float(-1.0));
  TensorView* tv3 = mul(tv1, new Float(-2.0));
  TensorView* tv4 = add(tv2, tv3);
  TensorView* tv5 = mul(tv4, new Float(5.0));
  // Notice that tv6 is not a consumer of tv4.
  TensorView* tv6 = mul(tv1, new Float(6.0));
  fusion.addOutput(tv3);
  fusion.addOutput(tv4);
  fusion.addOutput(tv5);
  fusion.addOutput(tv6);

  TensorView* computeAtTarget = tv3;
  computeAtTarget->split(0, 128);
  tv1->computeAt(computeAtTarget, 1);

  TensorView* affected_tensors[] = {tv1, tv2, tv3, tv4, tv6};
  for (auto tv : affected_tensors) {
    TORCH_CHECK(tv->nDims() == computeAtTarget->nDims());
  }

  TORCH_CHECK(tv1->getComputeAtView() == computeAtTarget);
  TORCH_CHECK(tv2->getComputeAtView() == tv4);
  TORCH_CHECK(tv3->getComputeAtView() == tv4);
  TORCH_CHECK(tv4->getComputeAtView() == tv5);
  TORCH_CHECK(tv5->getComputeAtView() == tv6);
  TORCH_CHECK(!tv6->hasComputeAt());

  computeAtTarget->axis(0)->parallelize(ParallelType::BIDx);

  for (auto tv : affected_tensors) {
    tv->axis(-1)->parallelize(ParallelType::TIDx);
  }

  auto options = at::TensorOptions().dtype(at::kFloat).device(at::kCUDA, 0);

  at::Tensor aten_input = at::randn({1000}, options);

  auto t1 = aten_input * 0.5;
  auto t2 = t1 * -1.0;
  auto t3 = t1 * -2.0;
  auto t4 = t2 + t3;
  auto t5 = t4 * 5.0;
  auto t6 = t1 * 6.0;

  std::vector<at::Tensor> aten_outputs = {t3, t4, t5, t6};
  std::vector<at::Tensor> cg_outputs = {at::empty_like(aten_input, options),
                                        at::empty_like(aten_input, options),
                                        at::empty_like(aten_input, options),
                                        at::empty_like(aten_input, options)};

  FusionExecutor fe;
  fe.compileFusion(&fusion);
  fe.runFusion({aten_input}, cg_outputs);

  testValidate(
      &fusion, cg_outputs, {aten_input}, aten_outputs, __LINE__, __FILE__);
}

namespace {

void checkConcretized(
    TensorView* v0,
    int a0,
    TensorView* v1,
    int a1,
    bool should_concretize) {
  if (should_concretize) {
    TORCH_CHECK(
        IterDomain::concretizeDomain(v0->axis(a0))->sameAs(v1->axis(a1)));
  } else {
    TORCH_CHECK(
        !IterDomain::concretizeDomain(v0->axis(a0))->sameAs(v1->axis(a1)));
  }
}

} // namespace

TEST(NVFuserTest, FusionBCastConcretizeBasic_CUDA) {
  Fusion fusion;
  FusionGuard fg(&fusion);

  // tv0: [I I]
  TensorView* tv0 = makeSymbolicTensor(2);

  // tv1: [I I I]
  TensorView* tv1 = makeSymbolicTensor(3);

  fusion.addInput(tv0);
  fusion.addInput(tv1);

  // tv2*: [B I I]
  auto tv2_0 = broadcast(tv0, {true, false, false});
  auto tv2_1 = broadcast(tv0, {true, false, false});
  auto tv2 = add(tv2_0, tv2_1);

  // tv3: [I I I]
  auto tv3 = add(tv2, tv1);

  fusion.addOutput(tv3);

  checkConcretized(tv2, 0, tv1, 0, true);
  checkConcretized(tv2_0, 0, tv1, 0, true);
  checkConcretized(tv2_1, 0, tv1, 0, true);
  checkConcretized(tv2_0, 1, tv1, 0, false);
  checkConcretized(tv2_0, 0, tv1, 1, false);
}

TEST(NVFuserTest, FusionBCastConcretizeRfactor_CUDA) {
  Fusion fusion;
  FusionGuard fg(&fusion);

  // both tv0 and tv1 = [I, I]
  TensorView* tv0 = makeSymbolicTensor(2);
  TensorView* tv1 = makeSymbolicTensor(2);

  //[B,I,I]
  auto tv2 = broadcast(tv1, {true, false, false});

  //[B,I,R]
  auto tv3 = sum(tv2, {2});

  auto tv5 = add(tv3, tv1);

  fusion.addInput(tv0);
  fusion.addInput(tv1);
  fusion.addOutput(tv5);

  // scheduling:
  //[B,I,R0,R1=128], root = [B,I,R]
  tv3->split(2, 128);

  // root=[B,I,Irf], rfactor=[B,I,Irf,Rrf]
  auto tv4 = tv3->rFactor({3});

  checkConcretized(tv2, 0, tv5, 0, true);
  checkConcretized(tv4, 0, tv5, 0, true);
  checkConcretized(tv3, 0, tv5, 0, true);
}

namespace {

void checkIdMapped(
    ComputeAtRootDomainMap& root_map,
    TensorView* v0,
    IterDomain* id0,
    TensorView* v1,
    IterDomain* id1,
    bool should_map) {
  if (should_map) {
    TORCH_CHECK(root_map.canMap(v0->domain(), id0, v1->domain(), id1));
  } else {
    TORCH_CHECK(!root_map.canMap(v0->domain(), id0, v1->domain(), id1));
  }
}

void checkIdMapped(
    TensorView* v0,
    const std::vector<IterDomain*>& root0,
    const std::vector<bool> should_map0,
    TensorView* v1,
    const std::vector<IterDomain*>& root1,
    const std::vector<bool> should_map1) {
  ComputeAtRootDomainMap map;
  map.build();
  TORCH_INTERNAL_ASSERT(root0.size() == should_map0.size());
  TORCH_INTERNAL_ASSERT(root1.size() == should_map1.size());
  size_t idx0 = 0;
  for (size_t i = 0; i < root0.size(); ++i) {
    size_t idx1 = 0;
    for (size_t j = 0; j < root1.size(); ++j) {
      if (should_map0[i] && should_map1[j] && idx0 == idx1) {
        checkIdMapped(map, v0, root0[i], v1, root1[j], true);
      } else {
        checkIdMapped(map, v0, root0[i], v1, root1[j], false);
      }
      if (should_map1[j])
        ++idx1;
    }
    if (should_map0[i])
      ++idx0;
  }
}

void checkIdMapped(
    TensorView* v0,
    const std::vector<IterDomain*>& root0,
    TensorView* v1,
    const std::vector<IterDomain*>& root1) {
  checkIdMapped(
      v0,
      root0,
      std::vector<bool>(root0.size(), true),
      v1,
      root1,
      std::vector<bool>(root1.size(), true));
}

} // namespace

TEST(NVFuserTest, FusionRootMappingBasic_CUDA) {
  Fusion fusion;
  FusionGuard fg(&fusion);

  TensorView* tv0 = makeSymbolicTensor(2);
  TensorView* tv1 = makeSymbolicTensor(2);

  fusion.addInput(tv0);
  fusion.addInput(tv1);
  auto tv3 = broadcast(tv0, {true, false, false});
  auto tv4 = broadcast(tv1, {false, true, false});
  auto tv5 = add(tv3, tv4);
  fusion.addOutput(tv5);

  checkIdMapped(
      tv0,
      tv0->getRootDomain(),
      {true, true},
      tv4,
      tv4->getRootDomain(),
      {false, true, true});
  checkIdMapped(
      tv1,
      tv1->getRootDomain(),
      {true, true},
      tv4,
      tv4->getRootDomain(),
      {true, false, true});
  checkIdMapped(
      tv0,
      tv0->getRootDomain(),
      {false, true},
      tv1,
      tv1->getRootDomain(),
      {false, true});
  checkIdMapped(
      tv0,
      tv0->getRootDomain(),
      {true, true},
      tv5,
      tv5->getRootDomain(),
      {false, true, true});
  checkIdMapped(
      tv1,
      tv1->getRootDomain(),
      {true, true},
      tv5,
      tv5->getRootDomain(),
      {true, false, true});
  checkIdMapped(tv3, tv3->getRootDomain(), tv4, tv4->getRootDomain());
  checkIdMapped(tv3, tv3->getRootDomain(), tv5, tv5->getRootDomain());
  checkIdMapped(tv4, tv4->getRootDomain(), tv5, tv5->getRootDomain());
}

TEST(NVFuserTest, FusionRootMappingRfactor_CUDA) {
  Fusion fusion;
  FusionGuard fg(&fusion);

  // [I,I]
  TensorView* tv0 = makeSymbolicTensor(2);
  // [I,I,I]
  TensorView* tv1 = makeSymbolicTensor(3);

  //[I,I,R]
  auto tv2 = sum(tv1, {2});
  auto tv3 = add(tv2, tv0);

  fusion.addInput(tv0);
  fusion.addInput(tv1);
  fusion.addOutput(tv3);

  // scheduling:
  //[B,I,R0,R1=128], root = [B,I,R]
  tv2->split(2, 128);

  // root=[B,I,Irf], rfactor=[B,I,Irf,Rrf]
  auto tv4 = tv2->rFactor({3});

  checkIdMapped(tv1, tv1->getRootDomain(), tv4, tv4->getRootDomain());
  checkIdMapped(
      tv4,
      tv4->getRFactorDomain(),
      {true, true, true, false},
      tv2,
      tv2->getRootDomain(),
      {true, true, true});
  checkIdMapped(
      tv1,
      tv1->getRootDomain(),
      {true, true, false},
      tv2,
      tv2->getRootDomain(),
      {true, true, false});
  checkIdMapped(
      tv1,
      tv1->getRootDomain(),
      {true, true, false},
      tv3,
      tv3->getRootDomain(),
      {true, true});
  checkIdMapped(
      tv2,
      tv2->getRootDomain(),
      {true, true, false},
      tv3,
      tv3->getRootDomain(),
      {true, true});
  checkIdMapped(tv0, tv0->getRootDomain(), tv3, tv3->getRootDomain());
  checkIdMapped(
      tv0,
      tv0->getRootDomain(),
      {true, true},
      tv1,
      tv1->getRootDomain(),
      {true, true, false});
  checkIdMapped(
      tv0,
      tv0->getRootDomain(),
      {true, true},
      tv2,
      tv2->getRootDomain(),
      {true, true, false});
  checkIdMapped(
      tv0,
      tv0->getRootDomain(),
      {true, true},
      tv4,
      tv4->getRFactorDomain(),
      {true, true, false, false});
  checkIdMapped(
      tv0,
      tv0->getRootDomain(),
      {true, true},
      tv4,
      tv4->getRootDomain(),
      {true, true, false});
}

TEST(NVFuserTest, FusionRootMappingReductionDependency_CUDA) {
  Fusion fusion;
  FusionGuard fg(&fusion);

  TensorView* tv0 = makeSymbolicTensor(2);
  auto tv1 = sum(tv0, {1});
  auto tv2 = broadcast(tv1, {false, true});
  fusion.addOutput(tv2);

  // The second dimension cannot be mapped as it would require recomputation.
  checkIdMapped(tv0, tv0->getRootDomain(), tv1, tv1->getRootDomain());
  checkIdMapped(
      tv1,
      tv1->getRootDomain(),
      {true, false},
      tv2,
      tv2->getRootDomain(),
      {true, false});
  checkIdMapped(
      tv0,
      tv0->getRootDomain(),
      {true, false},
      tv2,
      tv2->getRootDomain(),
      {true, false});
}

TEST(NVFuserTest, FusionRootMappingMultipleBroadcast_CUDA) {
  Fusion fusion;
  FusionGuard fg(&fusion);

  TensorView* tv0 = makeSymbolicTensor(1);
  auto tv1 = broadcast(tv0, {false, true});
  auto tv2 = broadcast(tv0, {true, false});
  auto tv3 = add(tv1, tv2);
  fusion.addOutput(tv3);

  // tv0 cannot be mapped with the consumers as it would mean its only
  // domain would be mapped to both the first and second domains of
  // the two consumers, thus computing tv0 at both corresponding loops.
  checkIdMapped(
      tv0,
      tv0->getRootDomain(),
      {false},
      tv1,
      tv1->getRootDomain(),
      {false, false});
  checkIdMapped(
      tv0,
      tv0->getRootDomain(),
      {false},
      tv2,
      tv2->getRootDomain(),
      {false, false});
  checkIdMapped(tv1, tv1->getRootDomain(), tv3, tv3->getRootDomain());
  checkIdMapped(tv2, tv2->getRootDomain(), tv3, tv3->getRootDomain());
  checkIdMapped(
      tv0,
      tv0->getRootDomain(),
      {false},
      tv3,
      tv3->getRootDomain(),
      {false, false});
}

TEST(NVFuserTest, FusionRootMappingMultipleBroadcastWithNoCommonConsumer_CUDA) {
  Fusion fusion;
  FusionGuard fg(&fusion);

  TensorView* tv0 = makeSymbolicTensor(1);
  auto tv1 = broadcast(tv0, {false, true});
  auto tv2 = broadcast(tv0, {true, false});
  fusion.addOutput(tv1);
  fusion.addOutput(tv2);

  // If there is no common consumer, there is no recomputation constraint.
  checkIdMapped(
      tv0,
      tv0->getRootDomain(),
      {true},
      tv1,
      tv1->getRootDomain(),
      {true, false});
  checkIdMapped(
      tv0,
      tv0->getRootDomain(),
      {true},
      tv2,
      tv2->getRootDomain(),
      {false, true});
  checkIdMapped(
      tv1,
      tv1->getRootDomain(),
      {true, false},
      tv2,
      tv2->getRootDomain(),
      {false, true});
}

TEST(NVFuserTest, FusionRootMappingBroadcastNonUniqueSize_CUDA) {
  Fusion fusion;
  FusionGuard fg(&fusion);

  auto tv0 = makeSymbolicTensor(1);
  fusion.addInput(tv0);
  auto tv1 = makeSymbolicTensor(2);
  fusion.addInput(tv1);
  auto tv2 = makeSymbolicTensor(2);
  fusion.addInput(tv2);
  auto tv3 = broadcast(tv0, {false, true});
  auto tv4 = add(tv1, tv3);
  fusion.addOutput(tv4);
  auto tv5 = add(tv2, tv3);
  fusion.addOutput(tv5);

  // Broadcast domains can be used with multiple domains with
  // different sizes. In this test, the broadcast domain of tv3 has
  // two consumers, tv4 and tv5, which may have different sizes. Each
  // of the consumers is used with the broadcast domain of tv3, but
  // the two consumers may not have the same size, it is not possible
  // to map those domains.
  checkIdMapped(
      tv0,
      tv0->getRootDomain(),
      {true},
      tv3,
      tv3->getRootDomain(),
      {true, false});
  checkIdMapped(
      tv0,
      tv0->getRootDomain(),
      {true},
      tv1,
      tv1->getRootDomain(),
      {true, false});
  checkIdMapped(
      tv0,
      tv0->getRootDomain(),
      {true},
      tv2,
      tv2->getRootDomain(),
      {true, false});
  checkIdMapped(
      tv1,
      tv1->getRootDomain(),
      {true, false},
      tv2,
      tv2->getRootDomain(),
      {true, false});
  checkIdMapped(
      tv1,
      tv1->getRootDomain(),
      {true, false},
      tv3,
      tv3->getRootDomain(),
      {true, false});
  checkIdMapped(
      tv2,
      tv2->getRootDomain(),
      {true, false},
      tv3,
      tv3->getRootDomain(),
      {true, false});
  checkIdMapped(
      tv3,
      tv3->getRootDomain(),
      {true, false},
      tv4,
      tv4->getRootDomain(),
      {true, false});
  checkIdMapped(
      tv3,
      tv3->getRootDomain(),
      {true, false},
      tv5,
      tv5->getRootDomain(),
      {true, false});
  checkIdMapped(
      tv4,
      tv4->getRootDomain(),
      {true, false},
      tv5,
      tv5->getRootDomain(),
      {true, false});
}

TEST(NVFuserTest, FusionRootMappingBroadcast_CUDA) {
  Fusion fusion;
  FusionGuard fg(&fusion);

  auto tv0 = makeSymbolicTensor(1);
  // tv0[I0]
  fusion.addInput(tv0);
  auto tv1 = broadcast(tv0, {true, false});
  // tv1[B1, I0]
  auto tv2 = broadcast(tv1, {true, false, false});
  // tv2[B2, B1, I0]
  fusion.addOutput(tv2);

  // In this case, tv1 and tv2 has one and two broadcast domains,
  // respectively. It is the second broadcast domain that is mapped to
  // the broadcast of tv1.
  checkIdMapped(
      tv0,
      tv0->getRootDomain(),
      {true},
      tv1,
      tv1->getRootDomain(),
      {false, true});
  checkIdMapped(
      tv1,
      tv1->getRootDomain(),
      {true, true},
      tv2,
      tv2->getRootDomain(),
      {false, true, true}); // Not {true, false, true}
  checkIdMapped(
      tv0,
      tv0->getRootDomain(),
      {true},
      tv2,
      tv2->getRootDomain(),
      {false, false, true});
}

TEST(NVFuserTest, FusionComputeAtFailDueToRootMapping_CUDA) {
  Fusion fusion;
  FusionGuard fg(&fusion);

  auto tv0 = makeSymbolicTensor(1);
  fusion.addInput(tv0);
  auto tv1 = add(tv0, new Float(1));
  auto tv2 = broadcast(tv1, {true, false});
  auto tv3 = broadcast(tv1, {false, true});
  auto tv4 = add(tv2, tv3);
  fusion.addOutput(tv4);

  // computeAt should fail as there is no valid root mapping.
  ASSERT_ANY_THROW(tv1->computeAt(tv4, 1));
}

TEST(NVFuserTest, FusionScalarInputs_CUDA) {
  Fusion fusion;
  FusionGuard fg(&fusion);

  TensorView* tv0 = makeSymbolicTensor(2);
  fusion.addInput(tv0);
  TensorView* tv1 = makeSymbolicTensor(2);
  fusion.addInput(tv1);

  Float* f0 = new Float();
  fusion.addInput(f0);
  Float* f1 = new Float();
  fusion.addInput(f1);
  Float* f2 = new Float();
  fusion.addInput(f2);
  Float* f3 = new Float();
  fusion.addInput(f3);
  Val* f4 = mul(f0, f1);
  Val* f5 = sub(f2, f3);

  TensorView* tv2 = sub(tv1, f4);
  TensorView* tv3 = add(tv0, f5);
  TensorView* tv4 = mul(tv3, tv2);

  fusion.addOutput(tv4);

  // Lets setup to actually run
  while (tv4->nDims() > 1)
    tv4->merge(0);
  tv4->split(0, 128);
  tv4->split(0, 4);

  tv0->computeAt(tv4, 1);
  tv1->computeAt(tv4, 1);

  tv4->axis(0)->parallelize(ParallelType::BIDx);

  for (Val* val : fusion.vals()) {
    if (!fusion.hasInput(val) &&
        val->getValType().value() == ValType::TensorView) {
      TensorView* tv = static_cast<TensorView*>(val);

      tv->axis(1)->parallelize(ParallelType::Unroll);
      tv->axis(-1)->parallelize(ParallelType::TIDx);
    }
  }

  // f4 = f0 * f1
  // f5 = f2 - f3
  // t2 = t1 - f4
  // t3 = t0 + f5
  // t4 = t3 * t2

  auto options = at::TensorOptions().dtype(at::kFloat).device(at::kCUDA, 0);

  float fl0 = 0.1;
  float fl1 = -0.2;
  float fl2 = 0.3;
  float fl3 = -0.4;
  float fl4 = fl0 * fl1;
  float fl5 = fl2 - fl3;

  at::Tensor t0 = at::randn({129, 127}, options);
  at::Tensor t1 = at::rand_like(t0, options);

  auto t2 = t1.sub(fl4);
  auto t3 = t0.add(fl5);
  auto aten_output = t3.mul(t2);

  at::Tensor cg_output = at::empty_like(t0, options);

  at::Scalar test(fl0);

  std::vector<IValue> aten_inputs = {t0,
                                     t1,
                                     at::Scalar(fl0),
                                     at::Scalar(fl1),
                                     at::Scalar(fl2),
                                     at::Scalar(fl3)};

  FusionExecutor fe;
  fe.compileFusion(&fusion);
  fe.runFusion(aten_inputs, {cg_output});

  testValidate(
      &fusion, {cg_output}, aten_inputs, {aten_output}, __LINE__, __FILE__);
}

TEST(NVFuserTest, FusionLoopUnroll_CUDA) {
  Fusion fusion;
  FusionGuard fg(&fusion);

  // Set up your input tensor views
  TensorView* tv0 = makeSymbolicTensor(3);
  TensorView* tv1 = makeSymbolicTensor(3);

  // Register your inputs
  fusion.addInput(tv0);
  fusion.addInput(tv1);

  // Do math with it, it returns a `Val*` but can be static_casted back to
  // TensorView
  TensorView* tv2 = add(tv1, new Float(2.0));
  TensorView* tv3 = add(tv0, tv2);

  // Register your outputs
  fusion.addOutput(tv3);

  int block_size = 16;

  tv3->merge(0, 1);
  tv3->merge(0, 1);

  tv3->split(0, block_size);
  tv3->split(0, 4);

  // For all inputs, computeAt the output inline, temporaries should be squeezed
  // between them
  tv0->computeAt(tv3, 1);
  tv1->computeAt(tv3, 1);

  // Parallelize
  tv2->axis(1)->parallelize(ParallelType::Unroll);
  tv3->axis(1)->parallelize(ParallelType::Unroll);
  tv2->axis(-1)->parallelize(ParallelType::TIDx);
  tv3->axis(-1)->parallelize(ParallelType::TIDx);
  tv3->axis(0)->parallelize(ParallelType::BIDx);

  auto options = at::TensorOptions().dtype(at::kFloat).device(at::kCUDA, 0);

  at::Tensor input0 = at::randn({129, 13, 3}, options);
  at::Tensor input1 = at::randn({129, 13, 3}, options);

  FusionExecutor fe;
  fe.compileFusion(&fusion);
  auto outputs = fe.runFusion({input0, input1});

  TORCH_CHECK(outputs[0].equal(input0.add(input1.add(2.0))));
}

/*
 * Helper function for single op testing that generates a codegen operand
 */

Val* gen_jit_operand(std::pair<ValType, DataType> desc) {
  if (desc.first == ValType::TensorView) {
    return makeSymbolicTensor(2, desc.second);
  } else if (desc.first == ValType::Scalar) {
    if (desc.second == DataType::Float) {
      return new Float();
    } else if (desc.second == DataType::Double) {
      return new Double();
    } else if (desc.second == DataType::Int) {
      return new Int();
    } else {
      TORCH_CHECK(false, "Not currently supported type: ", desc.first);
    }
  } else {
    TORCH_CHECK(false, "Not currently supported type: ", desc.first);
  }
  return nullptr;
}

/*
 * Helper function for single op testing that generates an ATen operand
 */

IValue gen_aten_operand(
    std::pair<ValType, DataType> desc,
    int blocks,
    int threads,
    bool rand) {
  if (desc.first == ValType::TensorView) {
    if (desc.second == DataType::Double || desc.second == DataType::Float ||
        desc.second == DataType::Half) {
      auto options = at::TensorOptions()
                         .dtype(data_type_to_aten(desc.second))
                         .device(at::kCUDA, 0);
      if (rand) {
        return IValue(at::rand({blocks, threads}, options));
      } else {
<<<<<<< HEAD
        return IValue(at::empty({blocks, threads}, options));
      }
    } else if (desc.second == DataType::Int) {
      if (rand) {
        auto options =
            at::TensorOptions().dtype(at::kFloat).device(at::kCUDA, 0);
        return IValue(
            at::randn({blocks, threads}, options).mul(5).to(at::kLong));
      } else {
        auto options =
            at::TensorOptions().dtype(at::kLong).device(at::kCUDA, 0);
=======
>>>>>>> 0cfb7471
        return IValue(at::empty({blocks, threads}, options));
      }
    } else if (desc.second == DataType::Bool) {
      if (rand) {
        auto options =
            at::TensorOptions().dtype(at::kFloat).device(at::kCUDA, 0);
        return IValue(
            at::rand({blocks, threads}, options).round().to(at::kBool));
      } else {
        auto options =
            at::TensorOptions().dtype(at::kBool).device(at::kCUDA, 0);
        return IValue(at::empty({blocks, threads}, options));
      }
    } else {
      TORCH_CHECK(false, "Not currently supported type: ", desc.second)
    }
  } else if (desc.first == ValType::Scalar) {
    // IValue scalars can only be double int64 or bool
    if (desc.second == DataType::Double || desc.second == DataType::Float ||
        desc.second == DataType::Half) {
      return IValue(at::Scalar(1.f));
    } else if (desc.second == DataType::Int) {
      return IValue(at::Scalar(1));
    } else {
      TORCH_CHECK(false, "Not currently supported type: ", desc.first);
    }
  } else {
    TORCH_CHECK(false, "Not currently supported type: ", desc.first);
  }
  return nullptr;
}

/*
 * Templatized Helper Function To generate single Op comparison between the
 * JIT codegen for Cuda and the ATen Library.
 */

using OutputPair = std::pair<ValType, DataType>;
template <
    typename AtenFunc,
    typename JitFunc,
    typename InputTuple,
    size_t... NumInputs>
void test_op(
    int blocks,
    int threads,
    std::string op_str,
    AtenFunc af,
    JitFunc jf,
    OutputPair op,
    InputTuple it,
    std::index_sequence<NumInputs...>) {
  Fusion fusion;
  FusionGuard fg(&fusion);

  // Generate Input JIT function Inputs and add them as Inputs to the Fusion
  // Graph
  std::array<Val*, sizeof...(NumInputs)> jit_inputs = {
      gen_jit_operand(std::get<NumInputs>(it))...};
  std::for_each(jit_inputs.begin(), jit_inputs.end(), [&fusion](Val* v) {
    fusion.addInput(v);
  });
  TensorView* out =
      static_cast<TensorView*>(jf(std::get<NumInputs>(jit_inputs)...));
  fusion.addOutput(out);

  std::for_each(jit_inputs.begin(), jit_inputs.end(), [out](Val* v) {
    if (v->getValType() == ValType::TensorView)
      static_cast<TensorView*>(v)->computeAt(out, -1);
  });
  out->axis(0)->parallelize(ParallelType::BIDx);
  out->axis(-1)->parallelize(ParallelType::TIDx);

  std::array<IValue, sizeof...(NumInputs)> aten_inputs = {gen_aten_operand(
      std::get<NumInputs>(it), blocks, threads, /*rand*/ true)...};
  const at::ArrayRef<IValue> aten_inputs_ivalues(aten_inputs);

  at::Tensor cg_output =
      gen_aten_operand(op, blocks, threads, /*rand*/ false).toTensor();
  std::vector<at::Tensor> output_vect = {cg_output};
  cudaDeviceSynchronize();
  if (fusion.isStochastic())
    at::manual_seed(0);

  FusionExecutor fe;
  fe.compileFusion(&fusion);
  fe.runFusion(aten_inputs_ivalues, output_vect);
  cudaDeviceSynchronize();

  if (fusion.isStochastic())
    at::manual_seed(0);
  at::Tensor aten_output = af(aten_inputs);
  cudaDeviceSynchronize(); // This sync shouldn't be necessary;

  std::string op_msg = "Operation " + op_str;

  testValidate(
      &fusion,
      {cg_output},
      aten_inputs,
      {aten_output},
      __LINE__,
      __FILE__,
      op_msg);
}

/*
 *  Templatized Helper Function that uses variadic templates to
 *  process a variable length Input Tuple of different Operand Type.
 */
template <typename AtenFunc, typename JitFunc, typename InputTuple>
void test_op(
    int blocks,
    int threads,
    std::string op_str,
    AtenFunc af,
    JitFunc jf,
    OutputPair op,
    InputTuple it) {
  static constexpr auto size = std::tuple_size<InputTuple>::value;
  test_op(
      blocks,
      threads,
      op_str,
      af,
      jf,
      op,
      it,
      std::make_index_sequence<size>{});
}

TEST(NVFuserTest, FusionUnaryOps_CUDA) {
  using OpTuple =
      std::tuple<at::Tensor (*)(const at::Tensor&), UnaryOpType, std::string>;

  // [Note: explicit tuple type for uniform initialization list]
  // Tuple type must be explicitly specified for each uniform initialization
  // list within the vector to make this code compatible with some old env
  // which we still need to support. eg. gcc 5.4 + cuda 9.2.
  std::vector<OpTuple> ops{
      OpTuple{at::abs, UnaryOpType::Abs, "abs"},
      OpTuple{at::acos, UnaryOpType::Acos, "acos"},
      OpTuple{at::asin, UnaryOpType::Asin, "asin"},
      OpTuple{at::atan, UnaryOpType::Atan, "atan"},
      // There does not appear to be an appropriate ATen function for atanh
      // OpTuple{at::atanh,      UnaryOpType::Atanh,      "atanh"      },
      OpTuple{at::ceil, UnaryOpType::Ceil, "ceil"},
      OpTuple{at::cos, UnaryOpType::Cos, "cos"},
      OpTuple{at::cosh, UnaryOpType::Cosh, "cosh"},
      OpTuple{at::erf, UnaryOpType::Erf, "erf"},
      OpTuple{at::erfc, UnaryOpType::Erfc, "erfc"},
      OpTuple{at::exp, UnaryOpType::Exp, "exp"},
      OpTuple{at::expm1, UnaryOpType::Expm1, "expm1"},
      OpTuple{at::floor, UnaryOpType::Floor, "floor"},
      OpTuple{at::frac, UnaryOpType::Frac, "frac"},
      OpTuple{at::gelu, UnaryOpType::Gelu, "gelu"},
      OpTuple{at::lgamma, UnaryOpType::Lgamma, "lgamma"},
      OpTuple{at::log, UnaryOpType::Log, "log"},
      OpTuple{at::log10, UnaryOpType::Log10, "log10"},
      OpTuple{at::log1p, UnaryOpType::Log1p, "log1p"},
      OpTuple{at::log2, UnaryOpType::Log2, "log2"},
      OpTuple{at::neg, UnaryOpType::Neg, "neg"},
      OpTuple{at::reciprocal, UnaryOpType::Reciprocal, "reciprocal"},
      OpTuple{at::relu, UnaryOpType::Relu, "relu"},
      OpTuple{at::round, UnaryOpType::Round, "round"},
      OpTuple{at::rsqrt, UnaryOpType::Rsqrt, "rsqrt"},
      OpTuple{at::sigmoid, UnaryOpType::Sigmoid, "sigmoid"},
      OpTuple{at::sin, UnaryOpType::Sin, "sin"},
      OpTuple{at::sinh, UnaryOpType::Sinh, "sinh"},
      OpTuple{at::sqrt, UnaryOpType::Sqrt, "sqrt"},
      OpTuple{at::tan, UnaryOpType::Tan, "tan"},
      OpTuple{at::tanh, UnaryOpType::Tanh, "tanh"},
      OpTuple{at::trunc, UnaryOpType::Trunc, "trunc"}};

  std::vector<DataType> dtypes = {DataType::Float, DataType::Double};

  for (auto dtype : dtypes) {
    std::for_each(ops.begin(), ops.end(), [&](OpTuple& op) {
      test_op(
          /*blocks*/ 640,
          /*threads*/ 64,
          /*name*/ std::get<2>(op),
          /*Aten Func   */
          [&op](std::array<IValue, 1>& vals) {
            return std::get<0>(op)(vals[0].toTensor());
          },
          /*JIT  Func   */
          [&op](Val* in1) -> Val* { return unaryOp(std::get<1>(op), in1); },
          /*Output      */ std::make_pair(ValType::TensorView, dtype),
          /*Inputs Tuple*/
          std::make_tuple(std::make_pair(ValType::TensorView, dtype)));
    });

    test_op(
        /*blocks*/ 128,
        /*threads*/ 64,
        /*name*/ "rand_like",
        /*Aten Func   */
        [](std::array<IValue, 1>& vals) {
          return at::rand_like(vals[0].toTensor());
        },
        /*JIT  Func   */
        [](Val* in1) -> Val* { return unaryOp(UnaryOpType::RandLike, in1); },
        /*Output      */ std::make_pair(ValType::TensorView, dtype),
        /*Inputs Tuple*/
        std::make_tuple(std::make_pair(ValType::TensorView, dtype)));
  }
<<<<<<< HEAD

  dtypes = {DataType::Int, DataType::Bool};
  for (auto dtype : dtypes) {
    test_op(
        /*blocks*/ 128,
        /*threads*/ 64,
        /*name*/ "bitwise_not",
        /*Aten Func   */
        [](std::array<IValue, 1>& vals) {
          return at::bitwise_not(vals[0].toTensor());
        },
        /*JIT  Func   */
        [](Val* in1) -> Val* { return unaryOp(UnaryOpType::Not, in1); },
        /*Output      */ std::make_pair(ValType::TensorView, dtype),
        /*Inputs Tuple*/
        std::make_tuple(std::make_pair(ValType::TensorView, dtype)));
  }
=======
>>>>>>> 0cfb7471
}

TEST(NVFuserTest, FusionBinaryOps_CUDA) {
  using AtenFuncSig = at::Tensor (*)(const at::Tensor&, const at::Tensor&);
  using OpTuple = std::tuple<AtenFuncSig, BinaryOpType, std::string>;

  // see [Note: explicit tuple type for uniform initialization list]
  std::vector<OpTuple> logic_ops{OpTuple{at::eq, BinaryOpType::Eq, "eq"},
                                 OpTuple{at::ge, BinaryOpType::GE, "ge"},
                                 OpTuple{at::gt, BinaryOpType::GT, "gt"},
                                 OpTuple{at::le, BinaryOpType::LE, "le"},
                                 OpTuple{at::lt, BinaryOpType::LT, "lt"},
                                 OpTuple{at::ne, BinaryOpType::NE, "ne"}};
  std::vector<DataType> dtypes = {DataType::Double, DataType::Float};

  for (auto dtype : dtypes) {
    std::for_each(logic_ops.begin(), logic_ops.end(), [&](OpTuple& op) {
      test_op(
          /*blocks*/ 640,
          /*threads*/ 64,
          /*name*/ std::get<2>(op),
          /*Aten Func   */
          [&op](std::array<IValue, 2>& vals) {
            return std::get<0>(op)(vals[0].toTensor(), vals[1].toTensor());
          },
          /*JIT  Func   */
          [&op](Val* in1, Val* in2) -> Val* {
            return binaryOp(std::get<1>(op), in1, in2);
          },
          /*Output      */ std::make_pair(ValType::TensorView, DataType::Bool),
          /*Inputs Tuple*/
          std::make_tuple(
              std::make_pair(ValType::TensorView, dtype),
              std::make_pair(ValType::TensorView, dtype)));
    });

    // see [Note: explicit tuple type for uniform initialization list]
    std::vector<OpTuple> math_ops{
        OpTuple{at::atan2, BinaryOpType::Atan2, "atan2"},
        OpTuple{at::div, BinaryOpType::Div, "div"},
        OpTuple{at::fmod, BinaryOpType::Fmod, "fmod"},
        OpTuple{at::max, BinaryOpType::Max, "max"},
        OpTuple{at::min, BinaryOpType::Min, "min"},
        OpTuple{at::mul, BinaryOpType::Mul, "mul"},
        OpTuple{at::pow, BinaryOpType::Pow, "pow"},
        // NOTE: Remainder does not match the Aten impl exactly
        // despite using an identical function.
        OpTuple{at::remainder, BinaryOpType::Remainder, "remainder"},
    };

    std::for_each(math_ops.begin(), math_ops.end(), [&](OpTuple& op) {
      test_op(
          /*blocks*/ 640,
          /*threads*/ 64,
          /*name*/ std::get<2>(op),
          /*Aten Func   */
          [&op](std::array<IValue, 2>& vals) {
            return std::get<0>(op)(vals[0].toTensor(), vals[1].toTensor());
          },
          /*JIT  Func   */
          [&op](Val* in1, Val* in2) -> Val* {
            return binaryOp(std::get<1>(op), in1, in2);
          },
          /*Output      */ std::make_pair(ValType::TensorView, dtype),
          /*Inputs Tuple*/
          std::make_tuple(
              std::make_pair(ValType::TensorView, dtype),
              std::make_pair(ValType::TensorView, dtype)));
    });

    test_op(
        /*blocks*/ 640,
        /*threads*/ 64,
        /*name*/ "add_alpha",
        /*Aten Func   */
        [](std::array<IValue, 3>& vals) {
          return at::add(
              vals[0].toTensor(), vals[1].toTensor(), vals[2].toScalar());
        },
        /*JIT  Func   */ static_cast<Val* (*)(Val*, Val*, Val*)>(&add_alpha),
        /*Output      */ std::make_pair(ValType::TensorView, dtype),
        /*Inputs Tuple*/
        std::make_tuple(
            std::make_pair(ValType::TensorView, dtype),
            std::make_pair(ValType::TensorView, dtype),
            std::make_pair(ValType::Scalar, dtype)));
    test_op(
        /*blocks*/ 640,
        /*threads*/ 64,
        /*name*/ "sub_alpha",
        /*Aten Func   */
        [](std::array<IValue, 3>& vals) {
          return at::sub(
              vals[0].toTensor(), vals[1].toTensor(), vals[2].toScalar());
        },
        /*JIT  Func   */ static_cast<Val* (*)(Val*, Val*, Val*)>(&sub_alpha),
        /*Output      */ std::make_pair(ValType::TensorView, dtype),
        /*Inputs Tuple*/
        std::make_tuple(
            std::make_pair(ValType::TensorView, dtype),
            std::make_pair(ValType::TensorView, dtype),
            std::make_pair(ValType::Scalar, dtype)));
  }
}

TEST(NVFuserTest, FusionTernaryOps_CUDA) {
  std::vector<DataType> dtypes = {DataType::Double, DataType::Float};

  for (auto dtype : dtypes) {
<<<<<<< HEAD
    test_op(
        /*blocks*/ 640,
        /*threads*/ 64,
        /*name*/ "clamp",
        /*Aten Func   */
        [](std::array<IValue, 1>& vals) {
          return at::clamp(vals[0].toTensor(), 0.f, 1.f);
=======
    test_op(
        /*blocks*/ 640,
        /*threads*/ 64,
        /*name*/ "clamp",
        /*Aten Func   */
        [](std::array<IValue, 1>& vals) {
          return at::clamp(vals[0].toTensor(), 0.f, 1.f);
        },
        /*JIT  Func   */
        [&](Val* in1) -> Val* {
          if (dtype == DataType::Float) {
            return clamp(in1, new Float(0.f), new Float(1.f));
          } else {
            return clamp(in1, new Double(0.f), new Double(1.f));
          }
        },
        /*Output      */ std::make_pair(ValType::TensorView, dtype),
        /*Inputs Tuple*/
        std::make_tuple(std::make_pair(ValType::TensorView, dtype)));
    test_op(
        /*blocks*/ 640,
        /*threads*/ 64,
        /*name*/ "threshold",
        /*Aten Func   */
        [](std::array<IValue, 1>& vals) {
          return at::threshold(vals[0].toTensor(), 0.f, 1.f);
>>>>>>> 0cfb7471
        },
        /*JIT  Func   */
        [&](Val* in1) -> Val* {
          if (dtype == DataType::Float) {
<<<<<<< HEAD
            return clamp(in1, new Float(0.f), new Float(1.f));
          } else {
            return clamp(in1, new Double(0.f), new Double(1.f));
=======
            return threshold(in1, new Float(0.f), new Float(1.f));
          } else {
            return threshold(in1, new Double(0.f), new Double(1.f));
>>>>>>> 0cfb7471
          }
        },
        /*Output      */ std::make_pair(ValType::TensorView, dtype),
        /*Inputs Tuple*/
        std::make_tuple(std::make_pair(ValType::TensorView, dtype)));
    test_op(
        /*blocks*/ 640,
        /*threads*/ 64,
<<<<<<< HEAD
        /*name*/ "threshold",
        /*Aten Func   */
        [](std::array<IValue, 1>& vals) {
          return at::threshold(vals[0].toTensor(), 0.f, 1.f);
        },
        /*JIT  Func   */
        [&](Val* in1) -> Val* {
          if (dtype == DataType::Float) {
            return threshold(in1, new Float(0.f), new Float(1.f));
          } else {
            return threshold(in1, new Double(0.f), new Double(1.f));
          }
        },
        /*Output      */ std::make_pair(ValType::TensorView, dtype),
        /*Inputs Tuple*/
        std::make_tuple(std::make_pair(ValType::TensorView, dtype)));
    test_op(
        /*blocks*/ 640,
        /*threads*/ 64,
=======
>>>>>>> 0cfb7471
        /*name*/ "where",
        /*Aten Func   */
        [](std::array<IValue, 3>& vals) {
          return at::where(
              vals[0].toTensor(), vals[1].toTensor(), vals[2].toTensor());
        },
        /*JIT  Func   */ static_cast<Val* (*)(Val*, Val*, Val*)>(&where),
        /*Output      */ std::make_pair(ValType::TensorView, dtype),
        /*Inputs Tuple*/
        std::make_tuple(
            std::make_pair(ValType::TensorView, DataType::Bool),
            std::make_pair(ValType::TensorView, dtype),
            std::make_pair(ValType::TensorView, dtype)));
  }
}

TEST(NVFuserTest, FusionCompoundOps_CUDA) {
  std::vector<DataType> dtypes = {DataType::Double, DataType::Float};

  for (auto dtype : dtypes) {
    test_op(
        /*blocks*/ 640,
        /*threads*/ 64,
        /*name*/ "lerp",
        /*Aten Func   */
        [](std::array<IValue, 3>& vals) {
          return at::lerp(
              vals[0].toTensor(), vals[1].toTensor(), vals[2].toTensor());
        },
        /*JIT  Func   */ static_cast<Val* (*)(Val*, Val*, Val*)>(&lerp),
        /*Output      */ std::make_pair(ValType::TensorView, dtype),
        /*Inputs Tuple*/
        std::make_tuple(
            std::make_pair(ValType::TensorView, dtype),
            std::make_pair(ValType::TensorView, dtype),
            std::make_pair(ValType::TensorView, dtype)));
    test_op(
        /*blocks*/ 640,
        /*threads*/ 64,
        /*name*/ "addcmul",
        /*Aten Func   */
        [](std::array<IValue, 4>& vals) {
          return at::addcmul(
              vals[0].toTensor(),
              vals[1].toTensor(),
              vals[2].toTensor(),
              vals[3].toScalar());
        },
        /*JIT  Func   */
        static_cast<Val* (*)(Val*, Val*, Val*, Val*)>(&addcmul),
        /*Output      */ std::make_pair(ValType::TensorView, dtype),
        /*Inputs Tuple*/
        std::make_tuple(
            std::make_pair(ValType::TensorView, dtype),
            std::make_pair(ValType::TensorView, dtype),
            std::make_pair(ValType::TensorView, dtype),
            std::make_pair(ValType::Scalar, dtype)));
  }
}

TEST(NVFuserTest, FusionCastOps_CUDA) {
  Fusion fusion;
  FusionGuard fg(&fusion);

  TensorView* tv0 = makeSymbolicTensor(2, DataType::Half);

  TensorView* intrm1 = castOp(DataType::Float, tv0);
  TensorView* out = castOp(DataType::Half, intrm1);

  fusion.addInput(tv0);
  fusion.addOutput(out);
  tv0->computeAt(out, -1);

  out->axis(0)->parallelize(ParallelType::BIDx);
  out->axis(-1)->parallelize(ParallelType::TIDx);

  auto options = at::TensorOptions().dtype(at::kHalf).device(at::kCUDA, 0);

  at::Tensor input1 = at::randn({1, 4}, options);
  at::Tensor ref_output = at::empty_like(input1);

  std::array<IValue, 1> inputs = {input1};
  const at::ArrayRef<IValue> input_ivalues(inputs);

  FusionExecutor fe;
  fe.compileFusion(&fusion);
  auto outputs = fe.runFusion(input_ivalues);

  ref_output = at::_cast_Half(at::_cast_Float(input1));

  TORCH_CHECK(
      outputs[0].equal(ref_output),
      "\nOp Type: -- ",
      "cast FP16->FP32->FP16",
      " -- had a mismatch.\n",
      "\nABS MAX DIFF: ",
      outputs[0].sub(ref_output).abs().max(),
      "\n");
}

// Start off simple, block on the outer dim
// block stride + thread all reduce + unrolling on inner dim
TEST(NVFuserTest, FusionReduction1_CUDA) {
  Fusion fusion;
  FusionGuard fg(&fusion);

  // Set up your input tensor views
  TensorView* tv0 = makeSymbolicTensor(2);
  fusion.addInput(tv0);

  // tv1[I0, R1] = tv0[I0, I1]
  TensorView* tv1 = reductionOp(BinaryOpType::Add, {1}, new Float(0), tv0);
  fusion.addOutput(tv1);

  TORCH_CHECK(fusion.hasReduction(), "Could not detect reduction in fusion.");

  tv1->split(1, 128);
  // tv1[I0, R1o, R1i{128}] = tv0[I0, I1]
  tv1->split(1, 4);
  // tv1[I0, R1oo, R1oi{4}, R1i{128}] = tv0[I0, I1]

  TensorView* tv2 = tv1->rFactor({1});
  // tv2[I0, R1oo, Ir1oi{4}, Ir1i{128}] = tv0[I0, I1]
  // tv1[I0,        R1oi{4},  R1i{128}] = tv2[I0, R1oo, Ir1oi{4}, Ir1i{128}]

  TensorView* tv3 = tv1->rFactor({1});
  // tv2[I0, R1oo, Ir1oi{4}, Ir1i{128}] = tv0[I0, I1]
  // tv3[I0,        R1oi{4}, Ir1i{128}] = tv2[I0, R1oo, Ir1oi{4}, Ir1i{128}]
  // tv1[I0,                  R1i{128}] = tv3[I0,        R1oi{4}, Ir1i{128}]

  // Incrementally, can print in between for debugging
  tv0->computeAt(tv2, 1);
  tv2->computeAt(tv3, 1);
  tv3->computeAt(tv1, 1);

  // Re do it all at once, because why not.
  tv0->computeAt(tv1, 1);

  tv2->axis(2)->parallelize(ParallelType::Unroll);
  tv1->axis(0)->parallelize(ParallelType::BIDx);

  tv1->axis(-1)->parallelize(ParallelType::TIDx);
  tv2->axis(-1)->parallelize(ParallelType::TIDx);
  tv3->axis(-1)->parallelize(ParallelType::TIDx);

  int numel_x = 65000;
  int numel_y = 1025;

  auto options = at::TensorOptions().dtype(at::kFloat).device(at::kCUDA, 0);
  at::Tensor input = at::randn({numel_x, numel_y}, options);
  at::Tensor cg_output = at::empty({numel_x}, options);

  FusionExecutor fe;
  fe.compileFusion(&fusion);
  fe.runFusion({input}, {cg_output});

  auto aten_output = input.to(at::kDouble).sum({1});

  testValidate(
      &fusion, {cg_output}, {input}, {aten_output}, __LINE__, __FILE__);
}

TEST(NVFuserTest, FusionReduction2_CUDA) {
  Fusion fusion;
  FusionGuard fg(&fusion);

  // Set up your input tensor views
  TensorView* tv0 = makeSymbolicTensor(2);
  fusion.addInput(tv0);

  // tv1[I0, R1] = tv0[I0, I1]
  TensorView* tv1 = reductionOp(BinaryOpType::Add, {1}, new Float(0), tv0);

  fusion.addOutput(tv1);

  // switches to try some different scenarios. maybe we should iterate on all
  // permutations.
  bool bind_bidx = true;
  bool bind_tidx = true;
  bool bind_tidy = true;
  bool bind_unroll = true;

  int numel_x = 1025; // Cannot exceed block dim max size / tidy
  int numel_y = 129;
  int tidx = 16;
  int tidy = 8;
  int unroll_factor = 4;

  tv1->split(1, tidx);
  // tv1[I0, R1o, R1i{tidx}] = tv0[I0, I1]

  tv1->split(1, unroll_factor);
  // tv1[I0, R1oo, R1oi{unroll}, R1i{tidx}] = tv0[I0, I1]

  tv1->split(0, tidy);

  TensorView* tv2 = tv1->rFactor({-3});
  // tv2[I0,             >R1oo<, Ir1oi{unroll}, Ir1i{tidx}]
  // tv1[I0o, I0i{tidy},          R1oi{unroll},  R1i{tidx}]

  TensorView* tv3 = tv1->rFactor({-2});
  // tv2[I0,             >R1oo<, Ir1oi{unroll}, Ir1i{tidx}]
  // tv3[I0,                      R1oi{unroll}, Ir1i{tidx}]
  // tv1[I0o, I0i{tidy},                         R1i{tidx}]

  tv0->computeAt(tv1, -2);

  if (bind_unroll)
    tv2->axis(-2)->parallelize(ParallelType::Unroll);
  if (bind_bidx)
    tv1->axis(0)->parallelize(ParallelType::BIDx);
  if (bind_tidy)
    tv1->axis(1)->parallelize(ParallelType::TIDy);

  if (bind_tidx) {
    tv2->axis(-1)->parallelize(ParallelType::TIDx);
    tv3->axis(-1)->parallelize(ParallelType::TIDx);
    tv1->axis(-1)->parallelize(ParallelType::TIDx);
  }

  auto options = at::TensorOptions().dtype(at::kFloat).device(at::kCUDA, 0);
  at::Tensor input = at::randn({numel_x, numel_y}, options);

  FusionExecutor fe;
  fe.compileFusion(&fusion);
  auto cg_outputs = fe.runFusion({input});

  auto aten_output = input.to(at::kDouble).sum({1});
  testValidate(&fusion, cg_outputs, {input}, {aten_output}, __LINE__, __FILE__);
}

TEST(NVFuserTest, FusionReduction3_CUDA) {
  // What if Z participates in the reduction with X?
  Fusion fusion;
  FusionGuard fg(&fusion);

  // Set up your input tensor views
  TensorView* tv0 = makeSymbolicTensor(2);
  fusion.addInput(tv0);

  // tv1[I0, R1] = tv0[I0, I1]
  TensorView* tv1 = reductionOp(BinaryOpType::Add, {1}, new Float(0), tv0);

  fusion.addOutput(tv1);

  int numel_x = 1025; // Cannot exceed block dim max size / tidy
  int numel_y = 129;
  int tidx = 16;
  int tidz = 8;

  tv1->split(1, tidz);
  // tv1[I0, R1o, R1i{tidz}] = tv0[I0, I1]

  tv1->split(1, tidx);
  // tv1[I0, R1oo, R1oi{tidx}, R1i{tidz}] = tv0[I0, I1]

  TensorView* tv2 = tv1->rFactor({-3});
  // tv2[I0,  >R1oo<, Ir1oi{tidx}, Ir1i{tidz}]
  // tv1[I0o,          R1oi{tidx},  R1i{tidz}]

  tv0->computeAt(tv1, -3);

  tv1->axis(0)->parallelize(ParallelType::BIDx);
  tv1->axis(-2)->parallelize(ParallelType::TIDx);
  tv1->axis(-1)->parallelize(ParallelType::TIDz);

  tv2->axis(-2)->parallelize(ParallelType::TIDx);
  tv2->axis(-1)->parallelize(ParallelType::TIDz);

  auto options = at::TensorOptions().dtype(at::kFloat).device(at::kCUDA, 0);
  at::Tensor aten_input = at::randn({numel_x, numel_y}, options);
  at::Tensor cg_output = at::empty({numel_x}, options);

  FusionExecutor fe;
  fe.compileFusion(&fusion);
  fe.runFusion({aten_input}, {cg_output});

  auto aten_output = aten_input.to(at::kDouble).sum({1});

  testValidate(
      &fusion, {cg_output}, {aten_input}, {aten_output}, __LINE__, __FILE__);
}

TEST(NVFuserTest, FusionReduction4_CUDA) {
  Fusion fusion;
  FusionGuard fg(&fusion);

  // Set up your input tensor views
  TensorView* tv0 = makeSymbolicTensor(2);
  TensorView* tv1 = makeSymbolicTensor(2);

  TensorView* tv2 = add(tv0, tv1);
  // tv2[I0, I1] = tv0[I0, I1] + tv1[I0, I1]

  fusion.addInput(tv0);
  fusion.addInput(tv1);

  TensorView* tv3 = reductionOp(BinaryOpType::Add, {1}, new Float(0), tv2);
  // tv3[I0, R1] = tv2[I0, I1]

  TensorView* tv4 = makeSymbolicTensor(1);
  fusion.addInput(tv4);

  // tv5[I0] = tv3[I0, R1] * tv4[I0]
  TensorView* tv5 = mul(tv3, tv4);
  fusion.addOutput(tv5);

  int tidx = 16;

  // RFactor the reduction
  tv3->split(1, tidx);
  // tv3[I0, R1o, R1i{tidx}] = tv2[I0, I1]

  TensorView* tv6 = tv3->rFactor({-2});
  // tv6[I0, R1o, iR1i{tidx}] = tv2[I0, I1]
  // tv3[I0,       R1i{tidx}] = tv3[I0, I1]
  tv2->computeAt(tv6, 2);

  // Compute at inline with tv5 (only 1D)
  tv6->computeAt(tv3, 1);
  tv3->computeAt(tv5, 1);

  tv5->axis(0)->parallelize(ParallelType::BIDx);

  // Intermediate tensors only need this, but doesn't hurt to do on inputs
  // tv0, 1, 4
  tv2->axis(-1)->parallelize(ParallelType::TIDx);
  tv3->axis(-1)->parallelize(ParallelType::TIDx);
  tv6->axis(-1)->parallelize(ParallelType::TIDx);

  int numel_x = 1025;
  int numel_y = 129;

  auto options = at::TensorOptions().dtype(at::kFloat).device(at::kCUDA, 0);
  at::Tensor t0 = at::randn({numel_x, numel_y}, options);
  at::Tensor t1 = at::randn({numel_x, numel_y}, options);
  at::Tensor t4 = at::randn({numel_x}, options);

  FusionExecutor fe;
  fe.compileFusion(&fusion);
  auto cg_outputs = fe.runFusion({t0, t1, t4});

  auto t2 = t0.add(t1);
  auto t3 = t2.to(at::kDouble).sum({1});
  auto aten_output = t3.mul(t4);

  testValidate(
      &fusion, cg_outputs, {t0, t1, t4}, {aten_output}, __LINE__, __FILE__);
}

TEST(NVFuserTest, FusionReduction5_CUDA) {
  Fusion fusion;
  FusionGuard fg(&fusion);

  // Set up your input tensor views
  TensorView* tv0 = makeSymbolicTensor(3);

  fusion.addInput(tv0);

  TensorView* tv1 = reductionOp(BinaryOpType::Add, {1}, new Float(0), tv0);

  fusion.addOutput(tv1);

  int bidy = 2;
  int tidy = 4;
  int tidx = 5;

  int dim1 = 11;

  tv1->split(-2, tidy);

  TensorView* tv2 = tv1->rFactor({-3});

  tv0->computeAt(tv1, 1);
  tv1->axis(0)->parallelize(ParallelType::BIDy);

  for (auto* val : fusion.vals()) {
    if (!fusion.hasInput(val) &&
        val->getValType().value() == ValType::TensorView) {
      val->as<TensorView>()->axis(-1)->parallelize(ParallelType::TIDx);
    }
  }

  tv2->axis(-2)->parallelize(ParallelType::TIDy);
  tv1->axis(-2)->parallelize(ParallelType::TIDy);

  auto options = at::TensorOptions().dtype(at::kFloat).device(at::kCUDA, 0);
  at::Tensor input = at::randn({bidy, dim1, tidx}, options);

  at::Tensor cg_output = at::empty({bidy, tidx}, options);

  FusionExecutor fe;
  fe.compileFusion(&fusion);
  fe.runFusion({input}, {cg_output});

  auto aten_output = input.to(at::kDouble).sum({1});
  testValidate(
      &fusion, {cg_output}, {input}, {aten_output}, __LINE__, __FILE__);
}

TEST(NVFuserTest, FusionReduction6_CUDA) {
  Fusion fusion;
  FusionGuard fg(&fusion);

  const int bdimx = 64;
  const int bdimy = 8;

  // Set up your input tensor views
  TensorView* tv0 = makeSymbolicTensor(3);
  fusion.addInput(tv0);

  // tv1[I0, R1, R2] = tv0[I0, I1, I2]
  TensorView* tv1 = reductionOp(BinaryOpType::Add, {1, 2}, new Float(0), tv0);
  fusion.addOutput(tv1);

  TORCH_CHECK(fusion.hasReduction(), "Could not detect reduction in fusion.");

  tv1->split(2, bdimx);
  // tv1[I0, R1, R2o, R2i{128}] = tv0[I0, I1, I2]
  tv1->split(1, bdimy);
  // tv1[I0, R1o, R1i{8}, R2o, R2i{128}] = tv0[I0, I1, I2]

  TensorView* tv2 = tv1->rFactor({3});
  // tv2[I0, I1o, I1i{8}, R2o, I2i{128}] = tv0[I0, I1, I2]
  // tv1[I0, R1o, R1i{8},      R2i{128}] = tv2[I0, I1o, I1i{8}, R2o, I2i{128}]

  TensorView* tv3 = tv1->rFactor({1});
  // tv2[I0, I1o, I1i{8}, R2o, I2i{128}] = tv0[I0, I1, I2]
  // tv3[I0, R1o, I1i{8},      I2i{128}] = tv2[I0, I1o, I1i{8}, R2o, I2i{128}]
  // tv1[I0,      R1i{8},      R2i{128}] = tv3[I0, R1o, I1i{8},      I2i{128}]

  tv3->computeAt(tv1, 1);
  tv2->computeAt(tv3, 2);

  tv1->axis(0)->parallelize(ParallelType::BIDx);
  tv2->axis(0)->parallelize(ParallelType::BIDx);
  tv3->axis(0)->parallelize(ParallelType::BIDx);

  tv1->axis(-1)->parallelize(ParallelType::TIDx);
  tv2->axis(-1)->parallelize(ParallelType::TIDx);
  tv3->axis(-1)->parallelize(ParallelType::TIDx);

  tv1->axis(-2)->parallelize(ParallelType::TIDy);
  tv3->axis(-2)->parallelize(ParallelType::TIDy);
  tv2->axis(-3)->parallelize(ParallelType::TIDy);

  int numel_x = 650;
  int numel_y = 1000;
  int numel_z = 4;

  auto options = at::TensorOptions().dtype(at::kFloat).device(at::kCUDA, 0);
  at::Tensor input = at::randn({numel_x, numel_y, numel_z}, options);

  FusionExecutor fe;
  fe.compileFusion(&fusion);
  auto cg_outputs = fe.runFusion({input});

  auto aten_output = input.to(at::kDouble).sum({1, 2});
  testValidate(&fusion, cg_outputs, {input}, {aten_output}, __LINE__, __FILE__);
}

TEST(NVFuserTest, FusionReductionTFT_CUDA) {
  Fusion fusion;
  FusionGuard fg(&fusion);

  // Set up your input tensor views
  TensorView* tv0 = makeSymbolicTensor(2);
  fusion.addInput(tv0);

  // tv1[I0, R1] = tv0[I0, I1]
  TensorView* tv1 = reductionOp(BinaryOpType::Add, {1}, new Float(0), tv0);

  fusion.addOutput(tv1);

  int numel_x = 1025;
  int numel_y = 129;
  int tidx = 16;
  int tidy = 8;
  int tidz = 8;

  tv1->split(1, tidx);
  // tv1[I0, R1o, R1i{tidx}]

  tv1->split(1, tidz);
  // tv1[I0, R1oo, R1Oi{tidz}, R1R1i{tidx}]

  tv1->split(0, tidy);
  // tv1[I0o, I0i, R1oo, R1Oi{tidz}, R1R1i{tidx}]

  TensorView* tv2 = tv1->rFactor({2});
  // tv2[I0o, I0i, R1oo, I1Oi{tidz}, I11i{tidx}]
  // tv1[I0o, I0i,       R1Oi{tidz}, R1R1i{tidx}]

  tv2->computeAt(tv1, 2);

  tv1->axis(1)->parallelize(ParallelType::TIDy);

  tv2->axis(-1)->parallelize(ParallelType::TIDx);
  tv1->axis(-1)->parallelize(ParallelType::TIDx);

  tv1->axis(-2)->parallelize(ParallelType::TIDz);
  tv2->axis(-2)->parallelize(ParallelType::TIDz);

  auto options = at::TensorOptions().dtype(at::kFloat).device(at::kCUDA, 0);
  at::Tensor input = at::randn({numel_x, numel_y}, options);
  at::Tensor cg_output = at::empty({numel_x}, options);

  FusionExecutor fe;
  fe.compileFusion(&fusion);
  fe.runFusion({input}, {cg_output});

  auto aten_output = input.to(at::kDouble).sum({1});
  testValidate(
      &fusion, {cg_output}, {input}, {aten_output}, __LINE__, __FILE__);
}

TEST(NVFuserTest, FusionBranches_CUDA) {
  Fusion fusion;
  FusionGuard fg(&fusion);

  // Set up your input tensor views
  TensorView* tv0 = makeSymbolicTensor(2);
  TensorView* tv1 = makeSymbolicTensor(2);
  TensorView* tv2 = makeSymbolicTensor(2);
  fusion.addInput(tv0);
  fusion.addInput(tv1);
  fusion.addInput(tv2);

  auto tv3 = add(tv0, new Float(1.0));
  auto tv4 = add(tv3, tv1);
  auto tv5 = add(tv3, tv2);
  auto tv6 = add(tv4, tv5);

  fusion.addOutput(tv6);

  constexpr int x = 63, y = 33;

  auto options = at::TensorOptions().dtype(at::kFloat).device(at::kCUDA, 0);

  at::Tensor t0 = at::randn({x, y}, options);
  at::Tensor t1 = at::randn({x, y}, options);
  at::Tensor t2 = at::randn({x, y}, options);

  FusionExecutor fe;
  tv6->merge(0);
  tv6->split(0, 128);
  tv6->split(0, 4);

  tv6->axis(0)->parallelize(ParallelType::BIDx);

  tv0->computeAt(tv6, 1);
  tv1->computeAt(tv6, 1);
  tv2->computeAt(tv6, 1);

  tv3->axis(-2)->parallelize(ParallelType::Unroll);
  tv3->axis(-1)->parallelize(ParallelType::TIDx);
  tv4->axis(-2)->parallelize(ParallelType::Unroll);
  tv4->axis(-1)->parallelize(ParallelType::TIDx);
  tv5->axis(-2)->parallelize(ParallelType::Unroll);
  tv5->axis(-1)->parallelize(ParallelType::TIDx);
  tv6->axis(-1)->parallelize(ParallelType::TIDx);

  std::vector<IValue> aten_inputs = {t0, t1, t2};

  fe.compileFusion(&fusion);
  auto cg_outputs = fe.runFusion(aten_inputs);

  auto t3 = t0.add(1.0);
  auto t4 = t3.add(t1);
  auto t5 = t3.add(t2);
  auto aten_output = t4.add(t5);

  testValidate(
      &fusion, cg_outputs, aten_inputs, {aten_output}, __LINE__, __FILE__);
}

TEST(NVFuserTest, FusionSimpleBCast1_CUDA) {
  Fusion fusion;
  FusionGuard fg(&fusion);

  // Set up your input tensor views
  TensorView* tv0 = makeSymbolicTensor(2);
  fusion.addInput(tv0);
  TensorView* tv1 = add(tv0, new Float(1.5));

  TensorView* tv2 = makeSymbolicTensor(2);
  fusion.addInput(tv2);
  TensorView* tv3 = makeSymbolicTensor(2);
  fusion.addInput(tv3);
  TensorView* tv4 = sub(tv2, tv3);

  TensorView* tv5 = broadcast(tv1, {false, false, true});
  TensorView* tv6 = broadcast(tv4, {true, false, false});

  TensorView* tv7 = add(tv5, tv6);
  fusion.addOutput(tv7);

  tv7->split(-1, 4);
  tv7->split(0, 8);

  tv0->computeAt(tv7, -1);
  tv2->computeAt(tv7, -1);

  tv7->axis(0)->parallelize(ParallelType::BIDx);
  tv7->axis(-1)->parallelize(ParallelType::TIDx);

  constexpr int x = 63, y = 33, z = 15;

  auto options = at::TensorOptions().dtype(at::kFloat).device(at::kCUDA, 0);

  at::Tensor t0 = at::randn({x, y}, options);
  at::Tensor t1 = t0.add(1.5);

  at::Tensor t2 = at::randn({y, z}, options);
  at::Tensor t3 = at::randn({y, z}, options);

  at::Tensor t4 = t2.sub(t3);
  at::Tensor t5 = t1.unsqueeze(-1).expand({x, y, z});

  at::Tensor t6 = t4.expand({x, y, z});

  at::Tensor aten_output = t5.add(t6);

  std::vector<IValue> aten_inputs = {t0, t2, t3};

  FusionExecutor fe;
  fe.compileFusion(&fusion);
  auto cg_outputs = fe.runFusion(aten_inputs);

  testValidate(
      &fusion, cg_outputs, aten_inputs, {aten_output}, __LINE__, __FILE__);
}

TEST(NVFuserTest, FusionSimpleBCast2_CUDA) {
  Fusion fusion;
  FusionGuard fg(&fusion);

  // Set up your input tensor views
  TensorView* tv0 = makeSymbolicTensor(2);
  fusion.addInput(tv0);
  TensorView* tv1 = makeSymbolicTensor(2);
  fusion.addInput(tv1);

  TensorView* tv2 = add(tv0, tv1);

  TensorView* tv3 = broadcast(tv2, {false, false, true});

  TensorView* tv4 = makeSymbolicTensor(2);
  fusion.addInput(tv4);

  TensorView* tv5 = sub(tv4, new Float(0.1));

  TensorView* tv6 = broadcast(tv5, {true, false, false});

  TensorView* tv7 = add(tv3, tv6);

  fusion.addOutput(tv7);

  tv7->merge(0, 1);

  tv0->computeAt(tv7, -1);
  tv4->computeAt(tv7, -1);

  tv7->axis(0)->parallelize(ParallelType::BIDx);
  tv7->axis(-1)->parallelize(ParallelType::TIDx);

  constexpr int x = 63, y = 33, z = 15;

  auto options = at::TensorOptions().dtype(at::kFloat).device(at::kCUDA, 0);

  at::Tensor t0 = at::randn({x, y}, options);
  at::Tensor t1 = at::randn({x, y}, options);
  at::Tensor t2 = t0.add(t1);
  at::Tensor t3 = t2.unsqueeze(-1).expand({x, y, z});

  at::Tensor t4 = at::randn({y, z}, options);
  at::Tensor t5 = t4.sub(0.1);
  at::Tensor t6 = t5.expand({x, y, z});
  at::Tensor aten_output = t3.add(t6);

  at::Tensor cg_output = at::empty({x, y, z}, options);

  std::vector<IValue> aten_inputs = {t0, t1, t4};

  FusionExecutor fe;
  fe.compileFusion(&fusion);
  fe.runFusion(aten_inputs, {cg_output});

  testValidate(
      &fusion, {cg_output}, aten_inputs, {aten_output}, __LINE__, __FILE__);
}

TEST(NVFuserTest, FusionSimpleBCast3_CUDA) {
  Fusion fusion;
  FusionGuard fg(&fusion);

  // Set up your input tensor views
  std::vector<IterDomain*> dom;
  dom.push_back(new IterDomain(new Int(0), new Int()));
  dom.push_back(new IterDomain(
      new Int(0),
      new Int(1),
      ParallelType::Serial,
      IterType::BroadcastWithStride));

  // tv0[I1, B{1}]
  TensorView* tv0 = new TensorView(new TensorDomain(dom), DataType::Float);
  fusion.addInput(tv0);

  // tv1[I0, I1, I2]
  TensorView* tv2 = makeSymbolicTensor(3);
  fusion.addInput(tv2);

  TensorView* tv3 = add(tv0, tv2);

  fusion.addOutput(tv3);

  tv3->merge(0);
  tv3->merge(0);

  tv0->computeAt(tv3, -1);
  tv2->computeAt(tv3, -1);

  tv3->axis(0)->parallelize(ParallelType::BIDx);

  constexpr int x = 2, y = 3, z = 4;

  auto options = at::TensorOptions().dtype(at::kFloat).device(at::kCUDA, 0);

  at::Tensor t0 = at::randn({y, 1}, options);
  at::Tensor t2 = at::randn({x, y, z}, options);
  auto aten_output = t0.add(t2);

  std::vector<IValue> aten_inputs = {t0, t2};
  at::Tensor cg_output = at::empty({x, y, z}, options);

  FusionExecutor fe;
  fe.compileFusion(&fusion);
  fe.runFusion(aten_inputs, {cg_output});

  testValidate(
      &fusion, {cg_output}, aten_inputs, {aten_output}, __LINE__, __FILE__);
}

TEST(NVFuserTest, FusionSimpleBCast4_CUDA) {
  Fusion fusion;
  FusionGuard fg(&fusion);

  // Set up your input tensor views
  std::vector<IterDomain*> dom;
  dom.push_back(new IterDomain(
      new Int(0),
      new Int(1),
      ParallelType::Serial,
      IterType::BroadcastWithStride));
  dom.push_back(new IterDomain(new Int(0), new Int()));
  TensorView* tv0 = new TensorView(new TensorDomain(dom), DataType::Float);

  TensorView* tv1 = makeSymbolicTensor(3);
  fusion.addInput(tv0);
  fusion.addInput(tv1);

  TensorView* tv3 = add(tv0, tv1);

  tv3->merge(0);
  tv3->merge(0);
  tv3->split(0, 128);
  tv3->split(0, 4);

  fusion.addOutput(tv3);

  tv0->computeAt(tv3, -1);
  tv1->computeAt(tv3, -1);

  tv3->axis(0)->parallelize(ParallelType::BIDx);
  tv3->axis(-1)->parallelize(ParallelType::TIDx);
  tv3->axis(-2)->parallelize(ParallelType::Unroll);

  constexpr int x = 63, y = 33, z = 15;

  auto options = at::TensorOptions().dtype(at::kFloat).device(at::kCUDA, 0);

  at::Tensor t0 = at::randn({1, z}, options);
  at::Tensor t1 = at::randn({x, y, z}, options);

  auto aten_output = t0.add(t1);

  at::Tensor cg_output = at::empty({x, y, z}, options);

  std::vector<IValue> aten_inputs = {t0, t1};

  FusionExecutor fe;
  fe.compileFusion(&fusion);
  fe.runFusion(aten_inputs, {cg_output});

  testValidate(
      &fusion, {cg_output}, aten_inputs, {aten_output}, __LINE__, __FILE__);
}

TEST(NVFuserTest, FusionSimpleBCast5_CUDA) {
  Fusion fusion;
  FusionGuard fg(&fusion);

  constexpr int m = 2, k = 3, n = 4;

  auto zero = new Int(0);
  auto M = new IterDomain(zero, new Int(m));
  auto K = new IterDomain(zero, new Int(k));
  auto N = new IterDomain(zero, new Int(n));

  // Set up your input tensor views
  TensorView* tv0 =
      new TensorView(new TensorDomain({M, K}, {true, true}), DataType::Float);
  TensorView* tv1 =
      new TensorView(new TensorDomain({K, N}, {true, true}), DataType::Float);

  fusion.addInput(tv0);
  fusion.addInput(tv1);

  TensorView* tv2 = broadcast(tv0, {false, false, true});
  TensorView* tv3 = broadcast(tv1, {true, false, false});

  TensorView* tv4 = add(tv2, tv3);

  fusion.addOutput(tv4);

  tv4->merge(0);
  tv4->merge(0);

  tv0->computeAt(tv4, -1);
  tv1->computeAt(tv4, -1);

  auto options = at::TensorOptions().dtype(at::kFloat).device(at::kCUDA, 0);

  at::Tensor t0 = at::randn({m, k}, options);
  at::Tensor t1 = at::randn({k, n}, options);

  auto t2 = t0.unsqueeze(-1).expand({m, k, n});
  auto t3 = t1.expand({m, k, n});
  auto aten_output = t2.add(t3);

  at::Tensor cg_output = at::empty({m, k, n}, options);

  std::vector<IValue> aten_inputs = {t0, t1};

  FusionExecutor fe;
  fe.compileFusion(&fusion);
  fe.runFusion(aten_inputs, {cg_output});

  testValidate(
      &fusion, {cg_output}, aten_inputs, {aten_output}, __LINE__, __FILE__);
}

TEST(NVFuserTest, FusionComplexBCast1_CUDA) {
  Fusion fusion;
  FusionGuard fg(&fusion);

  int x = 2, y = 3, z = 4;

  auto tv0 = makeConcreteTensor({y});
  auto tv1 = div(tv0, new Float(2.0));
  auto tv2 = broadcast(tv1, {false, true});
  auto tv3 = makeConcreteTensor({y, z});
  auto tv4 = mul(tv2, tv3);
  auto tv5 = broadcast(tv4, {true, false, false});
  auto tv6 = makeConcreteTensor({x, y, z});
  auto tv7 = add(tv5, tv6);

  // tv0[    i1    ] = input
  // tv1[    i1    ] = tv0/2.0
  // tv2[    i1, b2] = bcast(tv1)
  // tv3[    i1, i2] = input
  // tv4[    i1, i2] = tv2 * tv3
  // tv5[b0, i1, i2] = bcast(tv4)
  // tv6[i0, i1, i2] = input
  // tv7[i0, i1, i2] = tv5 + tv6

  // tv4 = bcast(tv1) * tv3
  // tv7 = bcast(tv4) + tv6

  fusion.addInput(tv0);
  fusion.addInput(tv3);
  fusion.addInput(tv6);

  fusion.addOutput(tv7);

  tv7->merge(0);
  tv7->merge(0);
  tv0->computeAt(tv7, -1);

  auto options = at::TensorOptions().dtype(at::kFloat).device(at::kCUDA, 0);

  at::Tensor t0 = at::randn({y}, options);
  at::Tensor t3 = at::randn({y, z}, options);
  at::Tensor t6 = at::randn({x, y, z}, options);

  auto t4 = t0.div(2.0).unsqueeze(-1).expand({y, z}) * t3;
  auto aten_output = t4.unsqueeze(0).expand({x, y, z}) + t6;

  std::vector<IValue> aten_inputs = {t0, t3, t6};

  FusionExecutor fe;
  fe.compileFusion(&fusion);
  auto cg_outputs = fe.runFusion(aten_inputs);

  testValidate(
      &fusion, cg_outputs, aten_inputs, {aten_output}, __LINE__, __FILE__);
}

TEST(NVFuserTest, FusionComplexBCast2_CUDA) {
  Fusion fusion;
  FusionGuard fg(&fusion);

  int x = 2, y = 3, z = 4;

  auto tv0 = makeConcreteTensor({y, z});
  auto tv1 = div(tv0, new Float(2.0));
  auto tv2 = sum(tv1, {1});
  auto tv3 = broadcast(tv2, {true, false});
  auto tv4 = makeConcreteTensor({x, y});
  auto tv5 = add(tv3, tv4);

  // tv0[    i1, i2] = input
  // tv1[    i1, i2] = tv0/2.0
  // tv2[    i1    ] = sum(tv1, 1)
  // tv3[b0, i1    ] = bcast(tv2)
  // tv4[i0, i1    ] = input
  // tv5[i0, i1    ] = tv3 + tv4

  // tv2 = sum(tv0/2.0, 1)
  // tv5 = bcast(tv2) + tv4

  fusion.addInput(tv0);
  fusion.addInput(tv4);

  fusion.addOutput(tv5);

  tv5->merge(0);
  tv0->computeAt(tv5, -1);
  tv1->computeAt(tv2, -1);

  auto options = at::TensorOptions().dtype(at::kFloat).device(at::kCUDA, 0);

  at::Tensor t0 = at::randn({y, z}, options);
  at::Tensor t4 = at::randn({x, y}, options);

  FusionExecutor fe;
  fe.compileFusion(&fusion);
  auto cg_outputs = fe.runFusion({t0, t4});

  auto t1 = t0.div(2.0);
  auto t2 = t1.to(at::kDouble).sum(1);
  auto t3 = t2.unsqueeze(0).expand({x, y});
  auto aten_output = t3.add(t4);

  testValidate(
      &fusion, {cg_outputs}, {t0, t4}, {aten_output}, __LINE__, __FILE__);
}

TEST(NVFuserTest, FusionAdvancedIndexing1_CUDA) {
  Fusion fusion;
  FusionGuard fg(&fusion);

  int w = 3, x = 4, y = 7, z = 8;
  auto options = at::TensorOptions().dtype(at::kFloat).device(at::kCUDA, 0);

  auto tv0 = makeSymbolicTensor(3);
  auto tv1 = makeSymbolicTensor(4);
  fusion.addInput(tv0);
  fusion.addInput(tv1);

  auto tv2 = add(tv0, new Float(1.0));
  auto tv3 = broadcast(tv2, {true, false, false, false});
  auto tv4 = add(tv3, tv1);

  fusion.addOutput(tv4);

  tv4->merge(0);
  tv4->merge(0);
  tv4->merge(0);

  tv4->split(0, 128);
  tv4->split(0, 4);

  tv2->computeAt(tv4, 1);

  tv4->axis(0)->parallelize(ParallelType::BIDx);
  tv4->axis(1)->parallelize(ParallelType::Unroll);
  tv4->axis(2)->parallelize(ParallelType::TIDx);

  tv3->axis(1)->parallelize(ParallelType::Unroll);
  tv3->axis(2)->parallelize(ParallelType::TIDx);

  tv2->axis(1)->parallelize(ParallelType::Unroll);
  tv2->axis(2)->parallelize(ParallelType::TIDx);

  FusionExecutor fe;

  at::Tensor t0 = at::randn({x, y, z}, options);
  at::Tensor t1 = at::randn({w, x, y, z}, options);

  auto t3 = t0.add(1.0);
  auto aten_output = t3.add(t1);

  std::vector<IValue> aten_inputs = {t0, t1};

  fe.compileFusion(&fusion);
  auto cg_outputs = fe.runFusion(aten_inputs);

  testValidate(
      &fusion, cg_outputs, aten_inputs, {aten_output}, __LINE__, __FILE__);
}

TEST(NVFuserTest, FusionAdvancedIndexing2_CUDA) {
  Fusion fusion;
  FusionGuard fg(&fusion);

  int w = 3, x = 4, y = 7, z = 8;
  auto options = at::TensorOptions().dtype(at::kFloat).device(at::kCUDA, 0);

  auto tv0 = makeSymbolicTensor(3);
  auto tv1 = makeSymbolicTensor(4);
  fusion.addInput(tv0);
  fusion.addInput(tv1);

  auto tv2 = add(tv0, new Float(1.0));
  auto tv3 = broadcast(tv2, {true, false, false, false});
  auto tv4 = add(tv3, tv1);

  fusion.addOutput(tv4);

  tv4->merge(-2);
  tv4->merge(-2);
  tv4->merge(-2);

  tv4->split(0, 128);
  tv4->split(0, 4);

  tv2->computeAt(tv4, 1);

  tv4->axis(0)->parallelize(ParallelType::BIDx);
  tv4->axis(1)->parallelize(ParallelType::Unroll);
  tv4->axis(2)->parallelize(ParallelType::TIDx);

  tv3->axis(1)->parallelize(ParallelType::Unroll);
  tv3->axis(2)->parallelize(ParallelType::TIDx);

  tv2->axis(1)->parallelize(ParallelType::Unroll);
  tv2->axis(2)->parallelize(ParallelType::TIDx);

  FusionExecutor fe;

  at::Tensor t0 = at::randn({x, y, z}, options);
  at::Tensor t1 = at::randn({w, x, y, z}, options);

  auto t3 = t0.add(1.0);
  auto aten_output = t3.add(t1);

  std::vector<IValue> aten_inputs = {t0, t1};

  fe.compileFusion(&fusion);
  auto cg_outputs = fe.runFusion(aten_inputs);

  testValidate(
      &fusion, cg_outputs, aten_inputs, {aten_output}, __LINE__, __FILE__);
}

TEST(NVFuserTest, FusionAdvancedIndexing3_CUDA) {
  Fusion fusion;
  FusionGuard fg(&fusion);

  int w = 3, x = 4, y = 7, z = 8;

  auto tv0 = makeSymbolicTensor(3);
  auto tv1 = makeSymbolicTensor(4);
  fusion.addInput(tv0);
  fusion.addInput(tv1);

  auto tv2 = add(tv0, new Float(1.0));
  auto tv3 = add(tv2, tv1);
  fusion.addOutput(tv3);

  auto options = at::TensorOptions().dtype(at::kFloat).device(at::kCUDA, 0);
  at::Tensor t0 = at::randn({x, y, z}, options);
  at::Tensor t1 = at::randn({w, x, y, z}, options);

  auto t2 = t0.add(1.0);
  auto aten_output = t2.add(t1);

  std::vector<IValue> aten_inputs = {t0, t1};

  scheduleFusion(&fusion, aten_inputs);

  FusionExecutor fe;
  fe.compileFusion(&fusion);
  auto cg_outputs = fe.runFusion(aten_inputs);

  testValidate(
      &fusion, cg_outputs, aten_inputs, {aten_output}, __LINE__, __FILE__);
}

TEST(NVFuserTest, FusionAdvancedIndexing4_CUDA) {
  Fusion fusion;
  FusionGuard fg(&fusion);

  // Set up your input tensor views
  TensorView* tv0 = makeConcreteTensor({10, 20});
  fusion.addInput(tv0);
  TensorView* tv1 = makeConcreteTensor({10, 10, 20});
  fusion.addInput(tv1);

  TensorView* tv2 = add(tv0, new Float(1));
  TensorView* tv3 = broadcast(tv2, {true, false, false});
  TensorView* tv4 = add(tv3, tv1);
  fusion.addOutput(tv4);

  auto options = at::TensorOptions().dtype(at::kFloat).device(at::kCUDA, 0);
  at::Tensor t0 = at::randn({10, 20}, options);
  at::Tensor t1 = at::randn({10, 10, 20}, options);

  auto t2 = t0.add(1.0);
  auto aten_output = t2.add(t1);

  std::vector<IValue> aten_inputs = {t0, t1};

  FusionExecutor fe;
  fe.compileFusion(&fusion);
  auto cg_outputs = fe.runFusion(aten_inputs);

  testValidate(
      &fusion, cg_outputs, aten_inputs, {aten_output}, __LINE__, __FILE__);
}

TEST(NVFuserTest, FusionAdvancedIndexing5_CUDA) {
  Fusion fusion;
  FusionGuard fg(&fusion);

  // Set up your input tensor views
  TensorView* tv0 = makeSymbolicTensor(1);
  fusion.addInput(tv0);
  TensorView* tv1 = makeSymbolicTensor(3);
  fusion.addInput(tv1);

  TensorView* tv2 = add(tv0, new Float(1));
  TensorView* tv3 = broadcast(tv2, {true, false, true});
  TensorView* tv4 = add(tv3, tv1);
  fusion.addOutput(tv4);

  tv3->merge(0)->merge(0)->split(0, 2)->split(0, 3);
  tv4->merge(0)->merge(0)->split(0, 2)->split(0, 3);

  tv0->computeAt(tv4, 1);
  tv1->computeAt(tv4, 1);

  auto options = at::TensorOptions().dtype(at::kFloat).device(at::kCUDA, 0);
  at::Tensor t0 = at::randn({7}, options);
  at::Tensor t1 = at::randn({5, 7, 11}, options);

  auto t2 = t0.add(1.0);
  auto aten_output = t2.unsqueeze(-1).add(t1);

  std::vector<IValue> aten_inputs = {t0, t1};

  FusionExecutor fe;
  fe.compileFusion(&fusion);
  auto cg_outputs = fe.runFusion(aten_inputs);

  testValidate(
      &fusion, cg_outputs, aten_inputs, {aten_output}, __LINE__, __FILE__);
}

TEST(NVFuserTest, FusionAdvancedIndexing6_CUDA) {
  Fusion fusion;
  FusionGuard fg(&fusion);

  std::vector<int64_t> tensor0_shape{7, 4, 7};
  std::vector<int64_t> tensor1_shape{4, 7};

  TensorView* tv0 = makeSymbolicTensor(tensor0_shape.size());
  fusion.addInput(tv0);
  TensorView* tv1 = makeSymbolicTensor(tensor1_shape.size());
  fusion.addInput(tv1);

  TensorView* tv2 = add(tv0, tv1);
  TensorView* tv3 = sum(tv2, {0, 1});
  fusion.addOutput(tv3);

  const auto options =
      at::TensorOptions().dtype(at::kFloat).device(at::kCUDA, 0);

  at::Tensor input0 = at::randn(tensor0_shape, options);
  at::Tensor input1 = at::randn(tensor1_shape, options);

  std::vector<int64_t> reduction_axes{0, 1};
  auto reduction_params =
      getReductionHeuristics(&fusion, {input0, input1}, tv3);
  TORCH_CHECK(reduction_params, "Reduction schedule was not generated!");
  scheduleReduction(&fusion, reduction_params.value(), tv3, {});

  FusionExecutor fe;
  fe.compileFusion(&fusion);
  auto cg_outputs =
      fe.runFusion({input0, input1}, reduction_params.value().lparams);

  auto aten_output = input0.add(input1).to(at::kDouble).sum(reduction_axes);

  testValidate(
      &fusion,
      cg_outputs,
      {input0, input1},
      {aten_output},
      __LINE__,
      __FILE__,
      "",
      reduction_params.value().lparams);
}

TEST(NVFuserTest, FusionAdvancedIndexing7_CUDA) {
  // Might be able to use this one without 6 as the heuristics in 6 may change
  // and this test is to cover the same issue.
  Fusion fusion;
  FusionGuard fg(&fusion);

  auto tv0 = makeSymbolicTensor(1);
  fusion.addInput(tv0);

  auto tv1 = broadcast(tv0, {false, true});

  auto tv2 = makeSymbolicTensor(2);
  fusion.addInput(tv2);

  auto tv3 = add(tv1, tv2);
  auto tv4 = sum(tv3, {0, 1});
  fusion.addOutput(tv4);

  tv4->merge(0, 1);
  tv4->split(0, 128);
  tv4->split(0, 4);

  auto tv5 = tv4->rFactor({0, 1});

  tv5->computeAt(tv4, -1);
  tv0->computeAt(tv5, -1);

  tv4->axis(0)->parallelize(ParallelType::TIDx);

  FusionExecutor fe;
  fe.compileFusion(&fusion);

  const int numel_x = 100;
  const int numel_y = 200;
  auto options = at::TensorOptions().dtype(at::kFloat).device(at::kCUDA, 0);
  auto at_t0 = at::randn({numel_x}, options);
  auto at_t1 = at::randn({numel_x, numel_y}, options);

  auto cg_outputs = fe.runFusion({at_t0, at_t1});

  auto aten_output = (at_t0.unsqueeze(-1).expand({numel_x, numel_y}) + at_t1)
                         .to(at::kDouble)
                         .sum();

  testValidate(
      &fusion, cg_outputs, {at_t0, at_t1}, {aten_output}, __LINE__, __FILE__);
}

// Test a simple Gemm but also play around with fusion executor features
TEST(NVFuserTest, FusionSimpleGemm_CUDA) {
  Fusion fusion;
  FusionGuard fg(&fusion);

  // Set up your input tensor views
  TensorView* tv0 = makeSymbolicTensor(2); // M, K
  TensorView* tv1 = makeSymbolicTensor(2); // K, N
  fusion.addInput(tv0);
  fusion.addInput(tv1);

  TensorView* tv2 = broadcast(tv0, {false, false, true});
  // tv2[I0, I1, B] = tv0[I0, I1]

  TensorView* tv3 = broadcast(tv1, {true, false, false});
  // tv3[B, I1, I2] = tv1[I1, I2]

  // tv4[I0, I1, I2] = tv2[I0, I1, B] * tv3[B, I1, I2]
  TensorView* tv4 = mul(tv2, tv3);
  // tv5[I0, R1, I2] = tv4[I0, I1, I2]
  TensorView* tv5 = sum(tv4, {1});
  fusion.addOutput(tv5);

  tv5->split(1, 32);
  // tv5[I0, R1o, R1i{32}, I2]

  auto tv6 = tv5->rFactor({1});
  // tv6[I0, R1o, I1i{32}, I2] = tv4[I0, I1, I2]
  // tv5[I0,    , R1i{32}, I2] = tv6[I0, R1o, I1i{32}, I2]

  tv5->split(0, 4);
  tv5->split(-1, 4);
  // tv5[I0o, I0i{4}, R1i{32}, I2o, I2i{4}]
  // tv5[I0o, I0i{4}, R1i{32}, I2o, I2i{4}]

  tv0->computeAt(tv5, -1);
  tv1->computeAt(tv5, -1);

  // tv6[I0o, I0i{4}, R1o, I1i{32}, I2o, I2i{4}]
  // tv5[I0o, I0i{4},    , R1i{32}, I2o, I2i{4}]
  //--> (line symbolizes compute at location)
  // tv4[I0o, I0i{4}, I1i{32}, I2o, I2i{4}|, I1o]
  // tv6[I0o, I0i{4}, I1i{32}, I2o, I2i{4}|, R1o]
  // tv5[I0o, I0i{4}, R1i{32}, I2o, I2i{4}|]

  tv0->computeAt(tv6, -1);
  tv1->computeAt(tv6, -1);
  // tv4[I0o, I0i{4}, I1i{32}, I2o, I2i{4}, I1o |]
  // tv6[I0o, I0i{4}, I1i{32}, I2o, I2i{4}, R1o |]
  // tv5[I0o, I0i{4}, R1i{32}, I2o, I2i{4}|]

  tv5->axis(0)->parallelize(ParallelType::BIDz);
  tv5->axis(1)->parallelize(ParallelType::TIDz);

  tv5->axis(-2)->parallelize(ParallelType::BIDy);
  tv5->axis(-1)->parallelize(ParallelType::TIDy);

  tv5->axis(2)->parallelize(ParallelType::TIDx);
  tv6->axis(2)->parallelize(ParallelType::TIDx);

  constexpr int M = 65, K = 33, N = 17;

  auto options = at::TensorOptions().dtype(at::kFloat).device(at::kCUDA, 0);

  at::Tensor t0 = at::randn({M, K}, options);
  at::Tensor t1 = at::randn({K, N}, options);

  FusionExecutor fe;
  fe.compileFusion(&fusion);
  // Lets specify a few bounds in launch params to make sure it works
  fe.runFusion({t0, t1}, LaunchParams(1, -1, -1, 32, 4, 4));

  // Make sure bad launch params throws
  ASSERT_ANY_THROW(fe.runFusion({t0, t1}, LaunchParams(1, 2, 3, 4, 5, 6)));

  // Don't specify any launch params
  auto cg_outputs = fe.runFusion({t0, t1});

  auto aten_output = t0.to(at::kDouble).matmul(t1.to(at::kDouble));

  testValidate(
      &fusion, cg_outputs, {t0, t1}, {aten_output}, __LINE__, __FILE__);
}

// Softmax with a 1D tensor. Parallelized only with a single thread block.
TEST(NVFuserTest, FusionSoftmax1D_CUDA) {
  Fusion fusion;
  FusionGuard fg(&fusion);

  const int tidx = 128;
  const int dimx = 1000;

  // Set up your input tensor views
  TensorView* input_tv0 = makeSymbolicTensor(1);
  fusion.addInput(input_tv0);

  TensorView* exp_tv1 = unaryOp(UnaryOpType::Exp, input_tv0);
  TensorView* sum_exp_tv2 = sum(exp_tv1, {-1});
  TensorView* bcast_sum_tv3 = broadcast(sum_exp_tv2, {true});

  // Replicate exp_tv4 as exp_tv4_copy because exp_tv4 is going to be
  // computed at sum_exp_rf_tv8.
  TensorView* exp_tv1_copy = unaryOp(UnaryOpType::Exp, input_tv0);

  TensorView* output_tv4 = div(exp_tv1_copy, bcast_sum_tv3);

  fusion.addOutput(output_tv4);

  bcast_sum_tv3->split(0, tidx);

  sum_exp_tv2->split(-1, tidx);
  TensorView* sum_exp_rf_tv5 = sum_exp_tv2->rFactor({-2});

  output_tv4->split(-1, tidx);

  exp_tv1->computeAt(sum_exp_rf_tv5, -1);
  exp_tv1_copy->computeAt(output_tv4, -1);

  TensorView* tensors_to_parallelize[] = {
      sum_exp_tv2, bcast_sum_tv3, output_tv4, sum_exp_rf_tv5};

  for (auto tv : tensors_to_parallelize) {
    tv->axis(-1)->parallelize(ParallelType::TIDx);
  }

  auto options = at::TensorOptions().dtype(at::kFloat).device(at::kCUDA, 0);
  at::Tensor t0 = at::randn({dimx}, options);
  at::Tensor cg_output = at::empty({dimx}, options);
  at::Tensor t3_output = at::empty_like(cg_output, options);

  FusionExecutor fe;
  fe.compileFusion(&fusion);
  fe.runFusion({t0}, {cg_output});

  auto aten_output = at::_softmax(t0.to(at::kDouble), -1, false);

  testValidate(&fusion, {cg_output}, {t0}, {aten_output}, __LINE__, __FILE__);
}

// Softmax with a 1D tensor with input normalization.
TEST(NVFuserTest, FusionSoftmax1DNormalized_CUDA) {
  Fusion fusion;
  FusionGuard fg(&fusion);

  const int tidx = 128;
  const int dimx = 1000;

  // Set up your input tensor views
  TensorView* input_tv0 = makeSymbolicTensor(1);
  fusion.addInput(input_tv0);

  // Normalize with the max value before computing exp.
  TensorView* max_val_tv1 =
      reductionOp(BinaryOpType::Max, {-1}, new Float(0), input_tv0);
  TensorView* bcast_max_tv2 = broadcast(max_val_tv1, {true});
  TensorView* sub_tv3 = sub(input_tv0, bcast_max_tv2);
  TensorView* exp_tv4 = unaryOp(UnaryOpType::Exp, sub_tv3);
  TensorView* sum_exp_tv5 = sum(exp_tv4, {-1});
  TensorView* bcast_sum_tv6 = broadcast(sum_exp_tv5, {true});

  // Replicate exp_tv4 as exp_tv4_copy because exp_tv4 is going to be
  // computed at sum_exp_rf_tv8.
  TensorView* sub_tv3_copy = sub(input_tv0, bcast_max_tv2);
  TensorView* exp_tv4_copy = unaryOp(UnaryOpType::Exp, sub_tv3_copy);

  TensorView* output_tv7 = div(exp_tv4_copy, bcast_sum_tv6);

  fusion.addOutput(output_tv7);
  bcast_max_tv2->split(0, tidx);
  bcast_sum_tv6->split(0, tidx);

  max_val_tv1->split(-1, tidx);
  TensorView* max_val_rf_tv8 = max_val_tv1->rFactor({-2});

  sum_exp_tv5->split(-1, tidx);
  TensorView* sum_exp_rf_tv9 = sum_exp_tv5->rFactor({-2});

  output_tv7->split(-1, tidx);

  sub_tv3->computeAt(sum_exp_rf_tv9, -1);
  sub_tv3_copy->computeAt(output_tv7, -1);

  TensorView* tensors_to_parallelize[] = {max_val_tv1,
                                          bcast_max_tv2,
                                          sum_exp_tv5,
                                          bcast_sum_tv6,
                                          output_tv7,
                                          max_val_rf_tv8,
                                          sum_exp_rf_tv9};

  for (auto tv : tensors_to_parallelize) {
    tv->axis(-1)->parallelize(ParallelType::TIDx);
  }

  auto options = at::TensorOptions().dtype(at::kFloat).device(at::kCUDA, 0);
  at::Tensor input = at::randn({dimx}, options);
  at::Tensor t3_output = at::empty({dimx}, options);

  FusionExecutor fe;
  fe.compileFusion(&fusion);
  auto cg_outputs = fe.runFusion({input});

  auto aten_output = at::_softmax(input.to(at::kDouble), -1, false);

  testValidate(&fusion, cg_outputs, {input}, {aten_output}, __LINE__, __FILE__);
}

// Softmax with a 3D tensor, where the inner-most 3rd dimension is
// normalized. Pallelized with multiple thread blocks.
TEST(NVFuserTest, FusionSoftmax3D_CUDA) {
  Fusion fusion;
  FusionGuard fg(&fusion);

  const int tidx = 32;
  const int dimx = 32;
  const int dimy = 16;
  const int dimz = 130;

  // Set up your input tensor views
  TensorView* input_tv0 = makeSymbolicTensor(3);
  fusion.addInput(input_tv0);

  TensorView* exp_tv1 = unaryOp(UnaryOpType::Exp, input_tv0);
  TensorView* sum_exp_tv2 = sum(exp_tv1, {-1});
  TensorView* bcast_sum_tv3 = broadcast(sum_exp_tv2, {false, false, true});

  // Replicate exp_tv4 as exp_tv4_copy because exp_tv4 is going to be
  // computed at sum_exp_rf_tv8.
  TensorView* exp_tv1_copy = unaryOp(UnaryOpType::Exp, input_tv0);

  TensorView* output_tv4 = div(exp_tv1_copy, bcast_sum_tv3);

  fusion.addOutput(output_tv4);

  bcast_sum_tv3->split(-1, tidx);

  sum_exp_tv2->split(-1, tidx);
  TensorView* sum_exp_rf_tv5 = sum_exp_tv2->rFactor({-2});

  output_tv4->split(-1, tidx);

  exp_tv1->computeAt(sum_exp_rf_tv5, -1);
  exp_tv1_copy->computeAt(output_tv4, -1);

  TensorView* tensors_to_parallelize[] = {
      sum_exp_tv2, bcast_sum_tv3, output_tv4, sum_exp_rf_tv5};

  for (auto tv : tensors_to_parallelize) {
    tv->axis(0)->parallelize(ParallelType::BIDx);
    tv->axis(1)->parallelize(ParallelType::BIDy);
    tv->axis(-1)->parallelize(ParallelType::TIDx);
  }

  auto options = at::TensorOptions().dtype(at::kFloat).device(at::kCUDA, 0);
  at::Tensor input = at::randn({dimx, dimy, dimz}, options);

  at::Tensor cg_output = at::empty({dimx, dimy, dimz}, options);

  FusionExecutor fe;
  fe.compileFusion(&fusion);
  fe.runFusion({input}, {cg_output});

  auto aten_output = at::_softmax(input.to(at::kDouble), -1, false);

  testValidate(
      &fusion, {cg_output}, {input}, {aten_output}, __LINE__, __FILE__);
}

// Softmax with a 3D tensor with input normalization.
TEST(NVFuserTest, FusionSoftmax3DNormalized_CUDA) {
  Fusion fusion;
  FusionGuard fg(&fusion);

  const int tidx = 32;
  const int dimx = 32;
  const int dimy = 16;
  const int dimz = 130;

  // Set up your input tensor views
  TensorView* input_tv0 = makeSymbolicTensor(3);
  fusion.addInput(input_tv0);

  // Normalize with the max value before computing exp.
  TensorView* max_val_tv1 =
      reductionOp(BinaryOpType::Max, {-1}, new Float(0), input_tv0);
  TensorView* bcast_max_tv2 = broadcast(max_val_tv1, {false, false, true});
  TensorView* sub_tv3 = sub(input_tv0, bcast_max_tv2);
  TensorView* exp_tv4 = unaryOp(UnaryOpType::Exp, sub_tv3);
  TensorView* sum_exp_tv5 = sum(exp_tv4, {-1});
  TensorView* bcast_sum_tv6 = broadcast(sum_exp_tv5, {false, false, true});

  // Replicate exp_tv4 as exp_tv4_copy because exp_tv4 is going to be
  // computed at sum_exp_rf_tv8.
  TensorView* sub_tv3_copy = sub(input_tv0, bcast_max_tv2);
  TensorView* exp_tv4_copy = unaryOp(UnaryOpType::Exp, sub_tv3_copy);

  TensorView* output_tv7 = div(exp_tv4_copy, bcast_sum_tv6);

  fusion.addOutput(output_tv7);

  bcast_max_tv2->split(-1, tidx);
  bcast_sum_tv6->split(-1, tidx);

  max_val_tv1->split(-1, tidx);
  TensorView* max_val_rf_tv8 = max_val_tv1->rFactor({-2});

  sum_exp_tv5->split(-1, tidx);
  TensorView* sum_exp_rf_tv9 = sum_exp_tv5->rFactor({-2});

  output_tv7->split(-1, tidx);

  sub_tv3->computeAt(sum_exp_rf_tv9, -1);
  sub_tv3_copy->computeAt(output_tv7, -1);

  TensorView* tensors_to_parallelize[] = {max_val_tv1,
                                          bcast_max_tv2,
                                          sum_exp_tv5,
                                          bcast_sum_tv6,
                                          output_tv7,
                                          max_val_rf_tv8,
                                          sum_exp_rf_tv9};

  for (auto tv : tensors_to_parallelize) {
    tv->axis(0)->parallelize(ParallelType::BIDx);
    tv->axis(1)->parallelize(ParallelType::BIDy);
    tv->axis(-1)->parallelize(ParallelType::TIDx);
  }

  auto options = at::TensorOptions().dtype(at::kFloat).device(at::kCUDA, 0);
  at::Tensor input = at::randn({dimx, dimy, dimz}, options);
  at::Tensor t3_output = at::empty({dimx, dimy, dimz}, options);

  FusionExecutor fe;
  fe.compileFusion(&fusion);
  auto cg_outputs = fe.runFusion({input});

  auto aten_output = at::_softmax(input.to(at::kDouble), -1, false);

  testValidate(&fusion, cg_outputs, {input}, {aten_output}, __LINE__, __FILE__);
}

TEST(NVFuserTest, FusionSoftmaxComputeAt_CUDA) {
  Fusion fusion;
  FusionGuard fg(&fusion);

  // Set up your input tensor views
  TensorView* tv0 = makeSymbolicTensor(2);
  fusion.addInput(tv0);

  auto tv1 = sum(tv0, {1});
  auto tv2 = broadcast(tv1, {false, true});

  auto tv3 = add(tv0, new Float(1.0));

  auto tv4 = mul(tv2, tv3);

  auto tv5 = sum(tv4, {1});
  auto tv6 = broadcast(tv5, {false, true});

  auto tv7 = sub(tv6, tv4);
  fusion.addOutput(tv7);

  tv1->computeAt(tv7, 1);
  ASSERT_ANY_THROW(tv1->computeAt(tv7, -1));
}

// Similar to FusionReduction but uses grid reduction
TEST(NVFuserTest, FusionGridReduction1_CUDA) {
  const int gdimx = 32;
  const int bdimx = 128;

  Fusion fusion;
  FusionGuard fg(&fusion);

  // Set up your input tensor views
  TensorView* tv0 = makeSymbolicTensor(2);
  fusion.addInput(tv0);

  // tv1[I0, R1] = tv0[I0, I1]
  TensorView* tv1 = reductionOp(BinaryOpType::Add, {1}, new Float(0), tv0);
  fusion.addOutput(tv1);

  TORCH_CHECK(fusion.hasReduction(), "Could not detect reduction in fusion.");

  tv1->split(1, bdimx);
  // tv1[I0, R1o, R1i{128}] = tv0[I0, I1]
  tv1->split(1, gdimx);
  // tv1[I0, R1oo, R1oi{32}, R1i{128}] = tv0[I0, I1]

  TensorView* tv2 = tv1->rFactor({1});
  // tv2[I0, R1oo, Ir1oi{32}, Ir1i{128}] = tv0[I0, I1]
  // tv1[I0,        R1oi{32},  R1i{128}] = tv2[I0, R1oo, Ir1oi{32}, Ir1i{128}]

  // Incrementally, can print in between for debugging
  tv0->computeAt(tv2, 1);
  tv2->computeAt(tv1, 1);

  // Re do it all at once, because why not.
  tv0->computeAt(tv1, 1);

  tv1->axis(0)->parallelize(ParallelType::BIDy);
  tv1->axis(1)->parallelize(ParallelType::BIDx);
  tv2->axis(2)->parallelize(ParallelType::BIDx);

  tv1->axis(-1)->parallelize(ParallelType::TIDx);
  tv2->axis(-1)->parallelize(ParallelType::TIDx);

  int numel_x = 10000;
  int numel_y = 65000;

  // fusion.printKernel();

  auto options = at::TensorOptions().dtype(at::kFloat).device(at::kCUDA, 0);
  at::Tensor input = at::randn({numel_x, numel_y}, options);
  at::Tensor cg_output = at::empty({numel_x}, options);

  FusionExecutor fe;
  fe.compileFusion(&fusion);
  fe.runFusion({input}, {cg_output});

  auto aten_output = input.to(at::kDouble).sum({1});

  testValidate(
      &fusion, {cg_output}, {input}, {aten_output}, __LINE__, __FILE__);
}

// Same test as the above but uses BIDy and TIDx for reduction
TEST(NVFuserTest, FusionGridReduction2_CUDA) {
  const int gdimy = 32;
  const int bdimx = 128;

  Fusion fusion;
  FusionGuard fg(&fusion);

  // Set up your input tensor views
  TensorView* tv0 = makeSymbolicTensor(2);
  fusion.addInput(tv0);

  // tv1[I0, R1] = tv0[I0, I1]
  TensorView* tv1 = reductionOp(BinaryOpType::Add, {1}, new Float(0), tv0);
  fusion.addOutput(tv1);

  TORCH_CHECK(fusion.hasReduction(), "Could not detect reduction in fusion.");

  tv1->split(1, bdimx);
  // tv1[I0, R1o, R1i{128}] = tv0[I0, I1]
  tv1->split(1, gdimy);
  // tv1[I0, R1oo, R1oi{32}, R1i{128}] = tv0[I0, I1]

  TensorView* tv2 = tv1->rFactor({1});
  // tv2[I0, R1oo, Ir1oi{32}, Ir1i{128}] = tv0[I0, I1]
  // tv1[I0,        R1oi{32},  R1i{128}] = tv2[I0, R1oo, Ir1oi{32}, Ir1i{128}]

  // Incrementally, can print in between for debugging
  tv0->computeAt(tv2, 1);
  tv2->computeAt(tv1, 1);

  // Re do it all at once, because why not.
  tv0->computeAt(tv1, 1);

  tv1->axis(0)->parallelize(ParallelType::BIDx);
  tv1->axis(1)->parallelize(ParallelType::BIDy);
  tv2->axis(2)->parallelize(ParallelType::BIDy);

  tv1->axis(-1)->parallelize(ParallelType::TIDx);
  tv2->axis(-1)->parallelize(ParallelType::TIDx);

  int numel_x = 10000;
  int numel_y = 65000;

  auto options = at::TensorOptions().dtype(at::kFloat).device(at::kCUDA, 0);
  at::Tensor input = at::randn({numel_x, numel_y}, options);

  FusionExecutor fe;
  fe.compileFusion(&fusion);
  auto cg_outputs = fe.runFusion({input});

  auto aten_output = input.to(at::kDouble).sum({1});

  testValidate(&fusion, cg_outputs, {input}, {aten_output}, __LINE__, __FILE__);
}

// Same test but uses BIDy and BIDz for reduction. No TID used.
TEST(NVFuserTest, FusionGridReduction3dim1_CUDA) {
  // Grid reductions when there aren't any threads are serial reductions
  // keep these numbers low so our error isn't too high compared to normal cuda
  // reductions
  const int gdimz = 15;
  const int gdimy = 9;

  Fusion fusion;
  FusionGuard fg(&fusion);

  // Set up your input tensor views
  TensorView* tv0 = makeSymbolicTensor(2);
  fusion.addInput(tv0);

  // tv1[I0, R1] = tv0[I0, I1]
  TensorView* tv1 = reductionOp(BinaryOpType::Add, {1}, new Float(0), tv0);
  fusion.addOutput(tv1);

  TORCH_CHECK(fusion.hasReduction(), "Could not detect reduction in fusion.");

  tv1->split(1, gdimy);
  // tv1[I0, R1o, R1i{128}] = tv0[I0, I1]
  tv1->split(1, gdimz);
  // tv1[I0, R1oo, R1oi{32}, R1i{128}] = tv0[I0, I1]

  TensorView* tv2 = tv1->rFactor({1});
  // tv2[I0, R1oo, Ir1oi{32}, Ir1i{128}] = tv0[I0, I1]
  // tv1[I0,        R1oi{32},  R1i{128}] = tv2[I0, R1oo, Ir1oi{32}, Ir1i{128}]

  // Incrementally, can print in between for debugging
  tv0->computeAt(tv2, 1);
  tv2->computeAt(tv1, 1);

  // Re do it all at once, because why not.
  tv0->computeAt(tv1, 1);

  tv1->axis(0)->parallelize(ParallelType::BIDx);
  tv1->axis(1)->parallelize(ParallelType::BIDz);
  tv2->axis(2)->parallelize(ParallelType::BIDz);
  tv1->axis(-1)->parallelize(ParallelType::BIDy);
  tv2->axis(-1)->parallelize(ParallelType::BIDy);

  int numel_x = 100;
  int numel_y = 6500;

  auto options = at::TensorOptions().dtype(at::kFloat).device(at::kCUDA, 0);
  at::Tensor input = at::randn({numel_x, numel_y}, options);
  at::Tensor cg_output = at::empty({numel_x}, options);

  FusionExecutor fe;
  fe.compileFusion(&fusion);
  fe.runFusion({input}, {cg_output});

  auto aten_output = input.to(at::kDouble).sum({1});
  testValidate(
      &fusion, {cg_output}, {input}, {aten_output}, __LINE__, __FILE__);
}

// Same as testGPU_FusionGridReduction3dim1 but reduces dimension 0
TEST(NVFuserTest, FusionGridReduction3dim0_CUDA) {
  // Grid reductions when there aren't any threads are serial reductions
  // keep these numbers low so our error isn't too high compared to normal cuda
  // reductions
  const int gdimz = 15;
  const int gdimy = 9;

  Fusion fusion;
  FusionGuard fg(&fusion);

  // Set up your input tensor views
  TensorView* tv0 = makeSymbolicTensor(2);
  fusion.addInput(tv0);

  // tv1[R0, I1] = tv0[I0, I1]
  TensorView* tv1 = reductionOp(BinaryOpType::Add, {0}, new Float(0), tv0);
  fusion.addOutput(tv1);

  TORCH_CHECK(fusion.hasReduction(), "Could not detect reduction in fusion.");

  tv1->split(0, gdimy);
  // tv1[R0o, R0i{128}, I1] = tv0[I0, I1]
  tv1->split(0, gdimz);
  // tv1[R0oo, R0oi{32}, R0i{128}, I1] = tv0[I0, I1]

  TensorView* tv2 = tv1->rFactor({0});
  // tv2[R0oo, I0oi{32}, I0i{128}, I1] = tv0[I0, I1]
  // tv1[      R0oi{32}, R0i{128}, I1] = tv2[R0oo, I0oi{32}, I0i{128}, I1]

  // Note that computeAt isn't going to make anything better as there
  // is no dynamically sized dimension.

  // Map parallelism as [Serial, BIDz, BIDy, BIDx]
  tv1->axis(-1)->parallelize(ParallelType::BIDx);
  tv2->axis(-1)->parallelize(ParallelType::BIDx);
  tv1->axis(-2)->parallelize(ParallelType::BIDy);
  tv2->axis(-2)->parallelize(ParallelType::BIDy);
  tv1->axis(-3)->parallelize(ParallelType::BIDz);
  tv2->axis(-3)->parallelize(ParallelType::BIDz);

  int numel_x = 6500;
  int numel_y = 100;

  auto options = at::TensorOptions().dtype(at::kFloat).device(at::kCUDA, 0);
  at::Tensor input = at::randn({numel_x, numel_y}, options);

  FusionExecutor fe;
  fe.compileFusion(&fusion);
  auto cg_outputs = fe.runFusion({input});

  auto aten_output = input.to(at::kDouble).sum({0});

  testValidate(&fusion, cg_outputs, {input}, {aten_output}, __LINE__, __FILE__);
}

// This is similar to the FusionReduction, but swaps BIDx and TIDx
TEST(NVFuserTest, FusionGridReduction4_CUDA) {
  Fusion fusion;
  FusionGuard fg(&fusion);

  const int bdimx = 128;
  const int gdimx = 1024;

  // Set up your input tensor views
  TensorView* tv0 = makeSymbolicTensor(2);
  fusion.addInput(tv0);

  // tv1[I0, R1] = tv0[I0, I1]
  TensorView* tv1 = reductionOp(BinaryOpType::Add, {1}, new Float(0), tv0);
  fusion.addOutput(tv1);

  TORCH_CHECK(fusion.hasReduction(), "Could not detect reduction in fusion.");

  tv1->split(1, gdimx);
  // tv1[I0, R1o, R1i{1024}] = tv0[I0, I1]
  tv1->split(1, 4);
  // tv1[I0, R1oo, R1oi{4}, R1i{128}] = tv0[I0, I1]

  TensorView* tv2 = tv1->rFactor({1});
  // tv2[I0, R1oo, Ir1oi{4}, Ir1i{1024}] = tv0[I0, I1]
  // tv1[I0,        R1oi{4},  R1i{1024}] = tv2[I0, R1oo, Ir1oi{4}, Ir1i{1024}]

  TensorView* tv3 = tv1->rFactor({1});
  // tv2[I0, R1oo, Ir1oi{4}, Ir1i{1024}] = tv0[I0, I1]
  // tv3[I0,        R1oi{4}, Ir1i{1024}] = tv2[I0, R1oo, Ir1oi{4}, Ir1i{1024}]
  // tv1[I0,                  R1i{1024}] = tv3[I0,        R1oi{4}, Ir1i{1024}]

  // Incrementally, can print in between for debugging
  tv0->computeAt(tv2, 1);
  tv2->computeAt(tv3, 1);
  tv3->computeAt(tv1, 1);

  // Re do it all at once, because why not.
  tv0->computeAt(tv1, 1);

  tv2->axis(2)->parallelize(ParallelType::Unroll);
  tv1->axis(0)->parallelize(ParallelType::TIDx);

  tv1->axis(-1)->parallelize(ParallelType::BIDx);
  tv2->axis(-1)->parallelize(ParallelType::BIDx);
  tv3->axis(-1)->parallelize(ParallelType::BIDx);

  int numel_x = bdimx;
  int numel_y = 65000;

  auto options = at::TensorOptions().dtype(at::kFloat).device(at::kCUDA, 0);
  at::Tensor input = at::randn({numel_x, numel_y}, options);
  at::Tensor cg_output = at::empty({numel_x}, options);

  FusionExecutor fe;
  fe.compileFusion(&fusion);
  fe.runFusion({input}, {cg_output});

  auto aten_output = input.to(at::kDouble).sum({1});
  testValidate(
      &fusion, {cg_output}, {input}, {aten_output}, __LINE__, __FILE__);
}

// Grid reduction with 2D thread blocks but only TIDx and BIDx are
// mapped to a reduction dim
TEST(NVFuserTest, FusionGridReduction5_CUDA) {
  Fusion fusion;
  FusionGuard fg(&fusion);

  const int bdimx = 64;
  const int bdimy = 16;
  const int gdimx = 4;

  // Set up your input tensor views
  TensorView* tv0 = makeSymbolicTensor(2);
  fusion.addInput(tv0);

  // tv1[I0, R1] = tv0[I0, I1]
  TensorView* tv1 = reductionOp(BinaryOpType::Add, {1}, new Float(0), tv0);
  fusion.addOutput(tv1);

  TORCH_CHECK(fusion.hasReduction(), "Could not detect reduction in fusion.");

  tv1->split(1, bdimx);
  // tv1[I0, R1o, R1i{64}] = tv0[I0, I1]
  tv1->split(1, gdimx);
  // tv1[I0, R1oo, R1oi{4}, R1i{64}] = tv0[I0, I1]

  TensorView* tv2 = tv1->rFactor({1});
  // tv2[I0, R1oo, Ir1oi{4}, Ir1i{64}] = tv0[I0, I1]
  // tv1[I0,        R1oi{4},  R1i{64}] = tv2[I0, R1oo, Ir1oi{4}, Ir1i{64}]

  tv0->computeAt(tv1, 1);

  tv1->axis(-1)->parallelize(ParallelType::TIDx);
  tv2->axis(-1)->parallelize(ParallelType::TIDx);

  tv1->axis(-2)->parallelize(ParallelType::BIDx);
  tv2->axis(-2)->parallelize(ParallelType::BIDx);

  tv1->axis(0)->parallelize(ParallelType::TIDy);

  int numel_x = bdimy;
  int numel_y = 6500;

  auto options = at::TensorOptions().dtype(at::kFloat).device(at::kCUDA, 0);
  at::Tensor input = at::randn({numel_x, numel_y}, options);

  FusionExecutor fe;
  fe.compileFusion(&fusion);
  auto cg_outputs = fe.runFusion({input});

  auto aten_output = input.to(at::kDouble).sum({1});
  testValidate(&fusion, cg_outputs, {input}, {aten_output}, __LINE__, __FILE__);
}

// Similar to FusionGridReduction1 but with 3D tensors
TEST(NVFuserTest, FusionGridReduction6_CUDA) {
  Fusion fusion;
  FusionGuard fg(&fusion);

  // Set up your input tensor views
  TensorView* tv0 = makeSymbolicTensor(3);
  fusion.addInput(tv0);

  // tv1[I0, R1, R2] = tv0[I0, I1, I2]
  TensorView* tv1 = reductionOp(BinaryOpType::Add, {1, 2}, new Float(0), tv0);
  fusion.addOutput(tv1);

  TORCH_CHECK(fusion.hasReduction(), "Could not detect reduction in fusion.");

  // Splitting for TID
  tv1->split(2, 128);
  // tv1[I0, R1, R2o, R2i{128}] = tv0[I0, I1, I2]

  // Splitting for BID
  tv1->split(1, 128);

  // tv1[I0, R1o, R1i{128}, R2o, R2i{128}] = tv0[I0, I1, I2]

  TensorView* tv2 = tv1->rFactor({3});
  // tv2[I0, I1o, I1i{128}, R2o, I2i{128}]
  // tv1[I0, R1o, R1i{128},      R2i{128}]

  TensorView* tv3 = tv1->rFactor({1});
  // tv2[I0, I1o, I1i{128}, R2o, I2i{128}]
  // tv3[I0, R1o, I1i{128},      I2i{128}]
  // tv1[I0,      R1i{128},      R2i{128}]

  tv3->computeAt(tv1, 1);
  tv2->computeAt(tv3, 3);

  tv1->axis(0)->parallelize(ParallelType::BIDy);

  tv1->axis(-1)->parallelize(ParallelType::TIDx);
  tv2->axis(-1)->parallelize(ParallelType::TIDx);
  tv3->axis(-1)->parallelize(ParallelType::TIDx);

  tv1->axis(-2)->parallelize(ParallelType::BIDx);
  tv2->axis(-3)->parallelize(ParallelType::BIDx);
  tv3->axis(-2)->parallelize(ParallelType::BIDx);

  int numel_x = 6500;
  int numel_y = 200;
  int numel_z = numel_y;

  auto options = at::TensorOptions().dtype(at::kFloat).device(at::kCUDA, 0);
  at::Tensor input = at::randn({numel_x, numel_y, numel_z}, options);
  at::Tensor cg_output = at::empty({numel_x}, options);

  FusionExecutor fe;
  fe.compileFusion(&fusion);
  fe.runFusion({input}, {cg_output});

  auto aten_output = input.to(at::kDouble).sum({1, 2});

  testValidate(
      &fusion, {cg_output}, {input}, {aten_output}, __LINE__, __FILE__);
}

TEST(NVFuserTest, FusionNonRedAxisBind_CUDA) {
  int bid_x = 3;
  int tid_x = 2;
  int red_dim = 0;

  Fusion fusion;
  FusionGuard fg(&fusion);

  // Set up your input tensor views
  TensorView* tv0 = makeSymbolicTensor(2);
  fusion.addInput(tv0);

  TensorView* tv1 =
      reductionOp(BinaryOpType::Add, {red_dim}, new Float(0), tv0);
  fusion.addOutput(tv1);

  tv1->split(-1, tid_x);
  tv1->axis(-2)->parallelize(ParallelType::BIDx);
  tv1->axis(-1)->parallelize(ParallelType::TIDx);

  auto options = at::TensorOptions().dtype(at::kFloat).device(at::kCUDA, 0);
  at::Tensor input = at::randn({16, bid_x * tid_x}, options);

  FusionExecutor fe;
  fe.compileFusion(&fusion);
  auto cg_outputs = fe.runFusion({input});

  auto aten_output = input.to(at::kDouble).sum({red_dim});

  testValidate(&fusion, cg_outputs, {input}, {aten_output}, __LINE__, __FILE__);
}

TEST(NVFuserTest, FusionSplitBCast_CUDA) {
  Fusion fusion;
  FusionGuard fg(&fusion);

  // Set up your input tensor views
  TensorView* input_tv0 = makeSymbolicTensor(3);
  TensorView* input_tv1 = makeSymbolicTensor(3);
  fusion.addInput(input_tv0);
  fusion.addInput(input_tv1);

  TensorView* sum_tv2 =
      reductionOp(BinaryOpType::Add, {2}, new Float(0), input_tv0);
  TensorView* bcast_tv3 = broadcast(sum_tv2, {false, false, true});
  TensorView* output_tv4 = div(input_tv1, bcast_tv3);

  sum_tv2->split(-1, 32);
  TensorView* sum_rf_tv5 = sum_tv2->rFactor({-2});

  bcast_tv3->split(-1, 32);
  output_tv4->split(-1, 32);

  sum_rf_tv5->axis(0)->parallelize(ParallelType::BIDx);
  sum_tv2->axis(0)->parallelize(ParallelType::BIDx);
  bcast_tv3->axis(0)->parallelize(ParallelType::BIDx);
  output_tv4->axis(0)->parallelize(ParallelType::BIDx);

  sum_rf_tv5->axis(1)->parallelize(ParallelType::BIDy);
  sum_tv2->axis(1)->parallelize(ParallelType::BIDy);
  bcast_tv3->axis(1)->parallelize(ParallelType::BIDy);
  output_tv4->axis(1)->parallelize(ParallelType::BIDy);

  sum_rf_tv5->axis(-1)->parallelize(ParallelType::TIDx);
  sum_tv2->axis(-1)->parallelize(ParallelType::TIDx);
  bcast_tv3->axis(-1)->parallelize(ParallelType::TIDx);
  output_tv4->axis(-1)->parallelize(ParallelType::TIDx);

  fusion.addOutput(output_tv4);

  auto options = at::TensorOptions().dtype(at::kFloat).device(at::kCUDA, 0);
  at::Tensor t0 = at::randn({32, 32, 128}, options);
  at::Tensor t1 = at::randn({32, 32, 128}, options);
  at::Tensor cg_output = at::empty({32, 32, 128}, options);

  FusionExecutor fe;
  fe.compileFusion(&fusion);
  fe.runFusion({t0, t1}, {cg_output});
}

TEST(NVFuserTest, FusionBCastInnerDim_CUDA) {
  Fusion fusion;
  FusionGuard fg(&fusion);

  TensorView* tv0 = makeSymbolicTensor(2);
  fusion.addInput(tv0);

  // reduce then broadcast
  auto tv1 = sum(tv0, {0});
  auto tv2 = broadcast(tv1, {false, true});

  TORCH_CHECK(!tv2->axis(0)->isReduction() && tv2->axis(1)->isBroadcast());
}

TEST(NVFuserTest, FusionBCastReduce_CUDA) {
  Fusion fusion;
  FusionGuard fg(&fusion);

  // Set up your input tensor views
  TensorView* tv0 = makeSymbolicTensor(2);

  auto tv1 = broadcast(tv0, {true, false, false});
  auto tv2 = sum(tv1, {1});
  TORCH_CHECK(
      tv2->axis(0)->isBroadcast() && tv2->axis(1)->isReduction() &&
      !tv2->axis(2)->isBroadcast() && !tv2->axis(2)->isReduction());
}

// Multiple consumer reduction with computeAt
// https://github.com/csarofeen/pytorch/issues/110
TEST(NVFuserTest, FusionReductionMultiConsumer_CUDA) {
  Fusion fusion;
  FusionGuard fg(&fusion);
  TensorView* tv0 = makeSymbolicTensor(2);
  fusion.addInput(tv0);
  auto tv1 = unaryOp(UnaryOpType::Exp, tv0);
  auto tv2 = reductionOp(BinaryOpType::Max, {-1}, new Float(0), tv1);
  auto tv3 = reductionOp(BinaryOpType::Min, {-1}, new Float(0), tv1);
  auto tv4 = add(tv2, tv3);
  fusion.addOutput(tv4);
  tv1->computeAt(tv2, -1);

  TORCH_CHECK(
      (tv1->getComputeAtView() == tv2 || tv1->getComputeAtView() == tv3) &&
      tv1->getThisComputeAtAxis() == 2 && tv1->getRelativeComputeAtAxis() == 2);
}

TEST(NVFuserTest, FusionComputeAtExprOrder1_CUDA) {
  for (int i = 0; i < 2; ++i) {
    Fusion fusion;
    FusionGuard fg(&fusion);

    // Set up your input tensor views
    TensorView* tv0 = makeSymbolicTensor(1);
    fusion.addInput(tv0);

    auto tv1 = add(tv0, new Float(1));
    auto tv2 = add(tv0, new Float(1));
    TensorView* tv3 = add(tv1, tv2);
    // Set outputs tv2 or tv1 and then tv3
    if (i == 0) {
      fusion.addOutput(tv2);
    } else {
      fusion.addOutput(tv1);
    }
    fusion.addOutput(tv3);

    if (i == 0) {
      tv1->computeAt(tv3, -1);
    } else {
      tv2->computeAt(tv3, -1);
    }

    auto options = at::TensorOptions().dtype(at::kFloat).device(at::kCUDA, 0);
    at::Tensor aten_input = at::randn({100}, options);
    std::vector<at::Tensor> aten_outputs = {aten_input + 1,
                                            (aten_input + 1) * 2};

    FusionExecutor fe;
    fe.compileFusion(&fusion);
    auto cg_outputs = fe.runFusion({aten_input});

    testValidate(
        &fusion, cg_outputs, {aten_input}, aten_outputs, __LINE__, __FILE__);
  }
}

TEST(NVFuserTest, FusionComputeAtExprOrder2_CUDA) {
  Fusion fusion;
  FusionGuard fg(&fusion);

  // Set up your input tensor views
  TensorView* tv0 = makeSymbolicTensor(2);
  fusion.addInput(tv0);

  auto tv1 = add(tv0, new Float(1));
  auto tv2 = add(tv0, new Float(1));
  TensorView* tv3 = add(tv1, tv2);
  fusion.addOutput(tv3);

  tv3->split(-1, 32);

  tv1->computeAt(tv3, -1);
  tv2->computeAt(tv3, -2);

  auto options = at::TensorOptions().dtype(at::kFloat).device(at::kCUDA, 0);
  at::Tensor aten_input = at::randn({100, 100}, options);
  auto aten_output = (aten_input + 1) * 2;

  at::Tensor cg_output = at::empty_like(aten_input, options);

  FusionExecutor fe;
  fe.compileFusion(&fusion);
  fe.runFusion({aten_input}, {cg_output});

  testValidate(
      &fusion, {cg_output}, {aten_input}, {aten_output}, __LINE__, __FILE__);
}

TEST(NVFuserTest, FusionZeroDimComputeAt_CUDA) {
  Fusion fusion;
  FusionGuard fg(&fusion);

  TensorView* tv0 = makeSymbolicTensor(1);
  fusion.addInput(tv0);

  auto tv1 = sum(tv0, {0});
  auto tv2 = add(tv1, new Float(1));
  fusion.addOutput(tv2);
  TORCH_CHECK(tv2->nDims() == 0);
  tv1->computeAt(tv2, 0);

  auto options = at::TensorOptions().dtype(at::kFloat).device(at::kCUDA, 0);
  at::Tensor aten_input = at::randn({100}, options);
  auto aten_output = aten_input.to(at::kDouble).sum() + 1;

  FusionExecutor fe;
  fe.compileFusion(&fusion);
  auto cg_outputs = fe.runFusion({aten_input});

  testValidate(
      &fusion, cg_outputs, {aten_input}, {aten_output}, __LINE__, __FILE__);
}

TEST(NVFuserTest, FusionZeroDimBroadcast_CUDA) {
  Fusion fusion;
  FusionGuard fg(&fusion);

  TensorView* tv0 = makeSymbolicTensor(0);
  fusion.addInput(tv0);

  auto tv1 = broadcast(tv0, {true, true});
  TORCH_CHECK(tv1->nDims() == 2);

  TensorView* tv2 = makeSymbolicTensor(2);
  fusion.addInput(tv2);

  auto tv3 = add(tv1, tv2);
  auto tv4 = sum(tv3, {0, 1});
  fusion.addOutput(tv4);

  tv3->computeAt(tv4, -1);

  auto options = at::TensorOptions().dtype(at::kFloat).device(at::kCUDA, 0);
  at::Tensor t0 = at::randn({}, options);
  at::Tensor t1 = at::randn({10, 10}, options);

  auto aten_output = (t0.unsqueeze(-1).unsqueeze(-1).expand({10, 10}) + t1)
                         .to(at::kDouble)
                         .sum();

  std::vector<IValue> aten_inputs = {t0, t1};
  at::Tensor cg_output = at::empty({}, options);

  FusionExecutor fe;
  fe.compileFusion(&fusion);
  fe.runFusion(aten_inputs, {cg_output});

  testValidate(
      &fusion, {cg_output}, aten_inputs, {aten_output}, __LINE__, __FILE__);
}

TEST(NVFuserTest, FusionZeroDimReduction_CUDA) {
  Fusion fusion;
  FusionGuard fg(&fusion);

  const int bdimx = 32;
  const int gdimx = 32;

  TensorView* tv0 = makeSymbolicTensor(1);
  fusion.addInput(tv0);

  auto tv1 = sum(tv0, {0});
  fusion.addOutput(tv1);

  tv1->split(0, bdimx);
  tv1->split(0, gdimx);
  auto tv2 = tv1->rFactor({0});

  tv1->axis(-1)->parallelize(ParallelType::TIDx);
  tv2->axis(-1)->parallelize(ParallelType::TIDx);
  tv1->axis(-2)->parallelize(ParallelType::BIDx);
  tv2->axis(-2)->parallelize(ParallelType::BIDx);

  auto options = at::TensorOptions().dtype(at::kFloat).device(at::kCUDA, 0);
  at::Tensor aten_input = at::randn({1000}, options);
  auto aten_output = aten_input.to(at::kDouble).sum();

  at::Tensor cg_output = at::empty({}, options);

  FusionExecutor fe;
  fe.compileFusion(&fusion);
  fe.runFusion({aten_input}, {cg_output});

  testValidate(
      &fusion, {cg_output}, {aten_input}, {aten_output}, __LINE__, __FILE__);
}

TEST(NVFuserTest, FusionBCastAfterReduce_CUDA) {
  Fusion fusion;
  FusionGuard fg(&fusion);
  const int tidx = 128;

  // Set up your input tensor views
  TensorView* tv0 = makeSymbolicTensor(2);
  fusion.addInput(tv0);

  auto tv1 = sum(tv0, {1});
  auto tv2 = broadcast(tv1, {false, true});

  tv1->split(1, tidx);
  auto tv3 = tv1->rFactor({-2});

  TensorView* tv4 = makeSymbolicTensor(2);
  fusion.addInput(tv4);

  auto tv5 = add(tv2, tv4);
  fusion.addOutput(tv5);
  tv5->split(1, tidx);

  tv3->computeAt(tv5, 1);

  tv2->split(1, tidx);

  tv1->axis(-1)->parallelize(ParallelType::TIDx);
  tv2->axis(-1)->parallelize(ParallelType::TIDx);
  tv3->axis(-1)->parallelize(ParallelType::TIDx);
  tv5->axis(-1)->parallelize(ParallelType::TIDx);

  tv5->axis(0)->parallelize(ParallelType::BIDx);

  int x = 63, y = 200;

  auto options = at::TensorOptions().dtype(at::kFloat).device(at::kCUDA, 0);

  at::Tensor t0 = at::randn({x, y}, options);
  at::Tensor t4 = at::randn({x, y}, options);

  auto t3 = t0.to(at::kDouble).sum({1}).unsqueeze(-1).expand({x, y});
  auto aten_output = t3.add(t4);

  std::vector<IValue> aten_inputs = {t0, t4};
  FusionExecutor fe;
  fe.compileFusion(&fusion);
  auto cg_outputs = fe.runFusion({t0, t4});

  testValidate(
      &fusion, cg_outputs, aten_inputs, {aten_output}, __LINE__, __FILE__);
}

TEST(NVFuserTest, FusionOutputBroadcast_CUDA) {
  Fusion fusion;
  FusionGuard fg(&fusion);

  TensorView* tv0 = makeConcreteTensor({2, 3});
  fusion.addInput(tv0);

  TensorView* tv1 = broadcast(tv0, {true, false, true, false, true});

  fusion.addOutput(tv1);

  const auto options =
      at::TensorOptions().dtype(at::kFloat).device(at::kCUDA, 0);

  at::Tensor aten_input = at::randn({2, 3}, options);
  auto aten_output = aten_input.unsqueeze(2).unsqueeze(1).unsqueeze(0);

  FusionExecutor fe;
  fe.compileFusion(&fusion);

  auto cg_outputs = fe.runFusion({aten_input});

  testValidate(
      &fusion, cg_outputs, {aten_input}, {aten_output}, __LINE__, __FILE__);
}

TEST(NVFuserTest, FusionReductionKeepDimBasic_CUDA) {
  Fusion fusion;
  FusionGuard fg(&fusion);

  TensorView* tv0 = makeConcreteTensor({2, 3, 4, 5, 6});
  fusion.addInput(tv0);

  TensorView* tv1 = sum(tv0, {0, 2, 4}, /*keep_dim=*/true);

  fusion.addOutput(tv1);

  const auto options =
      at::TensorOptions().dtype(at::kFloat).device(at::kCUDA, 0);

  at::Tensor aten_input = at::randn({2, 3, 4, 5, 6}, options);
  auto aten_output =
      aten_input.to(at::kDouble).sum({0, 2, 4}, /*keepdim=*/true);

  FusionExecutor fe;
  fe.compileFusion(&fusion);

  auto cg_outputs = fe.runFusion({aten_input});

  testValidate(
      &fusion, cg_outputs, {aten_input}, {aten_output}, __LINE__, __FILE__);
}

TEST(NVFuserTest, FusionReductionKeepDimScheduler_CUDA) {
  constexpr int bid_x = 80;
  constexpr int tid_x = 4096;
  constexpr int red_dim = 1;

  Fusion fusion;
  FusionGuard fg(&fusion);

  // Set up your input tensor views
  TensorView* tv0 = makeConcreteTensor({bid_x, tid_x});
  fusion.addInput(tv0);

  TensorView* tv1 = reductionOp(
      BinaryOpType::Add, {red_dim}, new Float(0), tv0, /*keep_dim=*/true);

  TensorView* red_tv = fusion.origin(tv1)->inputs()[0]->as<TensorView>();

  fusion.addOutput(tv1);

  const auto options =
      at::TensorOptions().dtype(at::kFloat).device(at::kCUDA, 0);

  at::Tensor aten_input = at::randn({bid_x, tid_x}, options);
  auto aten_output =
      aten_input.to(at::kDouble).sum({red_dim}, /*keepdim=*/true);

  // Apply reduction heuristic
  auto reduction_params = getReductionHeuristics(&fusion, {aten_input}, red_tv);
  TORCH_CHECK(reduction_params, "Reduction schedule was not generated!");
  scheduleReduction(&fusion, reduction_params.value(), red_tv, {tv1});

  FusionExecutor fe;
  fe.compileFusion(&fusion);

  auto lparams = reduction_params.value().lparams;

  auto cg_outputs = fe.runFusion({aten_input}, lparams);

  testValidate(
      &fusion,
      cg_outputs,
      {aten_input},
      {aten_output},
      __LINE__,
      __FILE__,
      "",
      lparams);
}

TEST(NVFuserTest, FusionSumTo_CUDA) {
  Fusion fusion;
  FusionGuard fg(&fusion);

  std::vector<int64_t> tensor_shape{2, 3, 4, 5, 6};
  std::vector<int64_t> sum_to_shape{1, 5, 6};

  std::vector<int64_t> tensor_shape_ref{2, 3, 4, 5, 6};
  std::vector<int64_t> sum_to_shape_ref{1, 5, 6};

  std::vector<Int*> sum_to_symb;
  std::transform(
      sum_to_shape.begin(),
      sum_to_shape.end(),
      std::back_inserter(sum_to_symb),
      [](int s) -> Int* { return new Int(s); });

  TensorView* tv0 = makeConcreteTensor(tensor_shape);
  fusion.addInput(tv0);

  TensorView* tv1 = sum_to(tv0, sum_to_symb);
  fusion.addOutput(tv1);

  const auto options =
      at::TensorOptions().dtype(at::kFloat).device(at::kCUDA, 0);

  at::Tensor aten_input = at::randn(tensor_shape_ref, options);
  auto aten_output = at::sum_to(aten_input.to(at::kDouble), sum_to_shape_ref);

  FusionExecutor fe;
  fe.compileFusion(&fusion);

  auto cg_outputs = fe.runFusion({aten_input});

  TORCH_CHECK(
      cg_outputs[0].dim() == sum_to_shape.size(),
      "sum_to not keeping the final dimension");

  testValidate(
      &fusion, cg_outputs, {aten_input}, {aten_output}, __LINE__, __FILE__);
}

TEST(NVFuserTest, FusionSumToNoop_CUDA) {
  Fusion fusion;
  FusionGuard fg(&fusion);

  std::vector<int64_t> tensor_shape{4, 5, 6};
  std::vector<int64_t> sum_to_shape{4, 5, 6};

  std::vector<int64_t> tensor_shape_ref{4, 5, 6};
  std::vector<int64_t> sum_to_shape_ref{4, 5, 6};

  std::vector<Int*> sum_to_symb;
  std::transform(
      sum_to_shape.begin(),
      sum_to_shape.end(),
      std::back_inserter(sum_to_symb),
      [](int s) -> Int* { return new Int(s); });

  TensorView* tv0 = makeConcreteTensor(tensor_shape);
  fusion.addInput(tv0);

  TensorView* tv1 = sum_to(tv0, sum_to_symb);

  // Dummy operator to avoid tv0 both input and output
  TensorView* tv2 = add(tv1, new Float(0));
  fusion.addOutput(tv2);

  const auto options =
      at::TensorOptions().dtype(at::kFloat).device(at::kCUDA, 0);

  at::Tensor aten_input = at::randn(tensor_shape_ref, options);

  FusionExecutor fe;
  fe.compileFusion(&fusion);

  auto cg_outputs = fe.runFusion({aten_input});
  auto aten_output = at::sum_to(aten_input.to(at::kDouble), sum_to_shape_ref);

  TORCH_CHECK(
      cg_outputs[0].dim() == sum_to_shape.size(),
      "sum_to not keeping the final dimension");

  testValidate(
      &fusion, cg_outputs, {aten_input}, {aten_output}, __LINE__, __FILE__);
}

TEST(NVFuserTest, FusionReductionScheduler_CUDA) {
  constexpr int bid_x = 80;
  constexpr int tid_x = 4096;
  constexpr int red_dim = 1;

  Fusion fusion;
  FusionGuard fg(&fusion);

  // Set up your input tensor views
  TensorView* tv0 = makeSymbolicTensor(2);
  fusion.addInput(tv0);

  TensorView* tv1 =
      reductionOp(BinaryOpType::Add, {red_dim}, new Float(0), tv0);
  fusion.addOutput(tv1);

  const auto options =
      at::TensorOptions().dtype(at::kFloat).device(at::kCUDA, 0);

  at::Tensor aten_input = at::randn({bid_x, tid_x}, options);
  auto aten_output = aten_input.to(at::kDouble).sum({red_dim});

  // Apply reduction heuristic
  auto reduction_params = getReductionHeuristics(&fusion, {aten_input}, tv1);
  TORCH_CHECK(reduction_params, "Reduction schedule was not generated!");
  scheduleReduction(&fusion, reduction_params.value(), tv1, {});

  auto lparams = reduction_params.value().lparams;

  FusionExecutor fe;
  fe.compileFusion(&fusion);
  // no broadcasting needed, omitting the last optional argument;
  auto cg_outputs = fe.runFusion({aten_input}, lparams);

  testValidate(
      &fusion,
      cg_outputs,
      {aten_input},
      {aten_output},
      __LINE__,
      __FILE__,
      "",
      lparams);
}

// Simple reduction parallelized on a symbolic size.
TEST(NVFuserTest, FusionSymbolicReduction_CUDA) {
  Fusion fusion;
  FusionGuard fg(&fusion);

  // Set up your input tensor views
  TensorView* tv0 = makeSymbolicTensor(2);
  fusion.addInput(tv0);

  // tv1[I0, R1] = tv0[I0, I1]
  TensorView* tv1 = reductionOp(BinaryOpType::Add, {1}, new Float(0), tv0);
  fusion.addOutput(tv1);

  // Interface should just be a direct split with a Parallel type. We can
  // include the parallelize call if we do this.
  tv1->split(1, NamedScalar::getParallelDim(ParallelType::TIDx));
  // tv1[I0, R1o, R1i{BIDx}] = tv0[I0, I1]

  TensorView* tv2 = tv1->rFactor({1});
  // tv2[I0, R1oo, Ir1oi{4}, Ir1i{BIDx}] = tv0[I0, I1]
  // tv1[I0,        R1oi{4},  R1i{BIDx}] = tv2[I0, R1oo, Ir1oi{4}, Ir1i{BIDx}]

  // Incrementally, can print in between for debugging
  tv0->computeAt(tv2, 1);
  tv2->computeAt(tv1, 1);

  tv2->axis(-1)->parallelize(ParallelType::TIDx);

  tv1->axis(0)->parallelize(ParallelType::BIDx);
  tv1->axis(-1)->parallelize(ParallelType::TIDx);

  int numel_x = 65000;
  int numel_y = 1025;

  auto options = at::TensorOptions().dtype(at::kFloat).device(at::kCUDA, 0);
  at::Tensor aten_input = at::randn({numel_x, numel_y}, options);
  auto aten_output = aten_input.to(at::kDouble).sum({1});

  // How many threads to use for the block reduction
  int runtime_threadIdx_dim = 128;

  LaunchParams lparams(-1, -1, -1, runtime_threadIdx_dim, -1, -1);

  FusionExecutor fe;
  fe.compileFusion(&fusion);
  auto cg_outputs = fe.runFusion({aten_input}, lparams);

  testValidate(
      &fusion,
      cg_outputs,
      {aten_input},
      {aten_output},
      __LINE__,
      __FILE__,
      "",
      lparams);
}

TEST(NVFuserTest, FusionReductionSchedulerMultiDimNonFastest_CUDA) {
  const std::vector<int> red_dims = {0, 2};
  // Copy is because CodeGen requires int and Pytorch requires int64_t
  // for a vector of reduction dimensions
  const std::vector<int64_t> red_dims64 = {0, 2};
  const std::vector<int64_t> tensor_dims_in = {5, 10, 15, 20};
  const std::vector<int64_t> tensor_dims_out = {10, 20};

  Fusion fusion;
  FusionGuard fg(&fusion);

  // Set up your input tensor views
  TensorView* tv0 = makeSymbolicTensor(tensor_dims_in.size());
  fusion.addInput(tv0);

  TensorView* tv1 = reductionOp(BinaryOpType::Add, red_dims, new Float(0), tv0);
  fusion.addOutput(tv1);

  const auto options =
      at::TensorOptions().dtype(at::kFloat).device(at::kCUDA, 0);
  at::Tensor aten_input = at::randn(tensor_dims_in, options);
  auto aten_output = aten_input.to(at::kDouble).sum(red_dims64);
  at::Tensor cg_output = at::empty(tensor_dims_out, options);

  // Apply reduction heuristic
  auto reduction_params = getReductionHeuristics(&fusion, {aten_input}, tv1);
  TORCH_CHECK(reduction_params, "Reduction schedule was not generated!");
  scheduleReduction(&fusion, reduction_params.value(), tv1, {});
  auto lparams = reduction_params.value().lparams;

  FusionExecutor fe;
  fe.compileFusion(&fusion);
  fe.runFusion({aten_input}, {cg_output}, lparams);

  testValidate(
      &fusion,
      {cg_output},
      {aten_input},
      {aten_output},
      __LINE__,
      __FILE__,
      "",
      lparams);
}

TEST(NVFuserTest, FusionReductionSchedulerMultiDimFastest_CUDA) {
  const std::vector<int> red_dims = {1, 3};
  // Copy is because CodeGen requires int and Pytorch requires int64_t
  // for a vector of reduction dimensions
  const std::vector<int64_t> red_dims64 = {1, 3};
  const std::vector<int64_t> tensor_dims_in = {5, 10, 15, 20};

  Fusion fusion;
  FusionGuard fg(&fusion);

  // Set up your input tensor views
  TensorView* tv0 = makeSymbolicTensor(tensor_dims_in.size());
  fusion.addInput(tv0);

  TensorView* tv1 = reductionOp(BinaryOpType::Add, red_dims, new Float(0), tv0);
  fusion.addOutput(tv1);

  const auto options =
      at::TensorOptions().dtype(at::kFloat).device(at::kCUDA, 0);
  at::Tensor aten_input = at::randn(tensor_dims_in, options);
  auto aten_output = aten_input.to(at::kDouble).sum(red_dims64);

  auto reduction_params = getReductionHeuristics(&fusion, {aten_input}, tv1);
  TORCH_CHECK(reduction_params, "Reduction schedule was not generated!");
  scheduleReduction(&fusion, reduction_params.value(), tv1, {});
  auto lparams = reduction_params.value().lparams;

  FusionExecutor fe;
  fe.compileFusion(&fusion);
  auto cg_outputs = fe.runFusion({aten_input}, lparams);

  testValidate(
      &fusion,
      cg_outputs,
      {aten_input},
      {aten_output},
      __LINE__,
      __FILE__,
      "",
      lparams);
}

TEST(NVFuserTest, FusionReductionSchedulerNoODimShmoo_CUDA) {
  std::vector<DataType> dtypes = {
      DataType::Double, DataType::Float, DataType::Half};
  std::vector<int> red_dims;

  // Tried to cut down the number iterations with just
  // doing every other power of 2.
  for (int i = 1; i <= 1024 * 1024; i <<= 2) {
    red_dims.push_back(i);
  }

  for (auto dtype : dtypes) {
    at::ScalarType aten_dtype = data_type_to_aten(dtype);
    for (auto& rdim : red_dims) {
      Fusion fusion;
      FusionGuard fg(&fusion);

      bool is_fp16 = dtype == DataType::Half;

      TensorView* tv0 = makeSymbolicTensor(1, dtype);
      fusion.addInput(tv0);

      TensorView* tv0_cast = tv0;
      if (is_fp16) {
        tv0_cast = castOp(DataType::Float, tv0);
      }

      TensorView* tv1 = sum(tv0_cast, {0});

      TensorView* tv1_cast = tv1;
      if (is_fp16) {
        tv1_cast = castOp(DataType::Half, tv1);
      }

      fusion.addOutput(tv1_cast);

      auto options = at::TensorOptions().dtype(aten_dtype).device(at::kCUDA, 0);

      at::Tensor aten_input = at::randn({rdim}, options);
      auto aten_output = aten_input.to(at::kDouble).sum({0});

      std::vector<TensorView*> outputs_of_red;
      if (is_fp16) {
        outputs_of_red.push_back(tv1_cast);
      }

      auto reduction_params =
          getReductionHeuristics(&fusion, {aten_input}, tv1);
      TORCH_CHECK(reduction_params.has_value(), "Reduction is not found!");
      scheduleReduction(&fusion, reduction_params.value(), tv1, outputs_of_red);
      auto lparams = reduction_params.value().lparams;

      FusionExecutor fe;
      fe.compileFusion(&fusion);

      auto cg_outputs = fe.runFusion({aten_input}, lparams);

      testValidate(
          &fusion,
          cg_outputs,
          {aten_input},
          {aten_output},
          __LINE__,
          __FILE__,
          "",
          lparams);
    }
  }
}

TEST(NVFuserTest, FusionReductionSchedulerDimShmoo_CUDA) {
  std::vector<DataType> dtypes = {
      DataType::Double, DataType::Float, DataType::Half};
  std::vector<int> red_axis = {1, 0};
  std::vector<int> output_dims = {160, 320};
  std::vector<int> red_dims;

  // Tried to cut down the number iterations with just
  // doing every other power of 2.
  for (int i = 1; i <= 1024 * 1024; i <<= 2) {
    red_dims.push_back(i);
  }

  for (auto dtype : dtypes) {
    at::ScalarType aten_dtype = data_type_to_aten(dtype);
    for (auto& axis : red_axis) {
      for (auto& odim : output_dims) {
        for (auto& rdim : red_dims) {
          Fusion fusion;
          FusionGuard fg(&fusion);

          bool is_fp16 = dtype == DataType::Half;

          TensorView* tv0 = makeSymbolicTensor(2, dtype);
          fusion.addInput(tv0);

          TensorView* tv0_cast = tv0;
          if (is_fp16) {
            tv0_cast = castOp(DataType::Float, tv0);
          }

          TensorView* tv1 = sum(tv0_cast, {axis});

          TensorView* tv1_cast = tv1;
          if (is_fp16) {
            tv1_cast = castOp(DataType::Half, tv1);
          }

          fusion.addOutput(tv1_cast);

          auto options =
              at::TensorOptions().dtype(aten_dtype).device(at::kCUDA, 0);

          at::Tensor aten_input =
              (axis ? at::randn({odim, rdim}, options)
                    : at::randn({rdim, odim}, options));

          std::vector<TensorView*> outputs_of_red;
          if (is_fp16) {
            outputs_of_red.push_back(tv1_cast);
          }

          auto reduction_params =
              getReductionHeuristics(&fusion, {aten_input}, tv1);
          TORCH_CHECK(reduction_params.has_value(), "Reduction is not found!");
          scheduleReduction(
              &fusion, reduction_params.value(), tv1, outputs_of_red);
          auto lparams = reduction_params.value().lparams;

          FusionExecutor fe;
          fe.compileFusion(&fusion);

          auto cg_outputs = fe.runFusion({aten_input}, lparams);
          auto aten_output = aten_input.to(at::kDouble).sum({axis});
          testValidate(
              &fusion,
              cg_outputs,
              {aten_input},
              {aten_output},
              __LINE__,
              __FILE__,
              "",
              lparams);
        }
      }
    }
  }
}

TEST(NVFuserTest, FusionCacheBefore_CUDA) {
  // TVM Cache Write
  Fusion fusion;
  FusionGuard fg(&fusion);

  TensorView* tv0 = makeSymbolicTensor(2);
  TensorView* tv1 = add(tv0, new Float(1.0));
  TensorView* tv2 = mul(tv1, new Float(3.0));
  fusion.addInput(tv0);
  fusion.addOutput(tv2);
  // Before: TV2 = TV1 * 3
  // After:  TV3 = TV1 * 3;
  //         TV2 = TV3;

  constexpr int BSX = 32;
  tv2->split(-1, BSX);
  tv0->computeAt(tv2, -1);

  // cache_before automatically applies ComputeAt to the cache TensorView
  tv2->cache_before();

  // Thread and Block binding
  tv2->axis(0)->parallelize(ParallelType::BIDx);
  tv2->axis(-1)->parallelize(ParallelType::TIDx);

  constexpr int M = 32, N = 750;

  auto options = at::TensorOptions().dtype(at::kFloat).device(at::kCUDA, 0);
  at::Tensor aten_input = at::randn({M, N}, options);
  at::Tensor aten_output = (aten_input + 1.0) * 3.0;

  FusionExecutor fe;
  fe.compileFusion(&fusion);
  auto cg_outputs = fe.runFusion({aten_input});

  testValidate(
      &fusion, cg_outputs, {aten_input}, {aten_output}, __LINE__, __FILE__);
}

TEST(NVFuserTest, FusionCacheAfter_CUDA) {
  // TVM Cache Read
  Fusion fusion;
  FusionGuard fg(&fusion);

  TensorView* tv0 = makeSymbolicTensor(2);
  TensorView* tv1 = add(tv0, new Float(1.0));
  TensorView* tv2 = mul(tv1, new Float(3.0));
  fusion.addInput(tv0);
  fusion.addOutput(tv2);
  // Before: TV1 = TV0 + 1
  // After:  TV3 = TV0;
  //         TV1 = TV3 + 1

  constexpr int BSX = 32;
  tv2->split(-1, BSX);
  tv0->computeAt(tv2, -1);

  // cache_after automatically applies ComputeAt to the cache TensorView
  tv0->cache_after();

  // Thread and Block binding
  tv2->axis(0)->parallelize(ParallelType::BIDx);
  tv2->axis(-1)->parallelize(ParallelType::TIDx);

  constexpr int M = 32, N = 457;

  auto options = at::TensorOptions().dtype(at::kFloat).device(at::kCUDA, 0);
  at::Tensor aten_input = at::randn({M, N}, options);
  at::Tensor aten_output = (aten_input + 1.0) * 3.0;

  FusionExecutor fe;
  fe.compileFusion(&fusion);
  auto cg_outputs = fe.runFusion({aten_input});

  testValidate(
      &fusion, cg_outputs, {aten_input}, {aten_output}, __LINE__, __FILE__);
}

TEST(NVFuserTest, FusionCacheIndirect_CUDA) {
  Fusion fusion;
  FusionGuard fg(&fusion);

  TensorView* tv0 = makeSymbolicTensor(2);
  TensorView* tv1 = makeSymbolicTensor(2);
  TensorView* tv2 = makeSymbolicTensor(2);
  TensorView* tv3 = makeSymbolicTensor(2);
  TensorView* tv4 = sub(tv2, tv3);
  TensorView* tv5 = add(tv1, tv4);
  TensorView* tv6 = sub(tv5, tv0);
  fusion.addInput(tv0);
  fusion.addInput(tv1);
  fusion.addInput(tv2);
  fusion.addInput(tv3);
  fusion.addOutput(tv6);
  // t6 = ((t1 + (t2 - t3)) - t0)

  // cache_after on inputs placed before schedule
  constexpr int BSX = 32;
  tv6->split(-1, BSX);
  tv2->computeAt(tv6, -1);

  tv5->cache_after();
  tv5->cache_before();

  // Thread and Block binding
  tv6->axis(0)->parallelize(ParallelType::BIDx);
  tv6->axis(-1)->parallelize(ParallelType::TIDx);

  constexpr int M = 32, N = 810;

  auto options = at::TensorOptions().dtype(at::kFloat).device(at::kCUDA, 0);
  at::Tensor t0 = at::randn({M, N}, options);
  at::Tensor t1 = at::randn({M, N}, options);
  at::Tensor t2 = at::randn({M, N}, options);
  at::Tensor t3 = at::randn({M, N}, options);

  std::vector<IValue> aten_inputs = {t0, t1, t2, t3};
  at::Tensor aten_output = (t1 + (t2 - t3)) - t0;

  FusionExecutor fe;
  fe.compileFusion(&fusion);
  auto cg_outputs = fe.runFusion(aten_inputs);

  testValidate(
      &fusion, cg_outputs, aten_inputs, {aten_output}, __LINE__, __FILE__);
}

TEST(NVFuserTest, FusionCacheBcast_CUDA) {
  Fusion fusion;
  FusionGuard fg(&fusion);

  // Algorithm
  TensorView* tv0 = makeSymbolicTensor(1); // (M, 1)
  TensorView* tv1 = broadcast(tv0, {false, true});
  TensorView* tv2 = makeSymbolicTensor(1); // (1, N)
  TensorView* tv3 = broadcast(tv2, {true, false});
  TensorView* tv4 = mul(tv1, tv3);
  fusion.addInput(tv0);
  fusion.addInput(tv2);
  fusion.addOutput(tv4);

  constexpr int BSX = 128;
  tv4->split(0, BSX);
  tv4->split(-1, BSX);
  tv4->reorder({{0, 0}, {1, 2}, {2, 1}, {3, 3}});
  // M/BSX, N/BSY, BSX, BSY
  tv0->computeAt(tv4, 2);
  tv2->computeAt(tv4, 2);
  // 0, 1 | 2, 3, 4

  // Case 1
  tv0->cache_after();

  // Case 2
  tv1->cache_before();

  // Case 3
  tv1->cache_after();

  // Case 4
  TensorView* tv8 = tv4->cache_before();

  tv4->axis(0)->parallelize(ParallelType::BIDx);
  tv4->axis(1)->parallelize(ParallelType::BIDy);
  tv4->axis(-1)->parallelize(ParallelType::TIDx);
  // Manual Replay on TV3
  tv3->axis(-1)->parallelize(ParallelType::TIDx);
  tv8->axis(-1)->parallelize(ParallelType::TIDx);

  constexpr int M = 92, N = 500;

  auto options = at::TensorOptions().dtype(at::kFloat).device(at::kCUDA, 0);
  at::Tensor t0 = at::randn({M}, options);
  at::Tensor t1 = at::randn({N}, options);
  std::vector<IValue> aten_inputs = {t0, t1};
  at::Tensor aten_output =
      t0.to(at::kDouble).unsqueeze(1).matmul(t1.to(at::kDouble).unsqueeze(0));

  FusionExecutor fe;
  fe.compileFusion(&fusion);
  auto cg_outputs = fe.runFusion(aten_inputs);

  testValidate(
      &fusion, cg_outputs, aten_inputs, {aten_output}, __LINE__, __FILE__);
}

TEST(NVFuserTest, FusionCacheMultiConsumer_CUDA) {
  Fusion fusion;
  FusionGuard fg(&fusion);

  TensorView* tv0 = makeSymbolicTensor(1);
  TensorView* tv1 = add(tv0, new Float(1));
  TensorView* tv2 = add(tv1, new Float(2));
  TensorView* tv3 = add(tv0, new Float(1));
  TensorView* tv4 = add(tv3, new Float(2));

  fusion.addInput(tv0);
  fusion.addOutput(tv2);
  fusion.addOutput(tv4);

  tv1->computeAt(tv2, -1);
  tv3->computeAt(tv4, -1);

  auto tv5 = tv1->cache_before();
  auto tv6 = tv3->cache_before();
  tv5->setMemoryType(MemoryType::Shared);
  tv6->setMemoryType(MemoryType::Shared);

  // Fails because tensor must be recomputed twice
  // auto tv7 = tv0->cache_after();

  constexpr int N = 800;

  auto options = at::TensorOptions().dtype(at::kFloat).device(at::kCUDA, 0);
  at::Tensor aten_input = at::randn({N}, options);
  auto aten_output = (aten_input + 1) + 2;

  FusionExecutor fe;
  fe.compileFusion(&fusion);
  auto cg_outputs = fe.runFusion({aten_input});

  testValidate(
      &fusion,
      cg_outputs,
      {aten_input},
      {aten_output, aten_output},
      __LINE__,
      __FILE__);
}

TEST(NVFuserTest, FusionSmem_CUDA) {
  Fusion fusion;
  FusionGuard fg(&fusion);

  // Algorithm
  TensorView* tv0 = makeSymbolicTensor(2); // (M, N)
  TensorView* tv1 = makeSymbolicTensor(2); // (M, N)
  TensorView* tv2 = mul(tv0, tv1);
  fusion.addInput(tv0);
  fusion.addInput(tv1);
  fusion.addOutput(tv2);

  // Schedule
  TensorView* tv3 = tv0->cache_after();
  TensorView* tv4 = tv1->cache_after();
  tv3->setMemoryType(MemoryType::Shared);
  tv4->setMemoryType(MemoryType::Shared);

  constexpr int BSY = 32;
  constexpr int BSX = 128;
  tv2->split(0, BSY);
  tv2->split(2, BSX);
  // M/BSX, BSX, N/BSX, BSX
  tv2->reorder({{0, 0}, {1, 2}, {2, 1}, {3, 3}});
  // M/BSX, N/BSX, BSX, BSX

  tv0->computeAt(tv2, 2);
  tv1->computeAt(tv2, 2);

  // Thread and Block binding
  tv2->axis(0)->parallelize(ParallelType::BIDx);
  tv2->axis(1)->parallelize(ParallelType::BIDy);
  tv2->axis(-1)->parallelize(ParallelType::TIDx);
  // Manual Binding
  tv3->axis(-1)->parallelize(ParallelType::TIDx);
  tv4->axis(-1)->parallelize(ParallelType::TIDx);

  constexpr int M = 128, N = 10240;

  auto options = at::TensorOptions().dtype(at::kFloat).device(at::kCUDA, 0);
  at::Tensor t0 = at::randn({M, N}, options);
  at::Tensor t1 = at::randn({M, N}, options);
  at::Tensor aten_output = mul(t0, t1);

  std::vector<IValue> aten_inputs = {t0, t1};

  FusionExecutor fe;
  fe.compileFusion(&fusion);
  auto cg_outputs = fe.runFusion({t0, t1});

  testValidate(
      &fusion, cg_outputs, aten_inputs, {aten_output}, __LINE__, __FILE__);

  TORCH_CHECK(fe.kernel()->summary().war_hazard_syncs_count == 0);
}

TEST(NVFuserTest, FusionSmemReduce_CUDA) {
  Fusion fusion;
  FusionGuard fg(&fusion);

  // Algorithm
  TensorView* tv0 = makeSymbolicTensor(3); // M, K, N
  TensorView* tv1 = sum(tv0, {1}); // M, R, N
  fusion.addInput(tv0);
  fusion.addOutput(tv1);

  TensorView* tv2 = tv0->cache_after();
  tv2->setMemoryType(MemoryType::Shared);

  // Schedule
  constexpr int BSX = 32;
  tv1->split(2, BSX);
  tv1->split(1, 128);
  tv1->split(0, BSX);
  // M/BSX, BSX, K/BSX, BSX, N/BSX, BSX
  tv1->reorder({{0, 0}, {1, 2}, {2, 4}, {3, 5}, {4, 1}, {5, 3}});
  TensorView* tv3 = tv1->rFactor({-2});

  tv0->computeAt(tv1, -2);
  tv0->computeAt(tv3, -2);

  // Thread and Block binding
  tv1->axis(0)->parallelize(ParallelType::BIDx);
  tv1->axis(1)->parallelize(ParallelType::BIDy);
  tv1->axis(-1)->parallelize(ParallelType::TIDx);
  // Manual Binding
  tv2->axis(-1)->parallelize(ParallelType::TIDx);
  tv3->axis(-1)->parallelize(ParallelType::TIDx);

  constexpr int M = 154, K = 45, N = 1524;

  auto options = at::TensorOptions().dtype(at::kFloat).device(at::kCUDA, 0);
  at::Tensor aten_input = at::randn({M, K, N}, options);
  at::Tensor aten_output = sum(aten_input.to(at::kDouble), {1});

  FusionExecutor fe;
  fe.compileFusion(&fusion);
  auto cg_outputs = fe.runFusion({aten_input});

  testValidate(
      &fusion, cg_outputs, {aten_input}, {aten_output}, __LINE__, __FILE__);
  TORCH_CHECK(fe.kernel()->summary().war_hazard_syncs_count == 1);
}

TEST(NVFuserTest, FusionSmemBlockGemm_CUDA) {
  Fusion fusion;
  FusionGuard fg(&fusion);

  // Algorithm
  TensorView* tv0 = makeSymbolicTensor(2); // (M, K)
  TensorView* tv1 = makeSymbolicTensor(2); // (K, N)
  TensorView* tv2 = broadcast(tv0, {false, false, true}); // (M, K, B)
  TensorView* tv3 = broadcast(tv1, {true, false, false}); // (B, K, N)
  TensorView* tv4 = mul(tv2, tv3); // M, K, N
  TensorView* tv5 = sum(tv4, {1}); // M, R, N
  fusion.addInput(tv0);
  fusion.addInput(tv1);
  fusion.addOutput(tv5);

  // Schedule
  constexpr int BSX = 16;
  tv5->split(2, BSX);
  tv5->split(1, BSX);
  tv5->split(0, BSX);
  // M/BSX, BSX, K/BSX, BSX, N/BSX, BSX
  tv5->reorder({{0, 0}, {1, 3}, {2, 2}, {3, 5}, {4, 1}, {5, 4}});
  // M/BSX, N/BSX, K/BSX, MSX, NSX, KSX
  TensorView* tv6 = tv5->rFactor({-1});

  tv2->setMemoryType(MemoryType::Shared);
  tv3->setMemoryType(MemoryType::Shared);
  tv4->setMemoryType(MemoryType::Shared);
  tv6->setMemoryType(MemoryType::Shared);

  tv0->computeAt(tv5, 3);
  tv1->computeAt(tv5, 3);

  // Thread and Block binding
  tv5->axis(0)->parallelize(ParallelType::BIDx);
  tv5->axis(1)->parallelize(ParallelType::BIDy);
  tv5->axis(-2)->parallelize(ParallelType::TIDy);
  tv5->axis(-1)->parallelize(ParallelType::TIDx);
  // Manual Binding
  tv2->axis(-3)->parallelize(ParallelType::TIDy);
  tv2->axis(-1)->parallelize(ParallelType::TIDx);
  tv3->axis(-1)->parallelize(ParallelType::TIDx);
  tv4->axis(-3)->parallelize(ParallelType::TIDy);
  tv4->axis(-1)->parallelize(ParallelType::TIDx);
  tv6->axis(-3)->parallelize(ParallelType::TIDy);
  tv6->axis(-2)->parallelize(ParallelType::TIDx);

  constexpr int M = 154, K = 45, N = 1524;

  auto options = at::TensorOptions().dtype(at::kFloat).device(at::kCUDA, 0);
  at::Tensor t0 = at::randn({M, K}, options);
  at::Tensor t1 = at::randn({K, N}, options);

  std::vector<IValue> aten_inputs = {t0, t1};
  at::Tensor aten_output = matmul(t0.to(at::kDouble), t1.to(at::kDouble));

  FusionExecutor fe;
  fe.compileFusion(&fusion);
  auto cg_outputs = fe.runFusion({t0, t1});

  testValidate(
      &fusion, cg_outputs, aten_inputs, {aten_output}, __LINE__, __FILE__);

  TORCH_CHECK(fe.kernel()->summary().war_hazard_syncs_count == 1);
}

TEST(NVFuserTest, FusionSmemBlockGemmCache_CUDA) {
  Fusion fusion;
  FusionGuard fg(&fusion);

  // Algorithm
  TensorView* tv0 = makeSymbolicTensor(2); // (M, K)
  TensorView* tv1 = makeSymbolicTensor(2); // (K, N)
  TensorView* tv2 = broadcast(tv0, {false, false, true}); // (M, K, B)
  TensorView* tv3 = broadcast(tv1, {true, false, false}); // (B, K, N)
  TensorView* tv4 = mul(tv2, tv3); // M, K, N
  TensorView* tv5 = sum(tv4, {1}); // M, R, N
  fusion.addInput(tv0);
  fusion.addInput(tv1);
  fusion.addOutput(tv5);

  // Schedule
  // Remove reduction axis from tv5
  // tv6 = (M, R, N)
  // tv5 = (M, N)
  TensorView* tv6 = tv5->cache_before();

  constexpr int BSX = 16;
  tv5->split(1, BSX);
  tv5->split(0, BSX);
  // M/BSX, BSX, N/BSX, BSX
  tv5->reorder({{0, 0}, {1, 2}, {2, 1}, {3, 3}});
  // tv5 = M/BSX, N/BSX, MSX, NSX

  tv6->computeAt(tv5, 2);
  tv6->computeAt(tv5, 2);

  tv6->split(-1, BSX);
  // M/BSX, BSX, K/BSX, BSX, N/BSX, BSX
  tv6->reorder({{0, 0}, {1, 1}, {2, 3}, {3, 4}, {4, 2}, {5, 5}});
  // M/BSX, N/BSX, K/BSX, MSX, NSX, KSX
  TensorView* tv7 = tv6->rFactor({-1});
  // tv7 = M/BSX, N/BSX, K/BSXrf, MSX, NSX, KSXr
  // tv6 = M/BSX, N/BSX, K/BSXr, MSX, NSX

  tv0->computeAt(tv6, 3);
  tv1->computeAt(tv6, 3);

  tv0->computeAt(tv7, 3);
  tv1->computeAt(tv7, 3);

  tv2->setMemoryType(MemoryType::Shared);
  tv3->setMemoryType(MemoryType::Shared);
  tv4->setMemoryType(MemoryType::Shared);
  tv6->setMemoryType(MemoryType::Shared);
  tv7->setMemoryType(MemoryType::Shared);
  // Memory Type

  // Thread and Block binding
  tv5->axis(0)->parallelize(ParallelType::BIDx);
  tv5->axis(1)->parallelize(ParallelType::BIDy);
  tv5->axis(-2)->parallelize(ParallelType::TIDy);
  tv5->axis(-1)->parallelize(ParallelType::TIDx);
  // Manual Binding
  tv2->axis(-3)->parallelize(ParallelType::TIDy);
  tv2->axis(-1)->parallelize(ParallelType::TIDx);
  tv3->axis(-1)->parallelize(ParallelType::TIDx);
  tv4->axis(-3)->parallelize(ParallelType::TIDy);
  tv4->axis(-1)->parallelize(ParallelType::TIDx);

  tv7->axis(-3)->parallelize(ParallelType::TIDy);
  tv7->axis(-2)->parallelize(ParallelType::TIDx);

  tv6->axis(-2)->parallelize(ParallelType::TIDy);
  tv6->axis(-1)->parallelize(ParallelType::TIDx);

  constexpr int M = 154, K = 45, N = 1524;

  auto options = at::TensorOptions().dtype(at::kFloat).device(at::kCUDA, 0);
  at::Tensor t0 = at::randn({M, K}, options);
  at::Tensor t1 = at::randn({K, N}, options);
  at::Tensor aten_output = matmul(t0.to(at::kDouble), t1.to(at::kDouble));

  std::vector<IValue> aten_inputs = {t0, t1};

  FusionExecutor fe;
  fe.compileFusion(&fusion);
  auto cg_outputs = fe.runFusion(aten_inputs);

  testValidate(
      &fusion, cg_outputs, aten_inputs, {aten_output}, __LINE__, __FILE__);

  TORCH_CHECK(fe.kernel()->summary().war_hazard_syncs_count == 1);
}

TEST(NVFuserTest, FusionSmemDynamicPersistentSoftmax2D_CUDA) {
  Fusion fusion;
  FusionGuard fg(&fusion);

  TensorView* x = makeSymbolicTensor(2);
  fusion.addInput(x);
  TensorView* max_val =
      reductionOp(BinaryOpType::Max, {-1}, new Float(FLT_MIN), x); // (M)
  TensorView* bcast_max = broadcast(max_val, {false, true}); // (M, B)
  TensorView* x_max_sub = sub(x, bcast_max); // (M, N)
  TensorView* exp = unaryOp(UnaryOpType::Exp, x_max_sub); // (M, N)
  TensorView* sum_exp = sum(exp, {-1}); // (M, R)
  TensorView* bcast_sum = broadcast(sum_exp, {false, true}); // (M, B)
  TensorView* softmax = div(exp, bcast_sum); // (M, N)
  fusion.addOutput(softmax);

  // Read Input into Shared Memory
  // Load Input + Pwise into shared memory
  auto cache_x = x->cache_after();
  cache_x->setMemoryType(MemoryType::Shared);
  exp->setMemoryType(MemoryType::Shared);

  std::vector<TensorView*> all_tensors({x,
                                        cache_x,
                                        max_val,
                                        bcast_max,
                                        x_max_sub,
                                        exp,
                                        sum_exp,
                                        bcast_sum,
                                        softmax});

  auto tidx = new Int();
  fusion.addInput(tidx);

  for (auto tensor : all_tensors) {
    tensor->split(-1, tidx);
  }

  auto sum_exp_rf = sum_exp->rFactor({1});
  all_tensors.push_back(sum_exp_rf);

  // computeAt
  x->computeAt(x_max_sub, 1);
  exp->computeAt(softmax, 1);
  x_max_sub->computeAt(exp, 2);

  softmax->axis(0)->parallelize(ParallelType::BIDx);
  for (auto tensor : all_tensors) {
    tensor->axis(-1)->parallelize(ParallelType::TIDx);
  }

  const size_t dimx = 1024;
  const size_t dimy = 4096;
  auto options = at::TensorOptions().dtype(at::kFloat).device(at::kCUDA, 0);
  at::Tensor aten_input = at::randn({dimx, dimy}, options);
  auto aten_output = at::_softmax(aten_input.to(at::kDouble), -1, false);

  torch::jit::fuser::cuda::FusionExecutor fe;
  fe.compileFusion(&fusion);
  auto cg_outputs = fe.runFusion({aten_input, 128});

  testValidate(
      &fusion,
      cg_outputs,
      {aten_input, 128},
      {aten_output},
      __LINE__,
      __FILE__);
}

TEST(NVFuserTest, FusionMagicSchedulerSoftmax_CUDA) {
  Fusion fusion;
  FusionGuard fg(&fusion);

  const int kReductionAxis = 3;
  std::vector<int64_t> input_shape{10, 10, 10, 67};
  TensorView* input = makeSymbolicTensor(input_shape.size());

  const int kNumberOfDims = input->nDims();
  std::vector<bool> broadcast_mask(kNumberOfDims, false);
  broadcast_mask[kReductionAxis] = true;

  TensorView* max_val = max(input, {kReductionAxis});
  TensorView* bcast_max = broadcast(max_val, broadcast_mask);
  TensorView* x_max_sub = sub(input, bcast_max);
  TensorView* exp = unaryOp(UnaryOpType::Exp, x_max_sub);
  TensorView* sum_exp = sum(exp, {kReductionAxis});
  TensorView* bcast_sum = broadcast(sum_exp, broadcast_mask);
  TensorView* output = div(exp, bcast_sum);

  fusion.addInput(input);
  fusion.addOutput(output);

  std::vector<TensorView*> reduction_tensors({max_val, sum_exp});
  std::vector<TensorView*> other_tensors(
      {bcast_max, x_max_sub, exp, bcast_sum, output});

  auto options = at::TensorOptions().dtype(at::kFloat).device(at::kCUDA, 0);
  at::Tensor aten_input = at::randn(input_shape, options);
  auto aten_output =
      at::_softmax(aten_input.to(at::kDouble), kReductionAxis, false);

  auto reduction_params =
      getMultipleReductionHeuristics(&fusion, {aten_input}, reduction_tensors);
  TORCH_CHECK(reduction_params, "Reduction schedule was not generated!");

  scheduleMultipleReduction(
      &fusion, reduction_params.value(), reduction_tensors, other_tensors);

  auto lparams = reduction_params.value().lparams;

  torch::jit::fuser::cuda::FusionExecutor fe;
  fe.compileFusion(&fusion);
  auto cg_outputs = fe.runFusion({aten_input}, lparams);

  testValidate(
      &fusion,
      cg_outputs,
      {aten_input},
      {aten_output},
      __LINE__,
      __FILE__,
      "",
      lparams);
}

TEST(NVFuserTest, FusionMagicSchedulerLayerNormalization_CUDA) {
  Fusion fusion;
  FusionGuard fg(&fusion);

  const float kEps = 1e-5;
  std::vector<int64_t> input_shape{20, 100, 35, 67};
  std::vector<int64_t> norm_shape{67};

  auto input = makeSymbolicTensor(input_shape.size());
  fusion.addInput(input);

  std::vector<int> reduction_axes(norm_shape.size());
  std::vector<bool> broadcast_mask(input->nDims(), false);
  Val* num_features = nullptr;
  for (int idx = 0; idx < norm_shape.size(); ++idx) {
    const int axis = input->nDims() - 1 - idx;
    reduction_axes[idx] = axis;
    broadcast_mask[axis] = true;
    num_features = (num_features == nullptr)
        ? input->domain()->domain()[axis]->extent()
        : mul(num_features, input->domain()->domain()[axis]->extent());
  }

  // Reduction
  auto x_sum = sum(input, reduction_axes);
  // Broadcast
  auto x_sum_bcast = broadcast(x_sum, broadcast_mask);
  // Point-wise
  auto x_mean = div(x_sum_bcast, num_features);
  auto x_mean_sub = sub(input, x_mean);

  auto x_mean_sub_pow = mul(x_mean_sub, x_mean_sub);
  // Reduction
  auto var_sum = sum(x_mean_sub_pow, reduction_axes);
  // Broadcast
  auto var_sum_bcast = broadcast(var_sum, broadcast_mask);
  // Point-wise
  auto var = div(var_sum_bcast, num_features);
  auto var_eps = add(var, new Float(kEps));
  auto rvar = unaryOp(UnaryOpType::Rsqrt, var_eps);
  auto output = mul(x_mean_sub, rvar);
  fusion.addOutput(output);

  std::vector<TensorView*> reduction_tensors({x_sum, var_sum});
  std::vector<TensorView*> other_tensors({x_mean,
                                          x_sum_bcast,
                                          x_mean_sub,
                                          x_mean_sub_pow,
                                          var_sum_bcast,
                                          var,
                                          var_eps,
                                          rvar,
                                          output});

  auto options = at::TensorOptions().dtype(at::kFloat).device(at::kCUDA, 0);
  at::Tensor aten_input = at::randn(input_shape, options);
  auto aten_output = at::layer_norm(aten_input.to(at::kDouble), norm_shape);

  // Check reduction axis is same for all reductions
  // Generate Launch Parameters
  auto reduction_params =
      getMultipleReductionHeuristics(&fusion, {aten_input}, reduction_tensors);
  TORCH_CHECK(reduction_params, "Reduction schedule was not generated!");

  scheduleMultipleReduction(
      &fusion, reduction_params.value(), reduction_tensors, other_tensors);
  auto lparams = reduction_params.value().lparams;

  torch::jit::fuser::cuda::FusionExecutor fe;
  fe.compileFusion(&fusion);
  auto cg_outputs = fe.runFusion({aten_input}, lparams);

  testValidate(
      &fusion,
      cg_outputs,
      {aten_input},
      {aten_output},
      __LINE__,
      __FILE__,
      "",
      lparams);
}

TEST(NVFuserTest, FusionMagicSchedulerBatchNormalization_CUDA) {
  Fusion fusion;
  FusionGuard fg(&fusion);

  const float kMomentum = 0.1;
  const float kEps = 1e-5;
  std::vector<int64_t> input_shape{20, 100, 35, 45};

  auto input = makeSymbolicTensor(input_shape.size());
  auto weight = makeSymbolicTensor(1);
  auto bias = makeSymbolicTensor(1);
  fusion.addInput(input);
  fusion.addInput(weight);
  fusion.addInput(bias);
  // auto running_mean = makeSymbolicTensor(1);
  // auto running_var = makeSymbolicTensor(1);
  // fusion.addInput(running_mean);
  // fusion.addInput(running_var);

  const int kNumberOfDims = input->nDims();
  std::vector<int> reduction_axes;
  std::vector<bool> broadcast_mask(kNumberOfDims, false);
  Val* num_features = nullptr;

  for (size_t axis = 0; axis < kNumberOfDims; ++axis) {
    if (axis != 1) {
      reduction_axes.push_back(axis);
      broadcast_mask[axis] = true;
      num_features = (axis == 0)
          ? input->domain()->domain()[0]->extent()
          : mul(num_features, input->domain()->domain()[axis]->extent());
    }
  }

  auto x_sum = sum(input, reduction_axes);
  auto x_sum_bcast = broadcast(x_sum, broadcast_mask);
  auto x_mean = div(x_sum_bcast, num_features);

  // auto current_mean_hat = mul(x_mean, new Float(kMomentum));
  // auto rmean_bcast = broadcast(running_mean, broadcast_mask);
  // auto rmean_hat = mul(rmean_bcast, new Float(1.0 - kMomentum));
  // auto new_running_mean = add(rmean_hat, current_mean_hat);

  auto x_mean_sub = sub(input, x_mean);
  auto x_mean_sub_pow = mul(x_mean_sub, x_mean_sub);
  auto var_sum = sum(x_mean_sub_pow, reduction_axes);
  auto var_sum_bcast = broadcast(var_sum, broadcast_mask);
  auto var = div(var_sum_bcast, num_features);

  // auto current_var_hat = mul(var, new Float(kMomentum));
  // auto rvar_bcast = broadcast(running_var, broadcast_mask);
  // auto rvar_hat = mul(rvar_bcast, new Float(1.0 - kMomentum));
  // auto new_running_var = add(rvar_hat, current_var_hat);

  auto var_eps = add(var, new Float(kEps));
  auto rvar = unaryOp(UnaryOpType::Rsqrt, var_eps);
  auto norm = mul(x_mean_sub, rvar);

  auto weight_bcast = broadcast(weight, broadcast_mask);
  auto bias_bcast = broadcast(bias, broadcast_mask);
  auto norm_gamma = mul(norm, weight_bcast);
  auto norm_gamma_bias = add(norm_gamma, bias_bcast);

  fusion.addOutput(norm_gamma_bias);
  // fusion.addOutput(new_running_mean);
  // fusion.addOutput(new_running_var);

  std::vector<TensorView*> reduction_tensors({x_sum, var_sum});
  std::vector<TensorView*> other_tensors({x_mean,
                                          x_sum_bcast,
                                          x_mean_sub,
                                          x_mean_sub_pow,
                                          var_sum_bcast,
                                          var,
                                          var_eps,
                                          rvar,
                                          weight_bcast,
                                          bias_bcast,
                                          norm,
                                          norm_gamma,
                                          norm_gamma_bias});

  auto options = at::TensorOptions().dtype(at::kFloat).device(at::kCUDA, 0);
  at::Tensor t0 = at::randn(input_shape, options);
  at::Tensor tweight = at::ones({input_shape[1]}, options);
  at::Tensor tbias = at::zeros({input_shape[1]}, options);
  at::Tensor tmean = at::zeros({input_shape[1]}, options);
  at::Tensor tvar = at::ones({input_shape[1]}, options);

  auto at_weight = c10::optional<at::Tensor>(tweight.to(at::kDouble));
  auto at_bias = c10::optional<at::Tensor>(tbias.to(at::kDouble));
  auto at_running_mean = c10::optional<at::Tensor>(tmean.to(at::kDouble));
  auto at_running_var = c10::optional<at::Tensor>(tvar.to(at::kDouble));

  auto aten_output = at::batch_norm(
      t0.to(at::kDouble),
      at_weight,
      at_bias,
      at_running_mean,
      at_running_var,
      true,
      kMomentum,
      kEps,
      false);

  std::vector<IValue> aten_inputs = {t0, tweight, tbias};

  // Check reduction axis is same for all reductions
  // Generate Launch Parameters
  auto reduction_params =
      getMultipleReductionHeuristics(&fusion, aten_inputs, reduction_tensors);

  TORCH_CHECK(reduction_params, "Reduction schedule was not generated!");

  scheduleMultipleReduction(
      &fusion, reduction_params.value(), reduction_tensors, other_tensors);
  auto lparams = reduction_params.value().lparams;

  torch::jit::fuser::cuda::FusionExecutor fe;
  fe.compileFusion(&fusion);
  auto cg_outputs = fe.runFusion(aten_inputs, lparams);

  testValidate(
      &fusion,
      cg_outputs,
      aten_inputs,
      {aten_output},
      __LINE__,
      __FILE__,
      "",
      lparams);
}

TEST(NVFuserTest, FusionPersistentSoftmaxLocalSmem_CUDA) {
  Fusion fusion;
  FusionGuard fg(&fusion);

  const int pixels_per_thread = 64;
  const int TIDX = 128;
  const int static_size = pixels_per_thread * TIDX;

  TensorView* sx = makeConcreteTensor({-1, static_size});
  TensorView* dx = makeSymbolicTensor(2);
  fusion.addInput(sx);
  fusion.addInput(dx);

  TensorView* max_sx =
      reductionOp(BinaryOpType::Max, {-1}, new Float(FLT_MIN), sx); // (M)
  TensorView* max_dx =
      reductionOp(BinaryOpType::Max, {-1}, new Float(FLT_MIN), dx); // (M)

  // Reduction => merge local and shared memory TensorViews
  TensorView* max_val = binaryOp(BinaryOpType::Max, max_sx, max_dx);
  TensorView* bcast_max = broadcast(max_val, {false, true}); // (M, B)

  TensorView* sx_max_sub = sub(sx, bcast_max); // (M, N)
  TensorView* dx_max_sub = sub(dx, bcast_max); // (M, N)

  TensorView* sx_exp = unaryOp(UnaryOpType::Exp, sx_max_sub); // (M, N)
  TensorView* dx_exp = unaryOp(UnaryOpType::Exp, dx_max_sub); // (M, N)

  TensorView* sx_sum_exp = sum(sx_exp, {-1}); // (M, R)
  TensorView* dx_sum_exp = sum(dx_exp, {-1}); // (M, R)

  // Reduction => merge local and shared memory TensorViews
  TensorView* sum_exp = binaryOp(BinaryOpType::Add, sx_sum_exp, dx_sum_exp);
  TensorView* bcast_sum = broadcast(sum_exp, {false, true}); // (M, B)

  TensorView* sx_softmax = div(sx_exp, bcast_sum); // (M, N)
  TensorView* dx_softmax = div(dx_exp, bcast_sum); // (M, N)
  fusion.addOutput(sx_softmax);
  fusion.addOutput(dx_softmax);

  auto sx_cache = sx->cache_after();
  auto dx_cache = dx->cache_after();
  dx_cache->setMemoryType(MemoryType::Shared);
  dx_exp->setMemoryType(MemoryType::Shared);

  // Reduction and Broadcast Tensors common to both memory TVs
  std::vector<TensorView*> common_tensors(
      {max_val, sum_exp, bcast_max, bcast_sum});

  // Static Local Memory TVs
  std::vector<TensorView*> static_tensors(
      {sx, sx_cache, max_sx, sx_max_sub, sx_exp, sx_sum_exp, sx_softmax});

  // Dynamic Local Memory TVs
  std::vector<TensorView*> dynamic_tensors(
      {dx, dx_cache, max_dx, dx_max_sub, dx_exp, dx_sum_exp, dx_softmax});

  std::vector<TensorView*> all_tensors;
  all_tensors.insert(
      all_tensors.end(), common_tensors.begin(), common_tensors.end());
  all_tensors.insert(
      all_tensors.end(), static_tensors.begin(), static_tensors.end());
  all_tensors.insert(
      all_tensors.end(), dynamic_tensors.begin(), dynamic_tensors.end());

  // M => M
  // M, N => M, N/128, 128
  for (auto tensor : all_tensors) {
    if (tensor->nDims() > 1) {
      tensor->split(-1, TIDX);
    }
  }

  auto sx_sum_exp_rf = sx_sum_exp->rFactor({1});
  auto dx_sum_exp_rf = dx_sum_exp->rFactor({1});
  all_tensors.push_back(sx_sum_exp_rf);
  all_tensors.push_back(dx_sum_exp_rf);

  // computeAt
  sx->computeAt(sx_max_sub, 1);
  dx->computeAt(dx_max_sub, 1);

  sx_exp->computeAt(sx_softmax, 1);
  dx_exp->computeAt(dx_softmax, 1);

  sx_max_sub->computeAt(sx_exp, 2);
  dx_max_sub->computeAt(dx_exp, 2);

  sx_softmax->axis(0)->parallelize(ParallelType::BIDx);
  dx_softmax->axis(0)->parallelize(ParallelType::BIDx);
  for (auto tensor : all_tensors) {
    if (tensor->nDims() > 1) {
      tensor->axis(-1)->parallelize(ParallelType::TIDx);
    }
  }

  const size_t dimx = 1024;
  const size_t dimy = 16384;

  auto options = at::TensorOptions().dtype(at::kFloat).device(at::kCUDA, 0);
  at::Tensor aten_input = at::randn({dimx, dimy}, options);
  at::Tensor aten_static_in = aten_input.narrow(1, 0, static_size);
  at::Tensor aten_dynamic_in =
      aten_input.narrow(1, static_size, dimy - static_size);

  at::Tensor out = at::zeros({dimx, dimy}, options);
  at::Tensor cg_static_out = out.narrow(1, 0, static_size);
  at::Tensor cg_dynamic_out = out.narrow(1, static_size, dimy - static_size);

  std::vector<at::Tensor> aten_outputs;

  auto aten_output = at::_softmax(aten_input.to(at::kDouble), -1, false);
  at::Tensor aten_static_out = aten_output.narrow(1, 0, static_size);
  at::Tensor aten_dynamic_out =
      aten_output.narrow(1, static_size, dimy - static_size);

  torch::jit::fuser::cuda::FusionExecutor fe;
  fe.compileFusion(&fusion);
  fe.runFusion(
      {aten_static_in, aten_dynamic_in}, {cg_static_out, cg_dynamic_out});

  testValidate(
      &fusion,
      {cg_static_out, cg_dynamic_out},
      {aten_static_in, aten_dynamic_in},
      {cg_static_out, cg_dynamic_out},
      __LINE__,
      __FILE__);
}

TEST(NVFuserTest, FusionPersistentNormLocalShared_CUDA) {
  Fusion fusion;
  FusionGuard fg(&fusion);

  const int pixels_per_thread = 64;
  const int TIDX = 128;
  const int static_size = pixels_per_thread * TIDX;

  TensorView* sx = makeConcreteTensor({-1, static_size});
  TensorView* dx = makeSymbolicTensor(2);
  fusion.addInput(sx);
  fusion.addInput(dx);

  Float* gamma = new Float();
  Float* beta = new Float();
  Float* eps = new Float();
  Int* N = new Int();
  fusion.addInput(gamma);
  fusion.addInput(beta);
  fusion.addInput(eps);
  fusion.addInput(N);

  // Reduction
  auto sx_sum = sum(sx, {-1}); // (M, R)
  auto dx_sum = sum(dx, {-1}); // (M, R)
  // Reduction => merge local and shared memory TensorViews
  auto x_sum = binaryOp(BinaryOpType::Add, sx_sum, dx_sum);

  // Broadcast
  auto x_sum_bcast = broadcast(x_sum, {false, true}); // (M, B)
  // Pwise
  auto x_mean = div(x_sum_bcast, N); // (M, B)

  auto sx_mean_sub = sub(sx, x_mean); // (M, N)
  auto dx_mean_sub = sub(dx, x_mean); // (M, N)

  auto sx_mean_sub_pow = mul(sx_mean_sub, sx_mean_sub); // (M, N)
  auto dx_mean_sub_pow = mul(dx_mean_sub, dx_mean_sub); // (M, N)

  // Reduction
  auto sx_var_sum = sum(sx_mean_sub_pow, {-1}); // (M, R)
  auto dx_var_sum = sum(dx_mean_sub_pow, {-1}); // (M, R)
  // Reduction => merge local and shared memory TensorViews
  auto var_sum = binaryOp(BinaryOpType::Add, sx_var_sum, dx_var_sum);

  // Broadcast
  auto var_sum_bcast = broadcast(var_sum, {false, true}); // (M, B)
  // Pwise
  auto var = div(var_sum_bcast, N); // (M, B)
  auto var_eps = add(var, eps); // (M, B)
  auto rvar = unaryOp(UnaryOpType::Rsqrt, var_eps); // (M, B)

  auto sx_norm = mul(sx_mean_sub, rvar);
  auto dx_norm = mul(dx_mean_sub, rvar);

  auto sx_norm_gamma = mul(sx_norm, gamma);
  auto dx_norm_gamma = mul(dx_norm, gamma);

  auto sx_norm_gamma_beta = add(sx_norm_gamma, beta);
  auto dx_norm_gamma_beta = add(dx_norm_gamma, beta);
  fusion.addOutput(sx_norm_gamma_beta);
  fusion.addOutput(dx_norm_gamma_beta);

  // Read Input into Shared Memory
  // Read Input minus Input_Mean into Shared Memory
  auto sx_cache = sx->cache_after();
  auto dx_cache = dx->cache_after();
  dx_cache->setMemoryType(MemoryType::Shared);
  dx_mean_sub->setMemoryType(MemoryType::Shared);

  std::vector<TensorView*> common_tensors(
      {x_sum, x_sum_bcast, x_mean, var_sum, var_sum_bcast, var, var_eps, rvar});

  std::vector<TensorView*> static_tensors({sx,
                                           sx_cache,
                                           sx_sum,
                                           sx_mean_sub,
                                           sx_mean_sub_pow,
                                           sx_var_sum,
                                           sx_norm,
                                           sx_norm_gamma,
                                           sx_norm_gamma_beta});

  std::vector<TensorView*> dynamic_tensors({dx,
                                            dx_cache,
                                            dx_sum,
                                            dx_mean_sub,
                                            dx_mean_sub_pow,
                                            dx_var_sum,
                                            dx_norm,
                                            dx_norm_gamma,
                                            dx_norm_gamma_beta});

  std::vector<TensorView*> all_tensors;
  all_tensors.insert(
      all_tensors.end(), common_tensors.begin(), common_tensors.end());
  all_tensors.insert(
      all_tensors.end(), static_tensors.begin(), static_tensors.end());
  all_tensors.insert(
      all_tensors.end(), dynamic_tensors.begin(), dynamic_tensors.end());

  // M => M
  // M, N => M, N/128, 128
  for (auto tensor : all_tensors) {
    if (tensor->nDims() > 1) {
      tensor->split(-1, TIDX);
    }
  }

  // Local Sum => Block Broadcast
  TensorView* sx_sum_rf = sx_sum->rFactor({1});
  TensorView* sx_var_sum_rf = sx_var_sum->rFactor({1});
  TensorView* dx_sum_rf = dx_sum->rFactor({1});
  TensorView* dx_var_sum_rf = dx_var_sum->rFactor({1});
  all_tensors.push_back(sx_sum_rf);
  all_tensors.push_back(sx_var_sum_rf);
  all_tensors.push_back(dx_sum_rf);
  all_tensors.push_back(dx_var_sum_rf);

  // ComputeAt
  sx->computeAt(sx_mean_sub_pow, 1);
  dx->computeAt(dx_mean_sub_pow, 1);

  var_sum->computeAt(rvar, 1);

  sx_mean_sub_pow->computeAt(sx_var_sum_rf, 2);
  dx_mean_sub_pow->computeAt(dx_var_sum_rf, 2);

  sx_norm->computeAt(sx_norm_gamma_beta, 2);
  dx_norm->computeAt(dx_norm_gamma_beta, 2);

  sx_norm_gamma_beta->axis(0)->parallelize(ParallelType::BIDx);
  dx_norm_gamma_beta->axis(0)->parallelize(ParallelType::BIDx);
  for (auto tensor : all_tensors) {
    if (tensor->nDims() > 1) {
      tensor->axis(-1)->parallelize(ParallelType::TIDx);
    }
  }

  const int dimx = 1024;
  const int dimy = 16384;
  const float kGamma = 1.0f;
  const float kBeta = 0.0f;
  const float kEps = 1e-5;
  auto options = at::TensorOptions().dtype(at::kFloat).device(at::kCUDA, 0);

  at::Tensor aten_input = at::randn({dimx, dimy}, options);
  at::Tensor aten_static_in = aten_input.narrow(1, 0, static_size);
  at::Tensor aten_dynamic_in =
      aten_input.narrow(1, static_size, dimy - static_size);

  at::Tensor out = at::zeros({dimx, dimy}, options);
  at::Tensor cg_static_out = out.narrow(1, 0, static_size);
  at::Tensor cg_dynamic_out = out.narrow(1, static_size, dimy - static_size);

  std::vector<IValue> aten_inputs = {
      aten_static_in, aten_dynamic_in, kGamma, kBeta, kEps, dimy};

  torch::jit::fuser::cuda::FusionExecutor fe;
  fe.compileFusion(&fusion);
  fe.runFusion(aten_inputs, {cg_static_out, cg_dynamic_out});

  auto at_mu = at::mean(aten_input.to(at::kDouble), -1).unsqueeze(1);
  auto at_var = at::var(aten_input.to(at::kDouble), -1, false).unsqueeze(1);
  auto at_rvar = at::rsqrt(at::add(at_var, kEps));
  auto at_norm = at::mul(at::sub(aten_input, at_mu), at_rvar);
  auto aten_output = at::add(at::mul(at_norm, kGamma), kBeta);
  at::Tensor aten_static_out = aten_output.narrow(1, 0, static_size);
  at::Tensor aten_dynamic_out =
      aten_output.narrow(1, static_size, dimy - static_size);

  testValidate(
      &fusion,
      {cg_static_out, cg_dynamic_out},
      aten_inputs,
      {aten_static_out, aten_dynamic_out},
      __LINE__,
      __FILE__);
}

TEST(NVFuserTest, FusionSmemDynamicPersistentNorm_CUDA) {
  Fusion fusion;
  FusionGuard fg(&fusion);

  // Set up your input tensor views
  auto x = makeSymbolicTensor(2);
  Float* gamma = new Float();
  Float* beta = new Float();
  Float* eps = new Float();
  Int* N = new Int();
  fusion.addInput(x);
  fusion.addInput(gamma);
  fusion.addInput(beta);
  fusion.addInput(eps);
  fusion.addInput(N);

  // Reduction
  auto x_sum = sum(x, {-1}); // (M, R)
  // Broadcast
  auto x_sum_bcast = broadcast(x_sum, {false, true}); // (M, B)
  // Pwise
  auto x_mean = div(x_sum_bcast, N); // (M, B)
  auto x_mean_sub = sub(x, x_mean); // (M, N)
  auto x_mean_sub_pow = mul(x_mean_sub, x_mean_sub); // (M, N)
  // Reduction
  auto var_sum = sum(x_mean_sub_pow, {-1}); // (M, R)
  // Broadcast
  auto var_sum_bcast = broadcast(var_sum, {false, true}); // (M, B)
  // Pwise
  auto var = div(var_sum_bcast, N); // (M, B)
  auto var_eps = add(var, eps); // (M, B)
  auto rvar = unaryOp(UnaryOpType::Rsqrt, var_eps); // (M, B)
  auto norm = mul(x_mean_sub, rvar);
  auto norm_gamma = mul(norm, gamma);
  auto norm_gamma_beta = add(norm_gamma, beta);
  fusion.addOutput(norm_gamma_beta);

  // Read Input into Shared Memory
  // Read Input minus Input_Mean into Shared Memory
  auto cache_x = x->cache_after();
  cache_x->setMemoryType(MemoryType::Shared);
  x_mean_sub->setMemoryType(MemoryType::Shared);

  std::vector<TensorView*> all_tensors({x_sum,
                                        x_mean,
                                        cache_x,
                                        x_sum_bcast,
                                        x_mean_sub,
                                        x_mean_sub_pow,
                                        var_sum,
                                        var_sum_bcast,
                                        var,
                                        var_eps,
                                        rvar,
                                        norm,
                                        norm_gamma,
                                        norm_gamma_beta});

  auto tidx = new Int();
  fusion.addInput(tidx);

  for (auto tensor : all_tensors) {
    tensor->split(-1, tidx);
  }

  // Local Sum => Block Broadcast
  TensorView* x_sum_rf = x_sum->rFactor({1});
  TensorView* var_sum_rf = var_sum->rFactor({1});
  all_tensors.push_back(x_sum_rf);
  all_tensors.push_back(var_sum_rf);

  // ComputeAt
  x->computeAt(x_mean_sub_pow, 1);
  var_sum->computeAt(rvar, 1);
  x_mean_sub_pow->computeAt(var_sum_rf, 2);
  norm->computeAt(norm_gamma_beta, 2);

  for (auto tv : all_tensors) {
    tv->axis(0)->parallelize(ParallelType::BIDx);
    tv->axis(-1)->parallelize(ParallelType::TIDx);
  }

  const int dimx = 128;
  const int dimy = 2048;
  const float kGamma = 1.0f;
  const float kBeta = 0.0f;
  const float kEps = 1e-5;
  const int TIDX = 128;

  auto options = at::TensorOptions().dtype(at::kFloat).device(at::kCUDA, 0);
  at::Tensor aten_input = at::randn({dimx, dimy}, options);
  auto at_mu = at::mean(aten_input.to(at::kDouble), -1).unsqueeze(1);
  auto at_var = at::var(aten_input.to(at::kDouble), -1).unsqueeze(1);
  auto at_rvar = at::rsqrt(at::add(at_var, kEps));
  auto at_norm = at::mul(at::sub(aten_input, at_mu), at_rvar);
  auto aten_output = at::add(at::mul(at_norm, kGamma), kBeta);

  std::vector<IValue> aten_inputs = {
      aten_input, kGamma, kBeta, kEps, dimy, TIDX};

  torch::jit::fuser::cuda::FusionExecutor fe;
  fe.compileFusion(&fusion);
  auto cg_outputs = fe.runFusion(aten_inputs);

  testValidate(
      &fusion, cg_outputs, aten_inputs, {aten_output}, __LINE__, __FILE__);
}

TEST(NVFuserTest, FusionSmemDynamicReductionSymbolic_CUDA) {
  Fusion fusion;
  FusionGuard fg(&fusion);

  // Set up your input tensor views
  TensorView* tv0 = makeSymbolicTensor(2);
  TensorView* tv1 = reductionOp(BinaryOpType::Add, {1}, new Float(0), tv0);
  fusion.addInput(tv0);
  fusion.addOutput(tv1);
  // tv1[I0, R1] = tv0[I0, I1]

  // Interface should just be a direct split with a Parallel type. We can
  // include the parallelize call if we do this.
  tv1->split(1, NamedScalar::getParallelDim(ParallelType::TIDx));
  // tv1[I0, R1o, R1i{BIDx}] = tv0[I0, I1]

  TensorView* tv2 = tv1->rFactor({2});
  tv2->setMemoryType(MemoryType::Shared);
  // tv2[I0, R1oo, Ir1i{BIDx}] = tv0[I0, I1]
  // tv1[I0,        R1i{BIDx}] = tv2[I0, R1oo, Ir1i{BIDx}]

  tv0->computeAt(tv1, 1);

  tv2->axis(-1)->parallelize(ParallelType::TIDx);
  tv1->axis(0)->parallelize(ParallelType::BIDx);

  constexpr int numel_x = 65000, numel_y = 1024;

  auto options = at::TensorOptions().dtype(at::kFloat).device(at::kCUDA, 0);
  at::Tensor aten_input = at::randn({numel_x, numel_y}, options);
  auto aten_output = aten_input.to(at::kDouble).sum({1});

  // How many threads to use for the block reduction
  constexpr int runtime_threadIdx_dim = 128;

  LaunchParams lparams(-1, -1, -1, runtime_threadIdx_dim, -1, -1);

  FusionExecutor fe;
  fe.compileFusion(&fusion);
  auto cg_outputs = fe.runFusion({aten_input}, lparams);

  testValidate(
      &fusion,
      cg_outputs,
      {aten_input},
      {aten_output},
      __LINE__,
      __FILE__,
      "",
      lparams);
  TORCH_CHECK(fe.kernel()->summary().war_hazard_syncs_count == 0);
}

TEST(NVFuserTest, FusionSmemDynamicReductionSymbolicArg_CUDA) {
  Fusion fusion;
  FusionGuard fg(&fusion);

  // Algorithm
  Int* sym_bsx = new Int();
  TensorView* tv0 = makeSymbolicTensor(3); // M, K, N
  fusion.addInput(tv0);
  fusion.addInput(sym_bsx);

  TensorView* tv1 = sum(tv0, {1}); // M, R, N
  fusion.addOutput(tv1);

  TensorView* tv2 = tv0->cache_after();
  tv2->setMemoryType(MemoryType::Shared);

  // Schedule
  constexpr int BSX = 32;
  tv1->split(2, BSX);
  tv1->split(1, sym_bsx);
  tv1->split(0, BSX);
  // M/BSX, BSX, K/BSX, BSX, N/BSX, BSX
  tv1->reorder({{0, 0}, {1, 2}, {2, 4}, {3, 5}, {4, 1}, {5, 3}});
  TensorView* tv3 = tv1->rFactor({-2});

  tv0->computeAt(tv1, -2);
  tv0->computeAt(tv3, -2);

  // Thread and Block binding
  tv1->axis(0)->parallelize(ParallelType::BIDx);
  tv1->axis(1)->parallelize(ParallelType::BIDy);
  tv1->axis(-1)->parallelize(ParallelType::TIDx);
  // Manual Binding
  tv2->axis(-1)->parallelize(ParallelType::TIDx);
  tv3->axis(-1)->parallelize(ParallelType::TIDx);

  constexpr int M = 154, K = 45, N = 1524;

  auto options = at::TensorOptions().dtype(at::kFloat).device(at::kCUDA, 0);
  at::Tensor aten_input = at::randn({M, K, N}, options);
  at::Tensor aten_output = aten_input.to(at::kDouble).sum({1});

  // How many threads to use for the block reduction
  constexpr int runtime_threadIdx_dim = 128;

  auto lparams = LaunchParams(-1, -1, -1, runtime_threadIdx_dim, -1, -1);

  FusionExecutor fe;
  fe.compileFusion(&fusion);
  auto cg_outputs = fe.runFusion({aten_input, runtime_threadIdx_dim}, lparams);

  testValidate(
      &fusion,
      cg_outputs,
      {aten_input, runtime_threadIdx_dim},
      {aten_output},
      __LINE__,
      __FILE__,
      "",
      lparams);

  TORCH_CHECK(fe.kernel()->summary().war_hazard_syncs_count == 1);
}

TEST(NVFuserTest, FusionSmemDynamicPwiseMulSymbolicArgWAR_CUDA) {
  Fusion fusion;
  FusionGuard fg(&fusion);

  Int* sym_bsx = new Int();
  TensorView* tv0 = makeSymbolicTensor(2); // (M, K)
  TensorView* tv1 = makeSymbolicTensor(2); // (K, N)
  TensorView* tv2 = broadcast(tv0, {false, false, true}); // (M, K, B)
  TensorView* tv3 = broadcast(tv1, {true, false, false}); // (B, K, N)
  TensorView* tv4 = mul(tv2, tv3); // M, K, N
  fusion.addInput(tv0);
  fusion.addInput(tv1);
  fusion.addInput(sym_bsx);
  fusion.addOutput(tv4);
  // Algorithm

  tv2->setMemoryType(MemoryType::Shared);
  tv3->setMemoryType(MemoryType::Shared);

  constexpr int BSX = 32;
  tv4->split(2, BSX);
  tv4->split(1, sym_bsx);
  tv4->split(0, BSX);
  // M/BSX, BSX, K/BSX, BSX, N/BSX, BSX
  tv4->reorder({{0, 0}, {1, 3}, {2, 1}, {3, 4}, {4, 2}, {5, 5}});
  // M/BSX, K/BSX, N/BSX, MSX, KSX, NSX

  tv0->computeAt(tv4, 3);
  tv1->computeAt(tv4, 3);
  // Schedule

  tv4->axis(0)->parallelize(ParallelType::BIDx);
  tv4->axis(2)->parallelize(ParallelType::BIDy);
  // Manual Binding
  tv2->axis(-2)->parallelize(ParallelType::TIDx);
  tv3->axis(-1)->parallelize(ParallelType::TIDx);
  // Thread and Block binding

  constexpr int M = 128, K = 457, N = 1024;

  auto options = at::TensorOptions().dtype(at::kFloat).device(at::kCUDA, 0);
  at::Tensor t0 = at::randn({M, K}, options);
  at::Tensor t1 = at::randn({K, N}, options);
  at::Tensor aten_output = mul(t0.unsqueeze(2), t1.unsqueeze(0));
  std::vector<IValue> aten_inputs = {t0, t1, BSX};

  LaunchParams lparams(-1, -1, -1, BSX, -1, -1);

  FusionExecutor fe;
  fe.compileFusion(&fusion);
  auto cg_outputs = fe.runFusion(aten_inputs, lparams);

  testValidate(
      &fusion,
      cg_outputs,
      aten_inputs,
      {aten_output},
      __LINE__,
      __FILE__,
      "",
      lparams);

  TORCH_CHECK(fe.kernel()->summary().war_hazard_syncs_count == 1);
}

TEST(NVFuserTest, FusionSmemDynamicTiledGemm_CUDA) {
  Fusion fusion;
  FusionGuard fg(&fusion);

  // Symbolic integers we will use for runtime tiling
  Int* symbolic_m_tile_dim = new Int(); // bound to threadIdx.z
  Int* symbolic_split_k_tile_dim = new Int(); // bound to blockIdx.x
  Int* symbolic_block_k_tile_dim = new Int(); // bound to threadIdx.x
  // Compile-time integer for tiling
  int n_smem_tile = 8; // bound to threadIdx.y

  // Symbolic 2D tensors TV0[M, K], TV1[K, N]
  TensorView* tv0 = makeSymbolicTensor(2);
  TensorView* tv1 = makeSymbolicTensor(2);

  // Broadcast tv0 to [M, K, *]
  TensorView* tv2 = broadcast(tv0, {false, false, true});
  // Broadcast tv1 to [*, K, N]
  TensorView* tv3 = broadcast(tv1, {true, false, false});

  // Pointwise multiplication resulting in tv3[M, K, N]
  TensorView* tv4 = mul(tv2, tv3);

  // Turn the K-dimension of tv4 into a reduction dimension
  TensorView* tv5 = sum(tv4, {1});

  // Register inputs and outputs
  fusion.addInput(tv0);
  fusion.addInput(tv1);
  fusion.addOutput(tv5);

  // Register runtime tile dims as inputs
  fusion.addInput(symbolic_m_tile_dim);
  fusion.addInput(symbolic_split_k_tile_dim);
  fusion.addInput(symbolic_block_k_tile_dim);

  // Make a 3D tile, mix of symbolic and constant, do in reverse order because
  // dims are inserted
  tv5->split(2, n_smem_tile);
  tv5->split(1, symbolic_block_k_tile_dim);
  tv5->split(1, symbolic_split_k_tile_dim);
  tv5->split(0, symbolic_m_tile_dim);

  // Reorder so all outer tiles are in the leftmost 3 positions
  tv5->reorder({{1, 5}, {5, 1}});

  // Factor out the outer reduction IterDomain, then run the inter-cta
  // reduction, and intra-cta reduction
  auto tv6 = tv5->rFactor({2});

  // Scope computations
  tv6->computeAt(tv5, 2);

  // RFactor moves reduction axes around, reorder to match ordering of tv5
  tv6->reorder({
      {2, -2},
      {3, -1},
      {4, 2},
      {5, 3},
      {6, 4},
  });

  // Setup compute at schedule
  tv0->computeAt(tv6, 3);
  tv1->computeAt(tv6, 3);
  tv4->computeAt(tv6, -1);
  //
  // T2[Mo,  bNo, Koo, Koi,  Kii,  Mi, bNi] CA(4, 3)
  // T3[bMo,  No, Koo, Koi,  Kii, bMi,  Ni] CA(4, 3)
  // T4[ Mo,  No, Koo, Koi,  Kii,  Mi,  Ni]
  // T6[ Mo,  No, rKoo, Koi, Kii,  Mi,  Ni]
  // T5[ Mo,  No,      rKoi, rKii, Mi,  Ni]

  // Cache smem tiles
  tv2->setMemoryType(MemoryType::Shared);
  tv3->setMemoryType(MemoryType::Shared);
  tv4->setMemoryType(MemoryType::Local);
  tv6->setMemoryType(MemoryType::Local);

  tv5->axis(0)->parallelize(ParallelType::BIDz);
  tv5->axis(1)->parallelize(ParallelType::BIDy);

  std::vector<TensorView*> tv_list = {tv2, tv3, tv4, tv5, tv6};
  for (auto tv : tv_list) {
    tv->axis(-2)->parallelize(ParallelType::TIDz);
    tv->axis(-1)->parallelize(ParallelType::TIDy);
  }
  tv2->axis(3)->parallelize(ParallelType::TIDx);
  tv3->axis(3)->parallelize(ParallelType::TIDx);
  tv4->axis(3)->parallelize(ParallelType::TIDx);
  tv6->axis(3)->parallelize(ParallelType::TIDx);
  tv5->axis(2)->parallelize(ParallelType::TIDx);

  tv2->axis(4)->parallelize(ParallelType::BIDx);
  tv3->axis(4)->parallelize(ParallelType::BIDx);
  tv4->axis(4)->parallelize(ParallelType::BIDx);
  tv6->axis(4)->parallelize(ParallelType::BIDx);
  tv5->axis(3)->parallelize(ParallelType::BIDx);

  constexpr int M = 31, K = 65, N = 33;

  auto options = at::TensorOptions().dtype(at::kFloat).device(at::kCUDA, 0);
  at::Tensor t0 = at::randn({M, K}, options);
  at::Tensor t1 = at::randn({K, N}, options);

  FusionExecutor fe;
  // Generate CUDA and compile with nvRTC
  fe.compileFusion(&fusion);

  // Runtime tiling
  int m_tile = 4; // bound to threadIdx.z
  int split_k = 7; // bound to blockIdx.x
  int intra_cta = 8; // bound to threadIdx.x

  std::vector<IValue> aten_inputs = {t0, t1, m_tile, split_k, intra_cta};
  at::Tensor aten_output =
      mul(t0.unsqueeze(2), t1.unsqueeze(0)).to(at::kDouble).sum(1);

  auto cg_outputs = fe.runFusion(aten_inputs);

  testValidate(
      &fusion, cg_outputs, aten_inputs, {aten_output}, __LINE__, __FILE__);

  TORCH_CHECK(fe.kernel()->summary().war_hazard_syncs_count == 1);
}

TEST(NVFuserTest, FusionGlobalIntermediate_CUDA) {
  Fusion fusion;
  FusionGuard fg(&fusion);

  // Set up your input tensor views
  TensorView* tv0 = makeSymbolicTensor(2);
  TensorView* tv1 = reductionOp(BinaryOpType::Add, {1}, new Float(0), tv0);
  fusion.addInput(tv0);
  fusion.addOutput(tv1);
  // tv1[I0, R1] = tv0[I0, I1]

  // Interface should just be a direct split with a Parallel type. We can
  // include the parallelize call if we do this.
  tv1->split(1, NamedScalar::getParallelDim(ParallelType::TIDx));
  // tv1[I0, R1o, R1i{BIDx}] = tv0[I0, I1]

  TensorView* tv2 = tv1->rFactor({2});
  tv2->setMemoryType(MemoryType::Global);
  // tv2[I0, R1oo, Ir1i{BIDx}] = tv0[I0, I1]
  // tv1[I0,        R1i{BIDx}] = tv2[I0, R1oo, Ir1i{BIDx}]

  tv0->computeAt(tv1, 1);

  tv2->axis(-1)->parallelize(ParallelType::TIDx);
  tv1->axis(0)->parallelize(ParallelType::BIDx);

  constexpr int numel_x = 65000, numel_y = 1024;

  auto options = at::TensorOptions().dtype(at::kFloat).device(at::kCUDA, 0);
  at::Tensor input = at::randn({numel_x, numel_y}, options);

  // How many threads to use for the block reduction
  constexpr int runtime_threadIdx_dim = 128;

  auto lparams = LaunchParams(-1, -1, -1, runtime_threadIdx_dim, -1, -1);

  FusionExecutor fe;
  fe.compileFusion(&fusion);
  auto cg_outputs = fe.runFusion({input}, lparams);

  auto aten_output = input.to(at::kDouble).sum({1});
  testValidate(
      &fusion,
      cg_outputs,
      {input},
      {aten_output},
      __LINE__,
      __FILE__,
      "",
      lparams);
}

TEST(NVFuserTest, FusionGlobalIntermediateDefaultSchedule_CUDA) {
  Fusion fusion;
  FusionGuard fg(&fusion);

  TensorView* tv0 = makeSymbolicTensor(2);
  TensorView* tv1 = makeSymbolicTensor(2);
  TensorView* tv2 = makeSymbolicTensor(2);
  TensorView* tv3 = makeSymbolicTensor(2);
  TensorView* tv4 = sub(tv2, tv3);
  TensorView* tv5 = add(tv1, tv4);
  TensorView* tv6 = sub(tv5, tv0);
  fusion.addInput(tv0);
  fusion.addInput(tv1);
  fusion.addInput(tv2);
  fusion.addInput(tv3);
  fusion.addOutput(tv6);
  // t6 = ((t1 + (t2 - t3)) - t0)

  tv4->setMemoryType(MemoryType::Global);
  tv5->setMemoryType(MemoryType::Global);
  tv6->setMemoryType(MemoryType::Global);

  constexpr int M = 32, N = 810;
  auto options = at::TensorOptions().dtype(at::kFloat).device(at::kCUDA, 0);
  at::Tensor t0 = at::randn({M, N}, options);
  at::Tensor t1 = at::randn({M, N}, options);
  at::Tensor t2 = at::randn({M, N}, options);
  at::Tensor t3 = at::randn({M, N}, options);

  at::Tensor aten_output = (t1 + (t2 - t3)) - t0;

  std::vector<IValue> aten_inputs = {t0, t1, t2, t3};

  FusionExecutor fe;
  fe.compileFusion(&fusion);
  auto cg_outputs = fe.runFusion({t0, t1, t2, t3});

  testValidate(
      &fusion, cg_outputs, aten_inputs, {aten_output}, __LINE__, __FILE__);
}

TEST(NVFuserTest, FusionConstCheck_CUDA) {
  Fusion fusion;
  FusionGuard fg(&fusion);

  auto one = new Int(1);
  TORCH_CHECK(one->isConstScalar());

  auto one_x2 = mul(one, one);
  TORCH_CHECK(one_x2->isConstScalar());

  auto one_x3 = mul(one_x2, one);
  TORCH_CHECK(one_x3->isConstScalar());

  auto one_x4 = mul(one_x3, one);
  TORCH_CHECK(one_x4->isConstScalar());
}

TEST(NVFuserTest, FusionUnrollWithAlloc_CUDA) {
  const std::vector<int64_t> tensor_dims_in = {128, 128};
  Fusion fusion;
  FusionGuard fg(&fusion);

  // Set up your input tensor views
  TensorView* tv0 = makeSymbolicTensor(tensor_dims_in.size());
  fusion.addInput(tv0);

  TensorView* tv1 = add(tv0, new Float(0));
  TensorView* tv2 = reductionOp(BinaryOpType::Add, {1}, new Float(0), tv1);
  fusion.addOutput(tv2);

  const auto options =
      at::TensorOptions().dtype(at::kFloat).device(at::kCUDA, 0);
  at::Tensor input = at::randn(tensor_dims_in, options);
  at::Tensor cg_output = at::empty({tensor_dims_in[0]}, options);

  // Schedule
  tv2->split(1, 32);
  tv2->split(1, 4); // unroll

  auto tv2_rf = tv2->rFactor({-3, -2});

  tv2->axis(0)->parallelize(ParallelType::BIDx);
  tv2->axis(-1)->parallelize(ParallelType::TIDx);

  tv2_rf->axis(0)->parallelize(ParallelType::BIDx);
  tv2_rf->axis(-1)->parallelize(ParallelType::TIDx);
  tv2_rf->axis(-2)->parallelize(ParallelType::Unroll);

  tv1->computeAt(tv2_rf, -1);

  FusionExecutor fe;
  fe.compileFusion(&fusion);
  auto cg_outputs = fe.runFusion({input});

  auto aten_output = (input + 0).to(at::kDouble).sum(1);

  testValidate(&fusion, cg_outputs, {input}, {aten_output}, __LINE__, __FILE__);
}

// Test isZeroInt
TEST(NVFuserTest, FusionIsZeroInt_CUDA) {
  Fusion fusion;
  FusionGuard fg(&fusion);

  Int* x = new Int(0);
  Int* y = new Int(1);
  Val* z = mul(x, y);
  TORCH_CHECK(x->isZeroInt());
  TORCH_CHECK(!y->isZeroInt());
  TORCH_CHECK(!z->isZeroInt());
}

// Test isOneInt
TEST(NVFuserTest, FusionIsOneInt_CUDA) {
  Fusion fusion;
  FusionGuard fg(&fusion);

  Int* x = new Int(1);
  Int* y = new Int(1);
  Val* z = mul(x, y);
  TORCH_CHECK(x->isOneInt());
  TORCH_CHECK(y->isOneInt());
  TORCH_CHECK(!z->isOneInt());
}

// This is to verify no cycle of computeAt is created. A more complex
// variation of this pattern appears in one of the Python tests
// (test_random_topo).
TEST(NVFuserTest, FusionComputeAtNonterminatingOutput_CUDA) {
  Fusion fusion;
  FusionGuard fg(&fusion);

  TensorView* tv0 = makeSymbolicTensor(1);
  fusion.addInput(tv0);

  // Common intermediate tensor
  auto tv1 = add(tv0, new Float(1));
  // tv1 -> tv2
  auto tv2 = add(tv1, new Float(2));
  // tv1 -> tv3 -> tv4
  auto tv3 = add(tv1, new Float(3));
  auto tv4 = add(tv3, new Float(4));

  // NOTE: This should no longer occur as of PR #201.
  // The order of adding outputs matters. If tv3 is added before tv4,
  // it should be fine. However, if tv4 is added before tv3, there
  // will be a cycle of tv3->tv4 and tv4->tv3. tv3->tv4 is created
  // first, and then tv4->tv3 is created at the final phase of
  // computeAt (ComputeAt::setupOutputs).
  fusion.addOutput(tv2);
  fusion.addOutput(tv4);
  fusion.addOutput(tv3);

  tv0->computeAt(tv2, -1);

  TORCH_CHECK(
      !(tv3->getComputeAtView() == tv4 && tv4->getComputeAtView() == tv3),
      "ComputeAt cycle detected between tv3 and tv4");

  const auto options =
      at::TensorOptions().dtype(at::kFloat).device(at::kCUDA, 0);
  at::Tensor aten_input = at::randn(100, options);

  auto t1 = aten_input + 1;
  auto t2 = t1 + 2;
  auto t3 = t1 + 3;
  auto t4 = t3 + 4;

  FusionExecutor fe;
  fe.compileFusion(&fusion);
  auto cg_outputs = fe.runFusion({aten_input});

  std::vector<at::Tensor> aten_outputs = {t2, t4, t3};
  testValidate(
      &fusion, cg_outputs, {aten_input}, aten_outputs, __LINE__, __FILE__);
}

TEST(NVFuserTest, FusionTraversalOrder1_CUDA) {
  Fusion fusion;
  FusionGuard fg(&fusion);

  // Set up your input tensor views
  TensorView* tv0 = makeSymbolicTensor(2);
  fusion.addInput(tv0);

  TensorView* tv1 = add(tv0, new Float(1));
  TensorView* tv2 = add(tv0, new Float(2));
  TensorView* tv3 = add(tv1, new Float(3));
  TensorView* tv4 = add(tv1, new Float(4));

  fusion.addOutput(tv2);
  fusion.addOutput(tv3);
  fusion.addOutput(tv4);

  tv1->computeAt(tv3, -1);

  FusionExecutor fe;
  fe.compileFusion(&fusion);

  auto options = at::TensorOptions().dtype(at::kFloat).device(at::kCUDA, 0);
  at::Tensor aten_input = at::randn({10, 10}, options);

  auto t1 = aten_input + 1;
  auto t2 = aten_input + 2;
  auto t3 = t1 + 3;
  auto t4 = t1 + 4;

  std::vector<at::Tensor> aten_outputs = {t2, t3, t4};

  std::vector<at::Tensor> cg_outputs = {at::empty_like(aten_input, options),
                                        at::empty_like(aten_input, options),
                                        at::empty_like(aten_input, options)};

  fe.runFusion({aten_input}, cg_outputs);
  testValidate(
      &fusion, cg_outputs, {aten_input}, aten_outputs, __LINE__, __FILE__);
}

TEST(NVFuserTest, FusionTraversalOrder2_CUDA) {
  Fusion fusion;
  FusionGuard fg(&fusion);

  // Set up your input tensor views
  TensorView* tv0 = makeSymbolicTensor(2);
  fusion.addInput(tv0);

  TensorView* tv1 = add(tv0, new Float(1));
  TensorView* tv2 = add(tv1, new Float(2));

  TensorView* tv3 = add(tv0, new Float(3));
  TensorView* tv4 = add(tv3, new Float(4));

  TensorView* tv5 = add(tv1, tv3);

  fusion.addOutput(tv2);
  fusion.addOutput(tv4);
  fusion.addOutput(tv5);

  tv1->computeAt(tv5, -1);
  tv3->computeAt(tv5, -1);

  FusionExecutor fe;
  fe.compileFusion(&fusion);

  auto options = at::TensorOptions().dtype(at::kFloat).device(at::kCUDA, 0);
  at::Tensor aten_input = at::randn({10, 10}, options);

  auto t1 = aten_input + 1;
  auto t2 = t1 + 2;
  auto t3 = aten_input + 3;
  auto t4 = t3 + 4;
  auto t5 = t1 + t3;

  std::vector<at::Tensor> aten_outputs = {t2, t4, t5};

  std::vector<at::Tensor> cg_outputs = {at::empty_like(aten_input, options),
                                        at::empty_like(aten_input, options),
                                        at::empty_like(aten_input, options)};

  fe.runFusion({aten_input}, cg_outputs);

  testValidate(
      &fusion, cg_outputs, {aten_input}, aten_outputs, __LINE__, __FILE__);
}

TEST(NVFuserTest, FusionTraversalOrder3_CUDA) {
  for (int i = 0; i < 2; ++i) {
    Fusion fusion;
    FusionGuard fg(&fusion);

    TensorView* tv0 = makeSymbolicTensor(1);
    fusion.addInput(tv0);

    TensorView* tv1 = add(tv0, new Float(1));
    TensorView* tv2 = add(tv1, new Float(2));

    TensorView* tv3 = add(tv0, new Float(3));
    TensorView* tv4 = add(tv3, new Float(4));

    TensorView* tv5 = add(tv1, tv3);

    fusion.addOutput(tv2);
    fusion.addOutput(tv4);
    fusion.addOutput(tv5);

    const int tile = 32;

    tv1->split(-1, tile);
    tv2->split(-1, tile);
    tv3->split(-1, tile);
    tv4->split(-1, tile);
    tv5->split(-1, tile);

    auto compute_at_outer = tv1;
    auto compute_at_inner = tv3;
    if (i == 1) {
      std::swap(compute_at_inner, compute_at_outer);
    }

    compute_at_outer->computeAt(tv5, -2);
    compute_at_inner->computeAt(tv5, -1);

    FusionExecutor fe;
    fe.compileFusion(&fusion);

    auto options = at::TensorOptions().dtype(at::kFloat).device(at::kCUDA, 0);
    at::Tensor aten_input = at::randn({100}, options);
    auto t1 = aten_input + 1;
    auto t2 = t1 + 2;
    auto t3 = aten_input + 3;
    auto t4 = t3 + 4;
    auto t5 = t1 + t3;

    std::vector<at::Tensor> aten_outputs = {t2, t4, t5};

    std::vector<at::Tensor> cg_outputs = {at::empty_like(aten_input, options),
                                          at::empty_like(aten_input, options),
                                          at::empty_like(aten_input, options)};

    fe.runFusion({aten_input}, cg_outputs);

    testValidate(
        &fusion, cg_outputs, {aten_input}, aten_outputs, __LINE__, __FILE__);
  }
}

TEST(NVFuserTest, FusionTraversalOrder4_CUDA) {
  Fusion fusion;
  FusionGuard fg(&fusion);

  // First tree
  TensorView* tv0 = makeSymbolicTensor(1);
  fusion.addInput(tv0);
  TensorView* tv1 = add(tv0, new Float(1));
  TensorView* tv2 = add(tv1, new Float(2));
  TensorView* tv3 = add(tv1, new Float(3));
  fusion.addOutput(tv2);
  fusion.addOutput(tv3);

  // Second tree
  TensorView* tv4 = makeSymbolicTensor(1);
  fusion.addInput(tv4);
  TensorView* tv5 = add(tv4, new Float(5));
  TensorView* tv6 = add(tv5, new Float(6));
  TensorView* tv7 = add(tv5, new Float(7));
  fusion.addOutput(tv6);
  fusion.addOutput(tv7);

  tv1->computeAt(tv2, -1);
  tv5->computeAt(tv6, -1);

  auto options = at::TensorOptions().dtype(at::kFloat).device(at::kCUDA, 0);
  at::Tensor t0 = at::randn({100}, options);
  at::Tensor t4 = at::rand_like(t0, options);

  auto t1 = t0 + 1;
  auto t2 = t1 + 2;
  auto t3 = t1 + 3;
  auto t5 = t4 + 5;
  auto t6 = t5 + 6;
  auto t7 = t5 + 7;

  std::vector<at::Tensor> aten_outputs = {t2, t3, t6, t7};
  std::vector<IValue> aten_inputs = {t0, t4};
  std::vector<at::Tensor> cg_outputs = {at::empty_like(t0, options),
                                        at::empty_like(t0, options),
                                        at::empty_like(t0, options),
                                        at::empty_like(t0, options)};

  FusionExecutor fe;
  fe.compileFusion(&fusion);
  fe.runFusion(aten_inputs, cg_outputs);

  testValidate(
      &fusion, cg_outputs, aten_inputs, aten_outputs, __LINE__, __FILE__);
}

TEST(NVFuserTest, FusionTraversalOrder5_CUDA) {
  Fusion fusion;
  FusionGuard fg(&fusion);

  TensorView* tv0 = makeSymbolicTensor(1);
  fusion.addInput(tv0);
  TensorView* tv1 = add(tv0, new Float(1));
  TensorView* tv2 = add(tv1, new Float(2));
  TensorView* tv3 = add(tv0, new Float(3));
  TensorView* tv4 = add(tv3, new Float(4));
  TensorView* tv5 = add(tv2, tv4);

  fusion.addOutput(tv1);
  fusion.addOutput(tv3);
  fusion.addOutput(tv5);

  tv2->computeAt(tv5, -1);
  tv4->computeAt(tv5, -1);

  FusionExecutor fe;
  fe.compileFusion(&fusion);

  auto options = at::TensorOptions().dtype(at::kFloat).device(at::kCUDA, 0);
  at::Tensor aten_input = at::randn({100}, options);
  std::vector<at::Tensor> cg_outputs = {at::empty_like(aten_input, options),
                                        at::empty_like(aten_input, options),
                                        at::empty_like(aten_input, options)};

  fe.runFusion({aten_input}, cg_outputs);

  auto t1 = aten_input + 1;
  auto t2 = t1 + 2;
  auto t3 = aten_input + 3;
  auto t4 = t3 + 4;
  auto t5 = t2 + t4;

  std::vector<at::Tensor> aten_outputs = {t1, t3, t5};

  testValidate(
      &fusion, cg_outputs, {aten_input}, aten_outputs, __LINE__, __FILE__);
}

TEST(NVFuserTest, FusionTraversalOrder6_CUDA) {
  Fusion fusion;
  FusionGuard fg(&fusion);

  TensorView* tv0 = makeSymbolicTensor(1);
  fusion.addInput(tv0);
  TensorView* tv1 = add(tv0, new Float(1));
  TensorView* tv2 = add(tv0, new Float(2));
  TensorView* tv3 = add(tv1, tv2);
  TensorView* tv4 = add(tv3, new Float(4));

  fusion.addOutput(tv4);

  tv1->split(0, 32);
  tv2->split(0, 32);
  tv3->split(0, 32);
  tv4->split(0, 32);

  tv3->computeAt(tv4, -2);
  tv1->computeAt(tv3, -1);
  tv2->computeAt(tv3, -2);

  FusionExecutor fe;
  fe.compileFusion(&fusion);

  auto options = at::TensorOptions().dtype(at::kFloat).device(at::kCUDA, 0);
  at::Tensor aten_input = at::randn({100}, options);

  auto t1 = aten_input + 1;
  auto t2 = aten_input + 2;
  auto t3 = t1 + t2;
  auto aten_output = t3 + 4;

  at::Tensor cg_output = at::empty_like(aten_input, options);

  fe.runFusion({aten_input}, {cg_output});

  testValidate(
      &fusion, {cg_output}, {aten_input}, {aten_output}, __LINE__, __FILE__);
}

TEST(NVFuserTest, FusionTraversalOrder7_CUDA) {
  Fusion fusion;
  FusionGuard fg(&fusion);

  TensorView* tv0 = makeSymbolicTensor(1);
  fusion.addInput(tv0);
  TensorView* tv1 = add(tv0, new Float(1));
  TensorView* tv2 = add(tv1, new Float(2));
  TensorView* tv3 = add(tv0, new Float(3));
  TensorView* tv4 = add(tv3, new Float(4));
  TensorView* tv5 = add(tv2, tv4);

  fusion.addOutput(tv5);

  TensorView* tvs[] = {tv1, tv2, tv3, tv4, tv5};
  for (auto tv : tvs) {
    tv->split(0, 2);
    tv->split(0, 4);
    tv->split(0, 8);
  }

  // computeAt into inner loop nests
  tv1->computeAt(tv2, -1);
  tv3->computeAt(tv4, -2);

  tv2->computeAt(tv5, -4);
  tv4->computeAt(tv5, -3);

  FusionExecutor fe;
  fe.compileFusion(&fusion);

  auto options = at::TensorOptions().dtype(at::kFloat).device(at::kCUDA, 0);
  at::Tensor aten_input = at::randn({100}, options);

  auto t1 = aten_input + 1;
  auto t2 = t1 + 2;
  auto t3 = aten_input + 3;
  auto t4 = t3 + 4;
  auto aten_output = t2 + t4;

  at::Tensor cg_output = at::empty_like(aten_input, options);
  fe.runFusion({aten_input}, {cg_output});

  testValidate(
      &fusion, {cg_output}, {aten_input}, {aten_output}, __LINE__, __FILE__);
}

// Test predication of grid reduction
TEST(NVFuserTest, FusionThreadPredicate_CUDA) {
  const int gdimx = 4;
  const int bdimx = 128;

  Fusion fusion;
  FusionGuard fg(&fusion);

  TensorView* tv0 = makeSymbolicTensor(2);
  fusion.addInput(tv0);

  TensorView* tv1 = reductionOp(BinaryOpType::Add, {1}, new Float(0), tv0);
  TensorView* tv2 = unaryOp(UnaryOpType::Neg, tv1);
  TensorView* tv3 = add(tv0, new Float(2));

  fusion.addOutput(tv3);
  fusion.addOutput(tv2);

  tv1->split(1, bdimx);
  tv1->split(1, gdimx);
  tv3->split(1, bdimx);
  tv3->split(1, gdimx);

  TensorView* tv1_rf = tv1->rFactor({1});

  tv1->computeAt(tv2, -1);

  tv1->axis(0)->parallelize(ParallelType::BIDy);
  tv1_rf->axis(0)->parallelize(ParallelType::BIDy);
  tv2->axis(0)->parallelize(ParallelType::BIDy);
  tv1->axis(-2)->parallelize(ParallelType::BIDx);
  tv1_rf->axis(-2)->parallelize(ParallelType::BIDx);
  tv1->axis(-1)->parallelize(ParallelType::TIDx);
  tv1_rf->axis(-1)->parallelize(ParallelType::TIDx);

  tv3->axis(3)->parallelize(ParallelType::TIDx);
  tv3->axis(2)->parallelize(ParallelType::BIDx);
  tv3->axis(0)->parallelize(ParallelType::BIDy);

  int numel_x = 100;
  int numel_y = 1000;

  auto options = at::TensorOptions().dtype(at::kFloat).device(at::kCUDA, 0);
  at::Tensor aten_input = at::randn({numel_x, numel_y}, options);

  auto t2 = -aten_input.to(at::kDouble).sum({1});
  auto t3 = aten_input + 2.0;

  std::vector<at::Tensor> aten_outputs = {t3, t2};

  std::vector<at::Tensor> cg_outputs = {at::empty_like(aten_input, options),
                                        at::empty({numel_x}, options)};

  FusionExecutor fe;
  fe.compileFusion(&fusion);
  fe.runFusion({aten_input}, cg_outputs);

  testValidate(
      &fusion, cg_outputs, {aten_input}, aten_outputs, __LINE__, __FILE__);
}

TEST(NVFuserTest, FusionLSTMCell_CUDA) {
  const int hidden_features = 512;
  const int batch_size = 64;

  Fusion fusion;
  FusionGuard fg(&fusion);

  TensorView* tvs[16];
  for (size_t i = 0; i < 16; i++) {
    tvs[i] = makeSymbolicTensor(2);
    fusion.addInput(tvs[i]);
  }

  auto ingate = unaryOp(
      UnaryOpType::Sigmoid, add(add(add(tvs[0], tvs[1]), tvs[2]), tvs[3]));

  auto forgetgate = unaryOp(
      UnaryOpType::Sigmoid, add(add(add(tvs[4], tvs[5]), tvs[6]), tvs[7]));

  auto cellgate = unaryOp(
      UnaryOpType::Tanh, add(add(add(tvs[8], tvs[9]), tvs[10]), tvs[11]));

  auto outgate = unaryOp(
      UnaryOpType::Sigmoid, add(add(add(tvs[12], tvs[13]), tvs[14]), tvs[15]));

  auto cx = makeContigTensor(2);
  fusion.addInput(cx);

  auto cy = add(mul(forgetgate, cx), mul(ingate, cellgate));

  auto hy = mul(outgate, unaryOp(UnaryOpType::Tanh, cy));

  fusion.addOutput(cy);
  fusion.addOutput(hy);

  std::vector<c10::IValue> aten_inputs;
  auto options = at::TensorOptions().dtype(at::kFloat).device(at::kCUDA, 0);
  at::Tensor large_tensor0 =
      at::randn({batch_size, hidden_features * 4}, options);
  at::Tensor large_tensor1 =
      at::randn({batch_size, hidden_features * 4}, options);
  at::Tensor large_tensor2 =
      at::randn({batch_size, hidden_features * 4}, options);
  at::Tensor large_tensor3 =
      at::randn({batch_size, hidden_features * 4}, options);

  auto chunked0 = large_tensor0.chunk(4, 1);
  auto chunked1 = large_tensor1.chunk(4, 1);
  auto chunked2 = large_tensor2.chunk(4, 1);
  auto chunked3 = large_tensor3.chunk(4, 1);

  aten_inputs.insert(aten_inputs.end(), chunked0.begin(), chunked0.end());
  aten_inputs.insert(aten_inputs.end(), chunked1.begin(), chunked1.end());
  aten_inputs.insert(aten_inputs.end(), chunked2.begin(), chunked2.end());
  aten_inputs.insert(aten_inputs.end(), chunked3.begin(), chunked3.end());

  auto at_ingate =
      chunked0[0].add(chunked0[1]).add(chunked0[2]).add(chunked0[3]).sigmoid();
  auto at_forgetgate =
      chunked1[0].add(chunked1[1]).add(chunked1[2]).add(chunked1[3]).sigmoid();
  auto at_cellgate =
      chunked2[0].add(chunked2[1]).add(chunked2[2]).add(chunked2[3]).tanh();
  auto at_outgate =
      chunked3[0].add(chunked3[1]).add(chunked3[2]).add(chunked3[3]).sigmoid();

  auto at_cx = at::randn({batch_size, hidden_features}, options);
  aten_inputs.push_back(at_cx);
  auto at_cy = at_forgetgate.mul(at_cx).add(at_ingate.mul(at_cellgate));
  auto at_hy = at_outgate.mul(at_cy.tanh());

  scheduleFusion(&fusion, aten_inputs);

  FusionExecutor fe;
  fe.compileFusion(&fusion);
  auto cg_outputs = fe.runFusion(aten_inputs);

  testValidate(
      &fusion, cg_outputs, aten_inputs, {at_cy, at_hy}, __LINE__, __FILE__);
}

TEST(NVFuserTest, FusionComputeAtMultiBCast_CUDA) {
  Fusion fusion;
  FusionGuard fg(&fusion);

  // Set up your input tensor views
  TensorView* tv0 = makeSymbolicTensor(1);
  fusion.addInput(tv0);

  TensorView* tv1 = mul(tv0, new Float(0.5));
  TensorView* tv2 = broadcast(tv1, {true, false});
  TensorView* tv3 = broadcast(tv1, {false, true});
  TensorView* tv4 = add(tv2, tv3);
  fusion.addOutput(tv4);

  // Not possible to do computeAt at position -1 as recomputation
  // would be required. An exception should be thrown.
  ASSERT_ANY_THROW(tv1->computeAt(tv3, -1));
}

TEST(NVFuserTest, FusionReductionHalf_CUDA) {
  Fusion fusion;
  FusionGuard fg(&fusion);

  // Set up your input tensor views
  TensorView* tv0 = makeSymbolicTensor(3, DataType::Half);
  fusion.addInput(tv0);

  auto tv1 = castOp(DataType::Float, tv0);
  auto tv2 = add(tv1, new Float(1.0));
  auto tv3 = sum(tv2, {2});
  auto tv4 = castOp(DataType::Half, tv3);

  fusion.addOutput(tv4);

  const auto options =
      at::TensorOptions().dtype(at::kHalf).device(at::kCUDA, 0);
  at::Tensor aten_input = at::randn({8, 8, 16}, options);

  auto reduction_tv = tv3;

  auto outputsOfReduction = DependencyCheck::getAllOutputsOf({reduction_tv});

  // Grab only tensor views, though there shouldn't be any other type
  auto tv_entries = ir_utils::filterByType<TensorView>(outputsOfReduction);

  std::vector<TensorView*> tvOutputsOfReduction(
      tv_entries.begin(), tv_entries.end());

  auto reduction_params =
      getReductionHeuristics(&fusion, {aten_input}, reduction_tv);
  TORCH_CHECK(reduction_params, "Reduction schedule was not generated!");
  scheduleReduction(
      &fusion, reduction_params.value(), reduction_tv, tvOutputsOfReduction);

  TORCH_CHECK(reduction_params, "Reduction schedule was not generated!");

  auto lparams = reduction_params.value().lparams;

  FusionExecutor fe;
  fe.compileFusion(&fusion);
  // no broadcasting needed, omitting the last optional argument;
  auto cg_outputs = fe.runFusion({aten_input}, lparams);

  auto aten_output = aten_input.add(1.0).to(at::kDouble).sum({2});

  testValidate(
      &fusion,
      cg_outputs,
      {aten_input},
      {aten_output},
      __LINE__,
      __FILE__,
      "",
      lparams);
}

TEST(NVFuserTest, FusionReduceSingle_CUDA) {
  Fusion fusion;
  FusionGuard fg(&fusion);

  // Set up your input tensor views
  TensorView* tv0 = makeConcreteTensor({100, 1});
  fusion.addInput(tv0);
  auto tv1 = sum(tv0, {1});
  fusion.addOutput(tv1);

  const auto options =
      at::TensorOptions().dtype(at::kFloat).device(at::kCUDA, 0);
  at::Tensor aten_input = at::randn({100, 1}, options);

  // Grab only tensor views, though there shouldn't be any other type
  FusionExecutor fe;
  fe.compileFusion(&fusion);
  // no broadcasting needed, omitting the last optional argument;
  auto cg_outputs = fe.runFusion({aten_input});

  auto aten_output = aten_input.to(at::kDouble).sum({1});
  testValidate(
      &fusion, cg_outputs, {aten_input}, {aten_output}, __LINE__, __FILE__);
}

TEST(NVFuserTest, FusionReduceImplicitBroadcast_CUDA) {
  constexpr int bid_x = 80;
  constexpr int tid_x = 4096;
  constexpr int red_dim = 1;

  Fusion fusion;
  FusionGuard fg(&fusion);

  // Set up your input tensor views
  TensorView* tv0 = makeConcreteTensor({bid_x, tid_x, 1});
  fusion.addInput(tv0);

  TensorView* tv1 =
      reductionOp(BinaryOpType::Add, {red_dim, 2}, new Float(0), tv0);
  fusion.addOutput(tv1);

  const auto options =
      at::TensorOptions().dtype(at::kFloat).device(at::kCUDA, 0);
  at::Tensor aten_input = at::randn({bid_x, tid_x, 1}, options);

  // Apply reduction heuristic
  auto reduction_params = getReductionHeuristics(&fusion, {aten_input}, tv1);
  TORCH_CHECK(reduction_params, "Reduction schedule was not generated!");
  scheduleReduction(&fusion, reduction_params.value(), tv1, {});
  auto lparams = reduction_params.value().lparams;

  FusionExecutor fe;
  fe.compileFusion(&fusion);
  // no broadcasting needed, omitting the last optional argument;
  auto cg_outputs = fe.runFusion({aten_input}, lparams);
  auto aten_output = aten_input.to(at::kDouble).sum({red_dim, 2});

  testValidate(
      &fusion,
      cg_outputs,
      {aten_input},
      {aten_output},
      __LINE__,
      __FILE__,
      "",
      lparams);
}

TEST(NVFuserTest, FusionReduceImplicitBroadcast2_CUDA) {
  constexpr int bid_x = 80;
  constexpr int tid_x = 4096;
  constexpr int red_dim = 1;

  Fusion fusion;
  FusionGuard fg(&fusion);

  // Set up your input tensor views
  TensorView* tv0 = makeConcreteTensor({bid_x, tid_x, 1});
  fusion.addInput(tv0);

  TensorView* tv1 = reductionOp(BinaryOpType::Add, {2}, new Float(0), tv0);

  TensorView* tv2 =
      reductionOp(BinaryOpType::Add, {red_dim}, new Float(0), tv1);
  fusion.addOutput(tv2);

  const auto options =
      at::TensorOptions().dtype(at::kFloat).device(at::kCUDA, 0);
  at::Tensor aten_input = at::randn({bid_x, tid_x, 1}, options);

  // Apply reduction heuristic
  auto reduction_params = getReductionHeuristics(&fusion, {aten_input}, tv2);
  TORCH_CHECK(reduction_params, "Reduction schedule was not generated!");

  scheduleReduction(&fusion, reduction_params.value(), tv2, {});
  auto lparams = reduction_params.value().lparams;

  FusionExecutor fe;
  fe.compileFusion(&fusion);
  // no broadcasting needed, omitting the last optional argument;
  auto cg_outputs = fe.runFusion({aten_input}, lparams);
  auto aten_output = aten_input.to(at::kDouble).sum({red_dim, 2});

  testValidate(
      &fusion,
      cg_outputs,
      {aten_input},
      {aten_output},
      __LINE__,
      __FILE__,
      "",
      lparams);
}

TEST(NVFuserTest, FusionReduceImplicitBroadcast3_CUDA) {
  constexpr int bid_x = 80;
  constexpr int tid_x = 4096;
  constexpr int red_dim = 1;

  Fusion fusion;
  FusionGuard fg(&fusion);

  // Set up your input tensor views
  TensorView* tv0 = makeConcreteTensor({bid_x, tid_x, 1});
  fusion.addInput(tv0);

  TensorView* tv1 =
      reductionOp(BinaryOpType::Add, {red_dim}, new Float(0), tv0);

  TensorView* tv2 = reductionOp(BinaryOpType::Add, {1}, new Float(0), tv1);
  fusion.addOutput(tv2);

  const auto options =
      at::TensorOptions().dtype(at::kFloat).device(at::kCUDA, 0);
  at::Tensor aten_input = at::randn({bid_x, tid_x, 1}, options);

  // Apply reduction heuristic
  auto reduction_params = getReductionHeuristics(&fusion, {aten_input}, tv1);
  TORCH_CHECK(reduction_params, "Reduction schedule was not generated!");
  scheduleReduction(&fusion, reduction_params.value(), tv1, {tv2});
  auto lparams = reduction_params.value().lparams;

  FusionExecutor fe;
  fe.compileFusion(&fusion);
  // no broadcasting needed, omitting the last optional argument;
  auto cg_outputs = fe.runFusion({aten_input}, lparams);
  auto aten_output = aten_input.to(at::kDouble).sum({red_dim, 2});

  testValidate(
      &fusion,
      cg_outputs,
      {aten_input},
      {aten_output},
      __LINE__,
      __FILE__,
      "",
      lparams);
}

TEST(NVFuserTest, FusionTrivialReduction_CUDA) {
  Fusion fusion;
  FusionGuard fg(&fusion);

  // Set up your input tensor views
  TensorView* tv0 = makeConcreteTensor({10, 20, 1});
  fusion.addInput(tv0);
  TensorView* tv1 = reductionOp(BinaryOpType::Add, {2}, new Float(0), tv0);
  fusion.addOutput(tv1);

  TORCH_CHECK(!fusion.hasReduction(), "Trivial reduction picked up by fusion");

  const auto options =
      at::TensorOptions().dtype(at::kFloat).device(at::kCUDA, 0);
  at::Tensor aten_input = at::randn({10, 20, 1}, options);

  FusionExecutor fe;
  fe.compileFusion(&fusion);
  auto cg_outputs = fe.runFusion({aten_input});
  auto aten_output = aten_input.to(at::kDouble).sum({2});

  testValidate(
      &fusion, cg_outputs, {aten_input}, {aten_output}, __LINE__, __FILE__);
}

TEST(NVFuserTest, FusionTrivialReduction2_CUDA) {
  Fusion fusion;
  FusionGuard fg(&fusion);

  int w = 1, x = 1, y = 7, z = 8;

  auto tv0 = makeSymbolicTensor(2);
  auto tv1 = makeConcreteTensor({w, x, y, z});
  fusion.addInput(tv0);
  fusion.addInput(tv1);

  auto tv2 = sum(tv1, {0});
  auto tv3 = sum(tv2, {0});
  auto tv4 = add(tv3, tv0);

  fusion.addOutput(tv4);

  auto options = at::TensorOptions().dtype(at::kFloat).device(at::kCUDA, 0);
  at::Tensor t0 = at::randn({y, z}, options);
  at::Tensor t1 = at::randn({w, x, y, z}, options);
  auto aten_output = t1.to(at::kDouble).sum({0}).sum({0}).add(t0);

  std::vector<IValue> aten_inputs = {t0, t1};

  scheduleFusion(&fusion, aten_inputs);

  FusionExecutor fe;
  fe.compileFusion(&fusion);
  auto cg_outputs = fe.runFusion(aten_inputs);

  testValidate(
      &fusion, cg_outputs, aten_inputs, {aten_output}, __LINE__, __FILE__);
}

TEST(NVFuserTest, FusionTrivialReduction3_CUDA) {
  Fusion fusion;
  FusionGuard fg(&fusion);

  int v = 1, w = 1, x = 1, y = 7, z = 8;

  auto tv0 = makeSymbolicTensor(2);
  auto tv1 = makeConcreteTensor({v, w, x, y, z});
  fusion.addInput(tv0);
  fusion.addInput(tv1);

  auto tv2 = sum(tv1, {0, 1, 2});
  auto tv3 = add(tv2, tv0);

  fusion.addOutput(tv3);

  auto options = at::TensorOptions().dtype(at::kFloat).device(at::kCUDA, 0);
  at::Tensor t0 = at::randn({y, z}, options);
  at::Tensor t1 = at::randn({v, w, x, y, z}, options);
  auto aten_output = t1.sum({0, 1, 2}).add(t0);

  std::vector<IValue> aten_inputs = {t0, t1};

  scheduleFusion(&fusion, aten_inputs);

  FusionExecutor fe;
  fe.compileFusion(&fusion);
  auto cg_outputs = fe.runFusion(aten_inputs);

  testValidate(
      &fusion, cg_outputs, aten_inputs, {aten_output}, __LINE__, __FILE__);
}

TEST(NVFuserTest, FusionInputsIdLookup_CUDA) {
  auto options = at::TensorOptions().dtype(at::kFloat).device(at::kCUDA, 0);
  at::Tensor t0 = at::randn({16, 8, 8}, options);
  at::Tensor t1 = at::randn({8, 8}, options);
  at::Tensor t2 = at::randn({6, 4}, options);

  // create a cache with max size 2;
  torch::jit::fuser::cuda::InputsIdLookup inputs_id_lookup(2);

  // testing basic function, same encoding for identical inputs
  auto id_0 = inputs_id_lookup.lookupId({t0, t1, 5.0});
  auto id_0_lookup = inputs_id_lookup.lookupId({t0, t1, 2.5});
  TORCH_CHECK(id_0.id == id_0_lookup.id);
  TORCH_CHECK(inputs_id_lookup.size() == 1);
  TORCH_CHECK(id_0.eviction == false);

  // new input (even tho same shape, but we have different signature because of
  // missing scalar input
  auto id_1 = inputs_id_lookup.lookupId({t0, t1});
  auto id_1_lookup = inputs_id_lookup.lookupId({t0, t1});
  TORCH_CHECK(id_1.id == id_1_lookup.id);
  TORCH_CHECK(inputs_id_lookup.size() == 2);
  TORCH_CHECK(id_1.eviction == false);

  // eviction should happen at this point
  auto id_2 = inputs_id_lookup.lookupId({t2, t1});
  TORCH_CHECK(id_2.id != id_0.id);
  TORCH_CHECK(id_2.id != id_1.id);
  TORCH_CHECK(inputs_id_lookup.size() == 2);
  TORCH_CHECK(id_2.eviction == true);
  TORCH_CHECK(id_2.evict_id == id_0.id);

  // look at input 1 again
  auto id_1_relook = inputs_id_lookup.lookupId({t0, t1});
  TORCH_CHECK(id_1_relook.id == id_1.id);
  TORCH_CHECK(id_1_relook.eviction == false);
}

TEST(NVFuserTest, FusionGroupGuardSimpleTensor_CUDA) {
  std::vector<int64_t> sizes_vec({16, 8, 8});
  std::vector<int64_t> strides_vec({64, 8, 1});
  auto tensor_type = TensorType::create(
      at::kFloat, c10::nullopt, sizes_vec, strides_vec, c10::nullopt);
  auto options = at::TensorOptions().dtype(at::kFloat).device(at::kCUDA, 0);

  // pass with identical shape
  auto t0 = at::randn({16, 8, 8}, options);
  TORCH_CHECK(complyWith(t0, tensor_type));

  // pass with dynamic shape
  auto t1 = at::randn({16, 16, 8}, options);
  TORCH_CHECK(complyWith(t1, tensor_type));

  // rank failure
  auto t5 = at::randn({16, 8, 8, 8}, options);
  TORCH_CHECK(!complyWith(t5, tensor_type));

  // broadcasting semantic change failure
  auto t2 = at::randn({16, 1, 8}, options);
  TORCH_CHECK(!complyWith(t2, tensor_type));

  // contiguity failure via slicing
  auto t3 = t0.slice(1, 0, 8, 2);
  TORCH_CHECK(!complyWith(t3, tensor_type));

  // contiguity failure via slicing
  auto t4 = t0.slice(2, 0, 8, 2);
  TORCH_CHECK(!complyWith(t4, tensor_type));
}

TEST(NVFuserTest, FusionGroupGuardBroadcastTensor_CUDA) {
  std::vector<int64_t> sizes_vec({16, 1, 8});
  std::vector<int64_t> strides_vec({8, 8, 1});
  auto tensor_type = TensorType::create(
      at::kFloat, c10::nullopt, sizes_vec, strides_vec, c10::nullopt);
  auto options = at::TensorOptions().dtype(at::kFloat).device(at::kCUDA, 0);

  // broadcasting semantic change
  auto t0 = at::randn({16, 8, 8}, options);
  TORCH_CHECK(!complyWith(t0, tensor_type));

  // dtype failure
  auto t1 = at::randn({16, 1, 8}, options.dtype(at::kHalf));
  TORCH_CHECK(!complyWith(t1, tensor_type));

  // dtype failure
  auto t2 = at::randn({16, 1, 8}, options);
  TORCH_CHECK(complyWith(t2, tensor_type));

  // device inconsistency shouldn't fail
  auto t3 = at::randn({16, 1, 8}, options.device(at::kCPU, 0));
  TORCH_CHECK(complyWith(t3, tensor_type));
}

TEST(NVFuserTest, FusionGroupGuardPermutedTensor_CUDA) {
  std::vector<int64_t> sizes_vec({16, 8, 8});
  std::vector<int64_t> strides_vec({64, 1, 8});
  auto tensor_type = TensorType::create(
      at::kFloat, c10::nullopt, sizes_vec, strides_vec, c10::nullopt);
  auto options = at::TensorOptions().dtype(at::kFloat).device(at::kCUDA, 0);

  // failing permutation
  auto t0 = at::randn({16, 8, 8}, options);
  TORCH_CHECK(!complyWith(t0, tensor_type));

  // passing with dynamic shape
  auto t1 = t0.permute({0, 2, 1});
  TORCH_CHECK(complyWith(t1, tensor_type));
}

TEST(NVFuserTest, FusionGroupGuardRelaxedCheck_CUDA) {
  std::vector<int64_t> sizes_vec({16, 8, 8});
  std::vector<int64_t> strides_vec({128, 16, 1});
  auto tensor_type = TensorType::create(
      at::kFloat, c10::nullopt, sizes_vec, strides_vec, c10::nullopt);
  auto options = at::TensorOptions().dtype(at::kFloat).device(at::kCUDA, 0);

  // contiguity check passes although it differs
  auto t0 = at::randn({16, 16, 8}, options);
  TORCH_CHECK(complyWith(t0, tensor_type));

  // passing with dynamic shape
  auto t1 = t0.slice(1, 0, 16, 2);
  TORCH_CHECK(complyWith(t1, tensor_type));
}

TEST(NVFuserTest, FusionDisjointSet_CUDA) {
  DisjointSet<int> set;

  const std::set<int> group_x({0, 1, 2});
  const std::set<int> group_y({3, 4, 5});
  const std::set<int> group_z({6, 7, 8});
  const std::vector<std::set<int>> groups({group_x, group_y, group_z});
  std::set<int> group_all;
  std::for_each(groups.begin(), groups.end(), [&](const auto& g) {
    group_all.insert(g.begin(), g.end());
  });

  // Initially, nothing should be considered equivalent
  for (auto i : group_all) {
    for (auto j : group_all) {
      TORCH_CHECK(!set.areEquivalent(i, j));
    }
  }

  // Sets values in group_x are equivalent
  for (auto i : group_x) {
    for (auto j : group_x) {
      set.join(i, j);
      TORCH_CHECK(set.contains(i));
      TORCH_CHECK(set.contains(j));
    }
  }

  // All values in group_x shoudl be equivalent with each other
  for (auto i : group_x) {
    for (auto j : group_x) {
      TORCH_CHECK(set.areEquivalent(i, j));
    }
  }
  // But nothing else should be equivalent
  for (auto i : group_all) {
    for (auto j : group_y) {
      TORCH_CHECK(!set.areEquivalent(i, j));
    }
    for (auto j : group_z) {
      TORCH_CHECK(!set.areEquivalent(i, j));
    }
  }

  // Sets values in group_y are equivalent
  for (auto i : group_y) {
    for (auto j : group_y) {
      set.join(i, j);
      TORCH_CHECK(set.contains(i));
      TORCH_CHECK(set.contains(j));
    }
  }

  // group_x should be still equivalent
  for (auto i : group_x) {
    for (auto j : group_x) {
      TORCH_CHECK(set.areEquivalent(i, j));
    }
  }
  // group_y should be now equivalent
  for (auto i : group_y) {
    for (auto j : group_y) {
      TORCH_CHECK(set.areEquivalent(i, j));
    }
  }
  // But group_z should not be equivalent with anything yet
  for (auto i : group_all) {
    for (auto j : group_z) {
      TORCH_CHECK(!set.areEquivalent(i, j));
    }
  }

  // Sets values in group_z are equivalent
  for (auto i : group_z) {
    for (auto j : group_z) {
      set.join(i, j);
      TORCH_CHECK(set.contains(i));
      TORCH_CHECK(set.contains(j));
    }
  }

  // Now each of the three groups should be equivalent within each
  // group
  for (size_t gi = 0; gi < groups.size(); ++gi) {
    for (size_t gj = 0; gj < groups.size(); ++gj) {
      for (auto i : groups[gi]) {
        for (auto j : groups[gj]) {
          TORCH_CHECK(
              (gi == gj && set.areEquivalent(i, j)) ||
              (gi != gj && !set.areEquivalent(i, j)));
        }
      }
    }
  }

  auto all_elements = set.getAllElements();
  std::sort(all_elements.begin(), all_elements.end());
  std::vector<int> group_all_vec(group_all.begin(), group_all.end());
  std::sort(group_all_vec.begin(), group_all_vec.end());
  TORCH_CHECK(all_elements == group_all_vec);

  set.clear();
  all_elements = set.getAllElements();
  TORCH_CHECK(all_elements.size() == 0);

  // All cleared. Nothing should be considered equivalent.
  for (auto i : group_all) {
    for (auto j : group_all) {
      TORCH_CHECK(!set.areEquivalent(i, j));
    }
  }
}

TEST(NVFuserTest, FusionNonUniqueBroadcastSize_CUDA) {
  Fusion fusion;
  FusionGuard fg(&fusion);

  auto tv0 = makeSymbolicTensor(1);
  auto tv1 = makeSymbolicTensor(2);
  auto tv2 = makeSymbolicTensor(2);
  fusion.addInput(tv0);
  fusion.addInput(tv1);
  fusion.addInput(tv2);

  auto tv3 = broadcast(tv0, {false, true});
  auto tv4 = add(tv3, tv1);
  auto tv5 = add(tv3, tv2);

  fusion.addOutput(tv4);
  fusion.addOutput(tv5);

  // In order to do this, tv1->axis(1) and tv2->axis(1) must have the
  // same size, but we can't prove it, so this should throw an error.
  ASSERT_ANY_THROW(tv3->computeAt(tv4, -1));
}

TEST(NVFuserTest, FusionBiasGeluFwd_CUDA) {
  Fusion fusion;
  FusionGuard fg(&fusion);

  const float k_079 = 0.79788456;
  const float k_004 = 0.044715;

  // bias vector
  auto t0 = makeSymbolicTensor(1, DataType::Half);
  fusion.addInput(t0);
  auto t1 = castOp(DataType::Float, t0);
  // input tensor
  auto t2 = makeSymbolicTensor(3, DataType::Half);
  fusion.addInput(t2);
  auto t3 = castOp(DataType::Float, t2);
  auto t4 = broadcast(t1, {true, true, false});
  auto t5 = add(t4, t3);
  auto t6 = mul(t5, new Float(0.5));
  auto t7 = mul(t5, new Float(k_079));
  auto t8 = mul(t5, new Float(k_004));
  auto t9 = mul(t8, t5);
  auto t10 = add(t9, new Int(1));
  auto t11 = mul(t7, t10);
  auto t12 = unaryOp(UnaryOpType::Tanh, t11);
  auto t13 = add(t12, new Float(1));
  auto t14 = mul(t6, t13);
  auto t15 = castOp(DataType::Half, t14);
  fusion.addOutput(t15);

  auto options = at::TensorOptions().dtype(at::kHalf).device(at::kCUDA, 0);
  at::manual_seed(0);
  c10::IntArrayRef input_shape{6, 512, 4096};
  c10::IntArrayRef bias_shape{4096};

  auto at_input = at::randn(input_shape, options);
  auto at_bias = at::randn(bias_shape, options);

  auto at_x =
      at_bias.to(c10::ScalarType::Float) + at_input.to(c10::ScalarType::Float);
  auto aten_output_float =
      at_x * 0.5 * (1.0 + (k_079 * at_x * (1 + k_004 * at_x * at_x)).tanh());
  auto aten_output = aten_output_float.to(c10::ScalarType::Half);

  std::vector<IValue> aten_inputs = {at_bias, at_input};
  scheduleFusion(&fusion, aten_inputs);

  FusionExecutor fe;
  fe.compileFusion(&fusion);

  auto cg_outputs = fe.runFusion(aten_inputs);

  testValidate(
      &fusion, cg_outputs, aten_inputs, {aten_output}, __LINE__, __FILE__);
}

TEST(NVFuserTest, FusionBiasGeluBwd_CUDA) {
  Fusion fusion;
  FusionGuard fg(&fusion);

  const float k_079 = 0.79788456;
  const float k_004 = 0.044715;
  const float k_010 = 0.1070322243;

  // gradient tensor
  auto t0 = makeSymbolicTensor(3, DataType::Half);
  fusion.addInput(t0);
  auto t1 = castOp(DataType::Float, t0);
  // bias tensor
  auto t2 = makeSymbolicTensor(1, DataType::Half);
  fusion.addInput(t2);
  auto t3 = castOp(DataType::Float, t2);
  // input tensor
  auto t4 = makeSymbolicTensor(3, DataType::Half);
  fusion.addInput(t4);
  auto t5 = castOp(DataType::Float, t4);
  auto t6 = broadcast(t3, {true, true, false});
  auto t7 = add(t6, t5);
  auto t8 = mul(t7, new Float(k_079));
  auto t9 = mul(t7, new Float(k_004));
  auto t10 = mul(t9, t7);
  auto t11 = add(t10, new Int(1));
  auto t12 = mul(t8, t11);
  auto t13 = unaryOp(UnaryOpType::Tanh, t12);
  auto t14 = mul(t7, new Float(0.5));
  auto t15 = mul(t13, t13);
  auto t16 = unaryOp(UnaryOpType::Neg, t15);
  auto t17 = add(t16, new Int(1));
  auto t18 = mul(t7, new Float(k_010));
  auto t19 = mul(t18, t7);
  auto t20 = add(t19, new Float(k_079));
  auto t21 = mul(t17, t20);
  auto t22 = mul(t14, t21);
  auto t23 = add(t13, new Int(1));
  auto t24 = mul(t23, new Float(0.5));
  auto t25 = add(t22, t24);
  auto t26 = mul(t25, t1);
  // Save float output for validation
  fusion.addOutput(t26);
  auto t27 = castOp(DataType::Half, t26);
  fusion.addOutput(t27);

  auto options = at::TensorOptions().dtype(at::kHalf).device(at::kCUDA, 0);
  at::manual_seed(0);
  c10::IntArrayRef input_shape{6, 512, 4096};
  c10::IntArrayRef bias_shape{4096};
  auto at_input = at::randn(input_shape, options);
  auto at_bias = at::randn(bias_shape, options);
  auto at_grad = at::randn(input_shape, options);

  auto at_x =
      at_bias.to(c10::ScalarType::Float) + at_input.to(c10::ScalarType::Float);
  auto at_tanh_out = (k_079 * at_x * (1 + k_004 * at_x * at_x)).tanh();
  auto at_ff = 0.5 * at_x *
          ((1 - at_tanh_out * at_tanh_out) * (k_079 + k_010 * at_x * at_x)) +
      0.5 * (1 + at_tanh_out);
  auto at_out = at_ff * at_grad;
  auto at_out_half = at_out.to(c10::ScalarType::Half);

  std::vector<IValue> aten_inputs = {at_grad, at_bias, at_input};
  std::vector<at::Tensor> aten_outputs = {at_out, at_out_half};

  scheduleFusion(&fusion, aten_inputs);

  FusionExecutor fe;
  fe.compileFusion(&fusion);

  auto cg_outputs = fe.runFusion(aten_inputs);

  testValidate(
      &fusion, cg_outputs, aten_inputs, aten_outputs, __LINE__, __FILE__);
}

// Reproducer of issue #459
TEST(NVFuserTest, FusionIssue459_CUDA) {
  Fusion fusion;
  FusionGuard fg(&fusion);

  auto tv0 = makeSymbolicTensor(1);
  fusion.addInput(tv0);
  auto tv1 = makeSymbolicTensor(2);
  fusion.addInput(tv1);

  auto tv2 = add(tv0, new Float(1));
  auto tv3 = broadcast(tv2, {true, false});
  auto tv4 = add(tv1, tv3);

  // Create two outputs from the final arithmetic result
  auto tv5 = add(tv4, new Float(1));
  fusion.addOutput(tv5);
  auto tv6 = add(tv4, new Float(1));
  fusion.addOutput(tv6);

  // Scheduling
  for (auto output : ir_utils::filterByType<TensorView>(fusion.outputs())) {
    output->merge(-2, -1);
  }
  for (auto output : ir_utils::filterByType<TensorView>(fusion.outputs())) {
    output->split(0, 128);
  }

  tv0->computeAt(tv5, -1);

  tv6->axis(0)->parallelize(ParallelType::BIDx);
  tv6->axis(1)->parallelize(ParallelType::TIDx);

  auto options = at::TensorOptions().dtype(at::kFloat).device(at::kCUDA, 0);
  at::manual_seed(0);
  const int numel_x = 10;
  const int numel_y = 20;
  auto t0 = at::randn({numel_x}, options);
  auto t1 = at::randn({numel_y, numel_x}, options);
  auto aten_output = (t0 + 1).unsqueeze(0) + t1 + 1;

  std::vector<IValue> aten_inputs = {t0, t1};

  torch::jit::fuser::cuda::FusionExecutor fe;
  fe.compileFusion(&fusion);

  auto cg_outputs = fe.runFusion(aten_inputs);

  testValidate(
      &fusion,
      cg_outputs,
      aten_inputs,
      {aten_output, aten_output},
      __LINE__,
      __FILE__);
}

TEST(NVFuserTest, FusionSmemIndexingSimple_CUDA) {
  Fusion fusion;
  FusionGuard fg(&fusion);

  auto tv0 = makeSymbolicTensor(2);
  fusion.addInput(tv0);
  auto tv1 = add(tv0, new Float(1));
  auto tv2 = add(tv1, new Float(1));
  auto tv3 = add(tv2, new Float(1));
  fusion.addOutput(tv3);

  tv3->axis(0)->parallelize(ParallelType::BIDx);
  tv3->axis(1)->parallelize(ParallelType::TIDx);

  tv0->computeAt(tv3, -1);

  tv1->setMemoryType(MemoryType::Shared);
  tv2->setMemoryType(MemoryType::Global);

  FusionExecutor fe;
  fe.compileFusion(&fusion);

  auto options = at::TensorOptions().dtype(at::kFloat).device(at::kCUDA, 0);

  auto aten_input = at::randn({12, 34}, options);
  at::Tensor aten_output = aten_input + 1.0 + 1.0 + 1.0;

  auto cg_outputs = fe.runFusion({aten_input});

  testValidate(
      &fusion, cg_outputs, {aten_input}, {aten_output}, __LINE__, __FILE__);
}

TEST(NVFuserTest, FusionSmemIndexing_CUDA) {
  Fusion fusion;
  FusionGuard fg(&fusion);

  // Symbolic integers we will use for runtime tiling
  Int* symbolic_m_tile_dim = new Int();
  Int* symbolic_split_k_tile_dim = new Int();
  Int* symbolic_block_k_tile_dim = new Int();
  // Compile-time integer for tiling
  int n_smem_tile = 32;

  // Symbolic 2D tensors TV0[M, K], TV1[K, N]
  TensorView* tv0 = makeSymbolicTensor(2);
  TensorView* tv1 = makeSymbolicTensor(2);

  // Broadcast tv0 to [M, K, *]
  TensorView* tv2 = broadcast(tv0, {false, false, true});
  // Broadcast tv1 to [*, K, N]
  TensorView* tv3 = broadcast(tv1, {true, false, false});

  // Pointwise multiplication resulting in tv3[M, K, N]
  TensorView* tv4 = mul(tv2, tv3);

  // Sum the K-dim
  TensorView* tv5 = sum(tv4, {1});

  // Register inputs and outputs
  fusion.addInput(tv0);
  fusion.addInput(tv1);
  fusion.addOutput(tv5);

  // Register runtime tile dims as inputs
  fusion.addInput(symbolic_m_tile_dim);
  fusion.addInput(symbolic_split_k_tile_dim);
  fusion.addInput(symbolic_block_k_tile_dim);

  // Make a 3D tile, mix of symbolic and constant, do in reverse order because
  // dims are inserted
  tv5->split(2, n_smem_tile);
  tv5->split(1, symbolic_block_k_tile_dim);
  tv5->split(1, symbolic_split_k_tile_dim);
  tv5->split(0, symbolic_m_tile_dim);

  // Reorder so all outer tiles are in the leftmost 3 positions
  tv5->reorder({{1, 5}, {5, 1}});

  // Factor out the outer reduction IterDomain, then run the inter-cta
  // reduction, and intra-cta reduction
  auto tv6 = tv5->rFactor({2});

  // Scope computations
  tv6->computeAt(tv5, 2);

  tv6->reorder({
      {2, -2},
      {3, -1},
      {4, 2},
      {5, 3},
      {6, 4},
  });

  // Setup compute at schedule
  tv0->computeAt(tv6, 3);
  tv1->computeAt(tv6, 3);
  tv4->computeAt(tv6, -1);

  // Cache smem tiles
  tv2->setMemoryType(MemoryType::Shared);
  tv3->setMemoryType(MemoryType::Shared);
  tv4->setMemoryType(MemoryType::Shared);
  tv6->setMemoryType(MemoryType::Shared);

  tv5->axis(0)->parallelize(ParallelType::BIDz);
  tv5->axis(1)->parallelize(ParallelType::BIDy);

  std::vector<TensorView*> tv_list = {tv2, tv3, tv4, tv5, tv6};
  for (auto tv : tv_list) {
    tv->axis(-2)->parallelize(ParallelType::TIDz);
    tv->axis(-1)->parallelize(ParallelType::TIDy);
  }

  constexpr int M = 31, K = 65, N = 32;

  auto options = at::TensorOptions().dtype(at::kFloat).device(at::kCUDA, 0);
  at::Tensor t0 = at::randn({M, K}, options);
  at::Tensor t1 = at::randn({K, N}, options);

  at::Tensor aten_output =
      mul(t0.unsqueeze(2), t1.unsqueeze(0)).to(at::kDouble).sum(1);

  // A, B, m_tile_dim, split_k, intra_cta_tile
  std::vector<IValue> aten_inputs = {t0, t1, 3, 4, 5};

  torch::jit::fuser::cuda::FusionExecutor fe;
  fe.compileFusion(&fusion);

  auto cg_outputs = fe.runFusion(aten_inputs);

  testValidate(
      &fusion, cg_outputs, aten_inputs, {aten_output}, __LINE__, __FILE__);
}

// Reproducer of issue 408
TEST(NVFuserTest, FusionCacheBeforeReduction_CUDA) {
  Fusion fusion;
  FusionGuard fg(&fusion);

  auto tv0 = makeSymbolicTensor(2);
  fusion.addInput(tv0);
  auto tv1 = add(tv0, new Float(1));
  auto tv2 = sum(tv1, {1});
  fusion.addOutput(tv2);

  tv2->split(0, 4);
  tv0->computeAt(tv2, -1);

  auto tv2_cache = tv2->cache_before();
  tv2_cache->axis(-1)->parallelize(ParallelType::TIDx);

  FusionExecutor fe;
  fe.compileFusion(&fusion);

  const int numel_x = 100;
  const int numel_y = 200;
  auto options = at::TensorOptions().dtype(at::kFloat).device(at::kCUDA, 0);

  at::Tensor aten_input = at::randn({numel_x, numel_y}, options);
  at::Tensor cg_output = at::empty({numel_x}, options);

  auto aten_output = (aten_input + 1).to(at::kDouble).sum({1});

  fe.runFusion({aten_input}, {cg_output});

  testValidate(
      &fusion, {cg_output}, {aten_input}, {aten_output}, __LINE__, __FILE__);
}

TEST(NVFuserTest, FusionCacheBeforeReduction2_CUDA) {
  Fusion fusion;
  FusionGuard fg(&fusion);

  auto tv0 = makeSymbolicTensor(3);
  fusion.addInput(tv0);
  auto tv1 = add(tv0, new Float(1));
  auto tv2 = sum(tv1, {1});
  auto tv3 = add(tv2, new Float(1));
  fusion.addOutput(tv2);
  fusion.addOutput(tv3);

  tv2->computeAt(tv3, 1);
  tv0->computeAt(tv2, -1);

  auto tv4 = tv2->cache_before();

  tv3->axis(0)->parallelize(ParallelType::BIDx);
  tv1->axis(-1)->parallelize(ParallelType::TIDx);
  tv2->axis(-1)->parallelize(ParallelType::TIDx);
  tv3->axis(-1)->parallelize(ParallelType::TIDx);
  tv4->axis(-1)->parallelize(ParallelType::TIDx);

  FusionExecutor fe;
  fe.compileFusion(&fusion);

  const int numel_x = 10;
  const int numel_y = 20;
  const int numel_z = 30;
  auto options = at::TensorOptions().dtype(at::kFloat).device(at::kCUDA, 0);

  at::Tensor aten_input = at::randn({numel_x, numel_y, numel_z}, options);
  auto t2 = (aten_input + 1).to(at::kDouble).sum({1});
  auto t3 = t2 + 1;
  std::vector<at::Tensor> aten_outputs = {t2, t3};

  auto cg_outputs = fe.runFusion({aten_input});

  testValidate(
      &fusion, cg_outputs, {aten_input}, aten_outputs, __LINE__, __FILE__);
}

TEST(NVFuserTest, FusionIssue367_CUDA) {
  Fusion fusion;
  FusionGuard fg(&fusion);

  // Symbolic integers we will use for runtime tiling
  Int* symbolic_m_tile_dim = new Int();
  Int* symbolic_split_k_tile_dim = new Int();
  Int* symbolic_block_k_tile_dim = new Int();
  // Compile-time integer for tiling
  int n_smem_tile = 32;

  // Symbolic 2D tensors TV0[M, K], TV1[K, N]
  TensorView* tv0 = makeSymbolicTensor(2);
  TensorView* tv1 = makeSymbolicTensor(2);

  // Broadcast tv0 to [M, K, *]
  TensorView* tv2 = broadcast(tv0, {false, false, true});
  // Broadcast tv1 to [*, K, N]
  TensorView* tv3 = broadcast(tv1, {true, false, false});

  // Pointwise multiplication resulting in tv3[M, K, N]
  TensorView* tv4 = mul(tv2, tv3);

  // Sum the K-dim
  TensorView* tv5 = sum(tv4, {1});

  // Register inputs and outputs
  fusion.addInput(tv0);
  fusion.addInput(tv1);
  fusion.addOutput(tv5);

  // Register runtime tile dims as inputs
  fusion.addInput(symbolic_m_tile_dim);
  fusion.addInput(symbolic_split_k_tile_dim);
  fusion.addInput(symbolic_block_k_tile_dim);

  // Make a 3D tile, mix of symbolic and constant, do in reverse order because
  // dims are inserted
  tv5->split(2, n_smem_tile);
  tv5->split(1, symbolic_block_k_tile_dim);
  tv5->split(1, symbolic_split_k_tile_dim);
  tv5->split(0, symbolic_m_tile_dim);

  // tv5[M/m_tile, m_tile, r{K/split_k/block_k}, r{split_k}, r{block_k}, N/32,
  // 32]
  tv5->reorder({{1, 5}, {5, 1}});
  // tv5[M/m_tile, N/32, r{K/split_k/block_k}, r{split_k}, r{block_k},  m_tile,
  // 32]

  auto tv6 = tv5->rFactor({2});
  auto tv7 = tv5->rFactor({2});

  // Scope computations
  tv6->computeAt(tv5, 2);

  tv6->reorder({
      {2, -2},
      {3, -1},
      {4, 2},
      {5, 3},
      {6, 4},
  });

  tv7->reorder({
      {2, -2},
      {3, -1},
      {-2, 2},
      {-1, 3},
  });

  tv0->computeAt(tv6, 3);
  tv1->computeAt(tv6, 3);
  tv4->computeAt(tv6, -1);

  // Cache smem tiles
  tv2->setMemoryType(MemoryType::Shared);
  tv3->setMemoryType(MemoryType::Shared);
  tv4->setMemoryType(MemoryType::Local);
  tv6->setMemoryType(MemoryType::Local);
  tv7->setMemoryType(MemoryType::Local);

  tv5->axis(0)->parallelize(ParallelType::BIDz);
  tv5->axis(1)->parallelize(ParallelType::BIDy);

  std::vector<TensorView*> tv_list = {tv2, tv3, tv4, tv5, tv6, tv7};
  for (auto tv : tv_list) {
    tv->axis(-2)->parallelize(ParallelType::TIDz);
    tv->axis(-1)->parallelize(ParallelType::TIDy);
  }
  tv2->axis(3)->parallelize(ParallelType::TIDx);
  tv3->axis(3)->parallelize(ParallelType::TIDx);
  tv4->axis(3)->parallelize(ParallelType::TIDx);
  tv6->axis(3)->parallelize(ParallelType::TIDx);
  tv7->axis(2)->parallelize(ParallelType::TIDx);

  tv2->axis(4)->parallelize(ParallelType::BIDx);
  tv3->axis(4)->parallelize(ParallelType::BIDx);
  tv4->axis(4)->parallelize(ParallelType::BIDx);
  tv6->axis(4)->parallelize(ParallelType::BIDx);
  tv7->axis(3)->parallelize(ParallelType::BIDx);
  tv5->axis(2)->parallelize(ParallelType::BIDx);

  constexpr int M = 3, K = 6, N = 16;

  auto options = at::TensorOptions().dtype(at::kFloat).device(at::kCUDA, 0);

  at::Tensor t0 = at::randn({M, K}, options);
  at::Tensor t1 = at::randn({K, N}, options);

  // A, B, m, split_k, block_k
  std::vector<IValue> aten_inputs = {t0, t1, 2, 2, 3};
  at::Tensor aten_output =
      mul(t0.unsqueeze(2), t1.unsqueeze(0)).to(at::kDouble).sum(1);

  torch::jit::fuser::cuda::FusionExecutor fe;
  fe.compileFusion(&fusion);
  auto cg_outputs = fe.runFusion(aten_inputs);

  testValidate(
      &fusion, cg_outputs, aten_inputs, {aten_output}, __LINE__, __FILE__);
}

TEST(NVFuserTest, FusionIssue468_CUDA) {
  Fusion fusion;
  FusionGuard fg(&fusion);

  auto tv0 = makeSymbolicTensor(2);
  fusion.addInput(tv0);
  auto tv1 = sum(tv0, {1});
  auto tv2 = sum(tv1, {0});
  fusion.addOutput(tv2);

  tv1->axis(0)->parallelize(ParallelType::TIDy);
  tv1->axis(1)->parallelize(ParallelType::TIDx);

  tv2->axis(0)->parallelize(ParallelType::TIDy);

  auto options = at::TensorOptions().dtype(at::kFloat).device(at::kCUDA, 0);
  at::Tensor aten_input = at::randn({10, 100}, options);
  at::Tensor aten_output = aten_input.to(at::kDouble).sum({1}).sum({0});

  torch::jit::fuser::cuda::FusionExecutor fe;
  fe.compileFusion(&fusion);
  auto cg_outputs = fe.runFusion({aten_input});

  testValidate(
      &fusion, cg_outputs, {aten_input}, {aten_output}, __LINE__, __FILE__);
}

TEST(NVFuserTest, FusionIssue363_CUDA) {
  Fusion fusion;
  FusionGuard fg(&fusion);

  // Symbolic 2D tensors TV0[M, K], TV1[K, N]
  TensorView* tv0 = makeSymbolicTensor(2);
  TensorView* tv1 = makeSymbolicTensor(2);

  // Broadcast tv0 to [M, K, *]
  TensorView* tv2 = broadcast(tv0, {false, false, true});
  // Broadcast tv1 to [*, K, N]
  TensorView* tv3 = broadcast(tv1, {true, false, false});

  // Pointwise multiplication resulting in tv3[M, K, N]
  TensorView* tv4 = mul(tv2, tv3);

  // Sum the K-dim
  TensorView* tv5 = sum(tv4, {1});

  // Register inputs and outputs
  fusion.addInput(tv0);
  fusion.addInput(tv1);
  fusion.addOutput(tv5);

  tv2->setMemoryType(MemoryType::Global);
  tv3->setMemoryType(MemoryType::Global);
  tv4->setMemoryType(MemoryType::Global);

  tv0->computeAt(tv5, -1);
  tv1->computeAt(tv5, -1);

  tv5->axis(0)->parallelize(ParallelType::BIDz);
  tv5->axis(1)->parallelize(ParallelType::BIDy);

  tv5->axis(2)->parallelize(ParallelType::BIDx);

  constexpr int M = 3, K = 6, N = 16;

  auto options = at::TensorOptions().dtype(at::kFloat).device(at::kCUDA, 0);

  at::Tensor t0 = at::randn({M, K}, options);
  at::Tensor t1 = at::randn({K, N}, options);
  at::Tensor aten_output =
      mul(t0.unsqueeze(2), t1.unsqueeze(0)).to(at::kDouble).sum(1);

  std::vector<IValue> aten_inputs = {t0, t1};

  torch::jit::fuser::cuda::FusionExecutor fe;
  fe.compileFusion(&fusion);
  auto cg_outputs = fe.runFusion(aten_inputs);

  testValidate(
      &fusion, cg_outputs, aten_inputs, {aten_output}, __LINE__, __FILE__);
}

TEST(NVFuserTest, FusionIssue477_CUDA) {
  Fusion fusion;
  FusionGuard fg(&fusion);

  auto tv0 = makeSymbolicTensor(1);
  fusion.addInput(tv0);
  auto tv1 = broadcast(tv0, {true, true, false});
  auto tv2 = broadcast(tv1, {true, false, false, false});
  auto tv3 = makeSymbolicTensor(4);
  fusion.addInput(tv3);
  auto tv4 = add(tv2, tv3);
  fusion.addOutput(tv4);

  tv0->computeAt(tv4, -3);

  TORCH_CHECK(tv1->getThisComputeAtAxis() == 1);
  TORCH_CHECK(tv1->getRelativeComputeAtAxis() == 2);
}

TEST(NVFuserTest, FusionIssue484_CUDA) {
  Fusion fusion;
  FusionGuard fg(&fusion);

  auto tv0 = makeSymbolicTensor(2);
  fusion.addInput(tv0);
  auto tv1 = sum(tv0, {1});
  auto tv2 = add(tv1, new Float(0));
  fusion.addOutput(tv2);

  tv1->setMemoryType(MemoryType::Global);
  tv1->axis(1)->parallelize(ParallelType::TIDx);

  constexpr int M = 100;

  auto options = at::TensorOptions().dtype(at::kFloat).device(at::kCUDA, 0);

  at::Tensor aten_input = at::randn({M, M}, options);
  at::Tensor aten_output = aten_input.to(at::kDouble).sum({1});

  torch::jit::fuser::cuda::FusionExecutor fe;
  fe.compileFusion(&fusion);
  auto cg_outputs = fe.runFusion({aten_input});

  testValidate(
      &fusion, cg_outputs, {aten_input}, {aten_output}, __LINE__, __FILE__);
}

TEST(NVFuserTest, Issue329_CUDA) {
  Fusion fusion;
  FusionGuard fg(&fusion);

  auto tv0 = makeSymbolicTensor(2);
  fusion.addInput(tv0);
  auto tv1 = add(tv0, new Float(1));
  auto tv2 = sum(tv1, {1});
  fusion.addOutput(tv2);
  auto tv3 = sum(tv1, {1});
  fusion.addOutput(tv3);

  tv1->computeAt(tv2, -1);

  auto options = at::TensorOptions().dtype(at::kFloat).device(at::kCUDA, 0);

  c10::IntArrayRef t0_shape{17, 19};
  auto aten_input = at::randn(t0_shape, options);
  auto t2 = (aten_input + 1).to(at::kDouble).sum({1});
  auto t3 = (aten_input + 1).to(at::kDouble).sum({1});
  std::vector<at::Tensor> aten_outputs = {t2, t3};

  FusionExecutor fe;
  fe.compileFusion(&fusion);

  auto cg_outputs = fe.runFusion({aten_input});

  testValidate(
      &fusion, cg_outputs, {aten_input}, aten_outputs, __LINE__, __FILE__);
}

TEST(NVFuserTest, FusionIssue382_CUDA) {
  Fusion fusion;
  FusionGuard fg(&fusion);

  auto tv0 = makeSymbolicTensor(2);
  fusion.addInput(tv0);

  auto tv1 = add(tv0, new Float(1));
  auto tv2 = broadcast(tv1, {false, false, true});
  auto tv3 = makeSymbolicTensor(3);
  fusion.addInput(tv3);
  auto tv4 = add(tv2, tv3);
  fusion.addOutput(tv4);

  tv2->merge(1);
  tv4->merge(1);

  tv1->computeAt(tv4, 1);

  tv4->axis(0)->parallelize(ParallelType::BIDx);

  tv1->setMemoryType(MemoryType::Global);
  tv2->setMemoryType(MemoryType::Global);

  torch::jit::fuser::cuda::FusionExecutor fe;
  fe.compileFusion(&fusion);

  const int numel_x = 12;
  const int numel_y = 34;
  const int numel_z = 56;

  auto options = at::TensorOptions().dtype(at::kFloat).device(at::kCUDA, 0);
  at::manual_seed(0);
  auto t0 = at::randn({numel_x, numel_y}, options);
  auto t3 = at::randn({numel_x, numel_y, numel_z}, options);

  std::vector<IValue> aten_inputs = {t0, t3};
  auto aten_output = (t0 + 1).unsqueeze(-1) + t3;

  auto cg_outputs = fe.runFusion(aten_inputs);

  testValidate(
      &fusion, cg_outputs, aten_inputs, {aten_output}, __LINE__, __FILE__);
}

TEST(NVFuserTest, Issue507_CUDA) {
  Fusion fusion;
  FusionGuard fg(&fusion);

  auto tv0 = makeSymbolicTensor(2);
  fusion.addInput(tv0);
  auto tv1 = add(tv0, new Float(1));
  auto tv2 = add(tv1, new Float(1));
  fusion.addOutput(tv2);

  tv1->setMemoryType(MemoryType::Shared);

  tv1->axis(1)->parallelize(ParallelType::TIDx);
  tv2->axis(1)->parallelize(ParallelType::TIDx);
  tv1->axis(0)->parallelize(ParallelType::BIDx);
  tv2->axis(0)->parallelize(ParallelType::BIDx);

  auto options = at::TensorOptions().dtype(at::kFloat).device(at::kCUDA, 0);

  c10::IntArrayRef t0_shape{17, 19};
  auto aten_input = at::randn(t0_shape, options);
  auto t1 = (aten_input + 1);
  auto aten_output = (t1 + 1);

  FusionExecutor fe;
  fe.compileFusion(&fusion);

  auto cg_outputs = fe.runFusion({aten_input});

  testValidate(
      &fusion, cg_outputs, {aten_input}, {aten_output}, __LINE__, __FILE__);
}

TEST(NVFuserTest, FusionIssue532_CUDA) {
  Fusion fusion;
  FusionGuard fg(&fusion);

  // Algorithm
  TensorView* tv0 = makeSymbolicTensor(1);
  TensorView* tv1 = add(tv0, new Float(1));
  TensorView* tv2 = add(tv1, new Float(1));
  fusion.addInput(tv0);
  fusion.addOutput(tv2);

  const int M_BLOCK = 64;
  const int M_THREAD = 4;

  tv2->split(0, M_BLOCK);
  // tv2: [M/M_BLOCK, M_BLOCK]
  tv1->computeAt(tv2, 1);
  // tv1: [M/M_BLOCK, M_BLOCK]

  tv1->split(-1, M_BLOCK / M_THREAD);
  // tv1: [M/M_BLOCK, M_THREAD, M_BLOCK / M_THREAD]

  tv2->split(-1, M_THREAD);
  // tv2: [M/M_BLOCK, M_BLOCK / M_THREAD, M_THREAD]

  constexpr int M = 1000;

  auto options = at::TensorOptions().dtype(at::kFloat).device(at::kCUDA, 0);
  at::manual_seed(0);
  at::Tensor t0 = at::randn({M}, options);
  std::vector<IValue> aten_inputs = {t0};

  FusionExecutor fe;
  fe.compileFusion(&fusion);
  auto outputs = fe.runFusion(aten_inputs);

  at::Tensor aten_output = t0 + 1 + 1;

  testValidate(
      &fusion, outputs, aten_inputs, {aten_output}, __LINE__, __FILE__);
}

TEST(NVFuserTest, FusionLoopUnswitch_CUDA) {
  Fusion fusion;
  FusionGuard fg(&fusion);

  // Algorithm
  TensorView* tv0 = makeSymbolicTensor(1);
  TensorView* tv1 = add(tv0, new Float(1));
  TensorView* tv2 = add(tv1, new Float(1));
  fusion.addInput(tv0);
  fusion.addOutput(tv2);

  tv2->split(0, 32);
  tv1->computeAt(tv2, -1);

  tv2->axis(1)->parallelize(ParallelType::Unswitch);

  constexpr int M = 1000;

  auto options = at::TensorOptions().dtype(at::kFloat).device(at::kCUDA, 0);
  at::manual_seed(0);
  at::Tensor t0 = at::randn({M}, options);
  std::vector<IValue> aten_inputs = {t0};

  FusionExecutor fe;
  fe.compileFusion(&fusion);
  auto outputs = fe.runFusion(aten_inputs);

  at::Tensor aten_output = t0 + 1 + 1;

  testValidate(
      &fusion, outputs, aten_inputs, {aten_output}, __LINE__, __FILE__);
}

} // namespace jit
} // namespace torch

#endif // #if defined(USE_CUDA)<|MERGE_RESOLUTION|>--- conflicted
+++ resolved
@@ -2899,7 +2899,6 @@
       if (rand) {
         return IValue(at::rand({blocks, threads}, options));
       } else {
-<<<<<<< HEAD
         return IValue(at::empty({blocks, threads}, options));
       }
     } else if (desc.second == DataType::Int) {
@@ -2911,8 +2910,6 @@
       } else {
         auto options =
             at::TensorOptions().dtype(at::kLong).device(at::kCUDA, 0);
-=======
->>>>>>> 0cfb7471
         return IValue(at::empty({blocks, threads}, options));
       }
     } else if (desc.second == DataType::Bool) {
@@ -3120,7 +3117,6 @@
         /*Inputs Tuple*/
         std::make_tuple(std::make_pair(ValType::TensorView, dtype)));
   }
-<<<<<<< HEAD
 
   dtypes = {DataType::Int, DataType::Bool};
   for (auto dtype : dtypes) {
@@ -3138,8 +3134,6 @@
         /*Inputs Tuple*/
         std::make_tuple(std::make_pair(ValType::TensorView, dtype)));
   }
-=======
->>>>>>> 0cfb7471
 }
 
 TEST(NVFuserTest, FusionBinaryOps_CUDA) {
@@ -3249,15 +3243,6 @@
   std::vector<DataType> dtypes = {DataType::Double, DataType::Float};
 
   for (auto dtype : dtypes) {
-<<<<<<< HEAD
-    test_op(
-        /*blocks*/ 640,
-        /*threads*/ 64,
-        /*name*/ "clamp",
-        /*Aten Func   */
-        [](std::array<IValue, 1>& vals) {
-          return at::clamp(vals[0].toTensor(), 0.f, 1.f);
-=======
     test_op(
         /*blocks*/ 640,
         /*threads*/ 64,
@@ -3284,33 +3269,6 @@
         /*Aten Func   */
         [](std::array<IValue, 1>& vals) {
           return at::threshold(vals[0].toTensor(), 0.f, 1.f);
->>>>>>> 0cfb7471
-        },
-        /*JIT  Func   */
-        [&](Val* in1) -> Val* {
-          if (dtype == DataType::Float) {
-<<<<<<< HEAD
-            return clamp(in1, new Float(0.f), new Float(1.f));
-          } else {
-            return clamp(in1, new Double(0.f), new Double(1.f));
-=======
-            return threshold(in1, new Float(0.f), new Float(1.f));
-          } else {
-            return threshold(in1, new Double(0.f), new Double(1.f));
->>>>>>> 0cfb7471
-          }
-        },
-        /*Output      */ std::make_pair(ValType::TensorView, dtype),
-        /*Inputs Tuple*/
-        std::make_tuple(std::make_pair(ValType::TensorView, dtype)));
-    test_op(
-        /*blocks*/ 640,
-        /*threads*/ 64,
-<<<<<<< HEAD
-        /*name*/ "threshold",
-        /*Aten Func   */
-        [](std::array<IValue, 1>& vals) {
-          return at::threshold(vals[0].toTensor(), 0.f, 1.f);
         },
         /*JIT  Func   */
         [&](Val* in1) -> Val* {
@@ -3326,8 +3284,6 @@
     test_op(
         /*blocks*/ 640,
         /*threads*/ 64,
-=======
->>>>>>> 0cfb7471
         /*name*/ "where",
         /*Aten Func   */
         [](std::array<IValue, 3>& vals) {
