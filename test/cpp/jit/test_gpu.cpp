--- conflicted
+++ resolved
@@ -1018,7 +1018,6 @@
 __global__ void CUDAGeneratedKernel(Tensor<float, 1> T0, Tensor<float, 1> T1, Tensor<float, 1> T3){
   float T2[4];
   if ( ( ( ( ( ( blockIdx.x * 4 ) + ( 4 - 1 ) ) * 128 ) + threadIdx.x ) < T3.size[0] ) ) { 
-<<<<<<< HEAD
     for(size_t i24 = 0; i24 < 4; ++i24 ) {
       T2[ i24 ]
          = T0[ ( ( ( ( ( blockIdx.x * 4 ) + i24 ) * 128 ) + threadIdx.x ) * T0.stride[0] ) ]
@@ -1030,24 +1029,10 @@
         T2[ i24 ]
            = T0[ ( ( ( ( ( blockIdx.x * 4 ) + i24 ) * 128 ) + threadIdx.x ) * T0.stride[0] ) ]
            * T1[ ( ( ( ( ( blockIdx.x * 4 ) + i24 ) * 128 ) + threadIdx.x ) * T1.stride[0] ) ];
-=======
-    for(size_t i40 = 0; i40 < 4; ++i40 ) {
-      T2[ i40 ]
-         = T0[ ( ( ( ( ( blockIdx.x * 4 ) + i40 ) * 128 ) + threadIdx.x ) * T0.stride[0] ) ]
-         * T1[ ( ( ( ( ( blockIdx.x * 4 ) + i40 ) * 128 ) + threadIdx.x ) * T1.stride[0] ) ];
-    }
-  } else { 
-    for(size_t i40 = 0; i40 < 4; ++i40 ) {
-      if ( ( ( ( ( ( blockIdx.x * 4 ) + i40 ) * 128 ) + threadIdx.x ) < T3.size[0] ) ) { 
-        T2[ i40 ]
-           = T0[ ( ( ( ( ( blockIdx.x * 4 ) + i40 ) * 128 ) + threadIdx.x ) * T0.stride[0] ) ]
-           * T1[ ( ( ( ( ( blockIdx.x * 4 ) + i40 ) * 128 ) + threadIdx.x ) * T1.stride[0] ) ];
->>>>>>> a92ca0b2
       }
     }
   }
   if ( ( ( ( ( ( blockIdx.x * 4 ) + ( 4 - 1 ) ) * 128 ) + threadIdx.x ) < T3.size[0] ) ) { 
-<<<<<<< HEAD
     for(size_t i25 = 0; i25 < 4; ++i25 ) {
       T3[ ( ( ( ( ( blockIdx.x * 4 ) + i25 ) * 128 ) + threadIdx.x ) * T3.stride[0] ) ]
          = T2[ i25 ]
@@ -1059,19 +1044,6 @@
         T3[ ( ( ( ( ( blockIdx.x * 4 ) + i25 ) * 128 ) + threadIdx.x ) * T3.stride[0] ) ]
            = T2[ i25 ]
            * T0[ ( ( ( ( ( blockIdx.x * 4 ) + i25 ) * 128 ) + threadIdx.x ) * T0.stride[0] ) ];
-=======
-    for(size_t i41 = 0; i41 < 4; ++i41 ) {
-      T3[ ( ( ( ( ( blockIdx.x * 4 ) + i41 ) * 128 ) + threadIdx.x ) * T3.stride[0] ) ]
-         = T2[ i41 ]
-         * T0[ ( ( ( ( ( blockIdx.x * 4 ) + i41 ) * 128 ) + threadIdx.x ) * T0.stride[0] ) ];
-    }
-  } else { 
-    for(size_t i41 = 0; i41 < 4; ++i41 ) {
-      if ( ( ( ( ( ( blockIdx.x * 4 ) + i41 ) * 128 ) + threadIdx.x ) < T3.size[0] ) ) { 
-        T3[ ( ( ( ( ( blockIdx.x * 4 ) + i41 ) * 128 ) + threadIdx.x ) * T3.stride[0] ) ]
-           = T2[ i41 ]
-           * T0[ ( ( ( ( ( blockIdx.x * 4 ) + i41 ) * 128 ) + threadIdx.x ) * T0.stride[0] ) ];
->>>>>>> a92ca0b2
       }
     }
   }
@@ -1380,18 +1352,10 @@
 
     tv0->computeAt(tv7, 1);
 
-<<<<<<< HEAD
     TORCH_CHECK(tv1->hasComputeAt() && tv1->nDims() == 3);
     TORCH_CHECK(tv2->getComputeAtView() == tv5 && tv2->nDims() == 3);
     TORCH_CHECK(tv3->getComputeAtView() == tv5 && tv3->nDims() == 3);
     TORCH_CHECK(tv4->hasComputeAt() && tv4->nDims() == 3);
-=======
-    TORCH_CHECK(tv0->getComputeAtView() == tv6 && tv0->nDims() == 3);
-    TORCH_CHECK(tv1->getComputeAtView() == tv4 && tv1->nDims() == 3);
-    TORCH_CHECK(tv2->getComputeAtView() == tv4 && tv2->nDims() == 3);
-    TORCH_CHECK(tv3->getComputeAtView() == tv6 && tv3->nDims() == 3);
-    TORCH_CHECK(tv4->getComputeAtView() == tv5 && tv4->nDims() == 3);
->>>>>>> a92ca0b2
     TORCH_CHECK(tv5->getComputeAtView() == tv6 && tv5->nDims() == 3);
     TORCH_CHECK(tv6->getComputeAtView() == tv7 && tv6->nDims() == 3);
     TORCH_CHECK(!tv7->hasComputeAt());
@@ -1462,19 +1426,6 @@
     fusion.addOutput(tv5);
     fusion.addOutput(tv6);
 
-<<<<<<< HEAD
-=======
-    tv2->computeAt(tv4, 1);
-
-    TORCH_CHECK(!tv0->hasComputeAt());
-    TORCH_CHECK(!tv1->hasComputeAt());
-    TORCH_CHECK(tv2->getComputeAtView() == tv4);
-    TORCH_CHECK(!tv3->hasComputeAt());
-    TORCH_CHECK(!tv4->hasComputeAt());
-    TORCH_CHECK(!tv5->hasComputeAt());
-    TORCH_CHECK(!tv6->hasComputeAt());
-
->>>>>>> a92ca0b2
     // Lets setup to actually run
     tv6->merge(0);
     tv6->split(0, 128);
@@ -2723,7 +2674,6 @@
 
   // Set up your input tensor views
   TensorView* tv0 = makeDummyTensor(3);
-<<<<<<< HEAD
 
   fusion.addInput(tv0);
 
@@ -2748,355 +2698,6 @@
   for (auto* val : fusion.vals()) {
     if (val->getValType().value() == ValType::TensorView)
       val->as<TensorView>()->axis(-1)->parallelize(ParallelType::TIDx);
-  }
-
-  tv2->axis(-2)->parallelize(ParallelType::TIDy);
-  tv1->axis(-2)->parallelize(ParallelType::TIDy);
-
-  prog.device_ = 0;
-  prog.grid(1, bidy);
-  prog.block(tidx, tidy);
-  torch::jit::fuser::cuda::compileKernel(&prog);
-
-  auto options = at::TensorOptions().dtype(at::kFloat).device(at::kCUDA, 0);
-  at::Tensor input = at::randn({bidy, dim1, tidx}, options);
-
-  at::Tensor cg_output = at::empty({bidy, tidx}, options);
-
-  torch::jit::fuser::cuda::runTestKernel(&prog, {input}, {cg_output});
-
-  auto aten_output = input.sum({1});
-  TORCH_CHECK(aten_output.allclose(cg_output));
-}
-
-void testGPU_FusionReduction5() {
-  torch::jit::fuser::cuda::CudaKernel prog;
-  Fusion& fusion = *prog.fusion_;
-  FusionGuard fg(&fusion);
-
-  const int bdimx = 64;
-  const int bdimy = 8;
-
-  // Set up your input tensor views
-  TensorView* tv0 = makeDummyTensor(3);
-  fusion.addInput(tv0);
-
-  // tv1[I0, R1, R2] = tv0[I0, I1, I2]
-  TensorView* tv1 = reductionOp(BinaryOpType::Add, {1, 2}, new Float(0), tv0);
-  fusion.addOutput(tv1);
-
-  TORCH_CHECK(fusion.hasReduction(), "Could not detect reduction in fusion.");
-
-  tv1->split(2, bdimx);
-  // tv1[I0, R1, R2o, R2i{128}] = tv0[I0, I1, I2]
-  tv1->split(1, bdimy);
-  // tv1[I0, R1o, R1i{8}, R2o, R2i{128}] = tv0[I0, I1, I2]
-
-  TensorView* tv2 = tv1->rFactor({3});
-  // tv2[I0, I1o, I1i{8}, R2o, I2i{128}] = tv0[I0, I1, I2]
-  // tv1[I0, R1o, R1i{8},      R2i{128}] = tv2[I0, I1o, I1i{8}, R2o, I2i{128}]
-
-  TensorView* tv3 = tv1->rFactor({1});
-  // tv2[I0, I1o, I1i{8}, R2o, I2i{128}] = tv0[I0, I1, I2]
-  // tv3[I0, R1o, I1i{8},      I2i{128}] = tv2[I0, I1o, I1i{8}, R2o, I2i{128}]
-  // tv1[I0,      R1i{8},      R2i{128}] = tv3[I0, R1o, I1i{8},      I2i{128}]
-
-  tv3->computeAt(tv1, 1);
-  tv2->computeAt(tv3, 2);
-
-  tv1->axis(0)->parallelize(ParallelType::BIDx);
-  tv2->axis(0)->parallelize(ParallelType::BIDx);
-  tv3->axis(0)->parallelize(ParallelType::BIDx);
-
-  tv1->axis(-1)->parallelize(ParallelType::TIDx);
-  tv2->axis(-1)->parallelize(ParallelType::TIDx);
-  tv3->axis(-1)->parallelize(ParallelType::TIDx);
-
-  tv1->axis(-2)->parallelize(ParallelType::TIDy);
-  tv3->axis(-2)->parallelize(ParallelType::TIDy);
-  tv2->axis(-3)->parallelize(ParallelType::TIDy);
-
-  int numel_x = 650;
-  int numel_y = 1000;
-  int numel_z = 1000;
-
-  prog.device_ = 0;
-  prog.grid(numel_x);
-  prog.block(bdimx, bdimy);
-
-  auto options = at::TensorOptions().dtype(at::kFloat).device(at::kCUDA, 0);
-  at::Tensor input = at::rand({numel_x, numel_y, numel_z}, options);
-  at::Tensor cg_output = at::empty({numel_x}, options);
-
-  torch::jit::fuser::cuda::compileKernel(&prog);
-  torch::jit::fuser::cuda::runTestKernel(&prog, {input}, {cg_output});
-
-  auto aten_output = input.sum({1, 2});
-  TORCH_CHECK(aten_output.allclose(cg_output));
-}
-
-void testGPU_FusionReductionTFT() {
-  torch::jit::fuser::cuda::CudaKernel prog;
-  Fusion& fusion = *prog.fusion_;
-  FusionGuard fg(&fusion);
-
-  // Set up your input tensor views
-  TensorView* tv0 = makeDummyTensor(2);
-  fusion.addInput(tv0);
-
-  // tv1[I0, R1] = tv0[I0, I1]
-  TensorView* tv1 = reductionOp(BinaryOpType::Add, {1}, new Float(0), tv0);
-
-  fusion.addOutput(tv1);
-
-  int numel_x = 1025;
-  int numel_y = 129;
-  int tidx = 16;
-  int tidy = 8;
-  int tidz = 8;
-
-  tv1->split(1, tidx);
-  // tv1[I0, R1o, R1i{tidx}]
-
-  tv1->split(1, tidz);
-  // tv1[I0, R1oo, R1Oi{tidz}, R1R1i{tidx}]
-
-  tv1->split(0, tidy);
-  // tv1[I0o, I0i, R1oo, R1Oi{tidz}, R1R1i{tidx}]
-
-  TensorView* tv2 = tv1->rFactor({2});
-  // tv2[I0o, I0i, R1oo, I1Oi{tidz}, I11i{tidx}]
-  // tv1[I0o, I0i,       R1Oi{tidz}, R1R1i{tidx}]
-
-  tv2->computeAt(tv1, 2);
-
-  tv1->axis(1)->parallelize(ParallelType::TIDy);
-
-  tv2->axis(-1)->parallelize(ParallelType::TIDx);
-  tv1->axis(-1)->parallelize(ParallelType::TIDx);
-
-  tv1->axis(-2)->parallelize(ParallelType::TIDz);
-  tv2->axis(-2)->parallelize(ParallelType::TIDz);
-
-  prog.device_ = 0;
-  prog.grid(1);
-  prog.block(tidx, tidy, tidz);
-
-  auto options = at::TensorOptions().dtype(at::kFloat).device(at::kCUDA, 0);
-  at::Tensor input = at::rand({numel_x, numel_y}, options);
-  at::Tensor cg_output = at::empty({numel_x}, options);
-
-  torch::jit::fuser::cuda::compileKernel(&prog);
-  torch::jit::fuser::cuda::runTestKernel(&prog, {input}, {cg_output});
-
-  c10::cuda::CUDAStream stream = c10::cuda::getCurrentCUDAStream();
-  AT_CUDA_CHECK(cudaStreamSynchronize(stream));
-
-  auto aten_output = input.sum({1});
-  TORCH_CHECK(aten_output.allclose(cg_output));
-}
-
-void testGPU_FusionSimpleBCast() {
-  {
-    torch::jit::fuser::cuda::CudaKernel prog;
-    Fusion& fusion = *prog.fusion_;
-    FusionGuard fg(&fusion);
-
-    // Set up your input tensor views
-    TensorView* tv0 = makeDummyTensor(2);
-    TensorView* tv1 = makeDummyTensor(2);
-    fusion.addInput(tv0);
-    fusion.addInput(tv1);
-
-    TensorView* tv2 = broadcast(tv0, {false, false, true});
-    TensorView* tv3 = broadcast(tv1, {true, false, false});
-
-    TensorView* tv4 = add(tv2, tv3);
-    tv4->split(-1, 4);
-    tv4->split(0, 8);
-    fusion.addOutput(tv4);
-
-    tv0->computeAt(tv4, -1);
-    tv1->computeAt(tv4, -1);
-
-    tv4->axis(0)->parallelize(ParallelType::BIDx);
-    tv4->axis(-1)->parallelize(ParallelType::TIDx);
-
-    constexpr int x = 63, y = 33, z = 15;
-
-    auto options = at::TensorOptions().dtype(at::kFloat).device(at::kCUDA, 0);
-
-    at::Tensor t0 = at::randn({x, y}, options);
-    at::Tensor t1 = at::randn({y, z}, options);
-
-    at::Tensor cg_output = at::empty({x, y, z}, options);
-
-    prog.device_ = 0;
-    prog.grid(ceilDiv_(x, 8));
-    prog.block(4);
-    torch::jit::fuser::cuda::compileKernel(&prog);
-    torch::jit::fuser::cuda::runTestKernel(&prog, {t0, t1}, {cg_output});
-
-    auto t2 = t0.unsqueeze(-1).expand({x, y, z});
-    auto t3 = t1.expand({x, y, z});
-    auto t4 = t2.add(t3);
-
-    TORCH_CHECK(t4.allclose(cg_output));
-  }
-
-  {
-    torch::jit::fuser::cuda::CudaKernel prog;
-    Fusion& fusion = *prog.fusion_;
-    FusionGuard fg(&fusion);
-=======
-
-  fusion.addInput(tv0);
-
-  TensorView* tv1 = reductionOp(BinaryOpType::Add, {1}, new Float(0), tv0);
-
-  fusion.addOutput(tv1);
-
-  int bidy = 2;
-  int tidy = 4;
-  int tidx = 5;
->>>>>>> a92ca0b2
-
-  int dim1 = 11;
-
-<<<<<<< HEAD
-    // TODO add pointwise ops on the begining before the bcast.
-
-    TensorView* tv2 = broadcast(tv0, {false, false, true});
-    TensorView* tv3 = broadcast(tv1, {true, false, false});
-
-    TensorView* tv4 = add(tv2, tv3);
-
-    tv4->merge(0, 1);
-
-    fusion.addOutput(tv4);
-=======
-  tv1->split(-2, tidy);
-
-  TensorView* tv2 = tv1->rFactor({-3});
->>>>>>> a92ca0b2
-
-  tv0->computeAt(tv1, 1);
-
-  tv1->axis(0)->parallelize(ParallelType::BIDy);
-
-<<<<<<< HEAD
-    tv4->axis(0)->parallelize(ParallelType::BIDx);
-
-    constexpr int x = 63, y = 33, z = 15;
-
-    auto options = at::TensorOptions().dtype(at::kFloat).device(at::kCUDA, 0);
-
-    at::Tensor t0 = at::randn({x, y}, options);
-    at::Tensor t1 = at::randn({y, z}, options);
-
-    at::Tensor cg_output = at::empty({x, y, z}, options);
-
-    prog.device_ = 0;
-    prog.grid(x * y);
-    prog.block(1);
-    torch::jit::fuser::cuda::compileKernel(&prog);
-    torch::jit::fuser::cuda::runTestKernel(&prog, {t0, t1}, {cg_output});
-
-    auto t2 = t0.unsqueeze(-1).expand({x, y, z});
-    auto t3 = t1.expand({x, y, z});
-    auto t4 = t2.add(t3);
-
-    TORCH_CHECK(t4.allclose(cg_output));
-  }
-}
-
-void testGPU_FusionSimpleGemm() {
-  {
-    torch::jit::fuser::cuda::CudaKernel prog;
-    Fusion& fusion = *prog.fusion_;
-    FusionGuard fg(&fusion);
-
-    // Set up your input tensor views
-    TensorView* tv0 = makeDummyTensor(2); // M, K
-    TensorView* tv1 = makeDummyTensor(2); // K, N
-    fusion.addInput(tv0);
-    fusion.addInput(tv1);
-
-    TensorView* tv2 = broadcast(tv0, {false, false, true});
-    // tv2[I0, I1, B] = tv0[I0, I1]
-
-    TensorView* tv3 = broadcast(tv1, {true, false, false});
-    // tv3[B, I1, I2] = tv1[I1, I2]
-
-    // tv4[I0, I1, I2] = tv2[I0, I1, B] * tv3[B, I1, I2]
-    TensorView* tv4 = mul(tv2, tv3);
-    // tv5[I0, R1, I2] = tv4[I0, I1, I2]
-    TensorView* tv5 = sum(tv4, {1});
-    fusion.addOutput(tv5);
-
-    tv5->split(1, 32);
-    // tv5[I0, R1o, R1i{32}, I2]
-
-    auto tv6 = tv5->rFactor({1});
-    // tv6[I0, R1o, I1i{32}, I2] = tv4[I0, I1, I2]
-    // tv5[I0,    , R1i{32}, I2] = tv6[I0, R1o, I1i{32}, I2]
-
-    tv5->split(0, 4);
-    tv5->split(-1, 4);
-    // tv5[I0o, I0i{4}, R1i{32}, I2o, I2i{4}]
-    // tv5[I0o, I0i{4}, R1i{32}, I2o, I2i{4}]
-
-    tv0->computeAt(tv5, -1);
-    tv1->computeAt(tv5, -1);
-
-    // tv6[I0o, I0i{4}, R1o, I1i{32}, I2o, I2i{4}]
-    // tv5[I0o, I0i{4},    , R1i{32}, I2o, I2i{4}]
-    //--> (line symbolizes compute at location)
-    // tv4[I0o, I0i{4}, I1i{32}, I2o, I2i{4}|, I1o]
-    // tv6[I0o, I0i{4}, I1i{32}, I2o, I2i{4}|, R1o]
-    // tv5[I0o, I0i{4}, R1i{32}, I2o, I2i{4}|]
-
-    tv0->computeAt(tv6, -1);
-    tv1->computeAt(tv6, -1);
-    // tv4[I0o, I0i{4}, I1i{32}, I2o, I2i{4}, I1o |]
-    // tv6[I0o, I0i{4}, I1i{32}, I2o, I2i{4}, R1o |]
-    // tv5[I0o, I0i{4}, R1i{32}, I2o, I2i{4}|]
-
-    tv5->axis(0)->parallelize(ParallelType::BIDz);
-    tv5->axis(1)->parallelize(ParallelType::TIDz);
-
-    tv5->axis(-2)->parallelize(ParallelType::BIDy);
-    tv5->axis(-1)->parallelize(ParallelType::TIDy);
-
-    tv5->axis(2)->parallelize(ParallelType::TIDx);
-    tv6->axis(2)->parallelize(ParallelType::TIDx);
-
-    constexpr int M = 65, K = 33, N = 17;
-
-    auto options = at::TensorOptions().dtype(at::kFloat).device(at::kCUDA, 0);
-
-    at::Tensor t0 = at::randn({M, K}, options);
-    at::Tensor t1 = at::randn({K, N}, options);
-
-    at::Tensor cg_output = at::empty({M, N}, options);
-
-    prog.device_ = 0;
-    prog.grid(1, ceilDiv_(N, 4), ceilDiv_(M, 4));
-
-    prog.block(32, 4, 4);
-    torch::jit::fuser::cuda::compileKernel(&prog);
-    torch::jit::fuser::cuda::runTestKernel(&prog, {t0, t1}, {cg_output});
-
-    auto t2 = t0.matmul(t1);
-    TORCH_CHECK(
-        t2.allclose(cg_output, 1e-5, 1e-5),
-        "Error of: ",
-        t2.sub(cg_output).abs().max());
-=======
-  for (auto* val : fusion.vals()) {
-    if (val->getValType().value() == ValType::TensorView)
-      val->as<TensorView>()->axis(-1)->parallelize(ParallelType::TIDx);
->>>>>>> a92ca0b2
   }
 
   tv2->axis(-2)->parallelize(ParallelType::TIDy);
