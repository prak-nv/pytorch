--- conflicted
+++ resolved
@@ -4394,7 +4394,6 @@
   // Fails because tensor must be recomputed twice
   // auto tv7 = tv0->cache_after();
 
-<<<<<<< HEAD
   // std::cout << "After caching\n";
   // fusion->printKernel();
 
@@ -4431,9 +4430,6 @@
       aten_output.allclose(cg_output2, 1e-5, 1e-5),
       "Error of: ",
       aten_output.sub(cg_output2).abs().sum());
-=======
-  return;
->>>>>>> 033a1aa2
 }
 
 void testGPU_FusionConstCheck() {
