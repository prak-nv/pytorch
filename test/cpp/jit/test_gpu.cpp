--- conflicted
+++ resolved
@@ -9827,7 +9827,6 @@
       &fusion, outputs, aten_inputs, {aten_output}, __LINE__, __FILE__);
 }
 
-<<<<<<< HEAD
 // For more information on tiling techniques, see
 // https://github.com/NVIDIA/cutlass/blob/master/media/docs/efficient_gemm.md.
 TEST(NVFuserTest, FusionGemmHierarchicalTiling_CUDA) {
@@ -9838,14 +9837,10 @@
     std::cerr << "Cyclic distribution\n";
   }
 
-=======
-TEST(NVFuserTest, FusionLoopUnswitch_CUDA) {
->>>>>>> 8a2997dc
   Fusion fusion;
   FusionGuard fg(&fusion);
 
   // Algorithm
-<<<<<<< HEAD
   TensorView* tv0 = makeSymbolicTensor(2); // (M, K)
   TensorView* tv1 = makeSymbolicTensor(2); // (K, N)
   TensorView* tv2 = broadcast(tv0, {false, false, true}); // (M, K, B)
@@ -9973,10 +9968,12 @@
   tv9->axis(2)->parallelize(ParallelType::TIDx);
   tv5->axis(-1)->parallelize(ParallelType::TIDx);
 
-  tv8->axis(-1)->parallelize(ParallelType::Unroll);
-  tv8->axis(-2)->parallelize(ParallelType::Unroll);
-  tv4->axis(-1)->parallelize(ParallelType::Unroll);
-  tv4->axis(-2)->parallelize(ParallelType::Unroll);
+  ParallelType pt =
+      std::getenv("UNSWITCH") ? ParallelType::Unswitch : ParallelType::Unroll;
+  tv8->axis(-1)->parallelize(pt);
+  tv8->axis(-2)->parallelize(pt);
+  tv4->axis(-1)->parallelize(pt);
+  tv4->axis(-2)->parallelize(pt);
 
   std::cerr << "After parallelization\n";
   fusion.printMath();
@@ -10000,14 +9997,24 @@
     buffer << cuda_src.rdbuf();
     std::string cuda_src_str = buffer.str();
     std::cerr << "Compiling " << cuda_src_str << std::endl;
-    fe.debugCompileFusionFromStr(&fusion, cuda_src_str, "CudaCodeGen::kernel1", 1);
+    fe.debugCompileFusionFromStr(
+        &fusion, cuda_src_str, "CudaCodeGen::kernel1", 1);
   } else {
     fe.compileFusion(&fusion);
   }
   auto outputs = fe.runFusion(aten_inputs);
 
   at::Tensor aten_output = matmul(t0, t1);
-=======
+
+  testValidate(
+      &fusion, outputs, aten_inputs, {aten_output}, __LINE__, __FILE__);
+}
+
+TEST(NVFuserTest, FusionLoopUnswitch_CUDA) {
+  Fusion fusion;
+  FusionGuard fg(&fusion);
+
+  // Algorithm
   TensorView* tv0 = makeSymbolicTensor(1);
   TensorView* tv1 = add(tv0, new Float(1));
   TensorView* tv2 = add(tv1, new Float(1));
@@ -10031,7 +10038,6 @@
   auto outputs = fe.runFusion(aten_inputs);
 
   at::Tensor aten_output = t0 + 1 + 1;
->>>>>>> 8a2997dc
 
   testValidate(
       &fusion, outputs, aten_inputs, {aten_output}, __LINE__, __FILE__);
