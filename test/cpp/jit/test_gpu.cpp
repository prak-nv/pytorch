#if defined(USE_CUDA)

#include <test/cpp/jit/test_base.h>

#include <torch/csrc/jit/codegen/cuda/arith.h>
#include <torch/csrc/jit/codegen/cuda/executor.h>
#include <torch/csrc/jit/codegen/cuda/executor_launch_params.h>
#include <torch/csrc/jit/codegen/cuda/expr_evaluator.h>
#include <torch/csrc/jit/codegen/cuda/fusion.h>
#include <torch/csrc/jit/codegen/cuda/ir_all_nodes.h>
#include <torch/csrc/jit/codegen/cuda/ir_graphviz.h>
#include <torch/csrc/jit/codegen/cuda/ir_iostream.h>
#include <torch/csrc/jit/codegen/cuda/lower2device.h>
#include <torch/csrc/jit/codegen/cuda/mutator.h>
#include <torch/csrc/jit/codegen/cuda/scheduler.h>
#include <torch/csrc/jit/codegen/cuda/transform_replay.h>
#include <torch/csrc/jit/codegen/cuda/transform_rfactor.h>

// fuser and IR parser
#include <torch/csrc/jit/codegen/cuda/parser.h>
#include "torch/csrc/jit/ir/irparser.h"

#include <ATen/cuda/Exceptions.h>
#include <c10/cuda/CUDAStream.h>

#include <iostream>

// Tests go in torch::jit
namespace torch {
namespace jit {

using namespace torch::jit::fuser;
using namespace torch::jit::fuser;

namespace {

TensorView* makeContigTensor(int nDims, DataType dtype = DataType::Float) {
  std::vector<IterDomain*> dom;
  for (int i = 0; i < nDims; i++)
    dom.push_back(new IterDomain(new Int(0), new Int()));
  std::vector<bool> contig(dom.size(), true);
  return new TensorView(new TensorDomain(dom, contig), dtype);
}

TensorView* makeDummyTensor(int nDims, DataType dtype = DataType::Float) {
  // We can uncomment the below statement to test all tests with contiguous
  // tensors. return makeContigTensor(nDims, dtype);
  std::vector<IterDomain*> dom;
  for (int i = 0; i < nDims; i++)
    dom.push_back(new IterDomain(new Int(0), new Int()));
  return new TensorView(new TensorDomain(dom), dtype);
}

TensorView* makeTensorWithContig(
    int nDims,
    std::vector<bool> contig_info,
    DataType dtype = DataType::Float) {
  std::vector<IterDomain*> dom;
  for (int i = 0; i < nDims; i++)
    dom.push_back(new IterDomain(new Int(0), new Int()));
  return new TensorView(new TensorDomain(dom, contig_info), dtype);
}

void checkIntValue(
    const EvaluationContext* eval_context,
    Val* val,
    Int::ScalarType expected_value) {
  TORCH_CHECK(val->isAnInt());
  const auto actual_value = ExpressionEvaluator::evaluate(val, eval_context);
  TORCH_CHECK(actual_value.has_value());
  TORCH_CHECK(actual_value.value() == expected_value);
}

} // namespace

// 1. Test cases are void() functions.
// 2. They start with the prefix `test`

// A few smoke tests for IrGraphGenerator
// (These tests exercise IrGraphGenerator through a non-trivial IR,
//  to make sure that it runs w/o crashing. The actual output is not
//  validated)
void testGPU_IrGraphGenerator() {
  Fusion fusion;
  FusionGuard fg(&fusion);

  // Make sure we can handle empty IRs
  TORCH_CHECK(!IrGraphGenerator::toGraphviz(
                   &fusion, IrGraphGenerator::DetailLevel::Basic)
                   .empty());

  // Construct an interesting IR
  TensorView* tv0 = makeDummyTensor(2);
  fusion.addInput(tv0);

  TensorView* tv2 = add(tv0, new Float(3.141));
  TensorView* tv3 = broadcast(tv0, {false, true, false, true});
  TensorView* tv4 = reductionOp(BinaryOpType::Add, {2}, new Float(0), tv3);
  TensorView* tv5 = clamp(tv4, new Float(0.f), new Float(1.f));
  TensorView* tv6 = add(tv2, tv2);

  // Another checkpoint before adding outputs
  TORCH_CHECK(!IrGraphGenerator::toGraphviz(
                   &fusion, IrGraphGenerator::DetailLevel::Explicit)
                   .empty());

  fusion.addOutput(tv6);

  tv4->axis(2)->parallelize(ParallelType::BIDy);
  tv6->merge(0);
  tv6->split(0, 4);
  tv6->axis(0)->parallelize(ParallelType::BIDx);
  tv5->reorder({{-1, 0}});
  tv2->computeAt(tv6, 1);

  // Another checkpoint with more node types
  TORCH_CHECK(!IrGraphGenerator::toGraphviz(
                   &fusion, IrGraphGenerator::DetailLevel::ComputeOnly)
                   .empty());

  for (Val* val : fusion.vals()) {
    if (!fusion.hasInput(val) &&
        val->getValType().value() == ValType::TensorView) {
      TensorView* tv = static_cast<TensorView*>(val);
      tv->axis(-1)->parallelize(ParallelType::TIDx);
    }
  }

  // Final IR graph
  TORCH_CHECK(!IrGraphGenerator::toGraphviz(
                   &fusion, IrGraphGenerator::DetailLevel::Verbose)
                   .empty());
}

void testGPU_FusionDispatch() {
  Fusion fusion;
  FusionGuard fg(&fusion);

  Float* f = new Float{2.f};
  std::stringstream ss1, ss2, ss3;
  ss1 << f;
  ss2 << static_cast<Val*>(f);
  ss3 << static_cast<Statement*>(f);
  TORCH_CHECK(
      ss1.str().compare(ss2.str()) == 0 && ss1.str().compare(ss3.str()) == 0,
      "Error with dispatch system where results differ by passing Float* vs Val* vs Statement*.");
}

// Evaluate basic scalar operations with constant values
void testGPU_FusionExprEvalConstants() {
  Fusion fusion;
  FusionGuard fg(&fusion);

  EvaluationContext eval_context(&fusion);

  auto* a = new Int(7);
  auto* b = new Int(3);

  checkIntValue(&eval_context, neg(a), -7);
  checkIntValue(&eval_context, add(a, b), 10);
  checkIntValue(&eval_context, neg(mul(sub(a, b), div(a, b))), -8);
  checkIntValue(&eval_context, mod(a, b), 1);
  checkIntValue(&eval_context, ceilDiv(a, b), 3);
}

// Evaluate basic scalar operations with bound values
void testGPU_FusionExprEvalBindings() {
  Fusion fusion;
  FusionGuard fg(&fusion);

  EvaluationContext eval_context(&fusion);

  auto* a = new Int();
  auto* b = new Int();
  auto* c = add(a, b);
  auto* d = neg(ceilDiv(c, b));
  auto* e = new Int(0);

  // trying to evaluate before binding should give empty results
  TORCH_CHECK(!ExpressionEvaluator::evaluate(a, &eval_context).has_value());
  TORCH_CHECK(!ExpressionEvaluator::evaluate(d, &eval_context).has_value());

  eval_context.bind(a, 7);
  eval_context.bind(b, 3);

  // can't bind to the results of expressions
  ASSERT_ANY_THROW(eval_context.bind(c, 100));

  // can't bind to concrete values
  ASSERT_ANY_THROW(eval_context.bind(e, 100));

  checkIntValue(&eval_context, c, 10);
  checkIntValue(&eval_context, sub(a, b), 4);
  checkIntValue(&eval_context, mod(a, b), 1);
  checkIntValue(&eval_context, ceilDiv(a, b), 3);
  checkIntValue(&eval_context, d, -4);

  // Reset evaluation context
  eval_context = EvaluationContext(&fusion);

  eval_context.bind(a, 2);
  eval_context.bind(b, 5);

  checkIntValue(&eval_context, c, 7);
  checkIntValue(&eval_context, sub(a, b), -3);
  checkIntValue(&eval_context, mod(a, b), 2);
  checkIntValue(&eval_context, ceilDiv(a, b), 1);
  checkIntValue(&eval_context, d, -2);
}

// Evaluate expressions in a simple IR
void testGPU_FusionExprEvalBasic() {
  Fusion fusion;
  FusionGuard fg(&fusion);

  // Create a non-trivial IR
  TensorView* tv0 = makeDummyTensor(2);
  TensorView* tv1 = makeDummyTensor(2);

  fusion.addInput(tv0);
  fusion.addInput(tv1);

  TensorView* tv2 = add(tv1, new Float(2.0));
  TensorView* tv3 = add(tv0, tv2);

  fusion.addOutput(tv3);

  tv3->split(0, 4);

  tv0->computeAt(tv3, 1);
  tv1->computeAt(tv3, 1);

  tv3->axis(0)->parallelize(ParallelType::BIDx);
  tv2->axis(1)->parallelize(ParallelType::Unroll);
  tv3->axis(1)->parallelize(ParallelType::Unroll);
  tv2->axis(-1)->parallelize(ParallelType::TIDx);
  tv3->axis(-1)->parallelize(ParallelType::TIDx);

  // 1. Create an evaluation context
  EvaluationContext eval_context(&fusion);

  // 2. Bind values
  //
  // IMPORTANT:
  // a. The bindings are only as stable as the Vals are in the fusion graph
  // b. You must use the original (rootDomain) extents
  //  (ex. `tv0->getRootDomain()[0]->extent()`
  //   instead of `tv0->axis(0)->extent()`)
  //
  eval_context.bind(tv0->getRootDomain()[0]->extent(), 6);
  eval_context.bind(tv0->getRootDomain()[1]->extent(), 128);
  eval_context.bind(tv1->getRootDomain()[0]->extent(), 6);
  eval_context.bind(tv1->getRootDomain()[1]->extent(), 128);

  // 3. Evaluate and check result values
  TORCH_CHECK(tv2->domain()->nDims() == 3);
  checkIntValue(&eval_context, tv2->axis(0)->rawExtent(), 2);
  checkIntValue(&eval_context, tv2->axis(1)->rawExtent(), 4);
  checkIntValue(&eval_context, tv2->axis(2)->rawExtent(), 128);

  TORCH_CHECK(tv3->domain()->nDims() == 3);
  checkIntValue(&eval_context, tv3->axis(0)->rawExtent(), 2);
  checkIntValue(&eval_context, tv3->axis(1)->rawExtent(), 4);
  checkIntValue(&eval_context, tv3->axis(2)->rawExtent(), 128);
}

// Evaluate expressions in a more complex IR
void testGPU_FusionExprEvalComplex() {
  Fusion fusion;
  FusionGuard fg(&fusion);

  TensorView* tv0 = makeDummyTensor(2);
  fusion.addInput(tv0);

  TensorView* tv1 = mul(tv0, new Float(-1.0));
  TensorView* tv2 = add(tv0, new Float(3.0));
  TensorView* tv3 = mul(tv0, new Float(2.0));
  TensorView* tv4 = add(tv2, tv1);
  TensorView* tv5 = add(tv4, tv3);
  TensorView* tv6 = add(tv0, tv3);

  fusion.addOutput(tv5);
  fusion.addOutput(tv6);

  tv5->reorder({{-1, 0}});

  tv6->split(0, 5);
  tv5->merge(0);

  // 1. Create an evaluation context
  EvaluationContext eval_context(&fusion);

  // 2. Bind values
  eval_context.bind(tv0->getRootDomain()[0]->extent(), 129);
  eval_context.bind(tv0->getRootDomain()[1]->extent(), 127);

  // Evaluate and check extent values
  TORCH_CHECK(tv0->domain()->nDims() == 2);
  checkIntValue(&eval_context, tv0->axis(0)->rawExtent(), 129);
  checkIntValue(&eval_context, tv0->axis(1)->rawExtent(), 127);

  TORCH_CHECK(tv3->domain()->nDims() == 2);
  checkIntValue(&eval_context, tv3->axis(0)->rawExtent(), 129);
  checkIntValue(&eval_context, tv3->axis(1)->rawExtent(), 127);

  TORCH_CHECK(tv4->domain()->nDims() == 2);
  checkIntValue(&eval_context, tv4->axis(0)->rawExtent(), 129);
  checkIntValue(&eval_context, tv4->axis(1)->rawExtent(), 127);

  TORCH_CHECK(tv5->domain()->nDims() == 1);
  checkIntValue(&eval_context, tv5->axis(0)->rawExtent(), 16383);

  TORCH_CHECK(tv6->domain()->nDims() == 3);
  checkIntValue(&eval_context, tv6->axis(0)->rawExtent(), 26);
  checkIntValue(&eval_context, tv6->axis(1)->rawExtent(), 5);
  checkIntValue(&eval_context, tv6->axis(2)->rawExtent(), 127);
}

// Evaluate expressions post lowering
void testGPU_FusionExprEvalPostLower() {
  Fusion fusion;
  FusionGuard fg(&fusion);

  // Create a non-trivial IR
  TensorView* tv0 = makeDummyTensor(2);
  TensorView* tv1 = makeDummyTensor(2);

  fusion.addInput(tv0);
  fusion.addInput(tv1);

  TensorView* tv2 = add(tv1, new Float(2.0));
  TensorView* tv3 = add(tv0, tv2);

  fusion.addOutput(tv3);

  tv3->split(0, 4);

  tv0->computeAt(tv3, 1);
  tv1->computeAt(tv3, 1);

  tv3->axis(0)->parallelize(ParallelType::BIDx);
  tv2->axis(1)->parallelize(ParallelType::Unroll);
  tv3->axis(1)->parallelize(ParallelType::Unroll);
  tv2->axis(-1)->parallelize(ParallelType::TIDx);
  tv3->axis(-1)->parallelize(ParallelType::TIDx);

  auto* bid_x = add(tv3->axis(0)->rawExtent(), new Int(0));
  auto* tid_x = add(tv3->axis(-1)->rawExtent(), new Int(0));

  // Lower
  GPULower gpulw(&fusion);
  std::stringstream kernel;
  gpulw.printKernel(kernel);

  // 1. Create an evaluation context
  EvaluationContext eval_context(&fusion);

  // 2. Bind values
  eval_context.bind(tv0->getRootDomain()[0]->extent(), 6);
  eval_context.bind(tv0->getRootDomain()[1]->extent(), 128);
  eval_context.bind(tv1->getRootDomain()[0]->extent(), 6);
  eval_context.bind(tv1->getRootDomain()[1]->extent(), 128);

  // 3. Evaluate and check result values
  TORCH_CHECK(tv2->domain()->nDims() == 3);
  checkIntValue(&eval_context, tv2->axis(0)->rawExtent(), 2);
  checkIntValue(&eval_context, tv2->axis(1)->rawExtent(), 4);
  checkIntValue(&eval_context, tv2->axis(2)->rawExtent(), 128);

  TORCH_CHECK(tv3->domain()->nDims() == 3);
  checkIntValue(&eval_context, tv3->axis(0)->rawExtent(), 2);
  checkIntValue(&eval_context, tv3->axis(1)->rawExtent(), 4);
  checkIntValue(&eval_context, tv3->axis(2)->rawExtent(), 128);

  checkIntValue(&eval_context, bid_x, 2);
  checkIntValue(&eval_context, tid_x, 128);
}

void testGPU_FusionClear() {
  Fusion fusion;
  FusionGuard fg(&fusion);

  // 1. Create a dummy IR

  {
    TensorView* tv0 = makeDummyTensor(2);
    TensorView* tv1 = makeDummyTensor(2);

    fusion.addInput(tv0);
    fusion.addInput(tv1);

    TensorView* tv2 = add(tv1, new Float(2.0));
    TensorView* tv3 = add(tv0, tv2);

    fusion.addOutput(tv3);

    tv3->split(0, 4);
    tv0->computeAt(tv3, 1);
    tv1->computeAt(tv3, 1);

    tv3->axis(0)->parallelize(ParallelType::BIDx);
    tv2->axis(1)->parallelize(ParallelType::Unroll);
    tv3->axis(-1)->parallelize(ParallelType::TIDx);
  }

  // 2. Clear the IR

  fusion.clear();

  TORCH_CHECK(fusion.exprs().empty());
  TORCH_CHECK(fusion.vals().empty());

  TORCH_CHECK(fusion.inputs().empty());
  TORCH_CHECK(fusion.outputs().empty());

  TORCH_CHECK(!fusion.hasReduction());
  TORCH_CHECK(!fusion.hasBlockReduction());
  TORCH_CHECK(!fusion.hasGridReduction());

  // 3. Rebuild the IR

  {
    TensorView* tv0 = makeDummyTensor(3);
    TensorView* tv1 = makeDummyTensor(3);
    TensorView* tv2 = add(tv1, new Float(2.0));
    TensorView* tv3 = add(tv0, tv2);

    fusion.addInput(tv0);
    fusion.addInput(tv1);
    fusion.addOutput(tv3);

    // tv3 [i0, i1, i2]
    tv3->reorder({{0, 2}, {2, 0}});
    // tv3 [i2, i1, i0]
    tv3->split(-1, 4);
    // tv3 [i2, i1, i0outer, i0inner{4}]
    tv3->reorder({{2, 0}, {3, 1}, {0, 3}});
    // tv3 [i0outer, i0inner{4}, i1, i2]
    tv0->computeAt(tv3, -1);
    tv1->computeAt(tv3, -1);
    tv3->axis(1)->parallelize(ParallelType::BIDx);
  }

  auto options = at::TensorOptions().dtype(at::kFloat).device(at::kCUDA, 0);

  at::Tensor input1 = at::randn({16, 8, 8}, options);
  at::Tensor input2 = at::randn_like(input1);

  torch::jit::fuser::cuda::FusionExecutor fe;
  fe.compileFusion(&fusion);
  auto outputs = fe.runFusion({input1, input2});

  at::Tensor tv2_ref = input2 + 2.0;
  at::Tensor output_ref = input1 + tv2_ref;

  TORCH_CHECK(output_ref.equal(outputs[0]));
}

void testGPU_FusionCopy() {
  Fusion original_fusion;

  // Create the test IR
  {
    FusionGuard fg(&original_fusion);

    auto tv0 = makeDummyTensor(3);
    auto tv1 = makeDummyTensor(3);
    auto tv2 = add(tv1, new Float(2.0));
    auto tv3 = sub(add(tv0, mul(tv2, tv2)), tv2);

    original_fusion.addInput(tv0);
    original_fusion.addInput(tv1);
    original_fusion.addOutput(tv3);

    tv3->reorder({{0, 2}, {2, 0}});
    tv3->split(-1, 4);
    tv3->reorder({{2, 0}, {3, 1}, {0, 3}});

    tv0->computeAt(tv3, -1);
    tv1->computeAt(tv3, -1);

    tv3->axis(0)->parallelize(ParallelType::BIDx);
    tv3->axis(-1)->parallelize(ParallelType::TIDx);
  }

  // Test copy before lowering
  Fusion clone = original_fusion;

  // Compare IR dumps
  std::stringstream original_ir;
  std::stringstream clone_ir;
  original_ir << original_fusion;
  clone_ir << clone;
  ASSERT_EQ(original_ir.str(), clone_ir.str());

  // Lower original fusion
  std::stringstream original_kernel;
  {
    GPULower lower(&original_fusion);
    lower.printKernel(original_kernel);
  }

  // Make sure the "before lowering" clone was not mutated
  // while lowering the original fusion IR
  std::stringstream before_lowering_ir;
  before_lowering_ir << clone;
  ASSERT_EQ(original_ir.str(), before_lowering_ir.str());

  // Test copy after lowering (including assignment operator)
  Fusion before_lowering = clone;
  clone = original_fusion;

  // Compare IR dumps
  std::stringstream original_lowered_ir;
  std::stringstream clone_lowered_ir;
  original_lowered_ir << original_fusion;
  clone_lowered_ir << clone;
  ASSERT_EQ(original_lowered_ir.str(), clone_lowered_ir.str());

  // Lower the "before lowering" and compare kernels
  std::stringstream clone_kernel;
  {
    GPULower lower(&before_lowering);
    lower.printKernel(clone_kernel);
  }
  ASSERT_EQ(original_kernel.str(), clone_kernel.str());
}

void testGPU_FusionMove() {
  Fusion fusion;

  // Create the test IR
  {
    FusionGuard fg(&fusion);

    auto tv0 = makeDummyTensor(3);
    auto tv1 = makeDummyTensor(3);
    auto tv2 = add(tv1, new Float(2.0));
    auto tv3 = sub(add(tv0, mul(tv2, tv2)), tv2);

    fusion.addInput(tv0);
    fusion.addInput(tv1);
    fusion.addOutput(tv3);

    tv3->reorder({{0, 2}, {2, 0}});
    tv3->split(-1, 4);
    tv3->reorder({{2, 0}, {3, 1}, {0, 3}});

    tv0->computeAt(tv3, -1);
    tv1->computeAt(tv3, -1);

    tv3->axis(0)->parallelize(ParallelType::BIDx);
    tv3->axis(-1)->parallelize(ParallelType::TIDx);
  }

  std::stringstream original_ir;
  original_ir << fusion;

  // Test move before lowering
  Fusion another_fusion = std::move(fusion);

  // Check that the original fusion is "empty"
  //
  // IMPORTANT: these checks assume knowledge of the internal
  //    implementation of the move operations. General uses
  //    should only assume that the moved-from object is in
  //    a valid, but unspecified state. This is similar to the
  //    standard library containers:
  //    https://en.cppreference.com/w/cpp/utility/move
  //
  TORCH_CHECK(fusion.exprs().empty());
  TORCH_CHECK(fusion.vals().empty());
  TORCH_CHECK(fusion.inputs().empty());
  TORCH_CHECK(fusion.outputs().empty());

  // clear() has no pre-conditions so it's valid to call on a moved-from object
  fusion.clear();

  // Compare IR dumps
  std::stringstream another_ir;
  another_ir << another_fusion;
  ASSERT_EQ(original_ir.str(), another_ir.str());

  // Lower the fusion IR
  std::stringstream kernel;
  GPULower lower(&another_fusion);
  lower.printKernel(kernel);

  std::stringstream lowered_ir;
  lowered_ir << another_fusion;

  // Test move assignment after lowering
  fusion = std::move(another_fusion);

  // Compare IR dumps
  std::stringstream moved_lowered_ir;
  moved_lowered_ir << fusion;
  ASSERT_EQ(lowered_ir.str(), moved_lowered_ir.str());
}

void testGPU_FusionSimpleArith() {
  std::stringstream ss1, ss2;

  Fusion fusion;
  FusionGuard fg(&fusion);

  Float* f1 = new Float(1.f);
  Float* f2 = new Float{2.f};
  Float* f3 = new Float();

  // Disrupt the fusion to make sure guard works well
  {
    Fusion fusion2;
    FusionGuard fg(&fusion2);

    Float* f1 = new Float(1.f);
    Float* f2 = new Float(2.f);
    add(f1, f2);
    ss2 << fusion2;
  }

  new BinaryOp(BinaryOpType::Add, f3, f1, f2);
  ss1 << fusion;

  TORCH_CHECK(
      ss1.str().compare(ss2.str()) == 0,
      "Error where explicit add nodes don't match implicit add nodes.");
}

void testGPU_FusionSimpleTypePromote() {
  Fusion fusion;
  FusionGuard fg(&fusion);

  Float* f4 = new Float{4.f};
  Int* i1 = new Int{3};
  auto f5 = add(f4, i1);

  TORCH_CHECK(f5->getDataType() == DataType::Float);
}

class ZeroMutator : public OptOutMutator {
 public:
  Statement* mutate(Float* f) {
    if (f->isConst() && *(f->value()) == 1.0)
      return new Float(0.0);
    return f;
  }
  void mutate(Fusion* f) {
    OptOutMutator::mutate(f);
  }
};

void testGPU_FusionMutator() {
  Fusion fusion;
  FusionGuard fg(&fusion);

  Float* f4 = new Float{1.f};
  Int* i1 = new Int{3};
  Val* f5 = add(f4, i1);
  ZeroMutator mutator;
  mutator.mutate(&fusion);
  Val* lhs = static_cast<BinaryOp*>(fusion.origin(f5))->lhs();
  TORCH_CHECK(
      lhs->getValType().value() == ValType::Scalar &&
      lhs->getDataType().value() == DataType::Float);
  Float* flhs = static_cast<Float*>(lhs);

  TORCH_CHECK(flhs->value().value() == 0.f);
}

void testGPU_FusionRegister() {
  Fusion fusion;
  FusionGuard fg(&fusion);
  Float* v1 = new Float{1.f};
  Float* v2 = new Float{2.f};
  Val* v3 = binaryOp(BinaryOpType::Add, v1, v2);
  Val* v4 = binaryOp(BinaryOpType::Add, v1, v2);
  TORCH_CHECK(v1->name() + 1 == v2->name());
  TORCH_CHECK(v2->name() + 1 == v3->name());
  TORCH_CHECK(v3->name() + 1 == v4->name());
  TORCH_CHECK(fusion.origin(v3)->name() + 1 == fusion.origin(v4)->name());
}

// dummy expr with 2 outputs only for toposort test.
struct DummyExpr : public Expr {
  ~DummyExpr() = default;
  DummyExpr(Val* _outlhs, Val* _outrhs, Val* _lhs, Val* _rhs)
      : Expr(ExprType::UnaryOp) // Not terribly safe...
  {
    addOutput(_outlhs);
    addOutput(_outrhs);
    addInput(_lhs);
    addInput(_rhs);
    this->name_ = FusionGuard::getCurFusion()->registerExpr(this);
  }
  DummyExpr(const DummyExpr& other) = delete;
  DummyExpr& operator=(const DummyExpr& other) = delete;
  DummyExpr(DummyExpr&& other) = delete;
  DummyExpr& operator=(DummyExpr&& other) = delete;
};

void testGPU_FusionTopoSort() {
  Fusion fusion;
  FusionGuard fg(&fusion);

  // e0: v3, v2 = dummy(v1, v0)
  // e1: v4     =   add(v3, v2)
  // e2: v5     =   add(v2, v4)
  // e3: v6     =   add(v5, v5)
  Float* v0 = new Float{1.f};
  Float* v1 = new Float{2.f};
  Float* v2 = new Float();
  Float* v3 = new Float();
  Float* v4 = new Float();
  Float* v5 = new Float();
  Float* v6 = new Float();

  Expr* e0 = new DummyExpr(v3, v2, v1, v0);
  Expr* e1 = new BinaryOp(BinaryOpType::Add, v4, v3, v2);
  Expr* e2 = new BinaryOp(BinaryOpType::Add, v5, v2, v4);
  Expr* e3 = new BinaryOp(BinaryOpType::Add, v6, v5, v5);

  std::vector<Expr*> exprs = fusion.exprs();

  TORCH_CHECK(exprs.size() == 4);
  TORCH_CHECK(exprs[0] == e0);
  TORCH_CHECK(exprs[1] == e1);
  TORCH_CHECK(exprs[2] == e2);
  TORCH_CHECK(exprs[3] == e3);

  fusion.addOutput(v2);
  exprs = fusion.exprs(true);
  TORCH_CHECK(exprs.size() == 1);
  TORCH_CHECK(exprs[0] == e0);

  fusion.addOutput(v5);
  exprs = fusion.exprs(true);
  TORCH_CHECK(exprs[0] == e0);
  TORCH_CHECK(exprs[1] == e1);
  TORCH_CHECK(exprs[2] == e2);

  fusion.addOutput(v4);
  exprs = fusion.exprs(true);
  TORCH_CHECK(exprs[0] == e0);
  TORCH_CHECK(exprs[1] == e1);
  TORCH_CHECK(exprs[2] == e2);

  fusion.addOutput(v3);
  exprs = fusion.exprs(true);
  TORCH_CHECK(exprs[0] == e0);
  TORCH_CHECK(exprs[1] == e1);
  TORCH_CHECK(exprs[2] == e2);

  fusion.addOutput(v6);
  exprs = fusion.exprs(true);
  TORCH_CHECK(exprs.size() == 4);
  TORCH_CHECK(exprs[0] == e0);
  TORCH_CHECK(exprs[1] == e1);
  TORCH_CHECK(exprs[2] == e2);
  TORCH_CHECK(exprs[3] == e3);

  TORCH_CHECK(fusion.origin(v2)->name() == 0);
  TORCH_CHECK(fusion.origin(v3)->name() == 0);
  TORCH_CHECK(fusion.origin(v4)->name() == 1);
  TORCH_CHECK(fusion.origin(v5)->name() == 2);
  TORCH_CHECK(fusion.origin(v6)->name() == 3);
}

void testGPU_FusionTensor() {
  auto options = at::TensorOptions().dtype(at::kFloat).device(at::kCUDA, 0);

  auto tensor = at::randn({2, 3, 4, 5}, options);
  auto sizes = tensor.sizes().vec();
  auto tensor_type = TensorType::create(tensor);

  Fusion fusion;
  FusionGuard fg(&fusion);

  auto fuser_tensor = new TensorView(tensor_type);
  TORCH_CHECK(fuser_tensor->getDataType().value() == DataType::Float);
  TORCH_CHECK(fuser_tensor->domain() != nullptr);
}

void testGPU_FusionTVSplit() {
  Fusion fusion;
  FusionGuard fg(&fusion);

  TensorView* tv = makeDummyTensor(3);

  tv = tv->split(2, 2);
  TORCH_CHECK(tv->nDims() == 4);
  Expr* outer = tv->axis(2)->extent()->getOrigin();

  TORCH_CHECK(
      outer->getExprType().value() == ExprType::BinaryOp &&
      static_cast<BinaryOp*>(outer)->getBinaryOpType() ==
          BinaryOpType::CeilDiv &&
      static_cast<BinaryOp*>(outer)->lhs()->sameAs(
          tv->getRootDomain()[2]->extent()) &&
      static_cast<Int*>(static_cast<BinaryOp*>(outer)->rhs())
          ->sameAs(new Int(2)));

  IterDomain* inner = static_cast<IterDomain*>(tv->axis(3));
  TORCH_CHECK(
      inner->extent()->isScalar() &&
      static_cast<Int*>(inner->extent())->isConst() &&
      static_cast<Int*>(inner->extent())->value().value() == 2);
}

void testGPU_FusionTVMerge() {
  Fusion fusion;
  FusionGuard fg(&fusion);

  TensorView* tv = makeDummyTensor(3);

  tv = tv->merge(1);
  Expr* axisOp = tv->axis(1)->extent()->getOrigin();

  TORCH_CHECK(
      tv->nDims() == 2 && axisOp->getExprType() == ExprType::BinaryOp &&
      static_cast<BinaryOp*>(axisOp)->getBinaryOpType() == BinaryOpType::Mul &&
      static_cast<BinaryOp*>(axisOp)->lhs() ==
          tv->getRootDomain()[1]->extent() &&
      static_cast<BinaryOp*>(axisOp)->rhs() ==
          tv->getRootDomain()[2]->extent());
}

void testGPU_FusionTVReorder() {
  Fusion fusion;
  FusionGuard fg(&fusion);

  std::unordered_map<int, int> shift_right{{-1, 0}};

  std::unordered_map<int, int> shift_left{{0, -1}};

  std::unordered_map<int, int> shift_left_2{{0, -1}, {1, 0}, {2, 1}};

  std::unordered_map<int, int> swap{{0, 2}, {2, 0}};

  auto tv = makeDummyTensor(3);
  std::vector<IterDomain*> ref;
  ref = std::vector<IterDomain*>(
      tv->domain()->domain().begin(), tv->domain()->domain().end());

  tv->reorder(shift_left);
  for (int i = 0; i < (int)tv->nDims(); i++)
    TORCH_CHECK(ref[i]->sameAs(tv->axis(i - 1)));

  tv = makeDummyTensor(3);
  ref = std::vector<IterDomain*>(
      tv->domain()->domain().begin(), tv->domain()->domain().end());

  tv->reorder(shift_left);
  for (int i = 0; i < (int)tv->nDims(); i++)
    TORCH_CHECK(ref[i]->sameAs(tv->axis(i - 1)));

  tv = makeDummyTensor(3);
  ref = std::vector<IterDomain*>(
      tv->domain()->domain().begin(), tv->domain()->domain().end());

  tv->reorder(shift_right);
  TORCH_CHECK(ref[ref.size() - 1]->sameAs(tv->axis(0)));
  for (int i = 1; i < (int)tv->nDims(); i++)
    TORCH_CHECK(ref[i - 1]->sameAs(tv->axis(i)));

  tv = makeDummyTensor(3);
  ref = std::vector<IterDomain*>(
      tv->domain()->domain().begin(), tv->domain()->domain().end());
  tv->reorder(swap);
  TORCH_CHECK(ref[0]->sameAs(tv->axis(2)));
  TORCH_CHECK(ref[2]->sameAs(tv->axis(0)));
  TORCH_CHECK(ref[1]->sameAs(tv->axis(1)));
}

void testGPU_FusionEquality() {
  Fusion fusion;
  FusionGuard fg(&fusion);

  Float* fval1 = new Float();
  Float* fval1_copy = fval1;
  Float* fval2 = new Float();
  Float* fone = new Float(1.0);

  TORCH_CHECK(fval1->sameAs(fval1_copy));
  TORCH_CHECK(!fval1->sameAs(fval2));
  TORCH_CHECK(!fone->sameAs(fval1));
  TORCH_CHECK(fone->sameAs(new Float(1.0)));

  Int* ival1 = new Int();
  Int* ival1_copy = ival1;
  Int* ival2 = new Int();
  Int* ione = new Int(1);

  TORCH_CHECK(ival1->sameAs(ival1_copy));
  TORCH_CHECK(!ival1->sameAs(ival2));
  TORCH_CHECK(!ione->sameAs(ival1));
  TORCH_CHECK(ione->sameAs(new Int(1)));

  BinaryOp* add1 = new BinaryOp(BinaryOpType::Add, new Float(), fval1, ival1);
  BinaryOp* add1_copy =
      new BinaryOp(BinaryOpType::Add, new Float(), fval1, ival1);
  BinaryOp* sub1 = new BinaryOp(BinaryOpType::Sub, new Float(), fval1, ival1);

  UnaryOp* neg1 = new UnaryOp(UnaryOpType::Neg, new Float(), fval1);
  UnaryOp* neg2 = new UnaryOp(UnaryOpType::Neg, new Float(), fval2);
  UnaryOp* neg1_copy = new UnaryOp(UnaryOpType::Neg, new Float(), fval1);

  TORCH_CHECK(add1->sameAs(add1_copy));
  TORCH_CHECK(!add1->sameAs(sub1));

  TORCH_CHECK(neg1->sameAs(neg1_copy));
  TORCH_CHECK(!static_cast<Expr*>(neg1)->sameAs(add1));
  TORCH_CHECK(!neg1->sameAs(neg2));
}

void testGPU_FusionReplaceAll() {
  Fusion fusion;
  FusionGuard fg(&fusion);

  Float* f0 = new Float();
  Float* f1 = new Float{1.f};
  Float* f2 = new Float{2.f};
  Float* f3 = new Float();
  Float* f4 = static_cast<Float*>(add(f1, f0));

  // replace the output f4 with f3
  ReplaceAll::instancesOf(f4, f3);
  // f3 should now have an origin function
  TORCH_CHECK(fusion.origin(f3) != nullptr);

  // Should have removed f4 completely so we shouldn't have any other expr than
  // f3 construction
  TORCH_CHECK(fusion.exprs().size() == 1);

  // Replace constant Float's of value 1.f with 2.f
  ReplaceAll::instancesOf(f1, f2);
  BinaryOp* bop = static_cast<BinaryOp*>(fusion.origin(f3));
  // make sure the binary op (origin of f3) actually changed to 2.f
  TORCH_CHECK(static_cast<Float*>(bop->lhs())->sameAs(new Float{2.f}));
}

void testGPU_FusionDependency() {
  Fusion fusion;
  FusionGuard fg(&fusion);

  Float* f0 = new Float(0.f);
  Float* f1 = new Float(1.f);
  auto f2 = add(f0, f1);

  auto f3 = add(f2, f2);

  Float* f4 = new Float(4.f);
  Float* f5 = new Float(5.f);
  auto f6 = add(f4, f5);

  Float* f7 = new Float(7.f);
  Float* f8 = new Float(8.f);
  auto f9 = add(f7, f8);

  auto f10 = add(f6, f9);

  auto f11 = add(f3, f10);

  TORCH_CHECK(DependencyCheck::isDependencyOf(f0, f11));
  TORCH_CHECK(DependencyCheck::isDependencyOf(f1, f11));
  TORCH_CHECK(DependencyCheck::isDependencyOf(f2, f11));
  TORCH_CHECK(DependencyCheck::isDependencyOf(f3, f11));
  TORCH_CHECK(DependencyCheck::isDependencyOf(f6, f11));
  TORCH_CHECK(DependencyCheck::isDependencyOf(f9, f11));
  TORCH_CHECK(DependencyCheck::isDependencyOf(f0, f2));
  TORCH_CHECK(DependencyCheck::isDependencyOf(f2, f3));
  TORCH_CHECK(DependencyCheck::isDependencyOf(f4, f6));
  TORCH_CHECK(DependencyCheck::isDependencyOf(f8, f10));

  TORCH_CHECK(!DependencyCheck::isDependencyOf(f11, f0));
  TORCH_CHECK(!DependencyCheck::isDependencyOf(f11, f1));
  TORCH_CHECK(!DependencyCheck::isDependencyOf(f11, f2));
  TORCH_CHECK(!DependencyCheck::isDependencyOf(f11, f3));
  TORCH_CHECK(!DependencyCheck::isDependencyOf(f11, f4));
  TORCH_CHECK(!DependencyCheck::isDependencyOf(f11, f5));
  TORCH_CHECK(!DependencyCheck::isDependencyOf(f2, f0));
  TORCH_CHECK(!DependencyCheck::isDependencyOf(f3, f2));
  TORCH_CHECK(!DependencyCheck::isDependencyOf(f6, f4));
  TORCH_CHECK(!DependencyCheck::isDependencyOf(f10, f8));

  auto dep_chain = DependencyCheck::getSingleDependencyChain(f0, f11);
  TORCH_CHECK(dep_chain.back() == f11);
  dep_chain.pop_back();
  TORCH_CHECK(dep_chain.back() == f3);
  dep_chain.pop_back();
  TORCH_CHECK(dep_chain.back() == f2);
  dep_chain.pop_back();

  dep_chain = DependencyCheck::getSingleDependencyChain(f6, f11);
  TORCH_CHECK(dep_chain.back() == f11);
  dep_chain.pop_back();
  TORCH_CHECK(dep_chain.back() == f10);
  dep_chain.pop_back();

  dep_chain = DependencyCheck::getSingleDependencyChain(f4, f11);
  TORCH_CHECK(dep_chain.back() == f11);
  dep_chain.pop_back();
  TORCH_CHECK(dep_chain.back() == f10);
  dep_chain.pop_back();
  TORCH_CHECK(dep_chain.back() == f6);
  dep_chain.pop_back();

  dep_chain = DependencyCheck::getSingleDependencyChain(f11, f2);
  TORCH_CHECK(dep_chain.empty());
}

void testGPU_FusionParser() {
  auto g = std::make_shared<Graph>();
  const auto graph0_string = R"IR(
    graph(%0 : Float(2:1),
          %1 : Float(2:1)):
      %c0 : Float(2:1) = aten::mul(%0, %1)
      %d0 : Float(2:1) = aten::mul(%c0, %0)
      return (%d0))IR";
  torch::jit::parseIR(graph0_string, g.get());

  // strides are not yet supported in the irparser.
  for (auto val : g->block()->inputs()) {
    if (val->isCompleteTensor())
      val->setType(val->type()->cast<TensorType>()->contiguous());
  }
  for (auto node : g->block()->nodes()) {
    for (auto val : node->outputs()) {
      if (val->isCompleteTensor())
        val->setType(val->type()->cast<TensorType>()->contiguous());
    }
  }

  auto fusion = fuser::cuda::parseJitIR(g);
  FusionGuard fg(fusion.get());
  auto options = at::TensorOptions().dtype(at::kFloat).device(at::kCUDA, 0);
  at::Tensor input1 = at::randn({16}, options);
  at::Tensor input2 = at::randn({16}, options);
  fuser::cuda::scheduleFusion(fusion.get(), {input1, input2});

  // CONSIDER:
  // 1. this can be moved to a dedicated "golden" file
  // 2. use a fuzzy compare (ignore non-significant whitespaces for example)
  const std::string expected_kernel = R"(
__global__ void CUDAGeneratedKernel(Tensor<float, 1> T0, Tensor<float, 1> T1, Tensor<float, 1> T3){
  float T2[4];
  if ( ( ( ( ( ( blockIdx.x * 4 ) + ( 4 - 1 ) ) * 128 ) + threadIdx.x ) < T3.size[0] ) ) {
    for(size_t i20 = 0; i20 < 4; ++i20 ) {
      T2[ i20 ]
         = T0[ ( ( ( ( blockIdx.x * 4 ) + i20 ) * 128 ) + threadIdx.x ) ]
         * T1[ ( ( ( ( blockIdx.x * 4 ) + i20 ) * 128 ) + threadIdx.x ) ];
    }
  } else {
    for(size_t i20 = 0; i20 < 4; ++i20 ) {
      if ( ( ( ( ( ( blockIdx.x * 4 ) + i20 ) * 128 ) + threadIdx.x ) < T3.size[0] ) ) {
        T2[ i20 ]
           = T0[ ( ( ( ( blockIdx.x * 4 ) + i20 ) * 128 ) + threadIdx.x ) ]
           * T1[ ( ( ( ( blockIdx.x * 4 ) + i20 ) * 128 ) + threadIdx.x ) ];
      }
    }
  }
  if ( ( ( ( ( ( blockIdx.x * 4 ) + ( 4 - 1 ) ) * 128 ) + threadIdx.x ) < T3.size[0] ) ) {
    for(size_t i21 = 0; i21 < 4; ++i21 ) {
      T3[ ( ( ( ( blockIdx.x * 4 ) + i21 ) * 128 ) + threadIdx.x ) ]
         = T2[ i21 ]
         * T0[ ( ( ( ( blockIdx.x * 4 ) + i21 ) * 128 ) + threadIdx.x ) ];
    }
  } else {
    for(size_t i21 = 0; i21 < 4; ++i21 ) {
      if ( ( ( ( ( ( blockIdx.x * 4 ) + i21 ) * 128 ) + threadIdx.x ) < T3.size[0] ) ) {
        T3[ ( ( ( ( blockIdx.x * 4 ) + i21 ) * 128 ) + threadIdx.x ) ]
           = T2[ i21 ]
           * T0[ ( ( ( ( blockIdx.x * 4 ) + i21 ) * 128 ) + threadIdx.x ) ];
      }
    }
  }
}
)";

  std::string actual_kernel = GPULower(fusion.get()).getKernel();
  actual_kernel = "\n" + actual_kernel;
  if (expected_kernel.size() != actual_kernel.size() ||
      expected_kernel.compare(actual_kernel) != 0) {
    std::cerr
        << " Codegen mismatch, codegen possibly changed, or is incorrect. "
        << " \n ========= EXPECTED ========= \n"
        << expected_kernel << "\n========= ACTUAL ========== \n"
        << actual_kernel << "\n=================" << std::endl;
    TORCH_CHECK(false);
  }

  cuda::FusionExecutor fe;
  fe.compileFusion(fusion.get());
  auto outputs = fe.runFusion({input1, input2});
  at::Tensor output_ref = input1 * input2 * input1;
  TORCH_CHECK(output_ref.equal(outputs[0]));
}

void testGPU_FusionForLoop() {
  Fusion fusion;
  FusionGuard fg(&fusion);

  const auto TV0 = new TensorView(
      new TensorDomain({new IterDomain(new Int(0), new Int(16))}),
      DataType::Float);
  const auto TV1 = new TensorView(
      new TensorDomain({new IterDomain(new Int(0), new Int(16))}),
      DataType::Float);

  fusion.addInput(TV0);
  fusion.addInput(TV1);

  auto ID0 = new IterDomain(new Int(0), new Int(8));

  TensorView* TV2 = add(TV0, TV1);
  BinaryOp* op = static_cast<BinaryOp*>(TV2->getOrigin());
  fusion.addOutput(TV2);

  auto fl = new kir::ForLoop(new Int(), ID0, {op});
  std::stringstream result;
  std::stringstream ref;
  result << fl;
  ref << "for(size_t i3{0}; i3 < iS{8}; ++i3 ) {\nT2[ iS{16} ] = T0[ iS{16} ] + T1[ iS{16} ]\n}";

  if (result.str().compare(ref.str()) == 0) {
    std::stringstream err_msg;
    err_msg << "ForLoop printing has changed or something has gone wrong. "
            << result.str() << "\n does not match reference: " << ref.str()
            << std::endl;
    TORCH_CHECK(false, err_msg.str());
  }
}

void testGPU_FusionCodeGen() {
  Fusion fusion;
  FusionGuard fg(&fusion);

  TensorView* tv0 = makeDummyTensor(3);

  new BinaryOp(BinaryOpType::Add, tv0, new Float(0.0), new Float(1.0));
  TensorView* tv1 = add(tv0, new Float(2.0));
  TensorView* tv2 = add(tv1, new Float(3.0));
  fusion.addOutput(tv2);

  //[I0, I1, I2]
  tv2 = tv2->split(0, 4);
  //[I0o, I0i{4}, I1, I2]
  tv2 = tv2->merge(1);
  //[I0o, I0i{4}*I1, I2]
  tv2 = tv2->split(-1, 2);
  //[I0o, I0i{4}*I1, I2o, I2i{2}]
  tv2 = tv2->reorder({{0, 1}, {1, 0}, {3, 2}});
  //[I0i{4}*I1, I0o, I2i{2}, I2o]

  tv0->computeAt(tv2, -1);

  auto options = at::TensorOptions().dtype(at::kFloat).device(at::kCUDA, 0);

  at::Tensor output = at::empty({16, 8, 8}, options);

  torch::jit::fuser::cuda::FusionExecutor fe;
  fe.compileFusion(&fusion);
  fe.runFusion({}, {output});

  at::Tensor output_ref = at::zeros_like(output, options);
  output_ref = output_ref + 0.0 + 1.0 + 2.0 + 3.0;

  TORCH_CHECK(output_ref.equal(output));
}

void testGPU_FusionCodeGen2() {
  Fusion fusion;
  FusionGuard fg(&fusion);

  TensorView* tv0 = makeDummyTensor(3);
  TensorView* tv1 = makeDummyTensor(3);
  TensorView* tv2 = add(tv1, new Float(2.0));
  TensorView* tv3 = add(tv0, tv2);

  fusion.addInput(tv0);
  fusion.addInput(tv1);
  fusion.addOutput(tv3);

  //[I0, I1, I2]
  tv3->reorder({{0, 2}, {2, 0}});
  //[I2, I1, I0]
  tv3->split(-1, 4);
  //[I2, I1, I0o, I0i{4}]
  tv3->reorder({{2, 0}, {3, 1}, {0, 3}});
  // I0o, I0i{4}, I1, I2]

  tv0->computeAt(tv3, -1);
  tv1->computeAt(tv3, -1);

  tv3->axis(0)->parallelize(ParallelType::BIDx);
  tv3->axis(-1)->parallelize(ParallelType::TIDx);

  auto options = at::TensorOptions().dtype(at::kFloat).device(at::kCUDA, 0);

  at::Tensor input1 = at::randn({16, 8, 8}, options);
  at::Tensor input2 = at::randn_like(input1);

  torch::jit::fuser::cuda::FusionExecutor fe;
  fe.compileFusion(&fusion);
  auto outputs = fe.runFusion({input1, input2});

  at::Tensor tv2_ref = input2 + 2.0;
  at::Tensor output_ref = input1 + tv2_ref;

  TORCH_CHECK(output_ref.equal(outputs[0]));
}

void testGPU_FusionSimplePWise() {
  Fusion fusion;
  FusionGuard fg(&fusion);
  // dimensionality of the problem
  int nDims = 3;

  // Set up your input tensor views
  // TensorView* tv0 = makeTensorWithContig(nDims, {true, true, true});
  // TensorView* tv1 = makeTensorWithContig(nDims, {false, true, true});
  TensorView* tv0 = makeContigTensor(nDims);
  TensorView* tv1 = makeContigTensor(nDims);

  // Register your inputs
  fusion.addInput(tv0);
  fusion.addInput(tv1);

  // Do math with it, it returns a `Val*` but can be static_casted back to
  // TensorView
  TensorView* tv2 = add(tv1, new Float(2.0));
  TensorView* tv3 = add(tv0, tv2);

  // Register your outputs
  fusion.addOutput(tv3);

  // Do transformations, remember, transformations are outputs to inputs
  // This doesn't have to be in this order
  tv3->merge(1);
  tv3->merge(0);

  // Split by n_threads
  tv3->split(0, 128);
  tv3->split(0, 4);

  // For all inputs, computeAt the output inline, temporaries should be squeezed
  // between them
  tv0->computeAt(tv3, -1);
  tv1->computeAt(tv3, -1);

  // Parallelize TV3
  tv3->axis(0)->parallelize(ParallelType::BIDx);
  tv3->axis(-2)->parallelize(ParallelType::Unroll);
  tv3->axis(-1)->parallelize(ParallelType::TIDx);

  auto options = at::TensorOptions().dtype(at::kFloat).device(at::kCUDA, 0);

  at::Tensor input1 = at::randn({64, 2, 128}, options);
  at::Tensor input2 = at::rand_like(input1);
  at::Tensor output = at::empty_like(input1);

  torch::jit::fuser::cuda::FusionExecutor fe;
  fe.compileFusion(&fusion);
  fe.runFusion({input1, input2}, {output});

  at::Tensor tv2_ref = input2 + 2.0;
  at::Tensor output_ref = input1 + tv2_ref;

  TORCH_CHECK(output_ref.equal(output));
}

void testGPU_FusionExecKernel() {
  Fusion fusion;
  FusionGuard fg(&fusion);

  // Set up your input tensor views
  TensorView* tv0 = makeDummyTensor(2);
  TensorView* tv1 = makeDummyTensor(2);

  // Register your inputs
  fusion.addInput(tv0);
  fusion.addInput(tv1);

  // Do math with it, it returns a `Val*` but can be static_casted back to
  // TensorView
  TensorView* tv2 = add(tv1, new Float(2.0));
  TensorView* tv3 = add(tv0, tv2);

  // Register your outputs
  fusion.addOutput(tv3);

  tv3->merge(0);
  tv3->split(0, 128);
  tv3->split(0, 4);

  // For all inputs, computeAt the output inline, temporaries should be squeezed
  // between them
  tv0->computeAt(tv3, 1);
  tv1->computeAt(tv3, 1);

  // Parallelize TV3
  tv3->axis(0)->parallelize(ParallelType::BIDx);
  tv2->axis(1)->parallelize(ParallelType::Unroll);
  tv3->axis(1)->parallelize(ParallelType::Unroll);
  tv2->axis(-1)->parallelize(ParallelType::TIDx);
  tv3->axis(-1)->parallelize(ParallelType::TIDx);

  auto options = at::TensorOptions().dtype(at::kFloat).device(at::kCUDA, 0);

  at::Tensor input1 = at::ones({1, 128}, options);
  at::Tensor input2 = at::ones_like(input1);

  torch::jit::fuser::cuda::FusionExecutor fe;
  fe.compileFusion(&fusion);
  auto outputs = fe.runFusion({input1, input2});

  at::Tensor check = at::full({1, 128}, 4, options);
  ;
  TORCH_CHECK(outputs[0].equal(check));
}

int ceilDiv_(int a, int b) {
  return (a + b - 1) / b;
}

void testGPU_FusionAdvancedComputeAt() {
  // Case 1
  /*
   * tv1 = tv0 * 0.5
   * tv2 = tv1 * -1
   * tv3 = tv1 + 3
   * tv4 = tv1 * 2
   * tv5 = tv3 + tv2
   * tv6 = tv5 + tv4
   * tv7 = tv1 + tv4
   */
  {
    Fusion fusion;
    FusionGuard fg(&fusion);

    TensorView* tv0 = makeDummyTensor(2);
    fusion.addInput(tv0);

    TensorView* tv1 = mul(tv0, new Float(0.5));
    TensorView* tv2 = mul(tv1, new Float(-1.0));
    TensorView* tv3 = add(tv1, new Float(3.0));
    TensorView* tv4 = mul(tv1, new Float(2.0));
    TensorView* tv5 = add(tv3, tv2);

    TensorView* tv6 = add(tv5, tv4);
    TensorView* tv7 = add(tv1, tv4);

    fusion.addOutput(tv6);
    fusion.addOutput(tv7);

    // Lets setup to actually run
    tv7->merge(0);
    tv7->split(0, 128);
    tv7->split(0, 4);

    tv7->axis(0)->parallelize(ParallelType::BIDx);

    tv0->computeAt(tv7, 1);

    TORCH_CHECK(tv1->hasComputeAt() && tv1->nDims() == 3);
    TORCH_CHECK(tv2->getComputeAtView() == tv5 && tv2->nDims() == 3);
    TORCH_CHECK(tv3->getComputeAtView() == tv5 && tv3->nDims() == 3);
    TORCH_CHECK(tv4->hasComputeAt() && tv4->nDims() == 3);
    TORCH_CHECK(tv5->getComputeAtView() == tv6 && tv5->nDims() == 3);
    TORCH_CHECK(tv6->getComputeAtView() == tv7 && tv6->nDims() == 3);
    TORCH_CHECK(!tv7->hasComputeAt());

    for (Val* val : fusion.vals()) {
      if (!fusion.hasInput(val) &&
          val->getValType().value() == ValType::TensorView) {
        TensorView* tv = static_cast<TensorView*>(val);
        tv->axis(1)->parallelize(ParallelType::Unroll);
        tv->axis(-1)->parallelize(ParallelType::TIDx);
      }
    }

    auto options = at::TensorOptions().dtype(at::kFloat).device(at::kCUDA, 0);

    at::Tensor t0 = at::randn({129, 127}, options);

    auto t1 = t0.mul({0.5});
    auto t2 = t1.mul({-1.0});
    auto t3 = t1.add({3.0});
    auto t4 = t1.mul({2.0});
    auto t5 = t3.add(t2);
    auto t6 = t5.add(t4);
    auto t7 = t1.add(t4);

    at::Tensor kernel_tv6 = at::empty_like(t0, options);
    at::Tensor kernel_tv7 = at::empty_like(t0, options);

    torch::jit::fuser::cuda::FusionExecutor fe;
    fe.compileFusion(&fusion);
    fe.runFusion({t0}, {kernel_tv6, kernel_tv7});

    TORCH_CHECK(at::allclose(kernel_tv6, t6));
    TORCH_CHECK(at::allclose(kernel_tv7, t7));
  }

  // Case 2
  /*
   * tv1 = tv0 * -1
   * tv2 = tv0 + 3
   * tv3 = tv0 * 2
   * tv4 = tv2 + tv1
   * tv5 = tv4 + tv3
   * tv6 = tv5 + tv3
   */
  {
    Fusion fusion;
    FusionGuard fg(&fusion);

    TensorView* tv0 = makeDummyTensor(2);
    fusion.addInput(tv0);

    TensorView* tv1 = mul(tv0, new Float(-1.0));
    TensorView* tv2 = add(tv0, new Float(3.0));
    TensorView* tv3 = mul(tv0, new Float(2.0));
    TensorView* tv4 = add(tv2, tv1);

    TensorView* tv5 = add(tv4, tv3);
    TensorView* tv6 = add(tv5, tv3);

    fusion.addOutput(tv5);
    fusion.addOutput(tv6);

    // Lets setup to actually run
    tv6->merge(0);
    tv6->split(0, 128);
    tv6->split(0, 4);

    tv6->axis(0)->parallelize(ParallelType::BIDx);

    tv0->computeAt(tv6, 1);

    for (Val* val : fusion.vals()) {
      if (!fusion.hasInput(val) &&
          val->getValType().value() == ValType::TensorView) {
        TensorView* tv = static_cast<TensorView*>(val);

        tv->axis(1)->parallelize(ParallelType::Unroll);
        tv->axis(-1)->parallelize(ParallelType::TIDx);
      }
    }

    auto options = at::TensorOptions().dtype(at::kFloat).device(at::kCUDA, 0);
    at::Tensor t0 = at::randn({129, 127}, options);

    auto t1 = t0.mul({-1.0});
    auto t2 = t0.add({3.0});
    auto t3 = t0.mul({2.0});
    auto t4 = t2.add(t1);
    auto t5 = t4.add(t3);
    auto t6 = t5.add(t3);

    torch::jit::fuser::cuda::FusionExecutor fe;
    fe.compileFusion(&fusion);
    auto outputs = fe.runFusion({t0});

    GPULower gpulw(&fusion);
    std::stringstream actual_kernel;
    gpulw.printKernel(actual_kernel);

    TORCH_CHECK(at::allclose(outputs[0], t5), actual_kernel.str());
    TORCH_CHECK(at::allclose(outputs[1], t6));
  }

  // Case 3
  // T2 = T1 * 0.979361
  // T3 = T2 * T0
  {
    Fusion fusion;
    FusionGuard fg(&fusion);

    TensorView* tv0 = makeDummyTensor(4);
    fusion.addInput(tv0);

    TensorView* tv1 = makeDummyTensor(4);
    fusion.addInput(tv1);

    TensorView* tv2 = mul(tv1, new Float(.979361));
    TensorView* tv3 = mul(tv2, tv0);

    fusion.addOutput(tv3);

    // Lets setup to actually run
    while (tv3->nDims() > 1)
      tv3->merge(0);
    tv3->split(0, 128);
    tv3->split(0, 4);

    tv0->computeAt(tv3, 1);
    tv1->computeAt(tv3, 1);

    tv3->axis(0)->parallelize(ParallelType::BIDx);

    for (Val* val : fusion.vals()) {
      if (!fusion.hasInput(val) &&
          val->getValType().value() == ValType::TensorView) {
        TensorView* tv = static_cast<TensorView*>(val);

        tv->axis(1)->parallelize(ParallelType::Unroll);
        tv->axis(-1)->parallelize(ParallelType::TIDx);
      }
    }

    auto options = at::TensorOptions().dtype(at::kFloat).device(at::kCUDA, 0);
    at::Tensor t0 = at::randn({129, 127, 63, 65}, options);
    at::Tensor t1 = at::rand_like(t0, options);

    auto t2 = t1.mul({0.979361});
    auto t3 = t2.mul(t0);

    at::Tensor kernel_tv3 = at::empty_like(t0, options);

    torch::jit::fuser::cuda::FusionExecutor fe;
    fe.compileFusion(&fusion);
    fe.runFusion({t0, t1}, {kernel_tv3});

    GPULower gpulw(&fusion);
    std::stringstream actual_kernel;
    gpulw.printKernel(actual_kernel);

    TORCH_CHECK(at::allclose(kernel_tv3, t3), actual_kernel.str());
  }

  // Case 4
  // T4 = T2 - T3
  // T5 = T1 + T4
  // T6 = T5 - T0
  {
    Fusion fusion;
    FusionGuard fg(&fusion);

    TensorView* tv0 = makeDummyTensor(4);
    fusion.addInput(tv0);

    TensorView* tv1 = makeDummyTensor(4);
    fusion.addInput(tv1);

    TensorView* tv2 = makeDummyTensor(4);
    fusion.addInput(tv2);

    TensorView* tv3 = makeDummyTensor(4);
    fusion.addInput(tv3);

    TensorView* tv4 = sub(tv2, tv3);
    TensorView* tv5 = add(tv1, tv4);
    TensorView* tv6 = sub(tv5, tv0);

    fusion.addOutput(tv6);

    // Lets setup to actually run
    while (tv6->nDims() > 1)
      tv6->merge(0);
    tv6->split(0, 128);
    tv6->split(0, 4);

    tv0->computeAt(tv6, 1);
    tv1->computeAt(tv6, 1);
    tv2->computeAt(tv6, 1);
    tv3->computeAt(tv6, 1);

    tv6->axis(0)->parallelize(ParallelType::BIDx);

    for (Val* val : fusion.vals()) {
      if (!fusion.hasInput(val) &&
          val->getValType().value() == ValType::TensorView) {
        TensorView* tv = static_cast<TensorView*>(val);

        tv->axis(1)->parallelize(ParallelType::Unroll);
        tv->axis(-1)->parallelize(ParallelType::TIDx);
      }
    }

    auto options = at::TensorOptions().dtype(at::kFloat).device(at::kCUDA, 0);
    at::Tensor t0 = at::randn({129, 127, 63, 65}, options);
    at::Tensor t1 = at::rand_like(t0, options);
    at::Tensor t2 = at::rand_like(t0, options);
    at::Tensor t3 = at::rand_like(t0, options);

    auto t4 = t2.sub(t3);
    auto t5 = t1.add(t4);
    auto t6 = t5.sub(t0);

    torch::jit::fuser::cuda::FusionExecutor fe;
    fe.compileFusion(&fusion);
    auto outputs = fe.runFusion({t0, t1, t2, t3});

    GPULower gpulw(&fusion);
    std::stringstream actual_kernel;
    gpulw.printKernel(actual_kernel);

    TORCH_CHECK(at::allclose(outputs[0], t6), actual_kernel.str());
  }
}

void testGPU_FusionScalarInputs() {
  Fusion fusion;
  FusionGuard fg(&fusion);

  TensorView* tv0 = makeDummyTensor(2);
  fusion.addInput(tv0);
  TensorView* tv1 = makeDummyTensor(2);
  fusion.addInput(tv1);

  Float* f0 = new Float();
  fusion.addInput(f0);
  Float* f1 = new Float();
  fusion.addInput(f1);
  Float* f2 = new Float();
  fusion.addInput(f2);
  Float* f3 = new Float();
  fusion.addInput(f3);
  Val* f4 = mul(f0, f1);
  Val* f5 = sub(f2, f3);

  TensorView* tv2 = sub(tv1, f4);
  TensorView* tv3 = add(tv0, f5);
  TensorView* tv4 = mul(tv3, tv2);

  fusion.addOutput(tv4);

  // Lets setup to actually run
  while (tv4->nDims() > 1)
    tv4->merge(0);
  tv4->split(0, 128);
  tv4->split(0, 4);

  tv0->computeAt(tv4, 1);
  tv1->computeAt(tv4, 1);

  tv4->axis(0)->parallelize(ParallelType::BIDx);

  for (Val* val : fusion.vals()) {
    if (!fusion.hasInput(val) &&
        val->getValType().value() == ValType::TensorView) {
      TensorView* tv = static_cast<TensorView*>(val);

      tv->axis(1)->parallelize(ParallelType::Unroll);
      tv->axis(-1)->parallelize(ParallelType::TIDx);
    }
  }

  // f4 = f0 * f1
  // f5 = f2 - f3
  // t2 = t1 - f4
  // t3 = t0 + f5
  // t4 = t3 * t2

  auto options = at::TensorOptions().dtype(at::kFloat).device(at::kCUDA, 0);

  float fl0 = 0.1;
  float fl1 = -0.2;
  float fl2 = 0.3;
  float fl3 = -0.4;
  float fl4 = fl0 * fl1;
  float fl5 = fl2 - fl3;

  at::Tensor t0 = at::randn({129, 127}, options);
  at::Tensor t1 = at::rand_like(t0, options);

  auto t2 = t1.sub(fl4);
  auto t3 = t0.add(fl5);
  auto t4 = t3.mul(t2);

  at::Tensor kernel_tv4 = at::empty_like(t0, options);

  at::Scalar test(fl0);

  torch::jit::fuser::cuda::FusionExecutor fe;
  fe.compileFusion(&fusion);
  fe.runFusion(
      {t0,
       t1,
       at::Scalar(fl0),
       at::Scalar(fl1),
       at::Scalar(fl2),
       at::Scalar(fl3)},
      {kernel_tv4});

  GPULower gpulw(&fusion);
  std::stringstream actual_kernel;
  gpulw.printKernel(actual_kernel);

  TORCH_CHECK(at::allclose(kernel_tv4, t4), actual_kernel.str());
}

void testGPU_FusionLoopUnroll() {
  Fusion fusion;
  FusionGuard fg(&fusion);

  // Set up your input tensor views
  TensorView* tv0 = makeDummyTensor(3);
  TensorView* tv1 = makeDummyTensor(3);

  // Register your inputs
  fusion.addInput(tv0);
  fusion.addInput(tv1);

  // Do math with it, it returns a `Val*` but can be static_casted back to
  // TensorView
  TensorView* tv2 = add(tv1, new Float(2.0));
  TensorView* tv3 = add(tv0, tv2);

  // Register your outputs
  fusion.addOutput(tv3);

  int block_size = 16;

  tv3->merge(0, 1);
  tv3->merge(0, 1);

  tv3->split(0, block_size);
  tv3->split(0, 4);

  // For all inputs, computeAt the output inline, temporaries should be squeezed
  // between them
  tv0->computeAt(tv3, 1);
  tv1->computeAt(tv3, 1);

  // Parallelize
  tv2->axis(1)->parallelize(ParallelType::Unroll);
  tv3->axis(1)->parallelize(ParallelType::Unroll);
  tv2->axis(-1)->parallelize(ParallelType::TIDx);
  tv3->axis(-1)->parallelize(ParallelType::TIDx);
  tv3->axis(0)->parallelize(ParallelType::BIDx);

  int inp_size = 129 * 13 * 3;

  auto options = at::TensorOptions().dtype(at::kFloat).device(at::kCUDA, 0);

  at::Tensor input0 = at::rand({129, 13, 3}, options);
  at::Tensor input1 = at::rand({129, 13, 3}, options);

  torch::jit::fuser::cuda::FusionExecutor fe;
  fe.compileFusion(&fusion);
  auto outputs = fe.runFusion({input0, input1});

  TORCH_CHECK(outputs[0].equal(input0.add(input1.add(2.0))));
}

/*
 * Helper function for single op testing that generates a codegen operand
 */

Val* gen_jit_operand(std::pair<ValType, DataType> desc) {
  if (desc.first == ValType::TensorView) {
    return makeDummyTensor(2, desc.second);
  } else if (desc.first == ValType::Scalar) {
    if (desc.second == DataType::Float)
      return new Float();
    else if (desc.second == DataType::Int)
      return new Int();
    else
      TORCH_CHECK("Not currently supported type", desc.first);
  } else {
    TORCH_CHECK("Not currently supported type", desc.first);
  }
  return nullptr;
}

/*
 * Helper function for single op testing that generates an ATen operand
 */

IValue gen_aten_operand(
    std::pair<ValType, DataType> desc,
    int blocks,
    int threads,
    bool rand) {
  if (desc.first == ValType::TensorView) {
    if (desc.second == DataType::Float) {
      auto options = at::TensorOptions().dtype(at::kFloat).device(at::kCUDA, 0);
      if (rand)
        return IValue(at::rand({blocks, threads}, options));
      else
        return IValue(at::empty({blocks, threads}, options));
    } else if (desc.second == DataType::Half) {
      auto options = at::TensorOptions().dtype(at::kHalf).device(at::kCUDA, 0);
      if (rand)
        return IValue(at::rand({blocks, threads}, options));
      else
        return IValue(at::empty({blocks, threads}, options));
    } else if (desc.second == DataType::Bool) {
      if (rand) {
        auto options =
            at::TensorOptions().dtype(at::kFloat).device(at::kCUDA, 0);
        return IValue(at::rand({blocks, threads}, options).to(at::kBool));
      } else {
        auto options =
            at::TensorOptions().dtype(at::kBool).device(at::kCUDA, 0);
        return IValue(at::empty({blocks, threads}, options));
      }
    } else {
      TORCH_CHECK("Not currently supported type", desc.second)
    }
  } else if (desc.first == ValType::Scalar) {
    if (desc.second == DataType::Float)
      return IValue(at::Scalar(1.f));
    else if (desc.second == DataType::Int)
      return IValue(at::Scalar(1));
    else
      TORCH_CHECK("Not currently supported type", desc.first);
  } else {
    TORCH_CHECK("Not currently supported type", desc.first);
  }
  return nullptr;
}

/*
 * Templatized Helper Function To generate single Op comparison between the
 * JIT codegen for Cuda and the ATen Library.
 */

using OutputPair = std::pair<ValType, DataType>;
template <
    typename AtenFunc,
    typename JitFunc,
    typename InputTuple,
    size_t... NumInputs>
void test_op(
    int blocks,
    int threads,
    std::string op_str,
    AtenFunc af,
    JitFunc jf,
    OutputPair op,
    InputTuple it,
    std::index_sequence<NumInputs...>) {
  Fusion fusion;
  FusionGuard fg(&fusion);

  // Generate Input JIT function Inputs and add them as Inputs to the Fusion
  // Graph
  std::array<Val*, sizeof...(NumInputs)> jit_inputs = {
      gen_jit_operand(std::get<NumInputs>(it))...};
  std::for_each(jit_inputs.begin(), jit_inputs.end(), [&fusion](Val* v) {
    fusion.addInput(v);
  });
  TensorView* out =
      static_cast<TensorView*>(jf(std::get<NumInputs>(jit_inputs)...));
  fusion.addOutput(out);

  std::for_each(jit_inputs.begin(), jit_inputs.end(), [out](Val* v) {
    if (v->getValType() == ValType::TensorView)
      static_cast<TensorView*>(v)->computeAt(out, -1);
  });
  out->axis(0)->parallelize(ParallelType::BIDx);
  out->axis(-1)->parallelize(ParallelType::TIDx);

  std::array<IValue, sizeof...(NumInputs)> aten_inputs = {gen_aten_operand(
      std::get<NumInputs>(it), blocks, threads, /*rand*/ true)...};
  const at::ArrayRef<IValue> aten_inputs_ivalues(aten_inputs);

  at::Tensor output =
      gen_aten_operand(op, blocks, threads, /*rand*/ false).toTensor();
  std::vector<at::Tensor> output_vect = {output};
  cudaDeviceSynchronize();
  if (fusion.hasRNG())
    at::manual_seed(0);

  torch::jit::fuser::cuda::FusionExecutor fe;
  fe.compileFusion(&fusion);
  fe.runFusion(aten_inputs_ivalues, output_vect);
  cudaDeviceSynchronize();

  if (fusion.hasRNG())
    at::manual_seed(0);
  at::Tensor ref_output = af(aten_inputs);
  cudaDeviceSynchronize(); // This sync shouldn't be necessary;

  std::function<std::string()> aten_inputs_to_str =
      [&aten_inputs]() -> std::string {
    int input_cnt = 1;
    std::stringstream ss;
    std::for_each(
        aten_inputs.begin(), aten_inputs.end(), [&input_cnt, &ss](IValue& iv) {
          ss << "\nINPUT" << input_cnt++ << ": " << iv.toTensor();
        });
    return ss.str();
  };

  at::Tensor diff;
  if (output.scalar_type() == at::kBool) {
    diff = at::eq(output, ref_output);
  } else {
    diff = at::sub(output, ref_output);
  }

  TORCH_CHECK(
      (output.scalar_type() == at::kBool
           ? output.equal(ref_output)
           :
           // The absolute Tolerance was raised to 1e-07 from 1e-08 to allow
           // allow for the remainder function to pass.
           output.allclose(ref_output, /*rtol*/ 1e-05, /*atol*/ 1e-07)),
      "\nOp Type: -- ",
      op_str,
      " -- had a mismatch.",
      aten_inputs_to_str(),
      "\nJIT: ",
      output,
      "\nREF: ",
      ref_output,
      "\nDIFF: ",
      diff,
      "\n");
}

/*
 *  Templatized Helper Function that uses variadic templates to
 *  process a variable length Input Tuple of different Operand Type.
 */
template <typename AtenFunc, typename JitFunc, typename InputTuple>
void test_op(
    int blocks,
    int threads,
    std::string op_str,
    AtenFunc af,
    JitFunc jf,
    OutputPair op,
    InputTuple it) {
  static constexpr auto size = std::tuple_size<InputTuple>::value;
  test_op(
      blocks,
      threads,
      op_str,
      af,
      jf,
      op,
      it,
      std::make_index_sequence<size>{});
}

void testGPU_FusionUnaryOps() {
  using OpTuple =
      std::tuple<at::Tensor (*)(const at::Tensor&), UnaryOpType, std::string>;

  // [Note: explicit tuple type for uniform initialization list]
  // Tuple type must be explicitly specified for each uniform initialization
  // list within the vector to make this code compatible with some old env
  // which we still need to support. eg. gcc 5.4 + cuda 9.2.
  std::vector<OpTuple> ops{
      OpTuple{at::abs, UnaryOpType::Abs, "abs"},
      OpTuple{at::acos, UnaryOpType::Acos, "acos"},
      OpTuple{at::asin, UnaryOpType::Asin, "asin"},
      OpTuple{at::atan, UnaryOpType::Atan, "atan"},
      // There does not appear to be an appropriate ATen function for atanh
      // OpTuple{at::atanh,      UnaryOpType::Atanh,      "atanh"      },
      OpTuple{at::ceil, UnaryOpType::Ceil, "ceil"},
      OpTuple{at::cos, UnaryOpType::Cos, "cos"},
      OpTuple{at::cosh, UnaryOpType::Cosh, "cosh"},
      OpTuple{at::erf, UnaryOpType::Erf, "erf"},
      OpTuple{at::erfc, UnaryOpType::Erfc, "erfc"},
      OpTuple{at::exp, UnaryOpType::Exp, "exp"},
      OpTuple{at::expm1, UnaryOpType::Expm1, "expm1"},
      OpTuple{at::floor, UnaryOpType::Floor, "floor"},
      OpTuple{at::frac, UnaryOpType::Frac, "frac"},
      OpTuple{at::gelu, UnaryOpType::Gelu, "gelu"},
      OpTuple{at::lgamma, UnaryOpType::Lgamma, "lgamma"},
      OpTuple{at::log, UnaryOpType::Log, "log"},
      OpTuple{at::log10, UnaryOpType::Log10, "log10"},
      OpTuple{at::log1p, UnaryOpType::Log1p, "log1p"},
      OpTuple{at::log2, UnaryOpType::Log2, "log2"},
      OpTuple{at::neg, UnaryOpType::Neg, "neg"},
      OpTuple{at::reciprocal, UnaryOpType::Reciprocal, "reciprocal"},
      OpTuple{at::relu, UnaryOpType::Relu, "relu"},
      OpTuple{at::round, UnaryOpType::Round, "round"},
      OpTuple{at::rsqrt, UnaryOpType::Rsqrt, "rsqrt"},
      OpTuple{at::sigmoid, UnaryOpType::Sigmoid, "sigmoid"},
      OpTuple{at::sin, UnaryOpType::Sin, "sin"},
      OpTuple{at::sinh, UnaryOpType::Sinh, "sinh"},
      OpTuple{at::sqrt, UnaryOpType::Sqrt, "sqrt"},
      OpTuple{at::tan, UnaryOpType::Tan, "tan"},
      OpTuple{at::tanh, UnaryOpType::Tanh, "tanh"},
      OpTuple{at::trunc, UnaryOpType::Trunc, "trunc"}};

  std::for_each(ops.begin(), ops.end(), [](OpTuple& op) {
    test_op(
        /*blocks*/ 640,
        /*threads*/ 64,
        /*name*/ std::get<2>(op),
        /*Aten Func   */
        [&op](std::array<IValue, 1>& vals) {
          return std::get<0>(op)(vals[0].toTensor());
        },
        /*JIT  Func   */
        [&op](Val* in1) -> Val* { return unaryOp(std::get<1>(op), in1); },
        /*Output      */ std::make_pair(ValType::TensorView, DataType::Float),
        /*Inputs Tuple*/
        std::make_tuple(std::make_pair(ValType::TensorView, DataType::Float)));
  });

  test_op(
      /*blocks*/ 128,
      /*threads*/ 64,
      /*name*/ "rand_like",
      /*Aten Func   */
      [](std::array<IValue, 1>& vals) {
        return at::rand_like(vals[0].toTensor());
      },
      /*JIT  Func   */
      [](Val* in1) -> Val* { return unaryOp(UnaryOpType::RandLike, in1); },
      /*Output      */ std::make_pair(ValType::TensorView, DataType::Float),
      /*Inputs Tuple*/
      std::make_tuple(std::make_pair(ValType::TensorView, DataType::Float)));
}

void testGPU_FusionBinaryOps() {
  using AtenFuncSig = at::Tensor (*)(const at::Tensor&, const at::Tensor&);
  using OpTuple = std::tuple<AtenFuncSig, BinaryOpType, std::string>;

  // see [Note: explicit tuple type for uniform initialization list]
  std::vector<OpTuple> logic_ops{OpTuple{at::eq, BinaryOpType::Eq, "eq"},
                                 OpTuple{at::ge, BinaryOpType::GE, "ge"},
                                 OpTuple{at::gt, BinaryOpType::GT, "gt"},
                                 OpTuple{at::le, BinaryOpType::LE, "le"},
                                 OpTuple{at::lt, BinaryOpType::LT, "lt"},
                                 OpTuple{at::ne, BinaryOpType::NE, "ne"}};

  std::for_each(logic_ops.begin(), logic_ops.end(), [](OpTuple& op) {
    test_op(
        /*blocks*/ 640,
        /*threads*/ 64,
        /*name*/ std::get<2>(op),
        /*Aten Func   */
        [&op](std::array<IValue, 2>& vals) {
          return std::get<0>(op)(vals[0].toTensor(), vals[1].toTensor());
        },
        /*JIT  Func   */
        [&op](Val* in1, Val* in2) -> Val* {
          return binaryOp(std::get<1>(op), in1, in2);
        },
        /*Output      */ std::make_pair(ValType::TensorView, DataType::Bool),
        /*Inputs Tuple*/
        std::make_tuple(
            std::make_pair(ValType::TensorView, DataType::Float),
            std::make_pair(ValType::TensorView, DataType::Float)));
  });

  // see [Note: explicit tuple type for uniform initialization list]
  std::vector<OpTuple> math_ops{
      OpTuple{at::atan2, BinaryOpType::Atan2, "atan2"},
      OpTuple{at::div, BinaryOpType::Div, "div"},
      OpTuple{at::fmod, BinaryOpType::Fmod, "fmod"},
      OpTuple{at::max, BinaryOpType::Max, "max"},
      OpTuple{at::min, BinaryOpType::Min, "min"},
      OpTuple{at::mul, BinaryOpType::Mul, "mul"},
      OpTuple{at::pow, BinaryOpType::Pow, "pow"},
      // NOTE: Remainder does not match the Aten impl exactly
      // despite using an identical function.
      OpTuple{at::remainder, BinaryOpType::Remainder, "remainder"},
  };

  std::for_each(math_ops.begin(), math_ops.end(), [](OpTuple& op) {
    test_op(
        /*blocks*/ 640,
        /*threads*/ 64,
        /*name*/ std::get<2>(op),
        /*Aten Func   */
        [&op](std::array<IValue, 2>& vals) {
          return std::get<0>(op)(vals[0].toTensor(), vals[1].toTensor());
        },
        /*JIT  Func   */
        [&op](Val* in1, Val* in2) -> Val* {
          return binaryOp(std::get<1>(op), in1, in2);
        },
        /*Output      */ std::make_pair(ValType::TensorView, DataType::Float),
        /*Inputs Tuple*/
        std::make_tuple(
            std::make_pair(ValType::TensorView, DataType::Float),
            std::make_pair(ValType::TensorView, DataType::Float)));
  });

  test_op(
      /*blocks*/ 640,
      /*threads*/ 64,
      /*name*/ "add_alpha",
      /*Aten Func   */
      [](std::array<IValue, 3>& vals) {
        return at::add(
            vals[0].toTensor(), vals[1].toTensor(), vals[2].toScalar());
      },
      /*JIT  Func   */ static_cast<Val* (*)(Val*, Val*, Val*)>(&add_alpha),
      /*Output      */ std::make_pair(ValType::TensorView, DataType::Float),
      /*Inputs Tuple*/
      std::make_tuple(
          std::make_pair(ValType::TensorView, DataType::Float),
          std::make_pair(ValType::TensorView, DataType::Float),
          std::make_pair(ValType::Scalar, DataType::Float)));
  test_op(
      /*blocks*/ 640,
      /*threads*/ 64,
      /*name*/ "sub_alpha",
      /*Aten Func   */
      [](std::array<IValue, 3>& vals) {
        return at::sub(
            vals[0].toTensor(), vals[1].toTensor(), vals[2].toScalar());
      },
      /*JIT  Func   */ static_cast<Val* (*)(Val*, Val*, Val*)>(&sub_alpha),
      /*Output      */ std::make_pair(ValType::TensorView, DataType::Float),
      /*Inputs Tuple*/
      std::make_tuple(
          std::make_pair(ValType::TensorView, DataType::Float),
          std::make_pair(ValType::TensorView, DataType::Float),
          std::make_pair(ValType::Scalar, DataType::Float)));
}

void testGPU_FusionTernaryOps() {
  test_op(
      /*blocks*/ 640,
      /*threads*/ 64,
      /*name*/ "clamp",
      /*Aten Func   */
      [](std::array<IValue, 1>& vals) {
        return at::clamp(vals[0].toTensor(), 0.f, 1.f);
      },
      /*JIT  Func   */
      [](Val* in1) -> Val* {
        return clamp(in1, new Float(0.f), new Float(1.f));
      },
      /*Output      */ std::make_pair(ValType::TensorView, DataType::Float),
      /*Inputs Tuple*/
      std::make_tuple(std::make_pair(ValType::TensorView, DataType::Float)));
  test_op(
      /*blocks*/ 640,
      /*threads*/ 64,
      /*name*/ "threshold",
      /*Aten Func   */
      [](std::array<IValue, 1>& vals) {
        return at::threshold(vals[0].toTensor(), 0.f, 1.f);
      },
      /*JIT  Func   */
      [](Val* in1) -> Val* {
        return threshold(in1, new Float(0.f), new Float(1.f));
      },
      /*Output      */ std::make_pair(ValType::TensorView, DataType::Float),
      /*Inputs Tuple*/
      std::make_tuple(std::make_pair(ValType::TensorView, DataType::Float)));
  test_op(
      /*blocks*/ 640,
      /*threads*/ 64,
      /*name*/ "where",
      /*Aten Func   */
      [](std::array<IValue, 3>& vals) {
        return at::where(
            vals[0].toTensor(), vals[1].toTensor(), vals[2].toTensor());
      },
      /*JIT  Func   */ static_cast<Val* (*)(Val*, Val*, Val*)>(&where),
      /*Output      */ std::make_pair(ValType::TensorView, DataType::Float),
      /*Inputs Tuple*/
      std::make_tuple(
          std::make_pair(ValType::TensorView, DataType::Bool),
          std::make_pair(ValType::TensorView, DataType::Float),
          std::make_pair(ValType::TensorView, DataType::Float)));
}

void testGPU_FusionCompoundOps() {
  test_op(
      /*blocks*/ 640,
      /*threads*/ 64,
      /*name*/ "lerp",
      /*Aten Func   */
      [](std::array<IValue, 3>& vals) {
        return at::lerp(
            vals[0].toTensor(), vals[1].toTensor(), vals[2].toTensor());
      },
      /*JIT  Func   */ static_cast<Val* (*)(Val*, Val*, Val*)>(&lerp),
      /*Output      */ std::make_pair(ValType::TensorView, DataType::Float),
      /*Inputs Tuple*/
      std::make_tuple(
          std::make_pair(ValType::TensorView, DataType::Float),
          std::make_pair(ValType::TensorView, DataType::Float),
          std::make_pair(ValType::TensorView, DataType::Float)));
  test_op(
      /*blocks*/ 640,
      /*threads*/ 64,
      /*name*/ "addcmul",
      /*Aten Func   */
      [](std::array<IValue, 4>& vals) {
        return at::addcmul(
            vals[0].toTensor(),
            vals[1].toTensor(),
            vals[2].toTensor(),
            vals[3].toScalar());
      },
      /*JIT  Func   */ static_cast<Val* (*)(Val*, Val*, Val*, Val*)>(&addcmul),
      /*Output      */ std::make_pair(ValType::TensorView, DataType::Float),
      /*Inputs Tuple*/
      std::make_tuple(
          std::make_pair(ValType::TensorView, DataType::Float),
          std::make_pair(ValType::TensorView, DataType::Float),
          std::make_pair(ValType::TensorView, DataType::Float),
          std::make_pair(ValType::Scalar, DataType::Float)));
}

void testGPU_FusionCastOps() {
  Fusion fusion;
  FusionGuard fg(&fusion);

  TensorView* tv0 = makeDummyTensor(2, DataType::Half);

  TensorView* intrm1 = castOp(DataType::Float, tv0);
  TensorView* out = castOp(DataType::Half, intrm1);

  fusion.addInput(tv0);
  fusion.addOutput(out);
  tv0->computeAt(out, -1);

  out->axis(0)->parallelize(ParallelType::BIDx);
  out->axis(-1)->parallelize(ParallelType::TIDx);

  auto options = at::TensorOptions().dtype(at::kHalf).device(at::kCUDA, 0);

  at::Tensor input1 = at::rand({1, 4}, options);
  at::Tensor ref_output = at::empty_like(input1);

  std::array<IValue, 1> inputs = {input1};
  const at::ArrayRef<IValue> input_ivalues(inputs);

  torch::jit::fuser::cuda::FusionExecutor fe;
  fe.compileFusion(&fusion);
  auto outputs = fe.runFusion(input_ivalues);

  ref_output = at::_cast_Half(at::_cast_Float(input1));

  TORCH_CHECK(
      outputs[0].equal(ref_output),
      "\nOp Type: -- ",
      "cast FP16->FP32->FP16",
      " -- had a mismatch.\n",
      "IN1 : ",
      input1,
      "\n",
      "JIT: ",
      outputs[0],
      "\n",
      "REF: ",
      ref_output,
      "\n");
}

// We want split/merge/reorder all tested both on and off rfactor domains, also
// want compute at into the rfactor domain, and into its consumer
void testGPU_FusionRFactorReplay() {
  Fusion fusion;
  FusionGuard fg(&fusion);

  // Set up your input tensor views
  TensorView* tv0 = makeDummyTensor(2);

  // Register your inputs
  fusion.addInput(tv0);

  // Do math with it, it returns a `Val*` but can be static_casted back to
  // TensorView
  TensorView* tv1 = sum(tv0, {1});
  // tv1[I0, R1]
  tv1->split(0, 32);
  // tv1[I0o, I0i{32}, R1]
  tv1->split(0, 16);
  // tv1[I0oo, I0oi{16}, I0i{32}, R1]
  tv1->split(-1, 8);
  // tv1[I0oo, I0oi{16}, I0i{32}, R1o, R1i{8}]
  tv1->split(-2, 4);
  // tv1[I0oo, I0oi{16}, I0i{32}, R1oo, R1oi{4}, R1i{8}]
  tv1->reorder({{0, -2}, {2, -1}, {-3, 0}, {-1, 1}});
  // tv1[R1oo, R1i{8}, I0oi{16}, R1oi{4}, I0oo, I0i{32}]

  tv1->merge(0);
  tv1->merge(-2);

  // tv1[R1oo*R1i{8}, I0oi{16}, R1oi{4}, I0oo*I0i{32}]
  TensorDomain* new_domain = TransformRFactor::runReplay(tv1->domain(), {0});
  // new_domain[r(R1oo*R1i{8})rf, I0oi{16}, ir1oi{4}rf, I0oo*I0i{32}]

  TensorDomain* new_domain2 = TransformRFactor::runReplay2(tv1->domain(), {0});
  // new_domain2[                 I0oi{16},           , I0oo*I0i{32}, R1oi{4}]

  // Move rfactor axis to end, keep iter rfactor axis
  new_domain->reorder({{0, -1}, {2, 2}});

  // Replay casp, replay new_domain2 as new_domain
  // reordered_new_domain[I0oi{16}, I0oo*I0i{32}, ir1oi{4}rf, R(R1oo*R1i{8})rf]
  auto replay_casp = TransformReplay::replayCasP(new_domain2, new_domain, 2);
  TensorDomain* casp = replay_casp.first;
  // new_domain[I0oi{16}, I0oo*I0i{32}, ir1oi{4}rf, R(R1oo*R1i{8})rf]
  //       casp[I0oi{16}, I0oo*I0i{32},  R1oi{4}]

  casp->split(1, new Int(2));
  // casp      [I0oi{16}, (I0oo*I0i{32})o, I(Ioo*I0i)i{2}, ir1oi{4} ]
  // new_domain[I0oi{16},  I0oo*I0i{32}  ,                 ir1oi{4}rf,
  // R(R1oo*R1i{8})rf]

  auto replay_pasc = TransformReplay::replayPasC(new_domain, casp, 2);
  TensorDomain* pasc = replay_pasc.first;
  // pasc      [I0oi{16}, (I0oo*I0i{32})o, I(Ioo*I0i)i{2}, ir1oi{4}rf,
  // R(R1oo*R1i{8})rf]

  TORCH_CHECK(
      new_domain->nDims() - 1 == new_domain2->nDims(),
      casp->nDims() == new_domain2->nDims() + 1,
      pasc->nDims() == new_domain->nDims() + 1,
      "Error in rfactor, number of dimensions is not correct.");

  TORCH_CHECK(
      !casp->sameAs(new_domain2) && !pasc->sameAs(new_domain) &&
          !new_domain->sameAs(new_domain2) &&
          !tv1->domain()->sameAs(new_domain) &&
          !tv1->domain()->sameAs(new_domain2),
      "Error in rfactor, number of dimensions is not correct.");

  auto dom = new_domain->rootDomain();
  TORCH_CHECK(
      !dom[0]->isReduction() &&
          std::any_of(
              dom.begin(),
              dom.end(),
              [](IterDomain* id) { return id->isReduction(); }) &&
          std::any_of(
              dom.begin(),
              dom.end(),
              [](IterDomain* id) { return id->isRFactorProduct(); }),
      "Error in rFactor, there seems to be something wrong in root domain.");

  auto dom2 = new_domain2->rootDomain();
  TORCH_CHECK(
      !dom2[0]->isReduction() &&
          std::any_of(
              dom2.begin(),
              dom2.end(),
              [](IterDomain* id) { return id->isReduction(); }),
      "Error in rFactor, there seems to be something wrong in root domain.");
}

// Start off simple, block on the outer dim
// block stride + thread all reduce + unrolling on inner dim
void testGPU_FusionReduction() {
  Fusion fusion;
  FusionGuard fg(&fusion);

  // Set up your input tensor views
  TensorView* tv0 = makeDummyTensor(2);
  fusion.addInput(tv0);

  // tv1[I0, R1] = tv0[I0, I1]
  TensorView* tv1 = reductionOp(BinaryOpType::Add, {1}, new Float(0), tv0);
  fusion.addOutput(tv1);

  TORCH_CHECK(fusion.hasReduction(), "Could not detect reduction in fusion.");

  tv1->split(1, 128);
  // tv1[I0, R1o, R1i{128}] = tv0[I0, I1]
  tv1->split(1, 4);
  // tv1[I0, R1oo, R1oi{4}, R1i{128}] = tv0[I0, I1]

  TensorView* tv2 = tv1->rFactor({1});
  // tv2[I0, R1oo, Ir1oi{4}, Ir1i{128}] = tv0[I0, I1]
  // tv1[I0,        R1oi{4},  R1i{128}] = tv2[I0, R1oo, Ir1oi{4}, Ir1i{128}]

  TensorView* tv3 = tv1->rFactor({1});
  // tv2[I0, R1oo, Ir1oi{4}, Ir1i{128}] = tv0[I0, I1]
  // tv3[I0,        R1oi{4}, Ir1i{128}] = tv2[I0, R1oo, Ir1oi{4}, Ir1i{128}]
  // tv1[I0,                  R1i{128}] = tv3[I0,        R1oi{4}, Ir1i{128}]

  // Incrementally, can print in between for debugging
  tv0->computeAt(tv2, 1);
  tv2->computeAt(tv3, 1);
  tv3->computeAt(tv1, 1);

  // Re do it all at once, because why not.
  tv0->computeAt(tv1, 1);

  tv2->axis(2)->parallelize(ParallelType::Unroll);
  tv1->axis(0)->parallelize(ParallelType::BIDx);

  tv1->axis(-1)->parallelize(ParallelType::TIDx);
  tv2->axis(-1)->parallelize(ParallelType::TIDx);
  tv3->axis(-1)->parallelize(ParallelType::TIDx);

  int numel_x = 65000;
  int numel_y = 1025;

  auto options = at::TensorOptions().dtype(at::kFloat).device(at::kCUDA, 0);
  at::Tensor input = at::rand({numel_x, numel_y}, options);
  at::Tensor cg_output = at::empty({numel_x}, options);

  torch::jit::fuser::cuda::FusionExecutor fe;
  fe.compileFusion(&fusion);
  fe.runFusion({input}, {cg_output});

  auto aten_output = input.sum({1});
  TORCH_CHECK(aten_output.allclose(cg_output));
}

void testGPU_FusionReduction2() {
  {
    Fusion fusion;
    FusionGuard fg(&fusion);

    // Set up your input tensor views
    TensorView* tv0 = makeDummyTensor(2);
    fusion.addInput(tv0);

    // tv1[I0, R1] = tv0[I0, I1]
    TensorView* tv1 = reductionOp(BinaryOpType::Add, {1}, new Float(0), tv0);

    fusion.addOutput(tv1);

    // switches to try some different scenarios. maybe we should iterate on all
    // permutations.
    bool bind_bidx = true;
    bool bind_tidx = true;
    bool bind_tidy = true;
    bool bind_unroll = true;

    int numel_x = 1025; // Cannot exceed block dim max size / tidy
    int numel_y = 129;
    int tidx = 16;
    int tidy = 8;
    int unroll_factor = 4;

    int bidx = bind_tidy ? ceilDiv_(numel_x, tidy) : numel_x;

    tv1->split(1, tidx);
    // tv1[I0, R1o, R1i{tidx}] = tv0[I0, I1]

    tv1->split(1, unroll_factor);
    // tv1[I0, R1oo, R1oi{unroll}, R1i{tidx}] = tv0[I0, I1]

    tv1->split(0, tidy);

    TensorView* tv2 = tv1->rFactor({-3});
    // tv2[I0,             >R1oo<, Ir1oi{unroll}, Ir1i{tidx}]
    // tv1[I0o, I0i{tidy},          R1oi{unroll},  R1i{tidx}]

    TensorView* tv3 = tv1->rFactor({-2});
    // tv2[I0,             >R1oo<, Ir1oi{unroll}, Ir1i{tidx}]
    // tv3[I0,                      R1oi{unroll}, Ir1i{tidx}]
    // tv1[I0o, I0i{tidy},                         R1i{tidx}]

    tv0->computeAt(tv1, -2);

    if (bind_unroll)
      tv2->axis(-2)->parallelize(ParallelType::Unroll);
    if (bind_bidx)
      tv1->axis(0)->parallelize(ParallelType::BIDx);
    if (bind_tidy)
      tv1->axis(1)->parallelize(ParallelType::TIDy);

    if (bind_tidx) {
      tv2->axis(-1)->parallelize(ParallelType::TIDx);
      tv3->axis(-1)->parallelize(ParallelType::TIDx);
      tv1->axis(-1)->parallelize(ParallelType::TIDx);
    }

    auto options = at::TensorOptions().dtype(at::kFloat).device(at::kCUDA, 0);
    at::Tensor input = at::rand({numel_x, numel_y}, options);

    torch::jit::fuser::cuda::FusionExecutor fe;
    fe.compileFusion(&fusion);
    auto outputs = fe.runFusion({input});

    c10::cuda::CUDAStream stream = c10::cuda::getCurrentCUDAStream();
    AT_CUDA_CHECK(cudaStreamSynchronize(stream));

    auto aten_output = input.sum({1});
    TORCH_CHECK(aten_output.allclose(outputs[0]));
  }

  {
    // What if Z participates in the reduction with X?
    Fusion fusion;
    FusionGuard fg(&fusion);

    // Set up your input tensor views
    TensorView* tv0 = makeDummyTensor(2);
    fusion.addInput(tv0);

    // tv1[I0, R1] = tv0[I0, I1]
    TensorView* tv1 = reductionOp(BinaryOpType::Add, {1}, new Float(0), tv0);

    fusion.addOutput(tv1);

    int numel_x = 1025; // Cannot exceed block dim max size / tidy
    int numel_y = 129;
    int tidx = 16;
    int tidz = 8;

    tv1->split(1, tidz);
    // tv1[I0, R1o, R1i{tidz}] = tv0[I0, I1]

    tv1->split(1, tidx);
    // tv1[I0, R1oo, R1oi{tidx}, R1i{tidz}] = tv0[I0, I1]

    TensorView* tv2 = tv1->rFactor({-3});
    // tv2[I0,  >R1oo<, Ir1oi{tidx}, Ir1i{tidz}]
    // tv1[I0o,          R1oi{tidx},  R1i{tidz}]

    tv0->computeAt(tv1, -3);

    tv1->axis(0)->parallelize(ParallelType::BIDx);
    tv1->axis(-2)->parallelize(ParallelType::TIDx);
    tv1->axis(-1)->parallelize(ParallelType::TIDz);

    tv2->axis(-2)->parallelize(ParallelType::TIDx);
    tv2->axis(-1)->parallelize(ParallelType::TIDz);

    auto options = at::TensorOptions().dtype(at::kFloat).device(at::kCUDA, 0);
    at::Tensor input = at::rand({numel_x, numel_y}, options);
    at::Tensor cg_output = at::empty({numel_x}, options);

    torch::jit::fuser::cuda::FusionExecutor fe;
    fe.compileFusion(&fusion);
    fe.runFusion({input}, {cg_output});

    c10::cuda::CUDAStream stream = c10::cuda::getCurrentCUDAStream();
    AT_CUDA_CHECK(cudaStreamSynchronize(stream));

    auto aten_output = input.sum({1});
    TORCH_CHECK(aten_output.allclose(cg_output));
  }
}

// TODO: Fix and reenable this test.
void testGPU_FusionReduction3() {
  {
    Fusion fusion;
    FusionGuard fg(&fusion);

    // Set up your input tensor views
    TensorView* tv0 = makeDummyTensor(2);
    TensorView* tv1 = makeDummyTensor(2);

    TensorView* tv2 = add(tv0, tv1);
    // tv2[I0, I1] = tv0[I0, I1] + tv1[I0, I1]

    fusion.addInput(tv0);
    fusion.addInput(tv1);

    TensorView* tv3 = reductionOp(BinaryOpType::Add, {1}, new Float(0), tv2);
    // tv3[I0, R1] = tv2[I0, I1]

    TensorView* tv4 = makeDummyTensor(1);
    fusion.addInput(tv4);

    // tv5[I0] = tv3[I0, R1] * tv4[I0]
    TensorView* tv5 = mul(tv3, tv4);
    fusion.addOutput(tv5);

    int tidx = 16;

    // RFactor the reduction
    tv3->split(1, tidx);
    // tv3[I0, R1o, R1i{tidx}] = tv2[I0, I1]

    TensorView* tv6 = tv3->rFactor({-2});
    // tv6[I0, R1o, iR1i{tidx}] = tv2[I0, I1]
    // tv3[I0,       R1i{tidx}] = tv3[I0, I1]
    tv2->computeAt(tv6, 2);

    // Compute at inline with tv5 (only 1D)
    tv6->computeAt(tv3, 1);
    tv3->computeAt(tv5, 1);

    tv5->axis(0)->parallelize(ParallelType::BIDx);

    // Intermediate tensors only need this, but doesn't hurt to do on inputs
    // tv0, 1, 4
    tv2->axis(-1)->parallelize(ParallelType::TIDx);
    tv3->axis(-1)->parallelize(ParallelType::TIDx);
    tv6->axis(-1)->parallelize(ParallelType::TIDx);

    int numel_x = 1025;
    int numel_y = 129;
    int bidx = numel_x;

    auto options = at::TensorOptions().dtype(at::kFloat).device(at::kCUDA, 0);
    at::Tensor t0 = at::rand({numel_x, numel_y}, options);
    at::Tensor t1 = at::rand({numel_x, numel_y}, options);
    auto t2 = t0.add(t1);
    auto t3 = t2.sum({1});
    at::Tensor t4 = at::rand({numel_x}, options);
    auto t5 = t3.mul(t4);

    torch::jit::fuser::cuda::FusionExecutor fe;
    fe.compileFusion(&fusion);
    auto outputs = fe.runFusion({t0, t1, t4});

    c10::cuda::CUDAStream stream = c10::cuda::getCurrentCUDAStream();
    AT_CUDA_CHECK(cudaStreamSynchronize(stream));

    TORCH_CHECK(
        t5.allclose(outputs[0]), "Error of: ", t5.sub(outputs[0]).abs().max());
  }
}

void testGPU_FusionReduction4() {
  Fusion fusion;
  FusionGuard fg(&fusion);

  // Set up your input tensor views
  TensorView* tv0 = makeDummyTensor(3);

  fusion.addInput(tv0);

  TensorView* tv1 = reductionOp(BinaryOpType::Add, {1}, new Float(0), tv0);

  fusion.addOutput(tv1);

  int bidy = 2;
  int tidy = 4;
  int tidx = 5;

  int dim1 = 11;

  tv1->split(-2, tidy);

  TensorView* tv2 = tv1->rFactor({-3});

  tv0->computeAt(tv1, 1);

  tv1->axis(0)->parallelize(ParallelType::BIDy);

  for (auto* val : fusion.vals()) {
    if (!fusion.hasInput(val) &&
        val->getValType().value() == ValType::TensorView) {
      val->as<TensorView>()->axis(-1)->parallelize(ParallelType::TIDx);
    }
  }

  tv2->axis(-2)->parallelize(ParallelType::TIDy);
  tv1->axis(-2)->parallelize(ParallelType::TIDy);

  auto options = at::TensorOptions().dtype(at::kFloat).device(at::kCUDA, 0);
  at::Tensor input = at::randn({bidy, dim1, tidx}, options);

  at::Tensor cg_output = at::empty({bidy, tidx}, options);

  torch::jit::fuser::cuda::FusionExecutor fe;
  fe.compileFusion(&fusion);
  fe.runFusion({input}, {cg_output});

  auto aten_output = input.sum({1});
  TORCH_CHECK(aten_output.allclose(cg_output));
}

void testGPU_FusionReduction5() {
  Fusion fusion;
  FusionGuard fg(&fusion);

  const int bdimx = 64;
  const int bdimy = 8;

  // Set up your input tensor views
  TensorView* tv0 = makeDummyTensor(3);
  fusion.addInput(tv0);

  // tv1[I0, R1, R2] = tv0[I0, I1, I2]
  TensorView* tv1 = reductionOp(BinaryOpType::Add, {1, 2}, new Float(0), tv0);
  fusion.addOutput(tv1);

  TORCH_CHECK(fusion.hasReduction(), "Could not detect reduction in fusion.");

  tv1->split(2, bdimx);
  // tv1[I0, R1, R2o, R2i{128}] = tv0[I0, I1, I2]
  tv1->split(1, bdimy);
  // tv1[I0, R1o, R1i{8}, R2o, R2i{128}] = tv0[I0, I1, I2]

  TensorView* tv2 = tv1->rFactor({3});
  // tv2[I0, I1o, I1i{8}, R2o, I2i{128}] = tv0[I0, I1, I2]
  // tv1[I0, R1o, R1i{8},      R2i{128}] = tv2[I0, I1o, I1i{8}, R2o, I2i{128}]

  TensorView* tv3 = tv1->rFactor({1});
  // tv2[I0, I1o, I1i{8}, R2o, I2i{128}] = tv0[I0, I1, I2]
  // tv3[I0, R1o, I1i{8},      I2i{128}] = tv2[I0, I1o, I1i{8}, R2o, I2i{128}]
  // tv1[I0,      R1i{8},      R2i{128}] = tv3[I0, R1o, I1i{8},      I2i{128}]

  tv3->computeAt(tv1, 1);
  tv2->computeAt(tv3, 2);

  tv1->axis(0)->parallelize(ParallelType::BIDx);
  tv2->axis(0)->parallelize(ParallelType::BIDx);
  tv3->axis(0)->parallelize(ParallelType::BIDx);

  tv1->axis(-1)->parallelize(ParallelType::TIDx);
  tv2->axis(-1)->parallelize(ParallelType::TIDx);
  tv3->axis(-1)->parallelize(ParallelType::TIDx);

  tv1->axis(-2)->parallelize(ParallelType::TIDy);
  tv3->axis(-2)->parallelize(ParallelType::TIDy);
  tv2->axis(-3)->parallelize(ParallelType::TIDy);

  int numel_x = 650;
  int numel_y = 1000;
  int numel_z = 1000;

  auto options = at::TensorOptions().dtype(at::kFloat).device(at::kCUDA, 0);
  at::Tensor input = at::rand({numel_x, numel_y, numel_z}, options);

  torch::jit::fuser::cuda::FusionExecutor fe;
  fe.compileFusion(&fusion);
  auto outputs = fe.runFusion({input});

  auto aten_output = input.sum({1, 2});
  TORCH_CHECK(aten_output.allclose(outputs[0]));
}

void testGPU_FusionReductionTFT() {
  Fusion fusion;
  FusionGuard fg(&fusion);

  // Set up your input tensor views
  TensorView* tv0 = makeDummyTensor(2);
  fusion.addInput(tv0);

  // tv1[I0, R1] = tv0[I0, I1]
  TensorView* tv1 = reductionOp(BinaryOpType::Add, {1}, new Float(0), tv0);

  fusion.addOutput(tv1);

  int numel_x = 1025;
  int numel_y = 129;
  int tidx = 16;
  int tidy = 8;
  int tidz = 8;

  tv1->split(1, tidx);
  // tv1[I0, R1o, R1i{tidx}]

  tv1->split(1, tidz);
  // tv1[I0, R1oo, R1Oi{tidz}, R1R1i{tidx}]

  tv1->split(0, tidy);
  // tv1[I0o, I0i, R1oo, R1Oi{tidz}, R1R1i{tidx}]

  TensorView* tv2 = tv1->rFactor({2});
  // tv2[I0o, I0i, R1oo, I1Oi{tidz}, I11i{tidx}]
  // tv1[I0o, I0i,       R1Oi{tidz}, R1R1i{tidx}]

  tv2->computeAt(tv1, 2);

  tv1->axis(1)->parallelize(ParallelType::TIDy);

  tv2->axis(-1)->parallelize(ParallelType::TIDx);
  tv1->axis(-1)->parallelize(ParallelType::TIDx);

  tv1->axis(-2)->parallelize(ParallelType::TIDz);
  tv2->axis(-2)->parallelize(ParallelType::TIDz);

  auto options = at::TensorOptions().dtype(at::kFloat).device(at::kCUDA, 0);
  at::Tensor input = at::rand({numel_x, numel_y}, options);
  at::Tensor cg_output = at::empty({numel_x}, options);

  torch::jit::fuser::cuda::FusionExecutor fe;
  fe.compileFusion(&fusion);
  fe.runFusion({input}, {cg_output});

  c10::cuda::CUDAStream stream = c10::cuda::getCurrentCUDAStream();
  AT_CUDA_CHECK(cudaStreamSynchronize(stream));

  auto aten_output = input.sum({1});
  TORCH_CHECK(aten_output.allclose(cg_output));
}

void testGPU_FusionSimpleBCast() {
  /*
  {
    Fusion fusion;
    FusionGuard fg(&fusion);

    // Set up your input tensor views
    TensorView* tv0 = makeDummyTensor(2);
    TensorView* tv1 = makeDummyTensor(2);
    fusion.addInput(tv0);
    fusion.addInput(tv1);

    TensorView* tv2 = broadcast(tv0, {false, false, true});
    TensorView* tv3 = broadcast(tv1, {true, false, false});

    TensorView* tv4 = add(tv2, tv3);
    tv4->split(-1, 4);
    tv4->split(0, 8);
    fusion.addOutput(tv4);

    tv0->computeAt(tv4, -1);
    tv1->computeAt(tv4, -1);

    tv4->axis(0)->parallelize(ParallelType::BIDx);
    tv4->axis(-1)->parallelize(ParallelType::TIDx);

    constexpr int x = 63, y = 33, z = 15;

    auto options = at::TensorOptions().dtype(at::kFloat).device(at::kCUDA, 0);

    at::Tensor t0 = at::randn({x, y}, options);
    at::Tensor t1 = at::randn({y, z}, options);

    torch::jit::fuser::cuda::FusionExecutor fe;
    fe.compileFusion(&fusion);
    auto outputs = fe.runFusion({t0, t1});

    auto t2 = t0.unsqueeze(-1).expand({x, y, z});
    auto t3 = t1.expand({x, y, z});
    auto t4 = t2.add(t3);

    TORCH_CHECK(t4.allclose(outputs[0]));
  }

  {
    Fusion fusion;
    FusionGuard fg(&fusion);

    // Set up your input tensor views
    TensorView* tv0 = makeDummyTensor(2);
    TensorView* tv1 = makeDummyTensor(2);
    fusion.addInput(tv0);
    fusion.addInput(tv1);

    // TODO add pointwise ops on the begining before the bcast.

    TensorView* tv2 = broadcast(tv0, {false, false, true});
    TensorView* tv3 = broadcast(tv1, {true, false, false});

    TensorView* tv4 = add(tv2, tv3);

    tv4->merge(0, 1);

    fusion.addOutput(tv4);

    tv0->computeAt(tv4, -1);
    tv1->computeAt(tv4, -1);

    tv4->axis(0)->parallelize(ParallelType::BIDx);

    constexpr int x = 63, y = 33, z = 15;

    auto options = at::TensorOptions().dtype(at::kFloat).device(at::kCUDA, 0);

    at::Tensor t0 = at::randn({x, y}, options);
    at::Tensor t1 = at::randn({y, z}, options);

    at::Tensor cg_output = at::empty({x, y, z}, options);

    torch::jit::fuser::cuda::FusionExecutor fe;
    fe.compileFusion(&fusion);
    fe.runFusion({t0, t1}, {cg_output});

    auto t2 = t0.unsqueeze(-1).expand({x, y, z});
    auto t3 = t1.expand({x, y, z});
    auto t4 = t2.add(t3);

    TORCH_CHECK(t4.allclose(cg_output));
  }
<<<<<<< HEAD
  */
=======
>>>>>>> 41ddb738

  {
    Fusion fusion;
    FusionGuard fg(&fusion);

    // Set up your input tensor views
    std::vector<IterDomain*> dom;
    dom.push_back(new IterDomain(
        new Int(0),
        new Int(1),
        ParallelType::Serial,
        IterType::BroadcastWithStride));
    dom.push_back(new IterDomain(new Int(0), new Int()));
<<<<<<< HEAD
    std::vector<bool> contig(dom.size(), false);
    TensorView* tv0 = new TensorView(new TensorDomain(dom, contig), DataType::Float);
=======
    TensorView* tv0 = new TensorView(new TensorDomain(dom), DataType::Float);
>>>>>>> 41ddb738

    TensorView* tv1 = makeDummyTensor(3);
    fusion.addInput(tv0);
    fusion.addInput(tv1);

<<<<<<< HEAD
    fusion.printMath();

    TensorView* tv2 = add(tv0, tv1);
    fusion.addOutput(tv2);

    tv2->merge(0);
    tv2->merge(0);
    tv2->split(0, 128);
    tv2->split(0, 4);
=======
    TensorView* tv2 = add(tv0, tv1);

    tv2->merge(0);
    tv2->merge(0);

    fusion.addOutput(tv2);
>>>>>>> 41ddb738

    tv0->computeAt(tv2, -1);
    tv1->computeAt(tv2, -1);

    tv2->axis(0)->parallelize(ParallelType::BIDx);
<<<<<<< HEAD
    tv2->axis(-1)->parallelize(ParallelType::TIDx);
    tv2->axis(-2)->parallelize(ParallelType::Unroll);
=======
>>>>>>> 41ddb738

    constexpr int x = 63, y = 33, z = 15;

    auto options = at::TensorOptions().dtype(at::kFloat).device(at::kCUDA, 0);

    at::Tensor t0 = at::randn({1, z}, options);
    at::Tensor t1 = at::randn({x, y, z}, options);

    at::Tensor cg_output = at::empty({x, y, z}, options);

    torch::jit::fuser::cuda::FusionExecutor fe;
    fe.compileFusion(&fusion);
    fe.runFusion({t0, t1}, {cg_output});

    auto t2 = t0.add(t1);

    TORCH_CHECK(t2.allclose(cg_output));
  }

<<<<<<< HEAD
  // TODO: This test below is not working because index math for smem/local mem
  // is wrong when dealing with broadcasts. Need to fix.
=======
  // Disabling the tests because of failing test on broadcast indexing
>>>>>>> 41ddb738
  // {
  //   Fusion fusion;
  //   FusionGuard fg(&fusion);

<<<<<<< HEAD
  //   auto zero = new Int(0);
  //   auto M = new IterDomain(zero, new Int(2));
  //   auto K = new IterDomain(zero, new Int(3));
  //   auto N = new IterDomain(zero, new Int(4));

  //   // Set up your input tensor views
  //   TensorView* tv0 =
  //       new TensorView(new TensorDomain({M, K}, {true, true}),
  //       DataType::Float);
  //   TensorView* tv1 =
  //       new TensorView(new TensorDomain({K, N}, {true, true}),
  //       DataType::Float);

  //   fusion.addInput(tv0);
  //   fusion.addInput(tv1);

  //   // TODO add pointwise ops on the begining before the bcast.

  //   TensorView* tv2 = broadcast(tv0, {false, false, true});
  //   TensorView* tv3 = broadcast(tv1, {true, false, false});

  //   TensorView* tv4 = add(tv2, tv3);

  //   fusion.addOutput(tv4);

  //   tv4->merge(0);
  //   tv4->merge(0);

  //   // tv4->axis(0)->parallelize(ParallelType::Unroll);

  //   // fusion.printMath();
  //   // fusion.printKernel();

  //   // tv0->computeAt(tv4, -1);
  //   // tv1->computeAt(tv4, -1);

  //   // tv4->axis(0)->parallelize(ParallelType::BIDx);
=======
  //   // Set up your input tensor views
  //   std::vector<IterDomain*> dom;
  //   dom.push_back(new IterDomain(new Int(0), new Int()));
  //   dom.push_back(new IterDomain(
  //       new Int(0),
  //       new Int(1),
  //       ParallelType::Serial,
  //       IterType::BroadcastWithStride));
  //   TensorView* tv0 = new TensorView(new TensorDomain(dom), DataType::Float);

  //   TensorView* tv1 = makeDummyTensor(3);
  //   fusion.addInput(tv0);
  //   fusion.addInput(tv1);

  //   TensorView* tv2 = add(tv0, tv1);

  //   tv2->merge(0);
  //   tv2->merge(0);

  //   fusion.addOutput(tv2);

  //   tv0->computeAt(tv2, -1);
  //   tv1->computeAt(tv2, -1);

  //   tv2->axis(0)->parallelize(ParallelType::BIDx);
>>>>>>> 41ddb738

  //   constexpr int x = 63, y = 33, z = 15;

  //   auto options = at::TensorOptions().dtype(at::kFloat).device(at::kCUDA,
  //   0);

<<<<<<< HEAD
  //   at::Tensor t0 = at::randn({x, y}, options);
  //   at::Tensor t1 = at::randn({y, z}, options);
=======
  //   at::Tensor t0 = at::randn({y, 1}, options);
  //   at::Tensor t1 = at::randn({x, y, z}, options);
>>>>>>> 41ddb738

  //   at::Tensor cg_output = at::empty({x, y, z}, options);

  //   torch::jit::fuser::cuda::FusionExecutor fe;
  //   fe.compileFusion(&fusion);
  //   fe.runFusion({t0, t1}, {cg_output});

<<<<<<< HEAD
  //   auto t2 = t0.unsqueeze(-1).expand({x, y, z});
  //   auto t3 = t1.expand({x, y, z});
  //   auto t4 = t2.add(t3);

  //   TORCH_CHECK(t4.allclose(cg_output));
  // }

=======
  //   auto t2 = t0.add(t1);

  //   TORCH_CHECK(t2.allclose(cg_output));
  // }
>>>>>>> 41ddb738
}

// Test a simple Gemm but also play around with fusion executor features
void testGPU_FusionSimpleGemm() {
  Fusion fusion;
  FusionGuard fg(&fusion);

  // Set up your input tensor views
  TensorView* tv0 = makeDummyTensor(2); // M, K
  TensorView* tv1 = makeDummyTensor(2); // K, N
  fusion.addInput(tv0);
  fusion.addInput(tv1);

  TensorView* tv2 = broadcast(tv0, {false, false, true});
  // tv2[I0, I1, B] = tv0[I0, I1]

  TensorView* tv3 = broadcast(tv1, {true, false, false});
  // tv3[B, I1, I2] = tv1[I1, I2]

  // tv4[I0, I1, I2] = tv2[I0, I1, B] * tv3[B, I1, I2]
  TensorView* tv4 = mul(tv2, tv3);
  // tv5[I0, R1, I2] = tv4[I0, I1, I2]
  TensorView* tv5 = sum(tv4, {1});
  fusion.addOutput(tv5);

  tv5->split(1, 32);
  // tv5[I0, R1o, R1i{32}, I2]

  auto tv6 = tv5->rFactor({1});
  // tv6[I0, R1o, I1i{32}, I2] = tv4[I0, I1, I2]
  // tv5[I0,    , R1i{32}, I2] = tv6[I0, R1o, I1i{32}, I2]

  tv5->split(0, 4);
  tv5->split(-1, 4);
  // tv5[I0o, I0i{4}, R1i{32}, I2o, I2i{4}]
  // tv5[I0o, I0i{4}, R1i{32}, I2o, I2i{4}]

  tv0->computeAt(tv5, -1);
  tv1->computeAt(tv5, -1);

  // tv6[I0o, I0i{4}, R1o, I1i{32}, I2o, I2i{4}]
  // tv5[I0o, I0i{4},    , R1i{32}, I2o, I2i{4}]
  //--> (line symbolizes compute at location)
  // tv4[I0o, I0i{4}, I1i{32}, I2o, I2i{4}|, I1o]
  // tv6[I0o, I0i{4}, I1i{32}, I2o, I2i{4}|, R1o]
  // tv5[I0o, I0i{4}, R1i{32}, I2o, I2i{4}|]

  tv0->computeAt(tv6, -1);
  tv1->computeAt(tv6, -1);
  // tv4[I0o, I0i{4}, I1i{32}, I2o, I2i{4}, I1o |]
  // tv6[I0o, I0i{4}, I1i{32}, I2o, I2i{4}, R1o |]
  // tv5[I0o, I0i{4}, R1i{32}, I2o, I2i{4}|]

  tv5->axis(0)->parallelize(ParallelType::BIDz);
  tv5->axis(1)->parallelize(ParallelType::TIDz);

  tv5->axis(-2)->parallelize(ParallelType::BIDy);
  tv5->axis(-1)->parallelize(ParallelType::TIDy);

  tv5->axis(2)->parallelize(ParallelType::TIDx);
  tv6->axis(2)->parallelize(ParallelType::TIDx);

  constexpr int M = 65, K = 33, N = 17;

  auto options = at::TensorOptions().dtype(at::kFloat).device(at::kCUDA, 0);

  at::Tensor t0 = at::randn({M, K}, options);
  at::Tensor t1 = at::randn({K, N}, options);

  torch::jit::fuser::cuda::FusionExecutor fe;
  fe.compileFusion(&fusion);
  // Lets specify a few bounds in launch params to make sure it works
  fe.runFusion(
      {t0, t1}, torch::jit::fuser::cuda::LaunchParams(1, -1, -1, 32, 4, 4));

  // Make sure bad launch params throws
  ASSERT_ANY_THROW(fe.runFusion(
      {t0, t1}, torch::jit::fuser::cuda::LaunchParams(1, 2, 3, 4, 5, 6)));

  // Don't specify any launch params
  auto outputs = fe.runFusion({t0, t1});

  auto t2 = t0.matmul(t1);
  TORCH_CHECK(
      t2.allclose(outputs[0], 1e-5, 1e-5),
      "Error of: ",
      t2.sub(outputs[0]).abs().max());
}

// Softmax with a 1D tensor. Parallelized only with a single thread block.
void testGPU_FusionSoftmax1D() {
  Fusion fusion;
  FusionGuard fg(&fusion);

  const int tidx = 128;
  const int dimx = 1000;

  // Set up your input tensor views
  TensorView* input_tv0 = makeDummyTensor(1);
  fusion.addInput(input_tv0);

  TensorView* exp_tv1 = unaryOp(UnaryOpType::Exp, input_tv0);
  TensorView* sum_exp_tv2 = sum(exp_tv1, {-1});
  TensorView* bcast_sum_tv3 = broadcast(sum_exp_tv2, {true});

  // Replicate exp_tv4 as exp_tv4_copy because exp_tv4 is going to be
  // computed at sum_exp_rf_tv8.
  TensorView* exp_tv1_copy = unaryOp(UnaryOpType::Exp, input_tv0);

  TensorView* output_tv4 = div(exp_tv1_copy, bcast_sum_tv3);

  fusion.addOutput(output_tv4);

  sum_exp_tv2->split(-1, tidx);
  TensorView* sum_exp_rf_tv5 = sum_exp_tv2->rFactor({-2});

  output_tv4->split(-1, tidx);

  exp_tv1->computeAt(sum_exp_rf_tv5, -1);
  exp_tv1_copy->computeAt(output_tv4, -1);

  TensorView* tensors_to_parallelize[] = {
      sum_exp_tv2, bcast_sum_tv3, output_tv4, sum_exp_rf_tv5};

  for (auto tv : tensors_to_parallelize) {
    tv->axis(-1)->parallelize(ParallelType::TIDx);
  }

  auto options = at::TensorOptions().dtype(at::kFloat).device(at::kCUDA, 0);
  at::Tensor t0 = at::randn({dimx}, options);
  at::Tensor cg_output = at::empty({dimx}, options);
  at::Tensor t3_output = at::empty_like(cg_output, options);

  torch::jit::fuser::cuda::FusionExecutor fe;
  fe.compileFusion(&fusion);
  fe.runFusion({t0}, {cg_output});

  auto t2 = at::_softmax(t0, -1, false);
  TORCH_CHECK(
      t2.allclose(cg_output, 1e-5, 1e-5),
      "Error of: ",
      t2.sub(cg_output).abs().max());
}

// Softmax with a 1D tensor with input normalization.
void testGPU_FusionSoftmax1DNormalized() {
  Fusion fusion;
  FusionGuard fg(&fusion);

  const int tidx = 128;
  const int dimx = 1000;

  // Set up your input tensor views
  TensorView* input_tv0 = makeDummyTensor(1);
  fusion.addInput(input_tv0);

  // Normalize with the max value before computing exp.
  TensorView* max_val_tv1 =
      reductionOp(BinaryOpType::Max, {-1}, new Float(0), input_tv0);
  TensorView* bcast_max_tv2 = broadcast(max_val_tv1, {true});
  TensorView* sub_tv3 = sub(input_tv0, bcast_max_tv2);
  TensorView* exp_tv4 = unaryOp(UnaryOpType::Exp, sub_tv3);
  TensorView* sum_exp_tv5 = sum(exp_tv4, {-1});
  TensorView* bcast_sum_tv6 = broadcast(sum_exp_tv5, {true});

  // Replicate exp_tv4 as exp_tv4_copy because exp_tv4 is going to be
  // computed at sum_exp_rf_tv8.
  TensorView* sub_tv3_copy = sub(input_tv0, bcast_max_tv2);
  TensorView* exp_tv4_copy = unaryOp(UnaryOpType::Exp, sub_tv3_copy);

  TensorView* output_tv7 = div(exp_tv4_copy, bcast_sum_tv6);

  fusion.addOutput(output_tv7);

  max_val_tv1->split(-1, tidx);
  TensorView* max_val_rf_tv8 = max_val_tv1->rFactor({-2});

  sum_exp_tv5->split(-1, tidx);
  TensorView* sum_exp_rf_tv9 = sum_exp_tv5->rFactor({-2});

  output_tv7->split(-1, tidx);

  sub_tv3->computeAt(sum_exp_rf_tv9, -1);
  sub_tv3_copy->computeAt(output_tv7, -1);

  TensorView* tensors_to_parallelize[] = {max_val_tv1,
                                          bcast_max_tv2,
                                          sum_exp_tv5,
                                          bcast_sum_tv6,
                                          output_tv7,
                                          max_val_rf_tv8,
                                          sum_exp_rf_tv9};

  for (auto tv : tensors_to_parallelize) {
    tv->axis(-1)->parallelize(ParallelType::TIDx);
  }

  auto options = at::TensorOptions().dtype(at::kFloat).device(at::kCUDA, 0);
  at::Tensor t0 = at::randn({dimx}, options);
  at::Tensor t3_output = at::empty({dimx}, options);

  torch::jit::fuser::cuda::FusionExecutor fe;
  fe.compileFusion(&fusion);
  auto outputs = fe.runFusion({t0});

  auto t2 = at::_softmax(t0, -1, false);
  TORCH_CHECK(
      t2.allclose(outputs[0], 1e-5, 1e-5),
      "Error of: ",
      t2.sub(outputs[0]).abs().max());
}

// Softmax with a 3D tensor, where the inner-most 3rd dimension is
// normalized. Pallelized with multiple thread blocks.
void testGPU_FusionSoftmax3D() {
  Fusion fusion;
  FusionGuard fg(&fusion);

  const int tidx = 32;
  const int dimx = 32;
  const int dimy = 16;
  const int dimz = 130;

  // Set up your input tensor views
  TensorView* input_tv0 = makeDummyTensor(3);
  fusion.addInput(input_tv0);

  TensorView* exp_tv1 = unaryOp(UnaryOpType::Exp, input_tv0);
  TensorView* sum_exp_tv2 = sum(exp_tv1, {-1});
  TensorView* bcast_sum_tv3 = broadcast(sum_exp_tv2, {false, false, true});

  // Replicate exp_tv4 as exp_tv4_copy because exp_tv4 is going to be
  // computed at sum_exp_rf_tv8.
  TensorView* exp_tv1_copy = unaryOp(UnaryOpType::Exp, input_tv0);

  TensorView* output_tv4 = div(exp_tv1_copy, bcast_sum_tv3);

  fusion.addOutput(output_tv4);

  sum_exp_tv2->split(-1, tidx);
  TensorView* sum_exp_rf_tv5 = sum_exp_tv2->rFactor({-2});

  output_tv4->split(-1, tidx);

  exp_tv1->computeAt(sum_exp_rf_tv5, -1);
  exp_tv1_copy->computeAt(output_tv4, -1);

  TensorView* tensors_to_parallelize[] = {
      sum_exp_tv2, bcast_sum_tv3, output_tv4, sum_exp_rf_tv5};

  for (auto tv : tensors_to_parallelize) {
    tv->axis(0)->parallelize(ParallelType::BIDx);
    tv->axis(1)->parallelize(ParallelType::BIDy);
    tv->axis(-1)->parallelize(ParallelType::TIDx);
  }

  auto options = at::TensorOptions().dtype(at::kFloat).device(at::kCUDA, 0);
  at::Tensor t0 = at::randn({dimx, dimy, dimz}, options);
  at::Tensor cg_output = at::empty({dimx, dimy, dimz}, options);
  at::Tensor t3_output = at::empty_like(cg_output, options);
  torch::jit::fuser::cuda::FusionExecutor fe;
  fe.compileFusion(&fusion);
  fe.runFusion({t0}, {cg_output});

  auto t2 = at::_softmax(t0, -1, false);
  TORCH_CHECK(
      t2.allclose(cg_output, 1e-5, 1e-5),
      "Error of: ",
      t2.sub(cg_output).abs().max());
}

// Softmax with a 3D tensor with input normalization.
void testGPU_FusionSoftmax3DNormalized() {
  Fusion fusion;
  FusionGuard fg(&fusion);

  const int tidx = 32;
  const int dimx = 32;
  const int dimy = 16;
  const int dimz = 130;

  // Set up your input tensor views
  TensorView* input_tv0 = makeDummyTensor(3);
  fusion.addInput(input_tv0);

  // Normalize with the max value before computing exp.
  TensorView* max_val_tv1 =
      reductionOp(BinaryOpType::Max, {-1}, new Float(0), input_tv0);
  TensorView* bcast_max_tv2 = broadcast(max_val_tv1, {false, false, true});
  TensorView* sub_tv3 = sub(input_tv0, bcast_max_tv2);
  TensorView* exp_tv4 = unaryOp(UnaryOpType::Exp, sub_tv3);
  TensorView* sum_exp_tv5 = sum(exp_tv4, {-1});
  TensorView* bcast_sum_tv6 = broadcast(sum_exp_tv5, {false, false, true});

  // Replicate exp_tv4 as exp_tv4_copy because exp_tv4 is going to be
  // computed at sum_exp_rf_tv8.
  TensorView* sub_tv3_copy = sub(input_tv0, bcast_max_tv2);
  TensorView* exp_tv4_copy = unaryOp(UnaryOpType::Exp, sub_tv3_copy);

  TensorView* output_tv7 = div(exp_tv4_copy, bcast_sum_tv6);

  fusion.addOutput(output_tv7);

  max_val_tv1->split(-1, tidx);
  TensorView* max_val_rf_tv8 = max_val_tv1->rFactor({-2});

  sum_exp_tv5->split(-1, tidx);
  TensorView* sum_exp_rf_tv9 = sum_exp_tv5->rFactor({-2});

  output_tv7->split(-1, tidx);

  sub_tv3->computeAt(sum_exp_rf_tv9, -1);
  sub_tv3_copy->computeAt(output_tv7, -1);

  TensorView* tensors_to_parallelize[] = {max_val_tv1,
                                          bcast_max_tv2,
                                          sum_exp_tv5,
                                          bcast_sum_tv6,
                                          output_tv7,
                                          max_val_rf_tv8,
                                          sum_exp_rf_tv9};

  for (auto tv : tensors_to_parallelize) {
    tv->axis(0)->parallelize(ParallelType::BIDx);
    tv->axis(1)->parallelize(ParallelType::BIDy);
    tv->axis(-1)->parallelize(ParallelType::TIDx);
  }

  auto options = at::TensorOptions().dtype(at::kFloat).device(at::kCUDA, 0);
  at::Tensor t0 = at::randn({dimx, dimy, dimz}, options);
  at::Tensor t3_output = at::empty({dimx, dimy, dimz}, options);

  torch::jit::fuser::cuda::FusionExecutor fe;
  fe.compileFusion(&fusion);
  auto outputs = fe.runFusion({t0});

  auto t2 = at::_softmax(t0, -1, false);
  TORCH_CHECK(
      t2.allclose(outputs[0], 1e-5, 1e-5),
      "Error of: ",
      t2.sub(outputs[0]).abs().max());
}

void testGPU_FusionSoftmaxComputeAt() {
  Fusion fusion;
  FusionGuard fg(&fusion);

  // Set up your input tensor views
  TensorView* tv0 = makeDummyTensor(2);
  fusion.addInput(tv0);

  auto tv1 = sum(tv0, {1});
  auto tv2 = broadcast(tv1, {false, true});

  auto tv3 = add(tv0, new Float(1.0));

  auto tv4 = mul(tv2, tv3);

  auto tv5 = sum(tv4, {1});
  auto tv6 = broadcast(tv5, {false, true});

  auto tv7 = sub(tv6, tv4);
  fusion.addOutput(tv7);

  tv1->computeAt(tv7, 1);
  ASSERT_ANY_THROW(tv1->computeAt(tv7, -1));
}

// Similar to FusionReduction but uses grid reduction
void testGPU_FusionGridReduction1() {
  const int gdimx = 32;
  const int bdimx = 128;

  Fusion fusion;
  FusionGuard fg(&fusion);

  // Set up your input tensor views
  TensorView* tv0 = makeDummyTensor(2);
  fusion.addInput(tv0);

  // tv1[I0, R1] = tv0[I0, I1]
  TensorView* tv1 = reductionOp(BinaryOpType::Add, {1}, new Float(0), tv0);
  fusion.addOutput(tv1);

  TORCH_CHECK(fusion.hasReduction(), "Could not detect reduction in fusion.");

  tv1->split(1, bdimx);
  // tv1[I0, R1o, R1i{128}] = tv0[I0, I1]
  tv1->split(1, gdimx);
  // tv1[I0, R1oo, R1oi{32}, R1i{128}] = tv0[I0, I1]

  TensorView* tv2 = tv1->rFactor({1});
  // tv2[I0, R1oo, Ir1oi{32}, Ir1i{128}] = tv0[I0, I1]
  // tv1[I0,        R1oi{32},  R1i{128}] = tv2[I0, R1oo, Ir1oi{32}, Ir1i{128}]

  // Incrementally, can print in between for debugging
  tv0->computeAt(tv2, 1);
  tv2->computeAt(tv1, 1);

  // Re do it all at once, because why not.
  tv0->computeAt(tv1, 1);

  tv1->axis(0)->parallelize(ParallelType::BIDy);
  tv1->axis(1)->parallelize(ParallelType::BIDx);
  tv2->axis(2)->parallelize(ParallelType::BIDx);

  tv1->axis(-1)->parallelize(ParallelType::TIDx);
  tv2->axis(-1)->parallelize(ParallelType::TIDx);

  int numel_x = 10000;
  int numel_y = 65000;

  // fusion.printKernel();

  auto options = at::TensorOptions().dtype(at::kFloat).device(at::kCUDA, 0);
  at::Tensor input = at::rand({numel_x, numel_y}, options);
  at::Tensor cg_output = at::empty({numel_x}, options);

  torch::jit::fuser::cuda::FusionExecutor fe;
  fe.compileFusion(&fusion);
  fe.runFusion({input}, {cg_output});

  auto aten_output = input.sum({1});
  TORCH_CHECK(aten_output.allclose(cg_output));
}

// Same test as the above but uses BIDy and TIDx for reduction
void testGPU_FusionGridReduction2() {
  const int gdimy = 32;
  const int bdimx = 128;

  Fusion fusion;
  FusionGuard fg(&fusion);

  // Set up your input tensor views
  TensorView* tv0 = makeDummyTensor(2);
  fusion.addInput(tv0);

  // tv1[I0, R1] = tv0[I0, I1]
  TensorView* tv1 = reductionOp(BinaryOpType::Add, {1}, new Float(0), tv0);
  fusion.addOutput(tv1);

  TORCH_CHECK(fusion.hasReduction(), "Could not detect reduction in fusion.");

  tv1->split(1, bdimx);
  // tv1[I0, R1o, R1i{128}] = tv0[I0, I1]
  tv1->split(1, gdimy);
  // tv1[I0, R1oo, R1oi{32}, R1i{128}] = tv0[I0, I1]

  TensorView* tv2 = tv1->rFactor({1});
  // tv2[I0, R1oo, Ir1oi{32}, Ir1i{128}] = tv0[I0, I1]
  // tv1[I0,        R1oi{32},  R1i{128}] = tv2[I0, R1oo, Ir1oi{32}, Ir1i{128}]

  // Incrementally, can print in between for debugging
  tv0->computeAt(tv2, 1);
  tv2->computeAt(tv1, 1);

  // Re do it all at once, because why not.
  tv0->computeAt(tv1, 1);

  tv1->axis(0)->parallelize(ParallelType::BIDx);
  tv1->axis(1)->parallelize(ParallelType::BIDy);
  tv2->axis(2)->parallelize(ParallelType::BIDy);

  tv1->axis(-1)->parallelize(ParallelType::TIDx);
  tv2->axis(-1)->parallelize(ParallelType::TIDx);

  int numel_x = 10000;
  int numel_y = 65000;

  auto options = at::TensorOptions().dtype(at::kFloat).device(at::kCUDA, 0);
  at::Tensor input = at::rand({numel_x, numel_y}, options);

  torch::jit::fuser::cuda::FusionExecutor fe;
  fe.compileFusion(&fusion);
  auto outputs = fe.runFusion({input});

  auto aten_output = input.sum({1});
  TORCH_CHECK(aten_output.allclose(outputs[0]));
}

// Same test but uses BIDy and BIDz for reduction. No TID used.
void testGPU_FusionGridReduction3dim1() {
  const int gdimz = 32;
  const int gdimy = 128;

  Fusion fusion;
  FusionGuard fg(&fusion);

  // Set up your input tensor views
  TensorView* tv0 = makeDummyTensor(2);
  fusion.addInput(tv0);

  // tv1[I0, R1] = tv0[I0, I1]
  TensorView* tv1 = reductionOp(BinaryOpType::Add, {1}, new Float(0), tv0);
  fusion.addOutput(tv1);

  TORCH_CHECK(fusion.hasReduction(), "Could not detect reduction in fusion.");

  tv1->split(1, gdimy);
  // tv1[I0, R1o, R1i{128}] = tv0[I0, I1]
  tv1->split(1, gdimz);
  // tv1[I0, R1oo, R1oi{32}, R1i{128}] = tv0[I0, I1]

  TensorView* tv2 = tv1->rFactor({1});
  // tv2[I0, R1oo, Ir1oi{32}, Ir1i{128}] = tv0[I0, I1]
  // tv1[I0,        R1oi{32},  R1i{128}] = tv2[I0, R1oo, Ir1oi{32}, Ir1i{128}]

  // Incrementally, can print in between for debugging
  tv0->computeAt(tv2, 1);
  tv2->computeAt(tv1, 1);

  // Re do it all at once, because why not.
  tv0->computeAt(tv1, 1);

  tv1->axis(0)->parallelize(ParallelType::BIDx);
  tv1->axis(1)->parallelize(ParallelType::BIDz);
  tv2->axis(2)->parallelize(ParallelType::BIDz);

  tv1->axis(-1)->parallelize(ParallelType::BIDy);
  tv2->axis(-1)->parallelize(ParallelType::BIDy);

  int numel_x = 100;
  int numel_y = 6500;

  auto options = at::TensorOptions().dtype(at::kFloat).device(at::kCUDA, 0);
  at::Tensor input = at::rand({numel_x, numel_y}, options);
  at::Tensor cg_output = at::empty({numel_x}, options);

  torch::jit::fuser::cuda::FusionExecutor fe;
  fe.compileFusion(&fusion);
  fe.runFusion({input}, {cg_output});

  auto aten_output = input.sum({1});
  TORCH_CHECK(aten_output.allclose(cg_output));
}

// Same as testGPU_FusionGridReduction3dim1 but reduces dimension 0
void testGPU_FusionGridReduction3dim0() {
  const int rdim = 0;
  const int gdimy = 128;
  const int gdimz = 32;

  Fusion fusion;
  FusionGuard fg(&fusion);

  // Set up your input tensor views
  TensorView* tv0 = makeDummyTensor(2);
  fusion.addInput(tv0);

  // tv1[R0, I1] = tv0[I0, I1]
  TensorView* tv1 = reductionOp(BinaryOpType::Add, {rdim}, new Float(0), tv0);
  fusion.addOutput(tv1);

  TORCH_CHECK(fusion.hasReduction(), "Could not detect reduction in fusion.");

  tv1->split(rdim, gdimy);
  // tv1[R0o, R0i{128}, I1] = tv0[I0, I1]
  tv1->split(rdim, gdimz);
  // tv1[R0oo, R0oi{32}, R0i{128}, I1] = tv0[I0, I1]

  TensorView* tv2 = tv1->rFactor({rdim});
  // tv2[R0oo, I0oi{32}, I0i{128}, I1] = tv0[I0, I1]
  // tv1[      R0oi{32}, R0i{128}, I1] = tv2[R0oo, I0oi{32}, I0i{128}, I1]

  // Note that computeAt isn't going to make anything better as there
  // is no dynamically sized dimension.

  // Map parallelism as [Serial, BIDz, BIDy, BIDx]
  tv1->axis(-1)->parallelize(ParallelType::BIDx);
  tv2->axis(-1)->parallelize(ParallelType::BIDx);
  tv1->axis(-2)->parallelize(ParallelType::BIDy);
  tv2->axis(-2)->parallelize(ParallelType::BIDy);
  tv1->axis(-3)->parallelize(ParallelType::BIDz);
  tv2->axis(-3)->parallelize(ParallelType::BIDz);

  int numel_x = 6500;
  int numel_y = 100;

  auto options = at::TensorOptions().dtype(at::kFloat).device(at::kCUDA, 0);
  at::Tensor input = at::rand({numel_x, numel_y}, options);

  torch::jit::fuser::cuda::FusionExecutor fe;
  fe.compileFusion(&fusion);
  auto outputs = fe.runFusion({input});

  auto aten_output = input.sum({0});
  TORCH_CHECK(aten_output.allclose(outputs[0]));
}

// This is similar to the FusionReduction, but swaps BIDx and TIDx
void testGPU_FusionGridReduction4() {
  Fusion fusion;
  FusionGuard fg(&fusion);

  const int bdimx = 128;
  const int gdimx = 1024;

  // Set up your input tensor views
  TensorView* tv0 = makeDummyTensor(2);
  fusion.addInput(tv0);

  // tv1[I0, R1] = tv0[I0, I1]
  TensorView* tv1 = reductionOp(BinaryOpType::Add, {1}, new Float(0), tv0);
  fusion.addOutput(tv1);

  TORCH_CHECK(fusion.hasReduction(), "Could not detect reduction in fusion.");

  tv1->split(1, gdimx);
  // tv1[I0, R1o, R1i{1024}] = tv0[I0, I1]
  tv1->split(1, 4);
  // tv1[I0, R1oo, R1oi{4}, R1i{128}] = tv0[I0, I1]

  TensorView* tv2 = tv1->rFactor({1});
  // tv2[I0, R1oo, Ir1oi{4}, Ir1i{1024}] = tv0[I0, I1]
  // tv1[I0,        R1oi{4},  R1i{1024}] = tv2[I0, R1oo, Ir1oi{4}, Ir1i{1024}]

  TensorView* tv3 = tv1->rFactor({1});
  // tv2[I0, R1oo, Ir1oi{4}, Ir1i{1024}] = tv0[I0, I1]
  // tv3[I0,        R1oi{4}, Ir1i{1024}] = tv2[I0, R1oo, Ir1oi{4}, Ir1i{1024}]
  // tv1[I0,                  R1i{1024}] = tv3[I0,        R1oi{4}, Ir1i{1024}]

  // Incrementally, can print in between for debugging
  tv0->computeAt(tv2, 1);
  tv2->computeAt(tv3, 1);
  tv3->computeAt(tv1, 1);

  // Re do it all at once, because why not.
  tv0->computeAt(tv1, 1);

  tv2->axis(2)->parallelize(ParallelType::Unroll);
  tv1->axis(0)->parallelize(ParallelType::TIDx);

  tv1->axis(-1)->parallelize(ParallelType::BIDx);
  tv2->axis(-1)->parallelize(ParallelType::BIDx);
  tv3->axis(-1)->parallelize(ParallelType::BIDx);

  int numel_x = bdimx;
  int numel_y = 65000;

  auto options = at::TensorOptions().dtype(at::kFloat).device(at::kCUDA, 0);
  at::Tensor input = at::rand({numel_x, numel_y}, options);
  at::Tensor cg_output = at::empty({numel_x}, options);

  torch::jit::fuser::cuda::FusionExecutor fe;
  fe.compileFusion(&fusion);
  fe.runFusion({input}, {cg_output});

  auto aten_output = input.sum({1});
  TORCH_CHECK(aten_output.allclose(cg_output));
}

// Grid reduction with 2D thread blocks but only TIDx and BIDx are
// mapped to a reduction dim
void testGPU_FusionGridReduction5() {
  Fusion fusion;
  FusionGuard fg(&fusion);

  const int bdimx = 64;
  const int bdimy = 16;
  const int gdimx = 4;

  // Set up your input tensor views
  TensorView* tv0 = makeDummyTensor(2);
  fusion.addInput(tv0);

  // tv1[I0, R1] = tv0[I0, I1]
  TensorView* tv1 = reductionOp(BinaryOpType::Add, {1}, new Float(0), tv0);
  fusion.addOutput(tv1);

  TORCH_CHECK(fusion.hasReduction(), "Could not detect reduction in fusion.");

  tv1->split(1, bdimx);
  // tv1[I0, R1o, R1i{64}] = tv0[I0, I1]
  tv1->split(1, gdimx);
  // tv1[I0, R1oo, R1oi{4}, R1i{64}] = tv0[I0, I1]

  TensorView* tv2 = tv1->rFactor({1});
  // tv2[I0, R1oo, Ir1oi{4}, Ir1i{64}] = tv0[I0, I1]
  // tv1[I0,        R1oi{4},  R1i{64}] = tv2[I0, R1oo, Ir1oi{4}, Ir1i{64}]

  tv0->computeAt(tv1, 1);

  tv1->axis(-1)->parallelize(ParallelType::TIDx);
  tv2->axis(-1)->parallelize(ParallelType::TIDx);

  tv1->axis(-2)->parallelize(ParallelType::BIDx);
  tv2->axis(-2)->parallelize(ParallelType::BIDx);

  tv1->axis(0)->parallelize(ParallelType::TIDy);

  int numel_x = bdimy;
  int numel_y = 6500;

  auto options = at::TensorOptions().dtype(at::kFloat).device(at::kCUDA, 0);
  at::Tensor input = at::rand({numel_x, numel_y}, options);

  torch::jit::fuser::cuda::FusionExecutor fe;
  fe.compileFusion(&fusion);
  auto outputs = fe.runFusion({input});

  auto aten_output = input.sum({1});
  TORCH_CHECK(aten_output.allclose(outputs[0]));
}

// Similar to FusionGridReduction1 but with 3D tensors
void testGPU_FusionGridReduction6() {
  Fusion fusion;
  FusionGuard fg(&fusion);

  // Set up your input tensor views
  TensorView* tv0 = makeDummyTensor(3);
  fusion.addInput(tv0);

  // tv1[I0, R1, R2] = tv0[I0, I1, I2]
  TensorView* tv1 = reductionOp(BinaryOpType::Add, {1, 2}, new Float(0), tv0);
  fusion.addOutput(tv1);

  TORCH_CHECK(fusion.hasReduction(), "Could not detect reduction in fusion.");

  // Splitting for TID
  tv1->split(2, 128);
  // tv1[I0, R1, R2o, R2i{128}] = tv0[I0, I1, I2]

  // Splitting for BID
  tv1->split(1, 128);

  // tv1[I0, R1o, R1i{128}, R2o, R2i{128}] = tv0[I0, I1, I2]

  TensorView* tv2 = tv1->rFactor({3});
  // tv2[I0, I1o, I1i{128}, R2o, I2i{128}]
  // tv1[I0, R1o, R1i{128},      R2i{128}]

  TensorView* tv3 = tv1->rFactor({1});
  // tv2[I0, I1o, I1i{128}, R2o, I2i{128}]
  // tv3[I0, R1o, I1i{128},      I2i{128}]
  // tv1[I0,      R1i{128},      R2i{128}]

  tv3->computeAt(tv1, 1);
  tv2->computeAt(tv3, 3);

  tv1->axis(0)->parallelize(ParallelType::BIDy);

  tv1->axis(-1)->parallelize(ParallelType::TIDx);
  tv2->axis(-1)->parallelize(ParallelType::TIDx);
  tv3->axis(-1)->parallelize(ParallelType::TIDx);

  tv1->axis(-2)->parallelize(ParallelType::BIDx);
  tv2->axis(-3)->parallelize(ParallelType::BIDx);
  tv3->axis(-2)->parallelize(ParallelType::BIDx);

  int numel_x = 6500;
  int numel_y = 200;
  int numel_z = numel_y;

  auto options = at::TensorOptions().dtype(at::kFloat).device(at::kCUDA, 0);
  at::Tensor input = at::rand({numel_x, numel_y, numel_z}, options);
  at::Tensor cg_output = at::empty({numel_x}, options);

  torch::jit::fuser::cuda::FusionExecutor fe;
  fe.compileFusion(&fusion);
  fe.runFusion({input}, {cg_output});

  auto aten_output = input.sum({1, 2});
  TORCH_CHECK(aten_output.allclose(cg_output));
}

void testGPU_FusionNonRedAxisBind() {
  int bid_x = 3;
  int tid_x = 2;
  int red_dim = 0;

  Fusion fusion;
  FusionGuard fg(&fusion);

  // Set up your input tensor views
  TensorView* tv0 = makeDummyTensor(2);
  fusion.addInput(tv0);

  TensorView* tv1 =
      reductionOp(BinaryOpType::Add, {red_dim}, new Float(0), tv0);
  fusion.addOutput(tv1);

  tv1->split(-1, tid_x);
  tv1->axis(-2)->parallelize(ParallelType::BIDx);
  tv1->axis(-1)->parallelize(ParallelType::TIDx);

  auto options = at::TensorOptions().dtype(at::kFloat).device(at::kCUDA, 0);
  at::Tensor input = at::rand({16, bid_x * tid_x}, options);

  torch::jit::fuser::cuda::FusionExecutor fe;
  fe.compileFusion(&fusion);
  auto outputs = fe.runFusion({input});

  auto aten_output = input.sum({red_dim});

  TORCH_CHECK(
      aten_output.allclose(outputs[0]),
      "Error of: ",
      aten_output.sub(outputs[0]).abs().max());
}

void testGPU_FusionSplitBCast() {
  Fusion fusion;
  FusionGuard fg(&fusion);

  // Set up your input tensor views
  TensorView* input_tv0 = makeDummyTensor(3);
  TensorView* input_tv1 = makeDummyTensor(3);
  fusion.addInput(input_tv0);
  fusion.addInput(input_tv1);

  TensorView* sum_tv2 =
      reductionOp(BinaryOpType::Add, {2}, new Float(0), input_tv0);
  TensorView* bcast_tv3 = broadcast(sum_tv2, {false, false, true});
  TensorView* output_tv4 = div(input_tv1, bcast_tv3);

  sum_tv2->split(-1, 32);
  TensorView* sum_rf_tv5 = sum_tv2->rFactor({-2});

  bcast_tv3->split(-1, 32);
  output_tv4->split(-1, 32);

  sum_rf_tv5->axis(0)->parallelize(ParallelType::BIDx);
  sum_tv2->axis(0)->parallelize(ParallelType::BIDx);
  bcast_tv3->axis(0)->parallelize(ParallelType::BIDx);
  output_tv4->axis(0)->parallelize(ParallelType::BIDx);

  sum_rf_tv5->axis(1)->parallelize(ParallelType::BIDy);
  sum_tv2->axis(1)->parallelize(ParallelType::BIDy);
  bcast_tv3->axis(1)->parallelize(ParallelType::BIDy);
  output_tv4->axis(1)->parallelize(ParallelType::BIDy);

  sum_rf_tv5->axis(-1)->parallelize(ParallelType::TIDx);
  sum_tv2->axis(-1)->parallelize(ParallelType::TIDx);
  bcast_tv3->axis(-1)->parallelize(ParallelType::TIDx);
  output_tv4->axis(-1)->parallelize(ParallelType::TIDx);

  fusion.addOutput(output_tv4);

  auto options = at::TensorOptions().dtype(at::kFloat).device(at::kCUDA, 0);
  at::Tensor t0 = at::randn({32, 32, 128}, options);
  at::Tensor t1 = at::randn({32, 32, 128}, options);
  at::Tensor cg_output = at::empty({32, 32, 128}, options);

  torch::jit::fuser::cuda::FusionExecutor fe;
  fe.compileFusion(&fusion);
  fe.runFusion({t0, t1}, {cg_output});
}

void testGPU_FusionBCastInnerDim() {
  Fusion fusion;
  FusionGuard fg(&fusion);

  TensorView* tv0 = makeDummyTensor(2);
  fusion.addInput(tv0);

  // reduce then broadcast
  auto tv1 = sum(tv0, {0});
  auto tv2 = broadcast(tv1, {false, true});

  TORCH_CHECK(!tv2->axis(0)->isReduction() && tv2->axis(1)->isBroadcast());
}

void testGPU_FusionBCastReduce() {
  Fusion fusion;
  FusionGuard fg(&fusion);

  // Set up your input tensor views
  TensorView* tv0 = makeDummyTensor(2);

  auto tv1 = broadcast(tv0, {true, false, false});
  auto tv2 = sum(tv1, {1});
  TORCH_CHECK(
      tv2->axis(0)->isBroadcast() && tv2->axis(1)->isReduction() &&
      !tv2->axis(2)->isBroadcast() && !tv2->axis(2)->isReduction());
}

// Multiple consumer reduction with computeAt
// https://github.com/csarofeen/pytorch/issues/110
void testGPU_FusionReductionMultiConsumer() {
  Fusion fusion;
  FusionGuard fg(&fusion);
  TensorView* tv0 = makeDummyTensor(2);
  fusion.addInput(tv0);
  auto tv1 = unaryOp(UnaryOpType::Exp, tv0);
  auto tv2 = reductionOp(BinaryOpType::Max, {-1}, new Float(0), tv1);
  auto tv3 = reductionOp(BinaryOpType::Min, {-1}, new Float(0), tv1);
  auto tv4 = add(tv2, tv3);
  fusion.addOutput(tv4);
  tv1->computeAt(tv2, -1);

  TORCH_CHECK(
      (tv1->getComputeAtView() == tv2 || tv1->getComputeAtView() == tv3) &&
      tv1->getThisComputeAtAxis() == 2 && tv1->getRelativeComputeAtAxis() == 2);
}

void testGPU_FusionComputeAtExprOrder() {
  {
    for (int i = 0; i < 2; ++i) {
      Fusion fusion;
      FusionGuard fg(&fusion);

      // Set up your input tensor views
      TensorView* tv0 = makeDummyTensor(1);
      fusion.addInput(tv0);

      auto tv1 = add(tv0, new Float(1));
      auto tv2 = add(tv0, new Float(1));
      TensorView* tv3 = add(tv1, tv2);
      if (i == 0) {
        tv1->computeAt(tv3, -1);
        fusion.addOutput(tv2);
      } else {
        tv2->computeAt(tv3, -1);
        fusion.addOutput(tv1);
      }
      fusion.addOutput(tv3);

      auto options = at::TensorOptions().dtype(at::kFloat).device(at::kCUDA, 0);
      at::Tensor input = at::rand({100}, options);

      torch::jit::fuser::cuda::FusionExecutor fe;
      fe.compileFusion(&fusion);
      auto outputs = fe.runFusion({input});

      auto aten_output = (input + 1) * 2;
      TORCH_CHECK(
          aten_output.allclose(outputs[1]),
          "Error of: ",
          aten_output.sub(outputs[1]).abs().max());
    }
  }
  {
    Fusion fusion;
    FusionGuard fg(&fusion);

    // Set up your input tensor views
    TensorView* tv0 = makeDummyTensor(2);
    fusion.addInput(tv0);

    auto tv1 = add(tv0, new Float(1));
    auto tv2 = add(tv0, new Float(1));
    TensorView* tv3 = add(tv1, tv2);
    fusion.addOutput(tv3);

    tv3->split(-1, 32);

    tv1->computeAt(tv3, -1);
    tv2->computeAt(tv3, -2);

    auto options = at::TensorOptions().dtype(at::kFloat).device(at::kCUDA, 0);
    at::Tensor input = at::rand({100, 100}, options);
    at::Tensor output = at::empty_like(input, options);

    torch::jit::fuser::cuda::FusionExecutor fe;
    fe.compileFusion(&fusion);
    fe.runFusion({input}, {output});

    auto aten_output = (input + 1) * 2;
    TORCH_CHECK(
        aten_output.allclose(output),
        "Error of: ",
        aten_output.sub(output).abs().max());
  }
}

void testGPU_FusionZeroDimComputeAt() {
  Fusion fusion;
  FusionGuard fg(&fusion);

  TensorView* tv0 = makeDummyTensor(1);
  fusion.addInput(tv0);

  auto tv1 = sum(tv0, {0});
  auto tv2 = add(tv1, new Float(1));
  fusion.addOutput(tv2);
  TORCH_CHECK(tv2->nDims() == 0);
  tv1->computeAt(tv2, 0);

  auto options = at::TensorOptions().dtype(at::kFloat).device(at::kCUDA, 0);
  at::Tensor input = at::rand({100}, options);

  torch::jit::fuser::cuda::FusionExecutor fe;
  fe.compileFusion(&fusion);
  auto outputs = fe.runFusion({input});

  auto aten_output = input.sum() + 1;
  TORCH_CHECK(
      aten_output.allclose(outputs[0]),
      "Error of: ",
      aten_output.sub(outputs[0]).abs().max());
}

void testGPU_FusionZeroDimBroadcast() {
  Fusion fusion;
  FusionGuard fg(&fusion);

  TensorView* tv0 = makeDummyTensor(0);
  fusion.addInput(tv0);

  auto tv1 = broadcast(tv0, {true, true});
  TORCH_CHECK(tv1->nDims() == 2);

  TensorView* tv2 = makeDummyTensor(2);
  fusion.addInput(tv2);

  auto tv3 = add(tv1, tv2);
  auto tv4 = sum(tv3, {0, 1});
  fusion.addOutput(tv4);

  tv3->computeAt(tv4, -1);

  auto options = at::TensorOptions().dtype(at::kFloat).device(at::kCUDA, 0);
  at::Tensor input1 = at::rand({}, options);
  at::Tensor input2 = at::rand({10, 10}, options);
  at::Tensor output = at::empty({}, options);

  torch::jit::fuser::cuda::FusionExecutor fe;
  fe.compileFusion(&fusion);
  fe.runFusion({input1, input2}, {output});

  auto aten_output =
      (input1.unsqueeze(-1).unsqueeze(-1).expand({10, 10}) + input2).sum();
  TORCH_CHECK(
      aten_output.allclose(output),
      "Error of: ",
      aten_output.sub(output).abs().max());
}

void testGPU_FusionZeroDimReduction() {
  Fusion fusion;
  FusionGuard fg(&fusion);

  const int bdimx = 32;
  const int gdimx = 32;

  TensorView* tv0 = makeDummyTensor(1);
  fusion.addInput(tv0);

  auto tv1 = sum(tv0, {0});
  fusion.addOutput(tv1);

  tv1->split(0, bdimx);
  tv1->split(0, gdimx);
  auto tv2 = tv1->rFactor({0});

  tv1->axis(-1)->parallelize(ParallelType::TIDx);
  tv2->axis(-1)->parallelize(ParallelType::TIDx);
  tv1->axis(-2)->parallelize(ParallelType::BIDx);
  tv2->axis(-2)->parallelize(ParallelType::BIDx);

  auto options = at::TensorOptions().dtype(at::kFloat).device(at::kCUDA, 0);
  at::Tensor input = at::rand({1000}, options);
  at::Tensor output = at::empty({}, options);

  torch::jit::fuser::cuda::FusionExecutor fe;
  fe.compileFusion(&fusion);
  fe.runFusion({input}, {output});

  auto aten_output = input.sum();
  TORCH_CHECK(
      aten_output.allclose(output),
      "Error of: ",
      aten_output.sub(output).abs().max());
}

void testGPU_FusionBCastAfterReduce() {
  Fusion fusion;
  FusionGuard fg(&fusion);
  const int tidx = 128;

  // Set up your input tensor views
  TensorView* tv0 = makeDummyTensor(2);
  fusion.addInput(tv0);

  auto tv1 = sum(tv0, {1});
  auto tv2 = broadcast(tv1, {false, true});

  tv1->split(1, tidx);
  auto tv3 = tv1->rFactor({-2});

  TensorView* tv4 = makeDummyTensor(2);
  fusion.addInput(tv4);

  auto tv5 = add(tv2, tv4);
  fusion.addOutput(tv5);
  tv5->split(1, tidx);

  tv3->computeAt(tv5, 1);

  tv1->axis(-1)->parallelize(ParallelType::TIDx);
  tv2->axis(-1)->parallelize(ParallelType::TIDx);
  tv3->axis(-1)->parallelize(ParallelType::TIDx);
  tv5->axis(-1)->parallelize(ParallelType::TIDx);

  tv5->axis(0)->parallelize(ParallelType::BIDx);

  size_t x = 63, y = 200;

  auto options = at::TensorOptions().dtype(at::kFloat).device(at::kCUDA, 0);

  at::Tensor t0 = at::randn({x, y}, options);
  at::Tensor t4 = at::randn({x, y}, options);

  torch::jit::fuser::cuda::FusionExecutor fe;
  fe.compileFusion(&fusion);
  auto outputs = fe.runFusion({t0, t4});

  auto t3 = t0.sum({1}).unsqueeze(-1).expand({x, y});
  auto t5 = t3.add(t4);

  // Error is larger than the default threshold
  TORCH_CHECK(t5.allclose(outputs[0], 1e-5, 1e-5));
}

void testGPU_FusionReductionScheduler() {
  constexpr int bid_x = 80;
  constexpr int tid_x = 4096;
  constexpr int red_dim = 1;

  Fusion fusion;
  FusionGuard fg(&fusion);

  // Set up your input tensor views
  TensorView* tv0 = makeDummyTensor(2);
  fusion.addInput(tv0);

  TensorView* tv1 =
      reductionOp(BinaryOpType::Add, {red_dim}, new Float(0), tv0);
  fusion.addOutput(tv1);

  const auto options =
      at::TensorOptions().dtype(at::kFloat).device(at::kCUDA, 0);
  at::Tensor input = at::rand({bid_x, tid_x}, options);

  // Apply reduction heuristic
  const at::ArrayRef<c10::IValue> inputs({input});

  TORCH_CHECK(
      cuda::scheduleReduction(&fusion, inputs, tv1),
      "Reduction schedule was not generated!");

  cuda::FusionExecutor fe;
  fe.compileFusion(&fusion);
  // no broadcasting needed, omitting the last optional argument;
  auto outputs = fe.runFusion({input});
  auto aten_output = input.sum({red_dim});

  TORCH_CHECK(
      aten_output.allclose(outputs[0]),
      "Error of: ",
      aten_output.sub(outputs[0]).abs().max());
}

// Simple reduction parallelized on a symbolic size.
void testGPU_FusionSymbolicReduction() {
  Fusion fusion;
  FusionGuard fg(&fusion);

  // Set up your input tensor views
  TensorView* tv0 = makeDummyTensor(2);
  fusion.addInput(tv0);

  // tv1[I0, R1] = tv0[I0, I1]
  TensorView* tv1 = reductionOp(BinaryOpType::Add, {1}, new Float(0), tv0);
  fusion.addOutput(tv1);

  // Interface should just be a direct split with a Parallel type. We can
  // include the parallelize call if we do this.
  tv1->split(1, NamedScalar::getParallelDim(ParallelType::TIDx));
  // tv1[I0, R1o, R1i{BIDx}] = tv0[I0, I1]

  TensorView* tv2 = tv1->rFactor({1});
  // tv2[I0, R1oo, Ir1oi{4}, Ir1i{BIDx}] = tv0[I0, I1]
  // tv1[I0,        R1oi{4},  R1i{BIDx}] = tv2[I0, R1oo, Ir1oi{4}, Ir1i{BIDx}]

  // Incrementally, can print in between for debugging
  tv0->computeAt(tv2, 1);
  tv2->computeAt(tv1, 1);

  tv2->axis(-1)->parallelize(ParallelType::TIDx);

  tv1->axis(0)->parallelize(ParallelType::BIDx);
  tv1->axis(-1)->parallelize(ParallelType::TIDx);

  int numel_x = 65000;
  int numel_y = 1025;

  auto options = at::TensorOptions().dtype(at::kFloat).device(at::kCUDA, 0);
  at::Tensor input = at::rand({numel_x, numel_y}, options);

  // How many threads to use for the block reduction
  int runtime_threadIdx_dim = 128;

  torch::jit::fuser::cuda::FusionExecutor executor;
  executor.compileFusion(&fusion);
  auto outputs = executor.runFusion(
      {input},
      torch::jit::fuser::cuda::LaunchParams(
          -1, -1, -1, runtime_threadIdx_dim, -1, -1));

  auto aten_output = input.sum({1});
  TORCH_CHECK(aten_output.allclose(outputs[0]));
}

void testGPU_FusionReductionSchedulerMultiDimNonFastest() {
  const std::vector<int> red_dims = {0, 2};
  // Copy is because CodeGen requires int and Pytorch requires int64_t
  // for a vector of reduction dimensions
  const std::vector<int64_t> red_dims64 = {0, 2};
  const std::vector<int64_t> tensor_dims_in = {5, 10, 15, 20};
  const std::vector<int64_t> tensor_dims_out = {10, 20};

  Fusion fusion;
  FusionGuard fg(&fusion);

  // Set up your input tensor views
  TensorView* tv0 = makeDummyTensor(tensor_dims_in.size());
  fusion.addInput(tv0);

  TensorView* tv1 = reductionOp(BinaryOpType::Add, red_dims, new Float(0), tv0);
  fusion.addOutput(tv1);

  const auto options =
      at::TensorOptions().dtype(at::kFloat).device(at::kCUDA, 0);
  at::Tensor input = at::rand(tensor_dims_in, options);
  at::Tensor cg_output = at::empty(tensor_dims_out, options);

  // Apply reduction heuristic
  const at::ArrayRef<c10::IValue> inputs({input});

  TORCH_CHECK(
      cuda::scheduleReduction(&fusion, inputs, tv1),
      "Reduction schedule was not generated!");

  torch::jit::fuser::cuda::FusionExecutor fe;
  fe.compileFusion(&fusion);
  auto outputs = fe.runFusion({input});

  auto aten_output = input.sum(red_dims64);

  TORCH_CHECK(
      aten_output.allclose(outputs[0]),
      "Error of: ",
      aten_output.sub(outputs[0]).abs().max());
}

void testGPU_FusionReductionSchedulerMultiDimFastest() {
  const std::vector<int> red_dims = {1, 3};
  // Copy is because CodeGen requires int and Pytorch requires int64_t
  // for a vector of reduction dimensions
  const std::vector<int64_t> red_dims64 = {1, 3};
  const std::vector<int64_t> tensor_dims_in = {5, 10, 15, 20};
  const std::vector<int64_t> tensor_dims_out = {5, 15};

  Fusion fusion;
  FusionGuard fg(&fusion);

  // Set up your input tensor views
  TensorView* tv0 = makeDummyTensor(tensor_dims_in.size());
  fusion.addInput(tv0);

  TensorView* tv1 = reductionOp(BinaryOpType::Add, red_dims, new Float(0), tv0);
  fusion.addOutput(tv1);

  const auto options =
      at::TensorOptions().dtype(at::kFloat).device(at::kCUDA, 0);
  at::Tensor input = at::rand(tensor_dims_in, options);

  // Apply reduction heuristic
  const at::ArrayRef<c10::IValue> inputs({input});

  TORCH_CHECK(
      cuda::scheduleReduction(&fusion, inputs, tv1),
      "Reduction schedule was not generated!");

  torch::jit::fuser::cuda::FusionExecutor fe;
  fe.compileFusion(&fusion);
  auto outputs = fe.runFusion(inputs);

  auto aten_output = input.sum(red_dims64);

  TORCH_CHECK(
      aten_output.allclose(outputs[0]),
      "Error of: ",
      aten_output.sub(outputs[0]).abs().max());
}

void testGPU_FusionCacheBefore() {
  // TVM Cache Write
  Fusion fusion;
  FusionGuard fg(&fusion);

  TensorView* tv0 = makeDummyTensor(2);
  TensorView* tv1 = add(tv0, new Float(1.0));
  TensorView* tv2 = mul(tv1, new Float(3.0));
  fusion.addInput(tv0);
  fusion.addOutput(tv2);
  // Before: TV2 = TV1 * 3
  // After:  TV3 = TV1 * 3;
  //         TV2 = TV3;

  constexpr int BSX = 32;
  tv2->split(-1, BSX);
  tv0->computeAt(tv2, -1);

  // cache_before automatically applies ComputeAt to the cache TensorView
  TensorView* tv3 = tv2->cache_before();

  tv2->axis(0)->parallelize(ParallelType::BIDx);
  tv2->axis(-1)->parallelize(ParallelType::TIDx);

  constexpr int M = 32, N = 750;

  auto options = at::TensorOptions().dtype(at::kFloat).device(at::kCUDA, 0);
  at::Tensor input = at::rand({M, N}, options);

  torch::jit::fuser::cuda::FusionExecutor fe;
  fe.compileFusion(&fusion);
  auto outputs = fe.runFusion({input});

  at::Tensor aten_output = (input + 1.0) * 3.0;
  TORCH_CHECK(
      aten_output.allclose(outputs[0], 1e-5, 1e-5),
      "Error of: ",
      aten_output.sub(outputs[0]).abs().sum());
}

void testGPU_FusionCacheAfter() {
  // TVM Cache Read
  Fusion fusion;
  FusionGuard fg(&fusion);

  TensorView* tv0 = makeDummyTensor(2);
  TensorView* tv1 = add(tv0, new Float(1.0));
  TensorView* tv2 = mul(tv1, new Float(3.0));
  fusion.addInput(tv0);
  fusion.addOutput(tv2);
  // Before: TV1 = TV0 + 1
  // After:  TV3 = TV0;
  //         TV1 = TV3 + 1

  constexpr int BSX = 32;
  tv2->split(-1, BSX);
  tv0->computeAt(tv2, -1);

  // cache_after automatically applies ComputeAt to the cache TensorView
  TensorView* tv3 = tv0->cache_after();

  tv2->axis(0)->parallelize(ParallelType::BIDx);
  tv2->axis(-1)->parallelize(ParallelType::TIDx);

  constexpr int M = 32, N = 457;

  auto options = at::TensorOptions().dtype(at::kFloat).device(at::kCUDA, 0);
  at::Tensor input = at::rand({M, N}, options);

  torch::jit::fuser::cuda::FusionExecutor fe;
  fe.compileFusion(&fusion);
  auto outputs = fe.runFusion({input});

  at::Tensor aten_output = (input + 1.0) * 3.0;
  TORCH_CHECK(
      aten_output.allclose(outputs[0], 1e-5, 1e-5),
      "Error of: ",
      aten_output.sub(outputs[0]).abs().sum());
}

void testGPU_FusionCacheIndirect() {
  Fusion fusion;
  FusionGuard fg(&fusion);

  TensorView* tv0 = makeDummyTensor(2);
  TensorView* tv1 = makeDummyTensor(2);
  TensorView* tv2 = makeDummyTensor(2);
  TensorView* tv3 = makeDummyTensor(2);
  TensorView* tv4 = sub(tv2, tv3);
  TensorView* tv5 = add(tv1, tv4);
  TensorView* tv6 = sub(tv5, tv0);
  fusion.addInput(tv0);
  fusion.addInput(tv1);
  fusion.addInput(tv2);
  fusion.addInput(tv3);
  fusion.addOutput(tv6);
  // t6 = ((t1 + (t2 - t3)) - t0)

  // cache_after on inputs placed before schedule
  constexpr int BSX = 32;
  tv6->split(-1, BSX);
  tv2->computeAt(tv6, -1);

  TensorView* tv7 = tv5->cache_after();
  TensorView* tv8 = tv5->cache_before();

  tv6->axis(0)->parallelize(ParallelType::BIDx);
  tv6->axis(-1)->parallelize(ParallelType::TIDx);

  constexpr int M = 32, N = 810;

  auto options = at::TensorOptions().dtype(at::kFloat).device(at::kCUDA, 0);
  at::Tensor in0 = at::rand({M, N}, options);
  at::Tensor in1 = at::rand({M, N}, options);
  at::Tensor in2 = at::rand({M, N}, options);
  at::Tensor in3 = at::rand({M, N}, options);

  torch::jit::fuser::cuda::FusionExecutor fe;
  fe.compileFusion(&fusion);
  auto outputs = fe.runFusion({in0, in1, in2, in3});

  at::Tensor aten_output = (in1 + (in2 - in3)) - in0;
  TORCH_CHECK(
      aten_output.allclose(outputs[0], 1e-5, 1e-5),
      "Error of: ",
      aten_output.sub(outputs[0]).abs().sum());
}

void testGPU_FusionCacheBcast() {
  Fusion fusion;
  FusionGuard fg(&fusion);

  TensorView* tv0 = makeDummyTensor(1); // (M, 1)
  TensorView* tv1 = broadcast(tv0, {false, true});
  TensorView* tv2 = makeDummyTensor(1); // (1, N)
  TensorView* tv3 = broadcast(tv2, {true, false});
  TensorView* tv4 = mul(tv1, tv3);
  fusion.addInput(tv0);
  fusion.addInput(tv2);
  fusion.addOutput(tv4);
  // Algorithm

  constexpr int BSX = 128;
  tv4->split(0, BSX);
  tv4->split(-1, BSX);
  tv4->reorder({{0, 0}, {1, 2}, {2, 1}, {3, 3}});
  // M/BSX, N/BSY, BSX, BSY
  tv0->computeAt(tv4, 2);
  tv2->computeAt(tv4, 2);
  // 0, 1 | 2, 3, 4

  // Case 1
  TensorView* tv5 = tv0->cache_after();

  // Case 2
  TensorView* tv6 = tv1->cache_before();

  // Case 3
  TensorView* tv7 = tv1->cache_after();

  // Case 4
  TensorView* tv8 = tv4->cache_before();

  tv4->axis(0)->parallelize(ParallelType::BIDx);
  tv4->axis(1)->parallelize(ParallelType::BIDy);
  tv4->axis(-1)->parallelize(ParallelType::TIDx);
  // Manual Replay on TV3
  tv3->axis(-1)->parallelize(ParallelType::TIDx);
  tv8->axis(-1)->parallelize(ParallelType::TIDx);

  constexpr int M = 92, N = 500;
  const int Mr = ceilDiv_(M, BSX);
  const int Nr = ceilDiv_(N, BSX);

  auto options = at::TensorOptions().dtype(at::kFloat).device(at::kCUDA, 0);
  at::Tensor t0 = at::randn({M}, options);
  at::Tensor t1 = at::randn({N}, options);

  torch::jit::fuser::cuda::FusionExecutor fe;
  fe.compileFusion(&fusion);
  auto outputs = fe.runFusion({t0, t1});

  at::Tensor aten_output = t0.unsqueeze(1).matmul(t1.unsqueeze(0));
  TORCH_CHECK(
      aten_output.allclose(outputs[0], 1e-5, 1e-5),
      "Error of: ",
      aten_output.sub(outputs[0]).abs().max());
}

void testGPU_FusionCacheComplex() {
  Fusion fusion;
  FusionGuard fg(&fusion);

  TensorView* tv0 = makeDummyTensor(2); // (N, N)
  TensorView* tv1 = makeDummyTensor(1); // (N)
  TensorView* tv2 = sum(tv0, {1}); // (N)
  TensorView* tv3 = broadcast(tv2, {false, true}); // (N, 1)
  TensorView* tv4 = broadcast(tv1, {true, false}); // (1, N)
  TensorView* tv5 = mul(tv3, tv4); // (N, N)
  fusion.addInput(tv0);
  fusion.addInput(tv1);
  fusion.addOutput(tv5);

  // Exception: Cache-Before on reduction Op
  // TensorView* tv9 = tv2->cache_before();

  constexpr int BSX = 128;
  tv5->split(0, BSX);
  tv5->split(-1, BSX);
  // M/BSX, BSX, N/BSX, BSX
  tv5->reorder({{0, 0}, {1, 2}, {2, 1}, {3, 3}});
  // M/BSX, N/BSY, BSX, BSY
  tv0->computeAt(tv5, 2);
  tv1->computeAt(tv5, 2);
  // 0, 1 | 2, 3, 4

  TensorView* tv6 = tv2->cache_after();
  TensorView* tv7 = tv5->cache_before();

  tv5->axis(0)->parallelize(ParallelType::BIDx);
  tv5->axis(1)->parallelize(ParallelType::BIDy);
  tv5->axis(-1)->parallelize(ParallelType::TIDx);

  tv4->axis(-1)->parallelize(ParallelType::TIDx);
  tv7->axis(-1)->parallelize(ParallelType::TIDx);

  constexpr int N = 800;
  const int Nr = ceilDiv_(N, BSX);

  auto options = at::TensorOptions().dtype(at::kFloat).device(at::kCUDA, 0);
  at::Tensor input1 = at::rand({N, N}, options);
  at::Tensor input2 = at::rand({N}, options);

  torch::jit::fuser::cuda::FusionExecutor fe;
  fe.compileFusion(&fusion);
  auto outputs = fe.runFusion({input1, input2});

  at::Tensor aten_output =
      matmul(sum(input1, 1).unsqueeze(1), input2.unsqueeze(0));
  TORCH_CHECK(
      aten_output.allclose(outputs[0], 1e-5, 1e-5),
      "Error of: ",
      aten_output.sub(outputs[0]).abs().sum());
}

void testGPU_FusionCacheMultiConsumer() {
  Fusion fusion;
  FusionGuard fg(&fusion);

  TensorView* tv0 = makeDummyTensor(1);
  TensorView* tv1 = add(tv0, new Float(1));
  TensorView* tv2 = add(tv1, new Float(2));
  TensorView* tv3 = add(tv0, new Float(1));
  TensorView* tv4 = add(tv3, new Float(2));

  fusion.addInput(tv0);
  fusion.addOutput(tv2);
  fusion.addOutput(tv4);

  tv1->computeAt(tv2, -1);
  tv3->computeAt(tv4, -1);

  auto tv5 = tv1->cache_before();
  auto tv6 = tv3->cache_before();

  // Fails because tensor must be recomputed twice
  // auto tv7 = tv0->cache_after();

  constexpr int N = 800;

  auto options = at::TensorOptions().dtype(at::kFloat).device(at::kCUDA, 0);
  at::Tensor input = at::rand({N}, options);

  torch::jit::fuser::cuda::FusionExecutor fe;
  fe.compileFusion(&fusion);
  auto outputs = fe.runFusion({input});

  auto aten_output = (input + 1) + 2;
  TORCH_CHECK(
      aten_output.allclose(outputs[0], 1e-5, 1e-5),
      "Error of: ",
      aten_output.sub(outputs[0]).abs().sum());
  TORCH_CHECK(
      aten_output.allclose(outputs[1], 1e-5, 1e-5),
      "Error of: ",
      aten_output.sub(outputs[1]).abs().sum());
}

void testGPU_FusionConstCheck() {
  Fusion fusion;
  FusionGuard fg(&fusion);

  auto one = new Int(1);
  TORCH_CHECK(one->isConstScalar());

  auto one_x2 = mul(one, one);
  TORCH_CHECK(one_x2->isConstScalar());

  auto one_x3 = mul(one_x2, one);
  TORCH_CHECK(one_x3->isConstScalar());

  auto one_x4 = mul(one_x3, one);
  TORCH_CHECK(one_x4->isConstScalar());
}

void testGPU_FusionUnrollWithAlloc() {
  const std::vector<int64_t> tensor_dims_in = {128, 128};
  Fusion fusion;
  FusionGuard fg(&fusion);

  // Set up your input tensor views
  TensorView* tv0 = makeDummyTensor(tensor_dims_in.size());
  fusion.addInput(tv0);

  TensorView* tv1 = add(tv0, new Float(0));
  TensorView* tv2 = reductionOp(BinaryOpType::Add, {1}, new Float(0), tv1);
  fusion.addOutput(tv2);

  const auto options =
      at::TensorOptions().dtype(at::kFloat).device(at::kCUDA, 0);
  at::Tensor input = at::rand(tensor_dims_in, options);
  at::Tensor cg_output = at::empty({tensor_dims_in[0]}, options);

  // const at::ArrayRef<c10::IValue> inputs({input});

  // Schedule
  tv2->split(1, 32);
  tv2->split(1, 4); // unroll

  auto tv2_rf = tv2->rFactor({-3, -2});

  tv2->axis(0)->parallelize(ParallelType::BIDx);
  tv2->axis(-1)->parallelize(ParallelType::TIDx);

  tv2_rf->axis(0)->parallelize(ParallelType::BIDx);
  tv2_rf->axis(-1)->parallelize(ParallelType::TIDx);
  tv2_rf->axis(-2)->parallelize(ParallelType::Unroll);

  tv1->computeAt(tv2_rf, -1);

  torch::jit::fuser::cuda::FusionExecutor fe;
  fe.compileFusion(&fusion);
  auto outputs = fe.runFusion({input});

  auto aten_output = (input + 0).sum(1);

  TORCH_CHECK(
      aten_output.allclose(outputs[0]),
      "Error of: ",
      aten_output.sub(outputs[0]).abs().max());
}

// Test isZeroInt
void testGPU_FusionIsZeroInt() {
  Fusion fusion;
  FusionGuard fg(&fusion);

  Int* x = new Int(0);
  Int* y = new Int(1);
  Val* z = mul(x, y);
  TORCH_CHECK(x->isZeroInt());
  TORCH_CHECK(!y->isZeroInt());
  TORCH_CHECK(!z->isZeroInt());
}

// Test isOneInt
void testGPU_FusionIsOneInt() {
  Fusion fusion;
  FusionGuard fg(&fusion);

  Int* x = new Int(1);
  Int* y = new Int(1);
  Val* z = mul(x, y);
  TORCH_CHECK(x->isOneInt());
  TORCH_CHECK(y->isOneInt());
  TORCH_CHECK(!z->isOneInt());
}

// This is to verify no cycle of computeAt is created. A more complex
// variation of this pattern appears in one of the Python tests
// (test_random_topo).
void testGPU_FusionComputeAtNonterminatingOutput() {
  Fusion fusion;
  FusionGuard fg(&fusion);

  TensorView* tv0 = makeDummyTensor(1);
  fusion.addInput(tv0);

  // Common intermediate tensor
  auto tv1 = add(tv0, new Float(1));
  // tv1 -> tv2
  auto tv2 = add(tv1, new Float(2));
  // tv1 -> tv3 -> tv4
  auto tv3 = add(tv1, new Float(3));
  auto tv4 = add(tv3, new Float(4));

  // NOTE: This should no longer occur as of PR #201.
  // The order of adding outputs matters. If tv3 is added before tv4,
  // it should be fine. However, if tv4 is added before tv3, there
  // will be a cycle of tv3->tv4 and tv4->tv3. tv3->tv4 is created
  // first, and then tv4->tv3 is created at the final phase of
  // computeAt (ComputeAt::setupOutputs).
  fusion.addOutput(tv2);
  fusion.addOutput(tv4);
  fusion.addOutput(tv3);

  tv0->computeAt(tv2, -1);

  TORCH_CHECK(
      !(tv3->getComputeAtView() == tv4 && tv4->getComputeAtView() == tv3),
      "ComputeAt cycle detected between tv3 and tv4");

  const auto options =
      at::TensorOptions().dtype(at::kFloat).device(at::kCUDA, 0);
  at::Tensor input = at::rand(100, options);

  torch::jit::fuser::cuda::FusionExecutor fe;
  fe.compileFusion(&fusion);
  auto outputs = fe.runFusion({input});

  auto& output_tv2 = outputs[0];
  auto& output_tv4 = outputs[1];
  auto& output_tv3 = outputs[2];

  auto aten_t1 = input + 1;
  auto aten_t2 = aten_t1 + 2;
  auto aten_t3 = aten_t1 + 3;
  auto aten_t4 = aten_t3 + 4;

  TORCH_CHECK(
      aten_t2.allclose(output_tv2),
      "Error of: ",
      aten_t2.sub(output_tv2).abs().max());
  TORCH_CHECK(
      aten_t3.allclose(output_tv3),
      "Error of: ",
      aten_t3.sub(output_tv3).abs().max());
  TORCH_CHECK(
      aten_t4.allclose(output_tv4),
      "Error of: ",
      aten_t4.sub(output_tv4).abs().max());

  return;
}

void testGPU_FusionTraversalOrder1() {
  Fusion fusion;
  FusionGuard fg(&fusion);

  // Set up your input tensor views
  TensorView* tv0 = makeDummyTensor(2);
  fusion.addInput(tv0);

  TensorView* tv1 = add(tv0, new Float(1));
  TensorView* tv2 = add(tv0, new Float(2));
  TensorView* tv3 = add(tv1, new Float(3));
  TensorView* tv4 = add(tv1, new Float(4));

  fusion.addOutput(tv2);
  fusion.addOutput(tv3);
  fusion.addOutput(tv4);

  tv1->computeAt(tv3, -1);

  torch::jit::fuser::cuda::FusionExecutor fe;
  fe.compileFusion(&fusion);

  auto options = at::TensorOptions().dtype(at::kFloat).device(at::kCUDA, 0);
  at::Tensor input = at::rand({10, 10}, options);
  at::Tensor cg_output_tv2 = at::empty_like(input, options);
  at::Tensor cg_output_tv3 = at::empty_like(input, options);
  at::Tensor cg_output_tv4 = at::empty_like(input, options);
  fe.runFusion({input}, {cg_output_tv2, cg_output_tv3, cg_output_tv4});

  auto t1 = input + 1;
  auto t2 = input + 2;
  auto t3 = t1 + 3;
  auto t4 = t1 + 4;

  TORCH_CHECK(
      t2.allclose(cg_output_tv2),
      "tv2 error of: ",
      t2.sub(cg_output_tv2).abs().max());
  TORCH_CHECK(
      t3.allclose(cg_output_tv3),
      "tv5 error of: ",
      t3.sub(cg_output_tv3).abs().max());
  TORCH_CHECK(
      t4.allclose(cg_output_tv4),
      "tv4 error of: ",
      t4.sub(cg_output_tv4).abs().max());
}

void testGPU_FusionTraversalOrder2() {
  Fusion fusion;
  FusionGuard fg(&fusion);

  // Set up your input tensor views
  TensorView* tv0 = makeDummyTensor(2);
  fusion.addInput(tv0);

  TensorView* tv1 = add(tv0, new Float(1));
  TensorView* tv2 = add(tv1, new Float(2));

  TensorView* tv3 = add(tv0, new Float(3));
  TensorView* tv4 = add(tv3, new Float(4));

  TensorView* tv5 = add(tv1, tv3);

  fusion.addOutput(tv2);
  fusion.addOutput(tv4);
  fusion.addOutput(tv5);

  tv1->computeAt(tv5, -1);
  tv3->computeAt(tv5, -1);

  torch::jit::fuser::cuda::FusionExecutor fe;
  fe.compileFusion(&fusion);

  auto options = at::TensorOptions().dtype(at::kFloat).device(at::kCUDA, 0);
  at::Tensor input = at::rand({10, 10}, options);
  at::Tensor cg_output_tv2 = at::empty_like(input, options);
  at::Tensor cg_output_tv4 = at::empty_like(input, options);
  at::Tensor cg_output_tv5 = at::empty_like(input, options);
  fe.runFusion({input}, {cg_output_tv2, cg_output_tv4, cg_output_tv5});

  auto t1 = input + 1;
  auto t2 = t1 + 2;
  auto t3 = input + 3;
  auto t4 = t3 + 4;
  auto t5 = t1 + t3;

  TORCH_CHECK(
      t2.allclose(cg_output_tv2),
      "tv2 error of: ",
      t2.sub(cg_output_tv2).abs().max());
  TORCH_CHECK(
      t4.allclose(cg_output_tv4),
      "tv4 error of: ",
      t4.sub(cg_output_tv4).abs().max());
  TORCH_CHECK(
      t5.allclose(cg_output_tv5),
      "tv5 error of: ",
      t5.sub(cg_output_tv5).abs().max());
}

void testGPU_FusionTraversalOrder3() {
  for (int i = 0; i < 2; ++i) {
    Fusion fusion;
    FusionGuard fg(&fusion);

    TensorView* tv0 = makeDummyTensor(1);
    fusion.addInput(tv0);

    TensorView* tv1 = add(tv0, new Float(1));
    TensorView* tv2 = add(tv1, new Float(2));

    TensorView* tv3 = add(tv0, new Float(3));
    TensorView* tv4 = add(tv3, new Float(4));

    TensorView* tv5 = add(tv1, tv3);

    fusion.addOutput(tv2);
    fusion.addOutput(tv4);
    fusion.addOutput(tv5);

    const int tile = 32;

    tv1->split(-1, tile);
    tv2->split(-1, tile);
    tv3->split(-1, tile);
    tv4->split(-1, tile);
    tv5->split(-1, tile);

    auto compute_at_outer = tv1;
    auto compute_at_inner = tv3;
    if (i == 1) {
      std::swap(compute_at_inner, compute_at_outer);
    }

    compute_at_outer->computeAt(tv5, -2);
    compute_at_inner->computeAt(tv5, -1);

    torch::jit::fuser::cuda::FusionExecutor fe;
    fe.compileFusion(&fusion);

    auto options = at::TensorOptions().dtype(at::kFloat).device(at::kCUDA, 0);
    at::Tensor input = at::rand({100}, options);
    at::Tensor cg_output_tv2 = at::empty_like(input, options);
    at::Tensor cg_output_tv4 = at::empty_like(input, options);
    at::Tensor cg_output_tv5 = at::empty_like(input, options);
    fe.runFusion({input}, {cg_output_tv2, cg_output_tv4, cg_output_tv5});

    auto t1 = input + 1;
    auto t2 = t1 + 2;
    auto t3 = input + 3;
    auto t4 = t3 + 4;
    auto t5 = t1 + t3;

    TORCH_CHECK(
        t2.allclose(cg_output_tv2),
        "tv2 error of: ",
        t2.sub(cg_output_tv2).abs().max());
    TORCH_CHECK(
        t4.allclose(cg_output_tv4),
        "tv4 error of: ",
        t4.sub(cg_output_tv4).abs().max());
    TORCH_CHECK(
        t5.allclose(cg_output_tv5),
        "tv5 error of: ",
        t5.sub(cg_output_tv5).abs().max());
  }
}

void testGPU_FusionTraversalOrder4() {
  Fusion fusion;
  FusionGuard fg(&fusion);

  // First tree
  TensorView* tv0 = makeDummyTensor(1);
  fusion.addInput(tv0);
  TensorView* tv1 = add(tv0, new Float(1));
  TensorView* tv2 = add(tv1, new Float(2));
  TensorView* tv3 = add(tv1, new Float(3));
  fusion.addOutput(tv2);
  fusion.addOutput(tv3);

  // Second tree
  TensorView* tv4 = makeDummyTensor(1);
  fusion.addInput(tv4);
  TensorView* tv5 = add(tv4, new Float(5));
  TensorView* tv6 = add(tv5, new Float(6));
  TensorView* tv7 = add(tv5, new Float(7));
  fusion.addOutput(tv6);
  fusion.addOutput(tv7);

  tv1->computeAt(tv2, -1);
  tv5->computeAt(tv6, -1);

  torch::jit::fuser::cuda::FusionExecutor fe;
  fe.compileFusion(&fusion);

  auto options = at::TensorOptions().dtype(at::kFloat).device(at::kCUDA, 0);
  at::Tensor t0 = at::rand({100}, options);
  at::Tensor t4 = at::rand_like(t0, options);
  at::Tensor cg_output_tv2 = at::empty_like(t0, options);
  at::Tensor cg_output_tv3 = at::empty_like(t0, options);
  at::Tensor cg_output_tv6 = at::empty_like(t0, options);
  at::Tensor cg_output_tv7 = at::empty_like(t0, options);

  fe.runFusion(
      {t0, t4}, {cg_output_tv2, cg_output_tv3, cg_output_tv6, cg_output_tv7});

  auto t1 = t0 + 1;
  auto t2 = t1 + 2;
  auto t3 = t1 + 3;
  auto t5 = t4 + 5;
  auto t6 = t5 + 6;
  auto t7 = t5 + 7;

  TORCH_CHECK(
      t2.allclose(cg_output_tv2),
      "tv2 error of: ",
      t2.sub(cg_output_tv2).abs().max());
  TORCH_CHECK(
      t3.allclose(cg_output_tv3),
      "tv3 error of: ",
      t3.sub(cg_output_tv3).abs().max());
  TORCH_CHECK(
      t6.allclose(cg_output_tv6),
      "tv6 error of: ",
      t6.sub(cg_output_tv6).abs().max());
  TORCH_CHECK(
      t7.allclose(cg_output_tv7),
      "tv7 error of: ",
      t7.sub(cg_output_tv7).abs().max());
}

void testGPU_FusionTraversalOrder5() {
  Fusion fusion;
  FusionGuard fg(&fusion);

  TensorView* tv0 = makeDummyTensor(1);
  fusion.addInput(tv0);
  TensorView* tv1 = add(tv0, new Float(1));
  TensorView* tv2 = add(tv1, new Float(2));
  TensorView* tv3 = add(tv0, new Float(3));
  TensorView* tv4 = add(tv3, new Float(4));
  TensorView* tv5 = add(tv2, tv4);

  fusion.addOutput(tv1);
  fusion.addOutput(tv3);
  fusion.addOutput(tv5);

  tv2->computeAt(tv5, -1);
  tv4->computeAt(tv5, -1);

  torch::jit::fuser::cuda::FusionExecutor fe;
  fe.compileFusion(&fusion);

  auto options = at::TensorOptions().dtype(at::kFloat).device(at::kCUDA, 0);
  at::Tensor t0 = at::rand({100}, options);
  at::Tensor cg_output_tv1 = at::empty_like(t0, options);
  at::Tensor cg_output_tv3 = at::empty_like(t0, options);
  at::Tensor cg_output_tv5 = at::empty_like(t0, options);

  fe.runFusion({t0}, {cg_output_tv1, cg_output_tv3, cg_output_tv5});

  auto t1 = t0 + 1;
  auto t2 = t1 + 2;
  auto t3 = t0 + 3;
  auto t4 = t3 + 4;
  auto t5 = t2 + t4;

  TORCH_CHECK(
      t1.allclose(cg_output_tv1),
      "tv1 error of: ",
      t1.sub(cg_output_tv1).abs().max());
  TORCH_CHECK(
      t3.allclose(cg_output_tv3),
      "tv3 error of: ",
      t3.sub(cg_output_tv3).abs().max());
  TORCH_CHECK(
      t5.allclose(cg_output_tv5),
      "tv5 error of: ",
      t5.sub(cg_output_tv5).abs().max());
}

void testGPU_FusionTraversalOrder6() {
  Fusion fusion;
  FusionGuard fg(&fusion);

  TensorView* tv0 = makeDummyTensor(1);
  fusion.addInput(tv0);
  TensorView* tv1 = add(tv0, new Float(1));
  TensorView* tv2 = add(tv0, new Float(2));
  TensorView* tv3 = add(tv1, tv2);
  TensorView* tv4 = add(tv3, new Float(4));

  fusion.addOutput(tv4);

  tv1->split(0, 32);
  tv2->split(0, 32);
  tv3->split(0, 32);
  tv4->split(0, 32);

  tv3->computeAt(tv4, -2);
  tv1->computeAt(tv3, -1);
  tv2->computeAt(tv3, -2);

  torch::jit::fuser::cuda::FusionExecutor fe;
  fe.compileFusion(&fusion);

  auto options = at::TensorOptions().dtype(at::kFloat).device(at::kCUDA, 0);
  at::Tensor t0 = at::rand({100}, options);
  at::Tensor cg_output_tv4 = at::empty_like(t0, options);

  fe.runFusion({t0}, {cg_output_tv4});

  auto t1 = t0 + 1;
  auto t2 = t0 + 2;
  auto t3 = t1 + t2;
  auto t4 = t3 + 4;

  TORCH_CHECK(
      t4.allclose(cg_output_tv4),
      "tv4 error of: ",
      t4.sub(cg_output_tv4).abs().max());
}

void testGPU_FusionTraversalOrder7() {
  Fusion fusion;
  FusionGuard fg(&fusion);

  TensorView* tv0 = makeDummyTensor(1);
  fusion.addInput(tv0);
  TensorView* tv1 = add(tv0, new Float(1));
  TensorView* tv2 = add(tv1, new Float(2));
  TensorView* tv3 = add(tv0, new Float(3));
  TensorView* tv4 = add(tv3, new Float(4));
  TensorView* tv5 = add(tv2, tv4);

  fusion.addOutput(tv5);

  TensorView* tvs[] = {tv1, tv2, tv3, tv4, tv5};
  for (auto tv : tvs) {
    tv->split(0, 2);
    tv->split(0, 4);
    tv->split(0, 8);
  }

  // computeAt into inner loop nests
  tv1->computeAt(tv2, -1);
  tv3->computeAt(tv4, -2);

  tv2->computeAt(tv5, -4);
  tv4->computeAt(tv5, -3);

  torch::jit::fuser::cuda::FusionExecutor fe;
  fe.compileFusion(&fusion);

  auto options = at::TensorOptions().dtype(at::kFloat).device(at::kCUDA, 0);
  at::Tensor t0 = at::rand({100}, options);
  at::Tensor cg_output_tv5 = at::empty_like(t0, options);
  fe.runFusion({t0}, {cg_output_tv5});

  auto t1 = t0 + 1;
  auto t2 = t1 + 2;
  auto t3 = t0 + 3;
  auto t4 = t3 + 4;
  auto t5 = t2 + t4;

  TORCH_CHECK(
      t5.allclose(cg_output_tv5),
      "tv5 error of: ",
      t5.sub(cg_output_tv5).abs().max());
}

// Test predication of grid reduction
void testGPU_FusionThreadPredicate() {
  const int gdimx = 4;
  const int bdimx = 128;

  Fusion fusion;
  FusionGuard fg(&fusion);

  TensorView* tv0 = makeDummyTensor(2);
  fusion.addInput(tv0);

  TensorView* tv1 = reductionOp(BinaryOpType::Add, {1}, new Float(0), tv0);
  TensorView* tv2 = unaryOp(UnaryOpType::Neg, tv1);
  TensorView* tv3 = add(tv0, new Float(2));

  fusion.addOutput(tv3);
  fusion.addOutput(tv2);

  tv1->split(1, bdimx);
  tv1->split(1, gdimx);
  tv3->split(1, bdimx);
  tv3->split(1, gdimx);

  TensorView* tv1_rf = tv1->rFactor({1});

  tv1->computeAt(tv2, -1);

  tv1->axis(0)->parallelize(ParallelType::BIDy);
  tv1_rf->axis(0)->parallelize(ParallelType::BIDy);
  tv2->axis(0)->parallelize(ParallelType::BIDy);
  tv1->axis(-2)->parallelize(ParallelType::BIDx);
  tv1_rf->axis(-2)->parallelize(ParallelType::BIDx);
  tv1->axis(-1)->parallelize(ParallelType::TIDx);
  tv1_rf->axis(-1)->parallelize(ParallelType::TIDx);

  tv3->axis(3)->parallelize(ParallelType::TIDx);
  tv3->axis(2)->parallelize(ParallelType::BIDx);
  tv3->axis(0)->parallelize(ParallelType::BIDy);

  int numel_x = 100;
  int numel_y = 1000;

  auto options = at::TensorOptions().dtype(at::kFloat).device(at::kCUDA, 0);
  at::Tensor input = at::rand({numel_x, numel_y}, options);
  at::Tensor cg_output_tv2 = at::empty({numel_x}, options);
  at::Tensor cg_output_tv3 = at::empty_like(input, options);

  torch::jit::fuser::cuda::FusionExecutor fe;
  fe.compileFusion(&fusion);
  fe.runFusion({input}, {cg_output_tv3, cg_output_tv2});

  auto aten_output_tv2 = -input.sum({1});
  TORCH_CHECK(aten_output_tv2.allclose(cg_output_tv2));
  auto aten_output_tv3 = input + 2.0;
  TORCH_CHECK(aten_output_tv3.allclose(cg_output_tv3));
}

} // namespace jit
} // namespace torch

#endif // #if defined(USE_CUDA)<|MERGE_RESOLUTION|>--- conflicted
+++ resolved
@@ -2770,7 +2770,6 @@
 }
 
 void testGPU_FusionSimpleBCast() {
-  /*
   {
     Fusion fusion;
     FusionGuard fg(&fusion);
@@ -2858,130 +2857,12 @@
 
     TORCH_CHECK(t4.allclose(cg_output));
   }
-<<<<<<< HEAD
-  */
-=======
->>>>>>> 41ddb738
-
-  {
-    Fusion fusion;
-    FusionGuard fg(&fusion);
-
-    // Set up your input tensor views
-    std::vector<IterDomain*> dom;
-    dom.push_back(new IterDomain(
-        new Int(0),
-        new Int(1),
-        ParallelType::Serial,
-        IterType::BroadcastWithStride));
-    dom.push_back(new IterDomain(new Int(0), new Int()));
-<<<<<<< HEAD
-    std::vector<bool> contig(dom.size(), false);
-    TensorView* tv0 = new TensorView(new TensorDomain(dom, contig), DataType::Float);
-=======
-    TensorView* tv0 = new TensorView(new TensorDomain(dom), DataType::Float);
->>>>>>> 41ddb738
-
-    TensorView* tv1 = makeDummyTensor(3);
-    fusion.addInput(tv0);
-    fusion.addInput(tv1);
-
-<<<<<<< HEAD
-    fusion.printMath();
-
-    TensorView* tv2 = add(tv0, tv1);
-    fusion.addOutput(tv2);
-
-    tv2->merge(0);
-    tv2->merge(0);
-    tv2->split(0, 128);
-    tv2->split(0, 4);
-=======
-    TensorView* tv2 = add(tv0, tv1);
-
-    tv2->merge(0);
-    tv2->merge(0);
-
-    fusion.addOutput(tv2);
->>>>>>> 41ddb738
-
-    tv0->computeAt(tv2, -1);
-    tv1->computeAt(tv2, -1);
-
-    tv2->axis(0)->parallelize(ParallelType::BIDx);
-<<<<<<< HEAD
-    tv2->axis(-1)->parallelize(ParallelType::TIDx);
-    tv2->axis(-2)->parallelize(ParallelType::Unroll);
-=======
->>>>>>> 41ddb738
-
-    constexpr int x = 63, y = 33, z = 15;
-
-    auto options = at::TensorOptions().dtype(at::kFloat).device(at::kCUDA, 0);
-
-    at::Tensor t0 = at::randn({1, z}, options);
-    at::Tensor t1 = at::randn({x, y, z}, options);
-
-    at::Tensor cg_output = at::empty({x, y, z}, options);
-
-    torch::jit::fuser::cuda::FusionExecutor fe;
-    fe.compileFusion(&fusion);
-    fe.runFusion({t0, t1}, {cg_output});
-
-    auto t2 = t0.add(t1);
-
-    TORCH_CHECK(t2.allclose(cg_output));
-  }
-
-<<<<<<< HEAD
-  // TODO: This test below is not working because index math for smem/local mem
-  // is wrong when dealing with broadcasts. Need to fix.
-=======
+
   // Disabling the tests because of failing test on broadcast indexing
->>>>>>> 41ddb738
   // {
   //   Fusion fusion;
   //   FusionGuard fg(&fusion);
 
-<<<<<<< HEAD
-  //   auto zero = new Int(0);
-  //   auto M = new IterDomain(zero, new Int(2));
-  //   auto K = new IterDomain(zero, new Int(3));
-  //   auto N = new IterDomain(zero, new Int(4));
-
-  //   // Set up your input tensor views
-  //   TensorView* tv0 =
-  //       new TensorView(new TensorDomain({M, K}, {true, true}),
-  //       DataType::Float);
-  //   TensorView* tv1 =
-  //       new TensorView(new TensorDomain({K, N}, {true, true}),
-  //       DataType::Float);
-
-  //   fusion.addInput(tv0);
-  //   fusion.addInput(tv1);
-
-  //   // TODO add pointwise ops on the begining before the bcast.
-
-  //   TensorView* tv2 = broadcast(tv0, {false, false, true});
-  //   TensorView* tv3 = broadcast(tv1, {true, false, false});
-
-  //   TensorView* tv4 = add(tv2, tv3);
-
-  //   fusion.addOutput(tv4);
-
-  //   tv4->merge(0);
-  //   tv4->merge(0);
-
-  //   // tv4->axis(0)->parallelize(ParallelType::Unroll);
-
-  //   // fusion.printMath();
-  //   // fusion.printKernel();
-
-  //   // tv0->computeAt(tv4, -1);
-  //   // tv1->computeAt(tv4, -1);
-
-  //   // tv4->axis(0)->parallelize(ParallelType::BIDx);
-=======
   //   // Set up your input tensor views
   //   std::vector<IterDomain*> dom;
   //   dom.push_back(new IterDomain(new Int(0), new Int()));
@@ -3007,20 +2888,14 @@
   //   tv1->computeAt(tv2, -1);
 
   //   tv2->axis(0)->parallelize(ParallelType::BIDx);
->>>>>>> 41ddb738
 
   //   constexpr int x = 63, y = 33, z = 15;
 
   //   auto options = at::TensorOptions().dtype(at::kFloat).device(at::kCUDA,
   //   0);
 
-<<<<<<< HEAD
-  //   at::Tensor t0 = at::randn({x, y}, options);
-  //   at::Tensor t1 = at::randn({y, z}, options);
-=======
   //   at::Tensor t0 = at::randn({y, 1}, options);
   //   at::Tensor t1 = at::randn({x, y, z}, options);
->>>>>>> 41ddb738
 
   //   at::Tensor cg_output = at::empty({x, y, z}, options);
 
@@ -3028,20 +2903,127 @@
   //   fe.compileFusion(&fusion);
   //   fe.runFusion({t0, t1}, {cg_output});
 
-<<<<<<< HEAD
+  //   auto t2 = t0.add(t1);
+
+  //   TORCH_CHECK(t2.allclose(cg_output));
+  // }
+
+  {
+    Fusion fusion;
+    FusionGuard fg(&fusion);
+
+    // Set up your input tensor views
+    std::vector<IterDomain*> dom;
+    dom.push_back(new IterDomain(
+        new Int(0),
+        new Int(1),
+        ParallelType::Serial,
+        IterType::BroadcastWithStride));
+    dom.push_back(new IterDomain(new Int(0), new Int()));
+    TensorView* tv0 = new TensorView(new TensorDomain(dom), DataType::Float);
+
+    TensorView* tv1 = makeDummyTensor(3);
+    fusion.addInput(tv0);
+    fusion.addInput(tv1);
+
+    TensorView* tv2 = add(tv0, tv1);
+
+    tv2->merge(0);
+    tv2->merge(0);
+    tv2->split(0, 128);
+    tv2->split(0, 4);
+
+    fusion.addOutput(tv2);
+
+    tv0->computeAt(tv2, -1);
+    tv1->computeAt(tv2, -1);
+
+    tv2->axis(0)->parallelize(ParallelType::BIDx);
+    tv2->axis(-1)->parallelize(ParallelType::TIDx);
+    tv2->axis(-2)->parallelize(ParallelType::Unroll);
+
+    constexpr int x = 63, y = 33, z = 15;
+
+    auto options = at::TensorOptions().dtype(at::kFloat).device(at::kCUDA, 0);
+
+    at::Tensor t0 = at::randn({1, z}, options);
+    at::Tensor t1 = at::randn({x, y, z}, options);
+
+    at::Tensor cg_output = at::empty({x, y, z}, options);
+
+    torch::jit::fuser::cuda::FusionExecutor fe;
+    fe.compileFusion(&fusion);
+    fe.runFusion({t0, t1}, {cg_output});
+
+    auto t2 = t0.add(t1);
+
+    TORCH_CHECK(t2.allclose(cg_output));
+  }
+
+  // TODO: This test below is not working because index math for smem/local mem
+  // is wrong when dealing with broadcasts. Need to fix.
+  // {
+  //   Fusion fusion;
+  //   FusionGuard fg(&fusion);
+
+  //   auto zero = new Int(0);
+  //   auto M = new IterDomain(zero, new Int(2));
+  //   auto K = new IterDomain(zero, new Int(3));
+  //   auto N = new IterDomain(zero, new Int(4));
+
+  //   // Set up your input tensor views
+  //   TensorView* tv0 =
+  //       new TensorView(new TensorDomain({M, K}, {true, true}),
+  //       DataType::Float);
+  //   TensorView* tv1 =
+  //       new TensorView(new TensorDomain({K, N}, {true, true}),
+  //       DataType::Float);
+
+  //   fusion.addInput(tv0);
+  //   fusion.addInput(tv1);
+
+  //   // TODO add pointwise ops on the begining before the bcast.
+
+  //   TensorView* tv2 = broadcast(tv0, {false, false, true});
+  //   TensorView* tv3 = broadcast(tv1, {true, false, false});
+
+  //   TensorView* tv4 = add(tv2, tv3);
+
+  //   fusion.addOutput(tv4);
+
+  //   tv4->merge(0);
+  //   tv4->merge(0);
+
+  //   // tv4->axis(0)->parallelize(ParallelType::Unroll);
+
+  //   // fusion.printMath();
+  //   // fusion.printKernel();
+
+  //   // tv0->computeAt(tv4, -1);
+  //   // tv1->computeAt(tv4, -1);
+
+  //   // tv4->axis(0)->parallelize(ParallelType::BIDx);
+
+  //   constexpr int x = 63, y = 33, z = 15;
+
+  //   auto options = at::TensorOptions().dtype(at::kFloat).device(at::kCUDA,
+  //   0);
+
+  //   at::Tensor t0 = at::randn({x, y}, options);
+  //   at::Tensor t1 = at::randn({y, z}, options);
+
+  //   at::Tensor cg_output = at::empty({x, y, z}, options);
+
+  //   torch::jit::fuser::cuda::FusionExecutor fe;
+  //   fe.compileFusion(&fusion);
+  //   fe.runFusion({t0, t1}, {cg_output});
+
   //   auto t2 = t0.unsqueeze(-1).expand({x, y, z});
   //   auto t3 = t1.expand({x, y, z});
   //   auto t4 = t2.add(t3);
 
   //   TORCH_CHECK(t4.allclose(cg_output));
   // }
-
-=======
-  //   auto t2 = t0.add(t1);
-
-  //   TORCH_CHECK(t2.allclose(cg_output));
-  // }
->>>>>>> 41ddb738
 }
 
 // Test a simple Gemm but also play around with fusion executor features
