#if defined(USE_CUDA)
#include <gtest/gtest.h>

#include <torch/csrc/jit/codegen/cuda/arith.h>
#include <torch/csrc/jit/codegen/cuda/codegen.h>
#include <torch/csrc/jit/codegen/cuda/disjoint_set.h>
#include <torch/csrc/jit/codegen/cuda/executor.h>
#include <torch/csrc/jit/codegen/cuda/executor_launch_params.h>
#include <torch/csrc/jit/codegen/cuda/expr_evaluator.h>
#include <torch/csrc/jit/codegen/cuda/fusion.h>
#include <torch/csrc/jit/codegen/cuda/interface.h>
#include <torch/csrc/jit/codegen/cuda/ir_all_nodes.h>
#include <torch/csrc/jit/codegen/cuda/ir_graphviz.h>
#include <torch/csrc/jit/codegen/cuda/ir_iostream.h>
#include <torch/csrc/jit/codegen/cuda/ir_utils.h>
#include <torch/csrc/jit/codegen/cuda/kernel_cache.h>
#include <torch/csrc/jit/codegen/cuda/kernel_expr_evaluator.h>
#include <torch/csrc/jit/codegen/cuda/kernel_ir.h>
#include <torch/csrc/jit/codegen/cuda/kernel_ir_builder.h>
#include <torch/csrc/jit/codegen/cuda/lower2device.h>
#include <torch/csrc/jit/codegen/cuda/mutator.h>
#include <torch/csrc/jit/codegen/cuda/root_domain_map.h>
#include <torch/csrc/jit/codegen/cuda/scheduler.h>
#include <torch/csrc/jit/codegen/cuda/transform_replay.h>
#include <torch/csrc/jit/codegen/cuda/transform_rfactor.h>

// fuser and IR parser
#include <torch/csrc/jit/codegen/cuda/parser.h>
#include "torch/csrc/jit/ir/irparser.h"

#include "test_gpu_validator.h"

#include <ATen/cuda/Exceptions.h>
#include <c10/cuda/CUDAStream.h>

#include <algorithm>
#include <iostream>

// Tests go in torch::jit
namespace torch {
namespace jit {

using namespace torch::jit::fuser::cuda;

namespace {

// Make a tensor that is known to be fully contiguous of dimensionality=ndims,
// but unknown sizes
TensorView* makeContigTensor(size_t ndims, DataType dtype = DataType::Float) {
  return TensorViewBuilder()
      .ndims(ndims)
      .dtype(dtype)
      .contiguity(std::vector<bool>(ndims, true))
      .build();
}

// Make a tensor that is known to be non-contiguous of dimensionality=ndims,
// but unknown sizes
TensorView* makeSymbolicTensor(size_t ndims, DataType dtype = DataType::Float) {
  return TensorViewBuilder().ndims(ndims).dtype(dtype).build();
}

// Make a non-contiguous tensor of compile-time known sizes
TensorView* makeConcreteTensor(
    std::vector<int64_t> shape,
    DataType dtype = DataType::Float) {
  return TensorViewBuilder().shape(shape).dtype(dtype).build();
}

void checkIntValue(
    ExpressionEvaluator& evaluator,
    Val* val,
    Int::ScalarType expected_value) {
  TORCH_CHECK(val->isAnInt());
  const auto actual_value = evaluator.evaluate(val);
  TORCH_CHECK(actual_value.has_value());
  TORCH_CHECK(actual_value.value() == expected_value);
}

void checkIntValue(
    kir::ExpressionEvaluator& evaluator,
    const kir::Val* val,
    kir::Int::ScalarType expected_value) {
  const auto actual_value = evaluator.evaluate(val);
  TORCH_CHECK(actual_value.has_value());
  TORCH_CHECK(actual_value.value() == expected_value);
}

} // namespace

// 1. Test cases are void() functions.
// 2. They start with the prefix `test`

// A few smoke tests for IrGraphGenerator
// (These tests exercise IrGraphGenerator through a non-trivial IR,
//  to make sure that it runs w/o crashing. The actual output is not
//  validated)
TEST(NVFuserTest, IrGraphGenerator_CUDA) {
  Fusion fusion;
  FusionGuard fg(&fusion);

  // Make sure we can handle empty IRs
  TORCH_CHECK(!IrGraphGenerator::toGraphviz(
                   &fusion, IrGraphGenerator::DetailLevel::Basic)
                   .empty());

  // Construct an interesting IR
  TensorView* tv0 = makeSymbolicTensor(2);
  fusion.addInput(tv0);

  TensorView* tv2 = add(tv0, new Double(3.141));
  TensorView* tv3 = broadcast(tv0, {false, true, false, true});
  TensorView* tv4 = reductionOp(BinaryOpType::Add, {2}, new Double(0), tv3);
  TensorView* tv5 = clamp(tv4, new Double(0.f), new Double(1.f));
  TensorView* tv6 = add(tv2, tv2);

  // Another checkpoint before adding outputs
  TORCH_CHECK(!IrGraphGenerator::toGraphviz(
                   &fusion, IrGraphGenerator::DetailLevel::Explicit)
                   .empty());

  fusion.addOutput(tv6);

  tv4->axis(2)->parallelize(ParallelType::BIDy);
  tv6->merge(0);
  tv6->split(0, 4);
  tv6->axis(0)->parallelize(ParallelType::BIDx);
  tv5->reorder({{-1, 0}});
  tv2->computeAt(tv6, 1);

  // Another checkpoint with more node types
  TORCH_CHECK(!IrGraphGenerator::toGraphviz(
                   &fusion, IrGraphGenerator::DetailLevel::ComputeOnly)
                   .empty());

  for (Val* val : fusion.vals()) {
    if (!fusion.hasInput(val) &&
        val->getValType().value() == ValType::TensorView) {
      TensorView* tv = static_cast<TensorView*>(val);
      tv->axis(-1)->parallelize(ParallelType::TIDx);
    }
  }

  // Final IR graph
  TORCH_CHECK(!IrGraphGenerator::toGraphviz(
                   &fusion, IrGraphGenerator::DetailLevel::Verbose)
                   .empty());
}

TEST(NVFuserTest, FusionDispatch_CUDA) {
  Fusion fusion;
  FusionGuard fg(&fusion);

  Double* f = new Double{2.f};
  std::stringstream ss1, ss2, ss3;
  ss1 << f;
  ss2 << static_cast<Val*>(f);
  ss3 << static_cast<Statement*>(f);
  TORCH_CHECK(
      ss1.str().compare(ss2.str()) == 0 && ss1.str().compare(ss3.str()) == 0,
      "Error with dispatch system where results differ by passing Double* vs Val* vs Statement*.");
}

// Evaluate basic scalar operations with constant values
TEST(NVFuserTest, FusionExprEvalConstants_CUDA) {
  Fusion fusion;
  FusionGuard fg(&fusion);

  ExpressionEvaluator evaluator(&fusion);

  auto* a = new Int(7);
  auto* b = new Int(3);

  checkIntValue(evaluator, neg(a), -7);
  checkIntValue(evaluator, add(a, b), 10);
  checkIntValue(evaluator, neg(mul(sub(a, b), div(a, b))), -8);
  checkIntValue(evaluator, mod(a, b), 1);
  checkIntValue(evaluator, ceilDiv(a, b), 3);
}

// Evaluate basic scalar operations with bound values
TEST(NVFuserTest, FusionExprEvalBindings_CUDA) {
  Fusion fusion;
  FusionGuard fg(&fusion);

  ExpressionEvaluator evaluator(&fusion);

  auto* a = new Int();
  auto* b = new Int();
  auto* c = add(a, b);
  auto* d = neg(ceilDiv(c, b));
  auto* e = new Int(0);

  // trying to evaluate before binding should give empty results
  TORCH_CHECK(!evaluator.evaluate(a).has_value());
  TORCH_CHECK(!evaluator.evaluate(d).has_value());

  evaluator.bind(a, 7);
  evaluator.bind(b, 3);

  // can't bind to the results of expressions
  ASSERT_ANY_THROW(evaluator.bind(c, 100));

  // can't bind to concrete values
  ASSERT_ANY_THROW(evaluator.bind(e, 100));

  checkIntValue(evaluator, c, 10);
  checkIntValue(evaluator, sub(a, b), 4);
  checkIntValue(evaluator, mod(a, b), 1);
  checkIntValue(evaluator, ceilDiv(a, b), 3);
  checkIntValue(evaluator, d, -4);

  // Reset evaluation context
  evaluator = ExpressionEvaluator(&fusion);

  evaluator.bind(a, 2);
  evaluator.bind(b, 5);

  checkIntValue(evaluator, c, 7);
  checkIntValue(evaluator, sub(a, b), -3);
  checkIntValue(evaluator, mod(a, b), 2);
  checkIntValue(evaluator, ceilDiv(a, b), 1);
  checkIntValue(evaluator, d, -2);
}

// Evaluate expressions in a simple IR
TEST(NVFuserTest, FusionExprEvalBasic_CUDA) {
  Fusion fusion;
  FusionGuard fg(&fusion);

  // Create a non-trivial IR
  TensorView* tv0 = makeSymbolicTensor(2);
  TensorView* tv1 = makeSymbolicTensor(2);

  fusion.addInput(tv0);
  fusion.addInput(tv1);

  TensorView* tv2 = add(tv1, new Double(2.0));
  TensorView* tv3 = add(tv0, tv2);

  fusion.addOutput(tv3);

  tv3->split(0, 4);

  tv0->computeAt(tv3, 1);
  tv1->computeAt(tv3, 1);

  tv3->axis(0)->parallelize(ParallelType::BIDx);
  tv2->axis(1)->parallelize(ParallelType::Unroll);
  tv3->axis(1)->parallelize(ParallelType::Unroll);
  tv2->axis(-1)->parallelize(ParallelType::TIDx);
  tv3->axis(-1)->parallelize(ParallelType::TIDx);

  // 1. Create an evaluator
  ExpressionEvaluator evaluator(&fusion);

  // 2. Bind values
  //
  // IMPORTANT:
  // a. The bindings are only as stable as the Vals are in the fusion graph
  // b. You must use the original (rootDomain) extents
  //  (ex. `tv0->getRootDomain()[0]->extent()`
  //   instead of `tv0->axis(0)->extent()`)
  //
  evaluator.bind(tv0->getRootDomain()[0]->extent(), 6);
  evaluator.bind(tv0->getRootDomain()[1]->extent(), 128);
  evaluator.bind(tv1->getRootDomain()[0]->extent(), 6);
  evaluator.bind(tv1->getRootDomain()[1]->extent(), 128);

  // 3. Evaluate and check result values
  TORCH_CHECK(tv2->domain()->nDims() == 3);
  checkIntValue(evaluator, tv2->axis(0)->rawExtent(), 2);
  checkIntValue(evaluator, tv2->axis(1)->rawExtent(), 4);
  checkIntValue(evaluator, tv2->axis(2)->rawExtent(), 128);

  TORCH_CHECK(tv3->domain()->nDims() == 3);
  checkIntValue(evaluator, tv3->axis(0)->rawExtent(), 2);
  checkIntValue(evaluator, tv3->axis(1)->rawExtent(), 4);
  checkIntValue(evaluator, tv3->axis(2)->rawExtent(), 128);
}

// Evaluate expressions in a more complex IR
TEST(NVFuserTest, FusionExprEvalComplex_CUDA) {
  Fusion fusion;
  FusionGuard fg(&fusion);

  TensorView* tv0 = makeSymbolicTensor(2);
  fusion.addInput(tv0);

  TensorView* tv1 = mul(tv0, new Double(-1.0));
  TensorView* tv2 = add(tv0, new Double(3.0));
  TensorView* tv3 = mul(tv0, new Double(2.0));
  TensorView* tv4 = add(tv2, tv1);
  TensorView* tv5 = add(tv4, tv3);
  TensorView* tv6 = add(tv0, tv3);

  fusion.addOutput(tv5);
  fusion.addOutput(tv6);

  tv5->reorder({{-1, 0}});

  tv6->split(0, 5);
  tv5->merge(0);

  // 1. Create an evaluator
  ExpressionEvaluator evaluator(&fusion);

  // 2. Bind values
  evaluator.bind(tv0->getRootDomain()[0]->extent(), 129);
  evaluator.bind(tv0->getRootDomain()[1]->extent(), 127);

  // Evaluate and check extent values
  TORCH_CHECK(tv0->domain()->nDims() == 2);
  checkIntValue(evaluator, tv0->axis(0)->rawExtent(), 129);
  checkIntValue(evaluator, tv0->axis(1)->rawExtent(), 127);

  TORCH_CHECK(tv3->domain()->nDims() == 2);
  checkIntValue(evaluator, tv3->axis(0)->rawExtent(), 129);
  checkIntValue(evaluator, tv3->axis(1)->rawExtent(), 127);

  TORCH_CHECK(tv4->domain()->nDims() == 2);
  checkIntValue(evaluator, tv4->axis(0)->rawExtent(), 129);
  checkIntValue(evaluator, tv4->axis(1)->rawExtent(), 127);

  TORCH_CHECK(tv5->domain()->nDims() == 1);
  checkIntValue(evaluator, tv5->axis(0)->rawExtent(), 16383);

  TORCH_CHECK(tv6->domain()->nDims() == 3);
  checkIntValue(evaluator, tv6->axis(0)->rawExtent(), 26);
  checkIntValue(evaluator, tv6->axis(1)->rawExtent(), 5);
  checkIntValue(evaluator, tv6->axis(2)->rawExtent(), 127);
}

// Evaluate expressions post lowering
TEST(NVFuserTest, FusionExprEvalPostLower_CUDA) {
  Fusion fusion;
  FusionGuard fg(&fusion);

  // Create a non-trivial IR
  TensorView* tv0 = makeSymbolicTensor(2);
  TensorView* tv1 = makeSymbolicTensor(2);

  fusion.addInput(tv0);
  fusion.addInput(tv1);

  TensorView* tv2 = add(tv1, new Double(2.0));
  TensorView* tv3 = add(tv0, tv2);

  fusion.addOutput(tv3);

  tv3->split(0, 4);

  tv0->computeAt(tv3, 1);
  tv1->computeAt(tv3, 1);

  tv3->axis(0)->parallelize(ParallelType::BIDx);
  tv2->axis(1)->parallelize(ParallelType::Unroll);
  tv3->axis(1)->parallelize(ParallelType::Unroll);
  tv2->axis(-1)->parallelize(ParallelType::TIDx);
  tv3->axis(-1)->parallelize(ParallelType::TIDx);

  auto* bid_x = add(tv3->axis(0)->rawExtent(), new Int(0));
  auto* tid_x = add(tv3->axis(-1)->rawExtent(), new Int(0));

  // Lower
  GpuLower gpulw(&fusion);

  // 1. Create an evaluation context
  ExpressionEvaluator evaluator(&fusion);

  // 2. Bind values
  evaluator.bind(tv0->getRootDomain()[0]->extent(), 6);
  evaluator.bind(tv0->getRootDomain()[1]->extent(), 128);
  evaluator.bind(tv1->getRootDomain()[0]->extent(), 6);
  evaluator.bind(tv1->getRootDomain()[1]->extent(), 128);

  // 3. Evaluate and check result values
  TORCH_CHECK(tv2->domain()->nDims() == 3);
  checkIntValue(evaluator, tv2->axis(0)->rawExtent(), 2);
  checkIntValue(evaluator, tv2->axis(1)->rawExtent(), 4);
  checkIntValue(evaluator, tv2->axis(2)->rawExtent(), 128);

  TORCH_CHECK(tv3->domain()->nDims() == 3);
  checkIntValue(evaluator, tv3->axis(0)->rawExtent(), 2);
  checkIntValue(evaluator, tv3->axis(1)->rawExtent(), 4);
  checkIntValue(evaluator, tv3->axis(2)->rawExtent(), 128);

  checkIntValue(evaluator, bid_x, 2);
  checkIntValue(evaluator, tid_x, 128);
}

// Kernel IR: Evaluate basic scalar operations with constant values
TEST(NVFuserTest, KernelExprEvalConstants_CUDA) {
  kir::Kernel kernel;
  kir::IrBuilder ir_builder(&kernel);

  auto a = ir_builder.create<kir::Int>(7);
  auto b = ir_builder.create<kir::Int>(3);
  auto c = ir_builder.subExpr(a, b);
  auto d = ir_builder.divExpr(a, b);
  auto e = ir_builder.mulExpr(c, d);

  kir::ExpressionEvaluator evaluator;

  checkIntValue(evaluator, ir_builder.negExpr(a), -7);
  checkIntValue(evaluator, ir_builder.addExpr(a, b), 10);
  checkIntValue(evaluator, ir_builder.negExpr(e), -8);
  checkIntValue(evaluator, ir_builder.modExpr(a, b), 1);
  checkIntValue(evaluator, ir_builder.ceilDivExpr(a, b), 3);
}

// Kernel IR: Evaluate basic scalar operations with bound values
TEST(NVFuserTest, KernelExprEvalBindings_CUDA) {
  kir::Kernel kernel;
  kir::IrBuilder ir_builder(&kernel);

  kir::ExpressionEvaluator evaluator;

  auto a = ir_builder.create<kir::Int>(c10::nullopt);
  auto b = ir_builder.create<kir::Int>(c10::nullopt);
  auto c = ir_builder.addExpr(a, b);
  auto d = ir_builder.negExpr(ir_builder.ceilDivExpr(c, b));
  auto e = ir_builder.create<kir::Int>(0);

  // trying to evaluate before binding should give empty results
  TORCH_CHECK(!evaluator.evaluate(a).has_value());
  TORCH_CHECK(!evaluator.evaluate(d).has_value());

  evaluator.bind(a, 7);
  evaluator.bind(b, 3);

  // can't bind to the results of expressions
  ASSERT_ANY_THROW(evaluator.bind(c, 100));

  // can't bind to concrete values
  ASSERT_ANY_THROW(evaluator.bind(e, 100));

  checkIntValue(evaluator, c, 10);
  checkIntValue(evaluator, ir_builder.subExpr(a, b), 4);
  checkIntValue(evaluator, ir_builder.modExpr(a, b), 1);
  checkIntValue(evaluator, ir_builder.ceilDivExpr(a, b), 3);
  checkIntValue(evaluator, d, -4);

  // Reset the evaluation context
  evaluator = kir::ExpressionEvaluator();

  evaluator.bind(a, 2);
  evaluator.bind(b, 5);

  checkIntValue(evaluator, c, 7);
  checkIntValue(evaluator, ir_builder.subExpr(a, b), -3);
  checkIntValue(evaluator, ir_builder.modExpr(a, b), 2);
  checkIntValue(evaluator, ir_builder.ceilDivExpr(a, b), 1);
  checkIntValue(evaluator, d, -2);
}

TEST(NVFuserTest, FusionClear_CUDA) {
  Fusion fusion;
  FusionGuard fg(&fusion);

  // 1. Create a dummy IR

  {
    TensorView* tv0 = makeSymbolicTensor(2);
    TensorView* tv1 = makeSymbolicTensor(2);

    fusion.addInput(tv0);
    fusion.addInput(tv1);

    TensorView* tv2 = add(tv1, new Double(2.0));
    TensorView* tv3 = add(tv0, tv2);

    fusion.addOutput(tv3);

    tv3->split(0, 4);
    tv0->computeAt(tv3, 1);
    tv1->computeAt(tv3, 1);

    tv3->axis(0)->parallelize(ParallelType::BIDx);
    tv2->axis(1)->parallelize(ParallelType::Unroll);
    tv3->axis(-1)->parallelize(ParallelType::TIDx);
  }

  // 2. Clear the IR

  fusion.clear();

  TORCH_CHECK(fusion.unordered_exprs().empty());
  TORCH_CHECK(fusion.vals().empty());

  TORCH_CHECK(fusion.inputs().empty());
  TORCH_CHECK(fusion.outputs().empty());

  TORCH_CHECK(!fusion.hasReduction());

  // 3. Rebuild the IR

  {
    TensorView* tv0 = makeSymbolicTensor(3);
    TensorView* tv1 = makeSymbolicTensor(3);
    TensorView* tv2 = add(tv1, new Double(2.0));
    TensorView* tv3 = add(tv0, tv2);

    fusion.addInput(tv0);
    fusion.addInput(tv1);
    fusion.addOutput(tv3);

    // tv3 [i0, i1, i2]
    tv3->reorder({{0, 2}, {2, 0}});
    // tv3 [i2, i1, i0]
    tv3->split(-1, 4);
    // tv3 [i2, i1, i0outer, i0inner{4}]
    tv3->reorder({{2, 0}, {3, 1}, {0, 3}});
    // tv3 [i0outer, i0inner{4}, i1, i2]
    tv0->computeAt(tv3, -1);
    tv1->computeAt(tv3, -1);
    tv3->axis(1)->parallelize(ParallelType::BIDx);
  }

  auto options = at::TensorOptions().dtype(at::kFloat).device(at::kCUDA, 0);

  at::Tensor input1 = at::randn({16, 8, 8}, options);
  at::Tensor input2 = at::randn_like(input1);

  FusionExecutor fe;
  fe.compileFusion(&fusion);
  auto outputs = fe.runFusion({input1, input2});

  at::Tensor tv2_ref = input2 + 2.0;
  at::Tensor output_ref = input1 + tv2_ref;

  TORCH_CHECK(output_ref.equal(outputs[0]));
}

TEST(NVFuserTest, FusionCopy_CUDA) {
  Fusion original_fusion;

  // Create the test IR
  {
    FusionGuard fg(&original_fusion);

    auto tv0 = makeSymbolicTensor(3);
    auto tv1 = makeSymbolicTensor(3);
    auto tv2 = add(tv1, new Double(2.0));
    auto tv3 = sub(add(tv0, mul(tv2, tv2)), tv2);

    original_fusion.addInput(tv0);
    original_fusion.addInput(tv1);
    original_fusion.addOutput(tv3);

    tv3->reorder({{0, 2}, {2, 0}});
    tv3->split(-1, 4);
    tv3->reorder({{2, 0}, {3, 1}, {0, 3}});

    tv0->computeAt(tv3, -1);
    tv1->computeAt(tv3, -1);

    tv3->axis(0)->parallelize(ParallelType::BIDx);
    tv3->axis(-1)->parallelize(ParallelType::TIDx);
  }

  // Test copy before lowering
  Fusion clone = original_fusion;

  // Compare IR dumps
  std::stringstream original_ir;
  std::stringstream clone_ir;
  original_ir << original_fusion;
  clone_ir << clone;
  ASSERT_EQ(original_ir.str(), clone_ir.str());

  // Lower original fusion
  std::string original_kernel;
  {
    // TODO(kir): remove this guard once we implement the cuda codegen visitor
    FusionGuard fg(&original_fusion);
    original_kernel =
        codegen::generateCudaKernel(GpuLower(&original_fusion).kernel());
  }

  // Make sure the "before lowering" clone was not mutated
  // while lowering the original fusion IR
  std::stringstream before_lowering_ir;
  before_lowering_ir << clone;
  ASSERT_EQ(original_ir.str(), before_lowering_ir.str());

  // Test copy after lowering (including assignment operator)
  Fusion before_lowering = clone;
  clone = original_fusion;

  // Compare IR dumps
  std::stringstream original_lowered_ir;
  std::stringstream clone_lowered_ir;
  original_lowered_ir << original_fusion;
  clone_lowered_ir << clone;
  ASSERT_EQ(original_lowered_ir.str(), clone_lowered_ir.str());

  // Lower the "before lowering" and compare kernels
  std::string clone_kernel;
  {
    // TODO(kir): remove this guard once we implement the cuda codegen visitor
    FusionGuard fg(&before_lowering);
    clone_kernel =
        codegen::generateCudaKernel(GpuLower(&before_lowering).kernel());
  }
  ASSERT_EQ(original_kernel, clone_kernel);
}

TEST(NVFuserTest, FusionMove_CUDA) {
  Fusion fusion;

  // Create the test IR
  {
    FusionGuard fg(&fusion);

    auto tv0 = makeSymbolicTensor(3);
    auto tv1 = makeSymbolicTensor(3);
    auto tv2 = add(tv1, new Double(2.0));
    auto tv3 = sub(add(tv0, mul(tv2, tv2)), tv2);

    fusion.addInput(tv0);
    fusion.addInput(tv1);
    fusion.addOutput(tv3);

    tv3->reorder({{0, 2}, {2, 0}});
    tv3->split(-1, 4);
    tv3->reorder({{2, 0}, {3, 1}, {0, 3}});

    tv0->computeAt(tv3, -1);
    tv1->computeAt(tv3, -1);

    tv3->axis(0)->parallelize(ParallelType::BIDx);
    tv3->axis(-1)->parallelize(ParallelType::TIDx);
  }

  std::stringstream original_ir;
  original_ir << fusion;

  // Test move before lowering
  Fusion another_fusion = std::move(fusion);

  // Check that the original fusion is "empty"
  //
  // IMPORTANT: these checks assume knowledge of the internal
  //    implementation of the move operations. General uses
  //    should only assume that the moved-from object is in
  //    a valid, but unspecified state. This is similar to the
  //    standard library containers:
  //    https://en.cppreference.com/w/cpp/utility/move
  //
  TORCH_CHECK(fusion.unordered_exprs().empty());
  TORCH_CHECK(fusion.vals().empty());
  TORCH_CHECK(fusion.inputs().empty());
  TORCH_CHECK(fusion.outputs().empty());

  // clear() has no pre-conditions so it's valid to call on a moved-from object
  fusion.clear();

  // Compare IR dumps
  std::stringstream another_ir;
  another_ir << another_fusion;
  ASSERT_EQ(original_ir.str(), another_ir.str());

  // Lower the fusion IR
  GpuLower lower(&another_fusion);

  std::stringstream lowered_ir;
  lowered_ir << another_fusion;

  // Test move assignment after lowering
  fusion = std::move(another_fusion);

  // Compare IR dumps
  std::stringstream moved_lowered_ir;
  moved_lowered_ir << fusion;
  ASSERT_EQ(lowered_ir.str(), moved_lowered_ir.str());
}

TEST(NVFuserTest, FusionSimpleArith_CUDA) {
  std::stringstream ss1, ss2;

  Fusion fusion;
  FusionGuard fg(&fusion);

  Double* d1 = new Double(1.f);
  Double* d2 = new Double{2.f};
  Double* d3 = new Double();

  // Disrupt the fusion to make sure guard works well
  {
    Fusion fusion2;
    FusionGuard fg(&fusion2);

    Double* d1 = new Double(1.f);
    Double* d2 = new Double(2.f);
    add(d1, d2);
    ss2 << fusion2;
  }

  new BinaryOp(BinaryOpType::Add, d3, d1, d2);
  ss1 << fusion;

  TORCH_CHECK(
      ss1.str().compare(ss2.str()) == 0,
      "Error where explicit add nodes don't match implicit add nodes.");
}

TEST(NVFuserTest, FusionSimpleTypePromote_CUDA) {
  Fusion fusion;
  FusionGuard fg(&fusion);

  Double* d4 = new Double{4.f};
  Int* i1 = new Int{3};
  auto d5 = add(d4, i1);

  TORCH_CHECK(d5->getDataType() == DataType::Double);
}

TEST(NVFuserTest, FusionRegister_CUDA) {
  Fusion fusion;
  FusionGuard fg(&fusion);
  Double* v1 = new Double{1.f};
  Double* v2 = new Double{2.f};
  Val* v3 = binaryOp(BinaryOpType::Add, v1, v2);
  Val* v4 = binaryOp(BinaryOpType::Add, v1, v2);
  TORCH_CHECK(v1->name() + 1 == v2->name());
  TORCH_CHECK(v2->name() + 1 == v3->name());
  TORCH_CHECK(v3->name() + 1 == v4->name());
  TORCH_CHECK(v3->definition()->name() + 1 == v4->definition()->name());
}

// dummy expr with 2 outputs only for toposort test.
struct DummyExpr : public Expr {
  ~DummyExpr() = default;
  DummyExpr(Val* _outlhs, Val* _outrhs, Val* _lhs, Val* _rhs)
      : Expr(ExprType::UnaryOp) // Not terribly safe...
  {
    addOutput(_outlhs);
    addOutput(_outrhs);
    addInput(_lhs);
    addInput(_rhs);
    this->name_ = FusionGuard::getCurFusion()->registerExpr(this);
  }
  DummyExpr(const DummyExpr& other) = delete;
  DummyExpr& operator=(const DummyExpr& other) = delete;
  DummyExpr(DummyExpr&& other) = delete;
  DummyExpr& operator=(DummyExpr&& other) = delete;
};

TEST(NVFuserTest, FusionTopoSort_CUDA) {
  Fusion fusion;
  FusionGuard fg(&fusion);

  // e0: v3, v2 = dummy(v1, v0)
  // e1: v4     =   add(v3, v2)
  // e2: v5     =   add(v2, v4)
  // e3: v6     =   add(v5, v5)
  Double* v0 = new Double{1.f};
  Double* v1 = new Double{2.f};
  Double* v2 = new Double();
  Double* v3 = new Double();
  Double* v4 = new Double();
  Double* v5 = new Double();
  Double* v6 = new Double();

  std::vector<Val*> inputs = {v0, v1};
  for (auto val : inputs) {
    fusion.addInput(val);
  }

  Expr* e0 = new DummyExpr(v3, v2, v1, v0);
  Expr* e1 = new BinaryOp(BinaryOpType::Add, v4, v3, v2);
  Expr* e2 = new BinaryOp(BinaryOpType::Add, v5, v2, v4);
  Expr* e3 = new BinaryOp(BinaryOpType::Add, v6, v5, v5);

  fusion.addOutput(v2);
  fusion.addOutput(v3);
  auto exprs = fusion.exprs();
  TORCH_CHECK(exprs.size() == 1, "Found ", exprs.size(), " but expecting 1");
  TORCH_CHECK(exprs[0] == e0);

  fusion.addOutput(v5);
  exprs = fusion.exprs();
  TORCH_CHECK(exprs.size() == 3, "Found ", exprs.size(), " but expecting 3");
  TORCH_CHECK(exprs[0] == e0);
  TORCH_CHECK(exprs[1] == e1);
  TORCH_CHECK(exprs[2] == e2);

  fusion.addOutput(v4);
  exprs = fusion.exprs();
  TORCH_CHECK(exprs.size() == 3, "Found ", exprs.size(), " but expecting 3");
  TORCH_CHECK(exprs[0] == e0);
  TORCH_CHECK(exprs[1] == e1);
  TORCH_CHECK(exprs[2] == e2);

  fusion.addOutput(v6);
  exprs = fusion.exprs();
  TORCH_CHECK(exprs.size() == 4, "Found ", exprs.size(), " but expecting 4");
  TORCH_CHECK(exprs[0] == e0);
  TORCH_CHECK(exprs[1] == e1);
  TORCH_CHECK(exprs[2] == e2);
  TORCH_CHECK(exprs[3] == e3);

  TORCH_CHECK(v2->definition()->name() == 0);
  TORCH_CHECK(v3->definition()->name() == 0);
  TORCH_CHECK(v4->definition()->name() == 1);
  TORCH_CHECK(v5->definition()->name() == 2);
  TORCH_CHECK(v6->definition()->name() == 3);
}

TEST(NVFuserTest, FusionTensor_CUDA) {
  auto options = at::TensorOptions().dtype(at::kFloat).device(at::kCUDA, 0);

  Fusion fusion;
  FusionGuard fg(&fusion);

  {
    auto tensor = at::randn({2, 3, 4, 5}, options);
    auto tensor_type = TensorType::create(tensor);
    auto fuser_tensor = new TensorView(tensor_type);
    TORCH_CHECK((int64_t)fuser_tensor->nDims() == tensor.dim());
    TORCH_CHECK(fuser_tensor->getDataType().value() == DataType::Float);
    TORCH_CHECK(fuser_tensor->domain() != nullptr);
    for (int i = 0; i < static_cast<int>(fuser_tensor->nDims()); i++) {
      // size 1 dimension are makred as broadcast
      TORCH_CHECK(
          fuser_tensor->axis(i)->isBroadcast() == (tensor.sizes()[i] == 1));
      // check contiguity information;
      TORCH_CHECK(fuser_tensor->domain()->contiguity()[i]);
    }
  }

  // TensorType::create fills stride_properties, which helps us to mark
  // IterDomain properly
  // Note: implementation could change, depending on how much we want to invest
  // in our home-brew contiguity coalescing. For now let's make sure that we
  // properly test what we are using.
  {
    auto tensor = at::randn({4, 4, 4}, options);
    auto sliced_tensor = tensor.slice(1, 0, -1, 2);

    auto tensor_type = TensorType::create(sliced_tensor);
    auto fuser_tensor = new TensorView(tensor_type);
    TORCH_CHECK((int64_t)fuser_tensor->nDims() == tensor.dim());
    TORCH_CHECK(fuser_tensor->getDataType().value() == DataType::Float);
    TORCH_CHECK(fuser_tensor->domain() != nullptr);
    for (int i = 0; i < static_cast<int>(fuser_tensor->nDims()); i++) {
      // size 1 dimension are makred as broadcast
      TORCH_CHECK(fuser_tensor->axis(i)->isBroadcast() == false);
    }
    TORCH_CHECK(fuser_tensor->domain()->contiguity()[0]);
    TORCH_CHECK(!fuser_tensor->domain()->contiguity()[1]);
    TORCH_CHECK(fuser_tensor->domain()->contiguity()[2]);
  }

  {
    auto tensor = at::randn({2, 3, 4, 5}, options);
    auto permuted_tensor = tensor.permute({0, 3, 1, 2});
    auto tensor_type = TensorType::create(permuted_tensor);
    auto fuser_tensor = new TensorView(tensor_type);
    TORCH_CHECK((int64_t)fuser_tensor->nDims() == tensor.dim());
    TORCH_CHECK(fuser_tensor->getDataType().value() == DataType::Float);
    TORCH_CHECK(fuser_tensor->domain() != nullptr);
    for (int i = 0; i < static_cast<int>(fuser_tensor->nDims()); i++) {
      // size 1 dimension are makred as broadcast
      TORCH_CHECK(fuser_tensor->axis(i)->isBroadcast() == false);
    }
    TORCH_CHECK(!fuser_tensor->domain()->contiguity()[0]);
    TORCH_CHECK(!fuser_tensor->domain()->contiguity()[1]);
    TORCH_CHECK(fuser_tensor->domain()->contiguity()[2]);
    TORCH_CHECK(!fuser_tensor->domain()->contiguity()[3]);
  }
}

TEST(NVFuserTest, FusionFilterVals_CUDA) {
  Fusion fusion;
  FusionGuard fg(&fusion);

  auto tv0 = makeSymbolicTensor(1);
  auto tv1 = makeSymbolicTensor(1);
  auto scalar0 = new Double(0);
  auto scalar1 = new Int(0);
  auto scalar2 = new Int(1);

  const std::vector<Val*> vals = {tv0, scalar0, tv1, scalar1, scalar2};

  std::vector<TensorView*> tvs(
      ir_utils::filterByType<TensorView>(vals).begin(),
      ir_utils::filterByType<TensorView>(vals).end());
  TORCH_CHECK(tvs.size() == 2);
  TORCH_CHECK(tvs[0] == tv0);
  TORCH_CHECK(tvs[1] == tv1);

  std::vector<Double*> floats(
      ir_utils::filterByType<Double>(vals).begin(),
      ir_utils::filterByType<Double>(vals).end());
  TORCH_CHECK(floats.size() == 1);
  TORCH_CHECK(floats[0] == scalar0);

  std::vector<Int*> ints(
      ir_utils::filterByType<Int>(vals).begin(),
      ir_utils::filterByType<Int>(vals).end());
  TORCH_CHECK(ints.size() == 2);
  TORCH_CHECK(ints[0] == scalar1);
  TORCH_CHECK(ints[1] == scalar2);

  TORCH_CHECK(
      ir_utils::filterByType<Expr>(vals).begin() ==
          ir_utils::filterByType<Expr>(vals).end(),
      "Not expecting any results");
}

TEST(NVFuserTest, FusionTVSplit_CUDA) {
  Fusion fusion;
  FusionGuard fg(&fusion);

  TensorView* tv = makeSymbolicTensor(3);

  tv = tv->split(2, 2);
  TORCH_CHECK(tv->nDims() == 4);
  Expr* outer = tv->axis(2)->extent()->definition();

  TORCH_CHECK(
      outer->getExprType().value() == ExprType::BinaryOp &&
      static_cast<BinaryOp*>(outer)->getBinaryOpType() ==
          BinaryOpType::CeilDiv &&
      static_cast<BinaryOp*>(outer)->lhs()->sameAs(
          tv->getRootDomain()[2]->extent()) &&
      static_cast<Int*>(static_cast<BinaryOp*>(outer)->rhs())
          ->sameAs(new Int(2)));

  IterDomain* inner = static_cast<IterDomain*>(tv->axis(3));
  TORCH_CHECK(
      inner->extent()->isScalar() &&
      static_cast<Int*>(inner->extent())->isConst() &&
      static_cast<Int*>(inner->extent())->value().value() == 2);
}

TEST(NVFuserTest, FusionTVMerge_CUDA) {
  Fusion fusion;
  FusionGuard fg(&fusion);

  TensorView* tv = makeSymbolicTensor(3);

  tv = tv->merge(1);
  Expr* axisOp = tv->axis(1)->extent()->definition();

  TORCH_CHECK(
      tv->nDims() == 2 && axisOp->getExprType() == ExprType::BinaryOp &&
      static_cast<BinaryOp*>(axisOp)->getBinaryOpType() == BinaryOpType::Mul &&
      static_cast<BinaryOp*>(axisOp)->lhs() ==
          tv->getRootDomain()[1]->extent() &&
      static_cast<BinaryOp*>(axisOp)->rhs() ==
          tv->getRootDomain()[2]->extent());
}

TEST(NVFuserTest, FusionTVReorder_CUDA) {
  Fusion fusion;
  FusionGuard fg(&fusion);

  std::unordered_map<int, int> shift_right{{-1, 0}};

  std::unordered_map<int, int> shift_left{{0, -1}};

  std::unordered_map<int, int> shift_left_2{{0, -1}, {1, 0}, {2, 1}};

  std::unordered_map<int, int> swap{{0, 2}, {2, 0}};

  auto tv = makeSymbolicTensor(3);
  std::vector<IterDomain*> ref;
  ref = std::vector<IterDomain*>(
      tv->domain()->domain().begin(), tv->domain()->domain().end());

  tv->reorder(shift_left);
  for (int i = 0; i < (int)tv->nDims(); i++)
    TORCH_CHECK(ref[i]->sameAs(tv->axis(i - 1)));

  tv = makeSymbolicTensor(3);
  ref = std::vector<IterDomain*>(
      tv->domain()->domain().begin(), tv->domain()->domain().end());

  tv->reorder(shift_left);
  for (int i = 0; i < (int)tv->nDims(); i++)
    TORCH_CHECK(ref[i]->sameAs(tv->axis(i - 1)));

  tv = makeSymbolicTensor(3);
  ref = std::vector<IterDomain*>(
      tv->domain()->domain().begin(), tv->domain()->domain().end());

  tv->reorder(shift_right);
  TORCH_CHECK(ref[ref.size() - 1]->sameAs(tv->axis(0)));
  for (int i = 1; i < (int)tv->nDims(); i++)
    TORCH_CHECK(ref[i - 1]->sameAs(tv->axis(i)));

  tv = makeSymbolicTensor(3);
  ref = std::vector<IterDomain*>(
      tv->domain()->domain().begin(), tv->domain()->domain().end());
  tv->reorder(swap);
  TORCH_CHECK(ref[0]->sameAs(tv->axis(2)));
  TORCH_CHECK(ref[2]->sameAs(tv->axis(0)));
  TORCH_CHECK(ref[1]->sameAs(tv->axis(1)));
}

TEST(NVFuserTest, FusionEquality_CUDA) {
  Fusion fusion;
  FusionGuard fg(&fusion);

  Double* fval1 = new Double();
  Double* fval1_copy = fval1;
  Double* fval2 = new Double();
  Double* fone = new Double(1.0);

  TORCH_CHECK(fval1->sameAs(fval1_copy));
  TORCH_CHECK(!fval1->sameAs(fval2));
  TORCH_CHECK(!fone->sameAs(fval1));
  TORCH_CHECK(fone->sameAs(new Double(1.0)));

  Int* ival1 = new Int();
  Int* ival1_copy = ival1;
  Int* ival2 = new Int();
  Int* ione = new Int(1);

  TORCH_CHECK(ival1->sameAs(ival1_copy));
  TORCH_CHECK(!ival1->sameAs(ival2));
  TORCH_CHECK(!ione->sameAs(ival1));
  TORCH_CHECK(ione->sameAs(new Int(1)));

  BinaryOp* add1 = new BinaryOp(BinaryOpType::Add, new Double(), fval1, ival1);
  BinaryOp* add1_copy =
      new BinaryOp(BinaryOpType::Add, new Double(), fval1, ival1);
  BinaryOp* sub1 = new BinaryOp(BinaryOpType::Sub, new Double(), fval1, ival1);

  UnaryOp* neg1 = new UnaryOp(UnaryOpType::Neg, new Double(), fval1);
  UnaryOp* neg2 = new UnaryOp(UnaryOpType::Neg, new Double(), fval2);
  UnaryOp* neg1_copy = new UnaryOp(UnaryOpType::Neg, new Double(), fval1);

  TORCH_CHECK(add1->sameAs(add1_copy));
  TORCH_CHECK(!add1->sameAs(sub1));

  TORCH_CHECK(neg1->sameAs(neg1_copy));
  TORCH_CHECK(!static_cast<Expr*>(neg1)->sameAs(add1));
  TORCH_CHECK(!neg1->sameAs(neg2));
}

TEST(NVFuserTest, FusionDependency_CUDA) {
  Fusion fusion;
  FusionGuard fg(&fusion);

  Double* d0 = new Double(0.f);
  Double* d1 = new Double(1.f);
  auto d2 = add(d0, d1);

  auto d3 = add(d2, d2);

  Double* d4 = new Double(4.f);
  Double* d5 = new Double(5.f);
  auto d6 = add(d4, d5);

  Double* d7 = new Double(7.f);
  Double* d8 = new Double(8.f);
  auto d9 = add(d7, d8);

  auto d10 = add(d6, d9);

  auto d11 = add(d3, d10);

  TORCH_CHECK(DependencyCheck::isDependencyOf(d0, d11));
  TORCH_CHECK(DependencyCheck::isDependencyOf(d1, d11));
  TORCH_CHECK(DependencyCheck::isDependencyOf(d2, d11));
  TORCH_CHECK(DependencyCheck::isDependencyOf(d3, d11));
  TORCH_CHECK(DependencyCheck::isDependencyOf(d6, d11));
  TORCH_CHECK(DependencyCheck::isDependencyOf(d9, d11));
  TORCH_CHECK(DependencyCheck::isDependencyOf(d0, d2));
  TORCH_CHECK(DependencyCheck::isDependencyOf(d2, d3));
  TORCH_CHECK(DependencyCheck::isDependencyOf(d4, d6));
  TORCH_CHECK(DependencyCheck::isDependencyOf(d8, d10));

  TORCH_CHECK(!DependencyCheck::isDependencyOf(d11, d0));
  TORCH_CHECK(!DependencyCheck::isDependencyOf(d11, d1));
  TORCH_CHECK(!DependencyCheck::isDependencyOf(d11, d2));
  TORCH_CHECK(!DependencyCheck::isDependencyOf(d11, d3));
  TORCH_CHECK(!DependencyCheck::isDependencyOf(d11, d4));
  TORCH_CHECK(!DependencyCheck::isDependencyOf(d11, d5));
  TORCH_CHECK(!DependencyCheck::isDependencyOf(d2, d0));
  TORCH_CHECK(!DependencyCheck::isDependencyOf(d3, d2));
  TORCH_CHECK(!DependencyCheck::isDependencyOf(d6, d4));
  TORCH_CHECK(!DependencyCheck::isDependencyOf(d10, d8));

  auto dep_chain = DependencyCheck::getSingleDependencyChain(d0, d11);
  TORCH_CHECK(dep_chain.back() == d11);
  dep_chain.pop_back();
  TORCH_CHECK(dep_chain.back() == d3);
  dep_chain.pop_back();
  TORCH_CHECK(dep_chain.back() == d2);
  dep_chain.pop_back();

  dep_chain = DependencyCheck::getSingleDependencyChain(d6, d11);
  TORCH_CHECK(dep_chain.back() == d11);
  dep_chain.pop_back();
  TORCH_CHECK(dep_chain.back() == d10);
  dep_chain.pop_back();

  dep_chain = DependencyCheck::getSingleDependencyChain(d4, d11);
  TORCH_CHECK(dep_chain.back() == d11);
  dep_chain.pop_back();
  TORCH_CHECK(dep_chain.back() == d10);
  dep_chain.pop_back();
  TORCH_CHECK(dep_chain.back() == d6);
  dep_chain.pop_back();

  dep_chain = DependencyCheck::getSingleDependencyChain(d11, d2);
  TORCH_CHECK(dep_chain.empty());
}

TEST(NVFuserTest, FusionParser_CUDA) {
  auto g = std::make_shared<Graph>();
  const auto graph0_string = R"IR(
    graph(%0 : Float(2, strides=[1]),
          %1 : Float(2, strides=[1])):
      %c0 : Float(2, strides=[1]) = aten::mul(%0, %1)
      %d0 : Float(2, strides=[1]) = aten::mul(%c0, %0)
      return (%d0))IR";
  parseIR(graph0_string, g.get());

  // strides are not yet supported in the irparser.
  for (auto val : g->block()->inputs()) {
    if (val->isCompleteTensor())
      val->setType(val->type()->cast<TensorType>()->contiguous());
  }
  for (auto node : g->block()->nodes()) {
    for (auto val : node->outputs()) {
      if (val->isCompleteTensor())
        val->setType(val->type()->cast<TensorType>()->contiguous());
    }
  }

  auto fusion = parseJitIR(g);
  FusionGuard fg(fusion.get());
  auto options = at::TensorOptions().dtype(at::kFloat).device(at::kCUDA, 0);
  at::Tensor input1 = at::randn({16}, options);
  at::Tensor input2 = at::randn({16}, options);
  scheduleFusion(fusion.get(), {input1, input2});

  // CONSIDER:
  // 1. this can be moved to a dedicated "golden" file
  // 2. use a fuzzy compare (ignore non-significant whitespaces for example)
  const std::string expected_kernel = R"(
__global__ void CUDAGeneratedKernel(Tensor<float, 1> T0, Tensor<float, 1> T1, Tensor<float, 1> T3) {
  float T2[1];
  if ((((((blockIdx.x * 1) + (1 - 1)) * 128) + threadIdx.x) < T0.size[0])) {
    for(size_t ki25 = 0; ki25 < 1; ++ki25) {
      T2[ki25]
        = T0[((((blockIdx.x * 1) + ki25) * 128) + threadIdx.x)]
        * T1[((((blockIdx.x * 1) + ki25) * 128) + threadIdx.x)];
      T3[((((blockIdx.x * 1) + ki25) * 128) + threadIdx.x)]
        = T2[ki25]
        * T0[((((blockIdx.x * 1) + ki25) * 128) + threadIdx.x)];
    }
  } else {
    for(size_t ki25 = 0; ki25 < 1; ++ki25) {
      if ((((((blockIdx.x * 1) + ki25) * 128) + threadIdx.x) < T0.size[0])) {
        T2[ki25]
          = T0[((((blockIdx.x * 1) + ki25) * 128) + threadIdx.x)]
          * T1[((((blockIdx.x * 1) + ki25) * 128) + threadIdx.x)];
      }
      if ((((((blockIdx.x * 1) + ki25) * 128) + threadIdx.x) < T0.size[0])) {
        T3[((((blockIdx.x * 1) + ki25) * 128) + threadIdx.x)]
          = T2[ki25]
          * T0[((((blockIdx.x * 1) + ki25) * 128) + threadIdx.x)];
      }
    }
  }
}
)";

  const std::string actual_kernel =
      "\n" + codegen::generateCudaKernel(GpuLower(fusion.get()).kernel());
  if (expected_kernel.size() != actual_kernel.size() ||
      expected_kernel.compare(actual_kernel) != 0) {
    std::cerr
        << " Codegen mismatch, codegen possibly changed, or is incorrect. "
        << " \n ========= EXPECTED ========= \n"
        << expected_kernel << "\n========= ACTUAL ========== \n"
        << actual_kernel << "\n=================" << std::endl;
    TORCH_CHECK(false);
  }

  FusionExecutor fe;
  fe.compileFusion(fusion.get());
  auto outputs = fe.runFusion({input1, input2});
  at::Tensor output_ref = input1 * input2 * input1;
  TORCH_CHECK(output_ref.equal(outputs[0]));
}

TEST(NVFuserTest, FusionForLoop_CUDA) {
// TODO(kir): re-enable this test
//  due to the current "GpuLower guard" approach, we can only create
//  kernel IR during GpuLower::lower()
#if 0
  Fusion fusion;
  FusionGuard fg(&fusion);

  const auto TV0 = new TensorView(
      new TensorDomain({new IterDomain(new Int(0), new Int(16))}),
      DataType::Float);
  const auto TV1 = new TensorView(
      new TensorDomain({new IterDomain(new Int(0), new Int(16))}),
      DataType::Float);

  fusion.addInput(TV0);
  fusion.addInput(TV1);

  auto ID0 = new kir::IterDomain(new IterDomain(new Int(0), new Int(8)));

  TensorView* TV2 = add(TV0, TV1);
  BinaryOp* op = static_cast<BinaryOp*>(TV2->definition();
  fusion.addOutput(TV2);

  auto fl = new kir::ForLoop(new kir::Int(c10::nullopt), ID0, {op});

  std::stringstream result;
  std::stringstream ref;
  result << fl;
  ref << "for(size_t i3{0}; i3 < iS{8}; ++i3 ) {\nT2[ iS{16} ] = T0[ iS{16} ] + T1[ iS{16} ]\n}";

  if (result.str().compare(ref.str()) == 0) {
    std::stringstream err_msg;
    err_msg << "ForLoop printing has changed or something has gone wrong. "
            << result.str() << "\n does not match reference: " << ref.str()
            << std::endl;
    TORCH_CHECK(false, err_msg.str());
  }
#endif
}

TEST(NVFuserTest, FusionOuterSplit_CUDA) {
  Fusion fusion;
  FusionGuard fg(&fusion);

  TensorView* tv0 = makeSymbolicTensor(3);

  new BinaryOp(BinaryOpType::Add, tv0, new Double(0.0), new Double(1.0));
  TensorView* tv1 = add(tv0, new Double(2.0));
  TensorView* tv2 = add(tv1, new Double(3.0));
  fusion.addOutput(tv2);

  //[I0, I1, I2]
  tv2 = tv2->split(-1, 4, false);
  //[I0, I1, I2o{4}, I2i]
  tv2 = tv2->merge(0);
  tv2 = tv2->merge(0);
  //[I0*I1*I2o{4}, I2i]
  tv2 = tv2->split(0, 2);
  //[I0*I1*I2o{4}o, I0*I1*I2o{4}i{2}, I2i]
  tv2 = tv2->reorder({{0, 1}, {1, 0}});
  // I0*I1*I2o{4}i{2}, [I0*I1*I2o{4}o, I2i]

  tv0->computeAt(tv2, -1);

  auto options = at::TensorOptions().dtype(at::kFloat).device(at::kCUDA, 0);

  at::Tensor output = at::empty({2, 6, 32}, options);

  FusionExecutor fe;
  fe.compileFusion(&fusion);
  fe.runFusion({}, {output});

  at::Tensor output_ref = at::zeros_like(output, options);
  output_ref = output_ref + 0.0 + 1.0 + 2.0 + 3.0;

  TORCH_CHECK(output_ref.equal(output));
}

TEST(NVFuserTest, FusionCodeGen_CUDA) {
  Fusion fusion;
  FusionGuard fg(&fusion);

  TensorView* tv0 = makeSymbolicTensor(3);

  new BinaryOp(BinaryOpType::Add, tv0, new Double(0.0), new Double(1.0));
  TensorView* tv1 = add(tv0, new Double(2.0));
  TensorView* tv2 = add(tv1, new Double(3.0));
  fusion.addOutput(tv2);

  //[I0, I1, I2]
  tv2 = tv2->split(0, 4);
  //[I0o, I0i{4}, I1, I2]
  tv2 = tv2->merge(1);
  //[I0o, I0i{4}*I1, I2]
  tv2 = tv2->split(-1, 2);
  //[I0o, I0i{4}*I1, I2o, I2i{2}]
  tv2 = tv2->reorder({{0, 1}, {1, 0}, {3, 2}});
  //[I0i{4}*I1, I0o, I2i{2}, I2o]

  tv0->computeAt(tv2, -1);

  auto options = at::TensorOptions().dtype(at::kFloat).device(at::kCUDA, 0);

  at::Tensor output = at::empty({16, 8, 8}, options);

  FusionExecutor fe;
  fe.compileFusion(&fusion);
  fe.runFusion({}, {output});

  at::Tensor output_ref = at::zeros_like(output, options);
  output_ref = output_ref + 0.0 + 1.0 + 2.0 + 3.0;

  TORCH_CHECK(output_ref.equal(output));
}

TEST(NVFuserTest, FusionCodeGen2_CUDA) {
  Fusion fusion;
  FusionGuard fg(&fusion);

  TensorView* tv0 = makeSymbolicTensor(3);
  TensorView* tv1 = makeSymbolicTensor(3);
  TensorView* tv2 = add(tv1, new Double(2.0));
  TensorView* tv3 = add(tv0, tv2);

  fusion.addInput(tv0);
  fusion.addInput(tv1);
  fusion.addOutput(tv3);

  //[I0, I1, I2]
  tv3->reorder({{0, 2}, {2, 0}});
  //[I2, I1, I0]
  tv3->split(-1, 4);
  //[I2, I1, I0o, I0i{4}]
  tv3->reorder({{2, 0}, {3, 1}, {0, 3}});
  // I0o, I0i{4}, I1, I2]

  tv0->computeAt(tv3, -1);
  tv1->computeAt(tv3, -1);

  tv3->axis(0)->parallelize(ParallelType::BIDx);
  tv3->axis(-1)->parallelize(ParallelType::TIDx);

  auto options = at::TensorOptions().dtype(at::kFloat).device(at::kCUDA, 0);

  at::Tensor input1 = at::randn({16, 8, 8}, options);
  at::Tensor input2 = at::randn_like(input1);

  FusionExecutor fe;
  fe.compileFusion(&fusion);
  auto outputs = fe.runFusion({input1, input2});

  at::Tensor tv2_ref = input2 + 2.0;
  at::Tensor output_ref = input1 + tv2_ref;

  TORCH_CHECK(output_ref.equal(outputs[0]));
}

TEST(NVFuserTest, FusionSimplePWise_CUDA) {
  Fusion fusion;
  FusionGuard fg(&fusion);
  // dimensionality of the problem
  int nDims = 3;

  // Set up your input tensor views
  TensorView* tv0 = makeContigTensor(nDims);
  TensorView* tv1 = makeContigTensor(nDims);

  // Register your inputs
  fusion.addInput(tv0);
  fusion.addInput(tv1);

  // Do math with it, it returns a `Val*` but can be static_casted back to
  // TensorView
  TensorView* tv2 = add(tv1, new Double(2.0));
  TensorView* tv3 = add(tv0, tv2);

  // Register your outputs
  fusion.addOutput(tv3);

  // Do transformations, remember, transformations are outputs to inputs
  // This doesn't have to be in this order
  tv3->merge(1);
  tv3->merge(0);

  // Split by n_threads
  tv3->split(0, 128);
  tv3->split(0, 4);

  // For all inputs, computeAt the output inline, temporaries should be squeezed
  // between them
  tv0->computeAt(tv3, -1);
  tv1->computeAt(tv3, -1);

  // Parallelize TV3
  tv3->axis(0)->parallelize(ParallelType::BIDx);
  tv3->axis(-2)->parallelize(ParallelType::Unroll);
  tv3->axis(-1)->parallelize(ParallelType::TIDx);

  auto options = at::TensorOptions().dtype(at::kFloat).device(at::kCUDA, 0);

  at::Tensor input1 = at::randn({64, 2, 128}, options);
  at::Tensor input2 = at::rand_like(input1);
  at::Tensor output = at::empty_like(input1);

  FusionExecutor fe;
  fe.compileFusion(&fusion);
  fe.runFusion({input1, input2}, {output});

  at::Tensor tv2_ref = input2 + 2.0;
  at::Tensor output_ref = input1 + tv2_ref;

  TORCH_CHECK(output_ref.equal(output));
}

TEST(NVFuserTest, FusionExecKernel_CUDA) {
  Fusion fusion;
  FusionGuard fg(&fusion);

  // Set up your input tensor views
  TensorView* tv0 = makeSymbolicTensor(2);
  TensorView* tv1 = makeSymbolicTensor(2);

  // Register your inputs
  fusion.addInput(tv0);
  fusion.addInput(tv1);

  // Do math with it, it returns a `Val*` but can be static_casted back to
  // TensorView
  TensorView* tv2 = add(tv1, new Double(2.0));
  TensorView* tv3 = add(tv0, tv2);

  // Register your outputs
  fusion.addOutput(tv3);

  tv3->merge(0);
  tv3->split(0, 128);
  tv3->split(0, 4);

  // For all inputs, computeAt the output inline, temporaries should be squeezed
  // between them
  tv0->computeAt(tv3, 1);
  tv1->computeAt(tv3, 1);

  // Parallelize TV3
  tv3->axis(0)->parallelize(ParallelType::BIDx);
  tv2->axis(1)->parallelize(ParallelType::Unroll);
  tv3->axis(1)->parallelize(ParallelType::Unroll);
  tv2->axis(-1)->parallelize(ParallelType::TIDx);
  tv3->axis(-1)->parallelize(ParallelType::TIDx);

  auto options = at::TensorOptions().dtype(at::kFloat).device(at::kCUDA, 0);

  at::Tensor input1 = at::ones({1, 128}, options);
  at::Tensor input2 = at::ones_like(input1);

  FusionExecutor fe;
  fe.compileFusion(&fusion);
  auto outputs = fe.runFusion({input1, input2});

  at::Tensor check = at::full({1, 128}, 4, options);
  ;
  TORCH_CHECK(outputs[0].equal(check));
}

int ceilDiv_(int a, int b) {
  return (a + b - 1) / b;
}

TEST(NVFuserTest, FusionAdvancedComputeAt1_CUDA) {
  // Case 1
  // tv1 = tv0 * 0.5
  // tv2 = tv1 * -1
  // tv3 = tv1 + 3
  // tv4 = tv1 * 2
  // tv5 = tv3 + tv2
  // tv6 = tv5 + tv4
  // tv7 = tv1 + tv4
  Fusion fusion;
  FusionGuard fg(&fusion);

  TensorView* tv0 = makeSymbolicTensor(2);
  fusion.addInput(tv0);

  TensorView* tv1 = mul(tv0, new Double(0.5));
  TensorView* tv2 = mul(tv1, new Double(-1.0));
  TensorView* tv3 = add(tv1, new Double(3.0));
  TensorView* tv4 = mul(tv1, new Double(2.0));
  TensorView* tv5 = add(tv3, tv2);

  TensorView* tv6 = add(tv5, tv4);
  TensorView* tv7 = add(tv1, tv4);

  fusion.addOutput(tv6);
  fusion.addOutput(tv7);

  // Lets setup to actually run
  tv7->merge(0);
  tv7->split(0, 128);
  tv7->split(0, 4);

  tv7->axis(0)->parallelize(ParallelType::BIDx);

  tv0->computeAt(tv7, 1);

  TORCH_CHECK(tv1->hasComputeAt() && tv1->nDims() == 3);
  TORCH_CHECK(tv2->getComputeAtView() == tv5 && tv2->nDims() == 3);
  TORCH_CHECK(tv3->getComputeAtView() == tv5 && tv3->nDims() == 3);
  TORCH_CHECK(tv4->hasComputeAt() && tv4->nDims() == 3);
  TORCH_CHECK(tv5->getComputeAtView() == tv6 && tv5->nDims() == 3);
  TORCH_CHECK(tv6->getComputeAtView() == tv7 && tv6->nDims() == 3);
  TORCH_CHECK(!tv7->hasComputeAt());

  for (Val* val : fusion.vals()) {
    if (!fusion.hasInput(val) &&
        val->getValType().value() == ValType::TensorView) {
      TensorView* tv = static_cast<TensorView*>(val);
      tv->axis(1)->parallelize(ParallelType::Unroll);
      tv->axis(-1)->parallelize(ParallelType::TIDx);
    }
  }

  auto options = at::TensorOptions().dtype(at::kFloat).device(at::kCUDA, 0);

  at::Tensor aten_input = at::randn({129, 127}, options);

  auto t1 = aten_input.mul({0.5});
  auto t2 = t1.mul({-1.0});
  auto t3 = t1.add({3.0});
  auto t4 = t1.mul({2.0});
  auto t5 = t3.add(t2);
  auto t6 = t5.add(t4);
  auto t7 = t1.add(t4);

  std::vector<at::Tensor> aten_outputs = {t6, t7};
  std::vector<at::Tensor> cg_outputs = {at::empty_like(aten_input, options),
                                        at::empty_like(aten_input, options)};

  FusionExecutor fe;
  fe.compileFusion(&fusion);
  fe.runFusion({aten_input}, cg_outputs);

  testValidate(
      &fusion, cg_outputs, {aten_input}, aten_outputs, __LINE__, __FILE__);
}

TEST(NVFuserTest, FusionAdvancedComputeAt2_CUDA) {
  // Case 2
  // tv1 = tv0 * -1
  // tv2 = tv0 + 3
  // tv3 = tv0 * 2
  // tv4 = tv2 + tv1
  // tv5 = tv4 + tv3
  // tv6 = tv5 + tv3
  Fusion fusion;
  FusionGuard fg(&fusion);

  TensorView* tv0 = makeSymbolicTensor(2);
  fusion.addInput(tv0);

  TensorView* tv1 = mul(tv0, new Double(-1.0));
  TensorView* tv2 = add(tv0, new Double(3.0));
  TensorView* tv3 = mul(tv0, new Double(2.0));
  TensorView* tv4 = add(tv2, tv1);

  TensorView* tv5 = add(tv4, tv3);
  TensorView* tv6 = add(tv5, tv3);

  fusion.addOutput(tv5);
  fusion.addOutput(tv6);

  // Lets setup to actually run
  tv6->merge(0);
  tv6->split(0, 128);
  tv6->split(0, 4);

  tv6->axis(0)->parallelize(ParallelType::BIDx);

  tv0->computeAt(tv6, 1);

  for (Val* val : fusion.vals()) {
    if (!fusion.hasInput(val) &&
        val->getValType().value() == ValType::TensorView) {
      TensorView* tv = static_cast<TensorView*>(val);

      tv->axis(1)->parallelize(ParallelType::Unroll);
      tv->axis(-1)->parallelize(ParallelType::TIDx);
    }
  }

  auto options = at::TensorOptions().dtype(at::kFloat).device(at::kCUDA, 0);
  at::Tensor input = at::randn({129, 127}, options);

  auto t1 = input.mul({-1.0});
  auto t2 = input.add({3.0});
  auto t3 = input.mul({2.0});
  auto t4 = t2.add(t1);
  auto t5 = t4.add(t3);
  auto t6 = t5.add(t3);

  std::vector<at::Tensor> aten_outputs = {t5, t6};

  FusionExecutor fe;
  fe.compileFusion(&fusion);
  auto cg_outputs = fe.runFusion({input});

  testValidate(&fusion, cg_outputs, {input}, aten_outputs, __LINE__, __FILE__);
}

TEST(NVFuserTest, FusionAdvancedComputeAt3_CUDA) {
  // Case 3
  // T2 = T1 * 0.979361
  // T3 = T2 * T0
  Fusion fusion;
  FusionGuard fg(&fusion);

  TensorView* tv0 = makeSymbolicTensor(4);
  fusion.addInput(tv0);

  TensorView* tv1 = makeSymbolicTensor(4);
  fusion.addInput(tv1);

  TensorView* tv2 = mul(tv1, new Double(.979361));
  TensorView* tv3 = mul(tv2, tv0);

  fusion.addOutput(tv3);

  // Lets setup to actually run
  while (tv3->nDims() > 1)
    tv3->merge(0);
  tv3->split(0, 128);
  tv3->split(0, 4);

  tv0->computeAt(tv3, 1);
  tv1->computeAt(tv3, 1);

  tv3->axis(0)->parallelize(ParallelType::BIDx);

  for (Val* val : fusion.vals()) {
    if (!fusion.hasInput(val) &&
        val->getValType().value() == ValType::TensorView) {
      TensorView* tv = static_cast<TensorView*>(val);

      tv->axis(1)->parallelize(ParallelType::Unroll);
      tv->axis(-1)->parallelize(ParallelType::TIDx);
    }
  }

  auto options = at::TensorOptions().dtype(at::kFloat).device(at::kCUDA, 0);
  at::Tensor t0 = at::randn({129, 127, 63, 65}, options);
  at::Tensor t1 = at::rand_like(t0, options);

  auto t2 = t1.mul({0.979361});
  auto aten_output = t2.mul(t0);

  std::vector<IValue> aten_inputs = {t0, t1};

  at::Tensor cg_output = at::empty_like(t0, options);

  FusionExecutor fe;
  fe.compileFusion(&fusion);
  fe.runFusion(aten_inputs, {cg_output});

  testValidate(
      &fusion, {cg_output}, aten_inputs, {aten_output}, __LINE__, __FILE__);
}

TEST(NVFuserTest, FusionAdvancedComputeAt4_CUDA) {
  // Case 4
  // T4 = T2 - T3
  // T5 = T1 + T4
  // T6 = T5 - T0
  Fusion fusion;
  FusionGuard fg(&fusion);

  TensorView* tv0 = makeSymbolicTensor(4);
  fusion.addInput(tv0);

  TensorView* tv1 = makeSymbolicTensor(4);
  fusion.addInput(tv1);

  TensorView* tv2 = makeSymbolicTensor(4);
  fusion.addInput(tv2);

  TensorView* tv3 = makeSymbolicTensor(4);
  fusion.addInput(tv3);

  TensorView* tv4 = sub(tv2, tv3);
  TensorView* tv5 = add(tv1, tv4);
  TensorView* tv6 = sub(tv5, tv0);

  fusion.addOutput(tv6);

  // Lets setup to actually run
  while (tv6->nDims() > 1)
    tv6->merge(0);
  tv6->split(0, 128);
  tv6->split(0, 4);

  tv0->computeAt(tv6, 1);
  tv1->computeAt(tv6, 1);
  tv2->computeAt(tv6, 1);
  tv3->computeAt(tv6, 1);

  tv6->axis(0)->parallelize(ParallelType::BIDx);

  for (Val* val : fusion.vals()) {
    if (!fusion.hasInput(val) &&
        val->getValType().value() == ValType::TensorView) {
      TensorView* tv = static_cast<TensorView*>(val);

      tv->axis(1)->parallelize(ParallelType::Unroll);
      tv->axis(-1)->parallelize(ParallelType::TIDx);
    }
  }

  auto options = at::TensorOptions().dtype(at::kFloat).device(at::kCUDA, 0);
  at::Tensor t0 = at::randn({129, 127, 63, 65}, options);
  at::Tensor t1 = at::rand_like(t0, options);
  at::Tensor t2 = at::rand_like(t0, options);
  at::Tensor t3 = at::rand_like(t0, options);

  auto t4 = t2.sub(t3);
  auto t5 = t1.add(t4);
  auto aten_output = t5.sub(t0);

  std::vector<IValue> aten_inputs = {t0, t1, t2, t3};

  FusionExecutor fe;
  fe.compileFusion(&fusion);
  auto cg_outputs = fe.runFusion(aten_inputs);

  testValidate(
      &fusion, cg_outputs, aten_inputs, {aten_output}, __LINE__, __FILE__);
}

TEST(NVFuserTest, FusionAdvancedComputeAt5_CUDA) {
  // Case 5
  // tv2 = tv0 + 2.0
  // tv3 = tv1 * tv2
  Fusion fusion;
  FusionGuard fg(&fusion);

  // Set up your input tensor views
  TensorView* tv0 = makeSymbolicTensor(2);
  fusion.addInput(tv0);
  TensorView* tv1 = makeSymbolicTensor(2);
  fusion.addInput(tv1);
  TensorView* tv2 = add(tv0, new Double(2.0));
  TensorView* tv3 = mul(tv1, tv2);
  fusion.addOutput(tv3);

  tv3->merge(0);
  tv3->split(-1, 8);
  tv3->split(-1, 4);

  tv2->computeAt(tv3, 1);
  tv3->axis(0)->parallelize(ParallelType::BIDx);

  auto options = at::TensorOptions().dtype(at::kFloat).device(at::kCUDA, 0);
  at::Tensor t0 = at::randn({63, 65}, options);
  at::Tensor t1 = at::rand_like(t0, options);

  auto t2 = t0.add(2.0);
  auto aten_output = t1.mul(t2);

  std::vector<IValue> aten_inputs = {t0, t1};

  FusionExecutor fe;
  fe.compileFusion(&fusion);
  auto cg_outputs = fe.runFusion(aten_inputs);

  testValidate(
      &fusion, cg_outputs, aten_inputs, {aten_output}, __LINE__, __FILE__);
}

TEST(NVFuserTest, FusionAdvancedComputeAt6_CUDA) {
  Fusion fusion;
  FusionGuard fg(&fusion);

  TensorView* tv0 = makeSymbolicTensor(2);
  fusion.addInput(tv0);
  TensorView* tv1 = makeSymbolicTensor(2);
  fusion.addInput(tv1);
  TensorView* tv2 = add(tv0, new Double(2.0));
  TensorView* tv3 = mul(tv1, tv2);
  fusion.addOutput(tv3);

  tv2->merge(0);
  tv2->split(-1, 8);
  tv2->split(-1, 4);
  tv3->merge(0);
  tv3->split(-1, 8);

  tv2->computeAt(tv3, 1);

  tv3->axis(0)->parallelize(ParallelType::BIDx);

  auto options = at::TensorOptions().dtype(at::kFloat).device(at::kCUDA, 0);
  at::Tensor t0 = at::randn({63, 65}, options);
  at::Tensor t1 = at::rand_like(t0, options);

  auto t2 = t0.add(2.0);
  auto aten_output = t1.mul(t2);

  std::vector<IValue> aten_inputs = {t0, t1};

  FusionExecutor fe;
  fe.compileFusion(&fusion);
  auto cg_outputs = fe.runFusion(aten_inputs);

  testValidate(
      &fusion, cg_outputs, aten_inputs, {aten_output}, __LINE__, __FILE__);
}

TEST(NVFuserTest, FusionComputeAtMultiConsumers_CUDA) {
  // tv1 = tv0 * 0.5
  // tv2 = tv1 * -1
  // tv3 = tv2 * -2
  Fusion fusion;
  FusionGuard fg(&fusion);

  TensorView* tv0 = makeSymbolicTensor(1);
  fusion.addInput(tv0);

  TensorView* tv1 = mul(tv0, new Double(0.5));
  TensorView* tv2 = mul(tv1, new Double(-1.0));
  TensorView* tv3 = mul(tv1, new Double(-2.0));
  fusion.addOutput(tv2);
  fusion.addOutput(tv3);

  // This computeAt will affect tv2 as well, even though tv2 is not in
  // the data-flow path between tv1 and tv3. The reason is that tv1 is
  // now computed at tv3, so tv2 must also be computed at the same
  // location. Overall, what will happen is basically we merge
  // expressions of all tensors and compute them in a single loop
  // nest.
  TensorView* computeAtTarget = tv3;
  computeAtTarget->split(0, 128);
  tv1->computeAt(computeAtTarget, 1);

  TensorView* affected_tensors[] = {tv1, tv2, tv3};
  for (auto tv : affected_tensors) {
    TORCH_CHECK(tv->nDims() == computeAtTarget->nDims());
  }

  // Note that tv2 is also computed at tv3.
  TORCH_CHECK(tv1->getComputeAtView() == computeAtTarget);
  TORCH_CHECK(tv2->getComputeAtView() == tv3);
  TORCH_CHECK(!tv3->hasComputeAt());

  computeAtTarget->axis(0)->parallelize(ParallelType::BIDx);
  for (auto tv : affected_tensors) {
    tv->axis(-1)->parallelize(ParallelType::TIDx);
  }

  auto options = at::TensorOptions().dtype(at::kFloat).device(at::kCUDA, 0);

  at::Tensor aten_input = at::randn({1000}, options);

  auto t1 = aten_input * 0.5;
  auto t2 = t1 * -1.0;
  auto t3 = t1 * -2.0;

  std::vector<at::Tensor> aten_outputs = {t2, t3};

  std::vector<at::Tensor> cg_outputs = {at::empty_like(aten_input, options),
                                        at::empty_like(aten_input, options)};

  FusionExecutor fe;
  fe.compileFusion(&fusion);
  fe.runFusion({aten_input}, cg_outputs);

  testValidate(
      &fusion, cg_outputs, {aten_input}, aten_outputs, __LINE__, __FILE__);
}

// Similar to ComputeAtMultiConsumers, but with a common consumer.
TEST(NVFuserTest, FusionComputeAtCommonConsumer1_CUDA) {
  // tv1 = tv0 * 0.5
  // tv2 = tv1 * -1
  // tv3 = tv2 * -2
  // tv4 = tv2 + tv3
  // tv5 = tv4 * 5
  Fusion fusion;
  FusionGuard fg(&fusion);

  TensorView* tv0 = makeSymbolicTensor(1);
  fusion.addInput(tv0);

  TensorView* tv1 = mul(tv0, new Double(0.5));
  TensorView* tv2 = mul(tv1, new Double(-1.0));
  TensorView* tv3 = mul(tv1, new Double(-2.0));
  TensorView* tv4 = add(tv2, tv3);
  TensorView* tv5 = mul(tv4, new Double(5.0));
  fusion.addOutput(tv3);
  fusion.addOutput(tv4);
  fusion.addOutput(tv5);

  // Computing tv1 at tv3. This will affect tv2 as discussed in
  // ComplexComputeAt1. Additionally, in this case, notice that tv4 is
  // the common consumer of tv2 and tv3, so they are computed at
  // tv4. The indirect propagation of the computeAt should stop at the
  // common consumer, and no further change should occur. More
  // specifically, tv4 and tv5 should not have a computeAt tensor.
  TensorView* computeAtTarget = tv3;
  computeAtTarget->split(0, 128);
  tv1->computeAt(computeAtTarget, 1);

  TensorView* affected_tensors[] = {tv1, tv2, tv3, tv4};
  for (auto tv : affected_tensors) {
    TORCH_CHECK(tv->nDims() == computeAtTarget->nDims());
  }

  TORCH_CHECK(tv1->getComputeAtView() == computeAtTarget);
  TORCH_CHECK(tv2->getComputeAtView() == tv4);
  TORCH_CHECK(tv3->getComputeAtView() == tv4);
  TORCH_CHECK(!tv4->hasComputeAt());
  TORCH_CHECK(!tv5->hasComputeAt());

  computeAtTarget->axis(0)->parallelize(ParallelType::BIDx);

  for (auto tv : affected_tensors) {
    tv->axis(-1)->parallelize(ParallelType::TIDx);
  }

  auto options = at::TensorOptions().dtype(at::kFloat).device(at::kCUDA, 0);

  at::Tensor aten_input = at::randn({1000}, options);

  auto t1 = aten_input * 0.5;
  auto t2 = t1 * -1.0;
  auto t3 = t1 * -2.0;
  auto t4 = t2 + t3;
  auto t5 = t4 * 5.0;

  std::vector<at::Tensor> aten_outputs = {t3, t4, t5};
  std::vector<at::Tensor> cg_outputs = {at::empty_like(aten_input, options),
                                        at::empty_like(aten_input, options),
                                        at::empty_like(aten_input, options)};

  FusionExecutor fe;
  fe.compileFusion(&fusion);
  fe.runFusion({aten_input}, cg_outputs);

  testValidate(
      &fusion, cg_outputs, {aten_input}, aten_outputs, __LINE__, __FILE__);
}

TEST(NVFuserTest, FusionComputeAtCommonConsumer2_CUDA) {
  // tv1 = tv0 * 0.5
  // tv2 = tv1 * -1
  // tv3 = tv2 * -1
  // tv4 = tv1 + 4
  // tv5 = tv3 + tv4
  Fusion fusion;
  FusionGuard fg(&fusion);

  TensorView* tv0 = makeSymbolicTensor(2);
  fusion.addInput(tv0);

  TensorView* tv1 = mul(tv0, new Double(0.5));
  TensorView* tv2 = mul(tv1, new Double(-1.0));
  TensorView* tv3 = mul(tv2, new Double(-1.0));
  TensorView* tv4 = add(tv1, new Double(4.0));
  TensorView* tv5 = add(tv3, tv4);

  fusion.addOutput(tv5);

  TensorView* computeAtTarget = tv3;

  computeAtTarget->merge(0);
  computeAtTarget->split(0, 128);
  computeAtTarget->split(0, 4);

  computeAtTarget->axis(0)->parallelize(ParallelType::BIDx);

  // This computeAt will affect all tensors including tv3, tv4 and
  // tv5, even though it appears to impact only tv1 and tv2. The
  // reason is that tv1 is now computed at tv3, so tv4 must also be
  // computed at the same location. Similarly, the consumer of tv4,
  // tv5, must also be computed at the same location. Overall, what
  // will happen is basically we merge expressions of all tensors and
  // compute them in a single loop nest. Internally, this will be
  // realized by making all tensors, except for those in the path
  // between tv1 and tv3, computed at tv5, which we call the common
  // consumer.
  tv1->computeAt(computeAtTarget, 1);

  // All tensors should have the same dimenionality as the target
  for (Val* val : fusion.vals()) {
    if (fusion.hasInput(val) ||
        val->getValType().value() != ValType::TensorView) {
      continue;
    }
    TensorView* tv = val->as<TensorView>();
    TORCH_CHECK(tv->nDims() == computeAtTarget->nDims());
  }

  TORCH_CHECK(tv1->getComputeAtView() == tv2);
  TORCH_CHECK(tv2->getComputeAtView() == tv3);
  // tv3 and tv4 are computed at tv5
  TORCH_CHECK(tv3->getComputeAtView() == tv5);
  TORCH_CHECK(tv4->getComputeAtView() == tv5);
  TORCH_CHECK(!tv5->hasComputeAt());

  for (Val* val : fusion.vals()) {
    if (!fusion.hasInput(val) &&
        val->getValType().value() == ValType::TensorView) {
      TensorView* tv = val->as<TensorView>();
      tv->axis(1)->parallelize(ParallelType::Unroll);
      tv->axis(-1)->parallelize(ParallelType::TIDx);
    }
  }

  auto options = at::TensorOptions().dtype(at::kFloat).device(at::kCUDA, 0);

  at::Tensor aten_input = at::randn({129, 127}, options);

  auto t1 = aten_input.mul({0.5});
  auto t2 = t1.mul({-1.0});
  auto t3 = t2.mul({-1.0});
  auto t4 = t1.add({4.0});
  auto aten_output = t3 + t4;

  at::Tensor cg_output = at::empty_like(aten_input, options);

  FusionExecutor fe;
  fe.compileFusion(&fusion);
  fe.runFusion({aten_input}, {cg_output});

  testValidate(
      &fusion, {cg_output}, {aten_input}, {aten_output}, __LINE__, __FILE__);
}

// Similar to the above common consumer test but adds an additional
// tensor that has no common consumer with the other tensors.
TEST(NVFuserTest, FusionComputeAtCommonConsumer3_CUDA) {
  // tv1 = tv0 * 0.5
  // tv2 = tv1 * -1
  // tv3 = tv2 * -1
  // tv4 = tv1 + 4
  // tv5 = tv2 + tv3
  // tv6 = tv1 + 6
  Fusion fusion;
  FusionGuard fg(&fusion);

  TensorView* tv0 = makeSymbolicTensor(2);
  fusion.addInput(tv0);

  TensorView* tv1 = mul(tv0, new Double(0.5));
  TensorView* tv2 = mul(tv1, new Double(-1.0));
  TensorView* tv3 = mul(tv2, new Double(-1.0));
  TensorView* tv4 = add(tv1, new Double(4.0));
  TensorView* tv5 = add(tv3, tv4);
  TensorView* tv6 = add(tv1, new Double(6.0));

  fusion.addOutput(tv5);
  fusion.addOutput(tv6);

  TensorView* computeAtTarget = tv3;

  computeAtTarget->merge(0);
  computeAtTarget->split(0, 128);
  computeAtTarget->split(0, 4);

  computeAtTarget->axis(0)->parallelize(ParallelType::BIDx);

  // This will have the same impact on the tensors except for tv5 and
  // tv6. tv6 does not have any common consumer with the computeAt
  // target, but since it uses tv1, it must be also computed at the
  // same location as the other impacted tensors. We can either make
  // tv5 computed at tv6 or tv6 computed at tv5. In this case, tv5
  // should be computed at tv6 just because the current implementation
  // orders the computeAt relationship based on the order in which
  // tensors are specified as outputs.

  tv1->computeAt(computeAtTarget, 1);

  // All tensors should have the same dimenionality as the target
  for (Val* val : fusion.vals()) {
    if (fusion.hasInput(val) ||
        val->getValType().value() != ValType::TensorView) {
      continue;
    }
    TensorView* tv = val->as<TensorView>();
    TORCH_CHECK(tv->nDims() == computeAtTarget->nDims());
  }

  TORCH_CHECK(tv1->getComputeAtView() == tv2);
  TORCH_CHECK(tv2->getComputeAtView() == tv3);

  // tv3 and tv4 are computed at tv5
  TORCH_CHECK(tv3->getComputeAtView() == tv5);
  TORCH_CHECK(tv4->getComputeAtView() == tv5);

  // tv5 should be computed at tv6 since tv5 is added as an output
  // before tv6. If we call fusion.addOutput(tv6) first, tv6 should be
  // computed at tv5.
  TORCH_CHECK(tv5->getComputeAtView() == tv6);
  TORCH_CHECK(!tv6->hasComputeAt());

  for (Val* val : fusion.vals()) {
    if (!fusion.hasInput(val) &&
        val->getValType().value() == ValType::TensorView) {
      TensorView* tv = val->as<TensorView>();
      tv->axis(1)->parallelize(ParallelType::Unroll);
      tv->axis(-1)->parallelize(ParallelType::TIDx);
    }
  }

  auto options = at::TensorOptions().dtype(at::kFloat).device(at::kCUDA, 0);

  at::Tensor aten_input = at::randn({129, 127}, options);

  auto t1 = aten_input.mul({0.5});
  auto t2 = t1.mul({-1.0});
  auto t3 = t2.mul({-1.0});
  auto t4 = t1.add({4.0});
  auto t5 = t3 + t4;
  auto t6 = t1.add({6.0});

  std::vector<at::Tensor> aten_outputs = {t5, t6};
  std::vector<at::Tensor> cg_outputs = {at::empty_like(aten_input, options),
                                        at::empty_like(aten_input, options)};

  FusionExecutor fe;
  fe.compileFusion(&fusion);
  fe.runFusion({aten_input}, cg_outputs);

  testValidate(
      &fusion, cg_outputs, {aten_input}, aten_outputs, __LINE__, __FILE__);
}

// Similar to ComputeAtCommonConsumer1 but with an addtiona ltensor
// that does not have data dependency with the consumer.
TEST(NVFuserTest, FusionComputeAtNoCommonConsumer_CUDA) {
  // tv1 = tv0 * 0.5
  // tv2 = tv1 * -1
  // tv3 = tv1 * -2
  // tv4 = tv2 + tv3
  // tv5 = tv4 * 5
  // tv6 = tv1 * 6
  Fusion fusion;
  FusionGuard fg(&fusion);

  TensorView* tv0 = makeSymbolicTensor(1);
  fusion.addInput(tv0);

  TensorView* tv1 = mul(tv0, new Double(0.5));
  TensorView* tv2 = mul(tv1, new Double(-1.0));
  TensorView* tv3 = mul(tv1, new Double(-2.0));
  TensorView* tv4 = add(tv2, tv3);
  TensorView* tv5 = mul(tv4, new Double(5.0));
  // Notice that tv6 is not a consumer of tv4.
  TensorView* tv6 = mul(tv1, new Double(6.0));
  fusion.addOutput(tv3);
  fusion.addOutput(tv4);
  fusion.addOutput(tv5);
  fusion.addOutput(tv6);

  TensorView* computeAtTarget = tv3;
  computeAtTarget->split(0, 128);
  tv1->computeAt(computeAtTarget, 1);

  TensorView* affected_tensors[] = {tv1, tv2, tv3, tv4, tv6};
  for (auto tv : affected_tensors) {
    TORCH_CHECK(tv->nDims() == computeAtTarget->nDims());
  }

  TORCH_CHECK(tv1->getComputeAtView() == computeAtTarget);
  TORCH_CHECK(tv2->getComputeAtView() == tv4);
  TORCH_CHECK(tv3->getComputeAtView() == tv4);
  TORCH_CHECK(tv4->getComputeAtView() == tv5);
  TORCH_CHECK(tv5->getComputeAtView() == tv6);
  TORCH_CHECK(!tv6->hasComputeAt());

  computeAtTarget->axis(0)->parallelize(ParallelType::BIDx);

  for (auto tv : affected_tensors) {
    tv->axis(-1)->parallelize(ParallelType::TIDx);
  }

  auto options = at::TensorOptions().dtype(at::kFloat).device(at::kCUDA, 0);

  at::Tensor aten_input = at::randn({1000}, options);

  auto t1 = aten_input * 0.5;
  auto t2 = t1 * -1.0;
  auto t3 = t1 * -2.0;
  auto t4 = t2 + t3;
  auto t5 = t4 * 5.0;
  auto t6 = t1 * 6.0;

  std::vector<at::Tensor> aten_outputs = {t3, t4, t5, t6};
  std::vector<at::Tensor> cg_outputs = {at::empty_like(aten_input, options),
                                        at::empty_like(aten_input, options),
                                        at::empty_like(aten_input, options),
                                        at::empty_like(aten_input, options)};

  FusionExecutor fe;
  fe.compileFusion(&fusion);
  fe.runFusion({aten_input}, cg_outputs);

  testValidate(
      &fusion, cg_outputs, {aten_input}, aten_outputs, __LINE__, __FILE__);
}

namespace {

void checkConcretized(
    TensorView* v0,
    int a0,
    TensorView* v1,
    int a1,
    bool should_concretize) {
  if (should_concretize) {
    TORCH_CHECK(
        IterDomain::concretizeDomain(v0->axis(a0))->sameAs(v1->axis(a1)));
  } else {
    TORCH_CHECK(
        !IterDomain::concretizeDomain(v0->axis(a0))->sameAs(v1->axis(a1)));
  }
}

} // namespace

TEST(NVFuserTest, FusionBCastConcretizeBasic_CUDA) {
  Fusion fusion;
  FusionGuard fg(&fusion);

  // tv0: [I I]
  TensorView* tv0 = makeSymbolicTensor(2);

  // tv1: [I I I]
  TensorView* tv1 = makeSymbolicTensor(3);

  fusion.addInput(tv0);
  fusion.addInput(tv1);

  // tv2*: [B I I]
  auto tv2_0 = broadcast(tv0, {true, false, false});
  auto tv2_1 = broadcast(tv0, {true, false, false});
  auto tv2 = add(tv2_0, tv2_1);

  // tv3: [I I I]
  auto tv3 = add(tv2, tv1);

  fusion.addOutput(tv3);

  checkConcretized(tv2, 0, tv1, 0, true);
  checkConcretized(tv2_0, 0, tv1, 0, true);
  checkConcretized(tv2_1, 0, tv1, 0, true);
  checkConcretized(tv2_0, 1, tv1, 0, false);
  checkConcretized(tv2_0, 0, tv1, 1, false);
}

TEST(NVFuserTest, FusionBCastConcretizeRfactor_CUDA) {
  Fusion fusion;
  FusionGuard fg(&fusion);

  // both tv0 and tv1 = [I, I]
  TensorView* tv0 = makeSymbolicTensor(2);
  TensorView* tv1 = makeSymbolicTensor(2);

  //[B,I,I]
  auto tv2 = broadcast(tv1, {true, false, false});

  //[B,I,R]
  auto tv3 = sum(tv2, {2});

  auto tv5 = add(tv3, tv1);

  fusion.addInput(tv0);
  fusion.addInput(tv1);
  fusion.addOutput(tv5);

  // scheduling:
  //[B,I,R0,R1=128], root = [B,I,R]
  tv3->split(2, 128);

  // root=[B,I,Irf], rfactor=[B,I,Irf,Rrf]
  auto tv4 = tv3->rFactor({3});

  checkConcretized(tv2, 0, tv5, 0, true);
  checkConcretized(tv4, 0, tv5, 0, true);
  checkConcretized(tv3, 0, tv5, 0, true);
}

namespace {

void checkIdMapped(
    ComputeAtRootDomainMap& root_map,
    TensorView* v0,
    IterDomain* id0,
    TensorView* v1,
    IterDomain* id1,
    bool should_map) {
  if (should_map) {
    TORCH_CHECK(root_map.canMap(v0->domain(), id0, v1->domain(), id1));
  } else {
    TORCH_CHECK(!root_map.canMap(v0->domain(), id0, v1->domain(), id1));
  }
}

void checkIdMapped(
    TensorView* v0,
    const std::vector<IterDomain*>& root0,
    const std::vector<bool> should_map0,
    TensorView* v1,
    const std::vector<IterDomain*>& root1,
    const std::vector<bool> should_map1) {
  ComputeAtRootDomainMap map;
  map.build();
  TORCH_INTERNAL_ASSERT(root0.size() == should_map0.size());
  TORCH_INTERNAL_ASSERT(root1.size() == should_map1.size());
  size_t idx0 = 0;
  for (size_t i = 0; i < root0.size(); ++i) {
    size_t idx1 = 0;
    for (size_t j = 0; j < root1.size(); ++j) {
      if (should_map0[i] && should_map1[j] && idx0 == idx1) {
        checkIdMapped(map, v0, root0[i], v1, root1[j], true);
      } else {
        checkIdMapped(map, v0, root0[i], v1, root1[j], false);
      }
      if (should_map1[j])
        ++idx1;
    }
    if (should_map0[i])
      ++idx0;
  }
}

void checkIdMapped(
    TensorView* v0,
    const std::vector<IterDomain*>& root0,
    TensorView* v1,
    const std::vector<IterDomain*>& root1) {
  checkIdMapped(
      v0,
      root0,
      std::vector<bool>(root0.size(), true),
      v1,
      root1,
      std::vector<bool>(root1.size(), true));
}

} // namespace

TEST(NVFuserTest, FusionRootMappingBasic_CUDA) {
  Fusion fusion;
  FusionGuard fg(&fusion);

  TensorView* tv0 = makeSymbolicTensor(2);
  TensorView* tv1 = makeSymbolicTensor(2);

  fusion.addInput(tv0);
  fusion.addInput(tv1);
  auto tv3 = broadcast(tv0, {true, false, false});
  auto tv4 = broadcast(tv1, {false, true, false});
  auto tv5 = add(tv3, tv4);
  fusion.addOutput(tv5);

  checkIdMapped(
      tv0,
      tv0->getRootDomain(),
      {true, true},
      tv4,
      tv4->getRootDomain(),
      {false, true, true});
  checkIdMapped(
      tv1,
      tv1->getRootDomain(),
      {true, true},
      tv4,
      tv4->getRootDomain(),
      {true, false, true});
  checkIdMapped(
      tv0,
      tv0->getRootDomain(),
      {false, true},
      tv1,
      tv1->getRootDomain(),
      {false, true});
  checkIdMapped(
      tv0,
      tv0->getRootDomain(),
      {true, true},
      tv5,
      tv5->getRootDomain(),
      {false, true, true});
  checkIdMapped(
      tv1,
      tv1->getRootDomain(),
      {true, true},
      tv5,
      tv5->getRootDomain(),
      {true, false, true});
  checkIdMapped(tv3, tv3->getRootDomain(), tv4, tv4->getRootDomain());
  checkIdMapped(tv3, tv3->getRootDomain(), tv5, tv5->getRootDomain());
  checkIdMapped(tv4, tv4->getRootDomain(), tv5, tv5->getRootDomain());
}

TEST(NVFuserTest, FusionRootMappingRfactor_CUDA) {
  Fusion fusion;
  FusionGuard fg(&fusion);

  // [I,I]
  TensorView* tv0 = makeSymbolicTensor(2);
  // [I,I,I]
  TensorView* tv1 = makeSymbolicTensor(3);

  //[I,I,R]
  auto tv2 = sum(tv1, {2});
  auto tv3 = add(tv2, tv0);

  fusion.addInput(tv0);
  fusion.addInput(tv1);
  fusion.addOutput(tv3);

  // scheduling:
  //[B,I,R0,R1=128], root = [B,I,R]
  tv2->split(2, 128);

  // root=[B,I,Irf], rfactor=[B,I,Irf,Rrf]
  auto tv4 = tv2->rFactor({3});

  checkIdMapped(tv1, tv1->getRootDomain(), tv4, tv4->getRootDomain());
  checkIdMapped(
      tv4,
      tv4->getRFactorDomain(),
      {true, true, true, false},
      tv2,
      tv2->getRootDomain(),
      {true, true, true});
  checkIdMapped(
      tv1,
      tv1->getRootDomain(),
      {true, true, false},
      tv2,
      tv2->getRootDomain(),
      {true, true, false});
  checkIdMapped(
      tv1,
      tv1->getRootDomain(),
      {true, true, false},
      tv3,
      tv3->getRootDomain(),
      {true, true});
  checkIdMapped(
      tv2,
      tv2->getRootDomain(),
      {true, true, false},
      tv3,
      tv3->getRootDomain(),
      {true, true});
  checkIdMapped(tv0, tv0->getRootDomain(), tv3, tv3->getRootDomain());
  checkIdMapped(
      tv0,
      tv0->getRootDomain(),
      {true, true},
      tv1,
      tv1->getRootDomain(),
      {true, true, false});
  checkIdMapped(
      tv0,
      tv0->getRootDomain(),
      {true, true},
      tv2,
      tv2->getRootDomain(),
      {true, true, false});
  checkIdMapped(
      tv0,
      tv0->getRootDomain(),
      {true, true},
      tv4,
      tv4->getRFactorDomain(),
      {true, true, false, false});
  checkIdMapped(
      tv0,
      tv0->getRootDomain(),
      {true, true},
      tv4,
      tv4->getRootDomain(),
      {true, true, false});
}

TEST(NVFuserTest, FusionRootMappingReductionDependency_CUDA) {
  Fusion fusion;
  FusionGuard fg(&fusion);

  TensorView* tv0 = makeSymbolicTensor(2);
  auto tv1 = sum(tv0, {1});
  auto tv2 = broadcast(tv1, {false, true});
  fusion.addOutput(tv2);

  // The second dimension cannot be mapped as it would require recomputation.
  checkIdMapped(tv0, tv0->getRootDomain(), tv1, tv1->getRootDomain());
  checkIdMapped(
      tv1,
      tv1->getRootDomain(),
      {true, false},
      tv2,
      tv2->getRootDomain(),
      {true, false});
  checkIdMapped(
      tv0,
      tv0->getRootDomain(),
      {true, false},
      tv2,
      tv2->getRootDomain(),
      {true, false});
}

TEST(NVFuserTest, FusionRootMappingMultipleBroadcast_CUDA) {
  Fusion fusion;
  FusionGuard fg(&fusion);

  TensorView* tv0 = makeSymbolicTensor(1);
  auto tv1 = broadcast(tv0, {false, true});
  auto tv2 = broadcast(tv0, {true, false});
  auto tv3 = add(tv1, tv2);
  fusion.addOutput(tv3);

  // tv0 cannot be mapped with the consumers as it would mean its only
  // domain would be mapped to both the first and second domains of
  // the two consumers, thus computing tv0 at both corresponding loops.
  checkIdMapped(
      tv0,
      tv0->getRootDomain(),
      {false},
      tv1,
      tv1->getRootDomain(),
      {false, false});
  checkIdMapped(
      tv0,
      tv0->getRootDomain(),
      {false},
      tv2,
      tv2->getRootDomain(),
      {false, false});
  checkIdMapped(tv1, tv1->getRootDomain(), tv3, tv3->getRootDomain());
  checkIdMapped(tv2, tv2->getRootDomain(), tv3, tv3->getRootDomain());
  checkIdMapped(
      tv0,
      tv0->getRootDomain(),
      {false},
      tv3,
      tv3->getRootDomain(),
      {false, false});
}

TEST(NVFuserTest, FusionRootMappingMultipleBroadcastWithNoCommonConsumer_CUDA) {
  Fusion fusion;
  FusionGuard fg(&fusion);

  TensorView* tv0 = makeSymbolicTensor(1);
  auto tv1 = broadcast(tv0, {false, true});
  auto tv2 = broadcast(tv0, {true, false});
  fusion.addOutput(tv1);
  fusion.addOutput(tv2);

  // If there is no common consumer, there is no recomputation constraint.
  checkIdMapped(
      tv0,
      tv0->getRootDomain(),
      {true},
      tv1,
      tv1->getRootDomain(),
      {true, false});
  checkIdMapped(
      tv0,
      tv0->getRootDomain(),
      {true},
      tv2,
      tv2->getRootDomain(),
      {false, true});
  checkIdMapped(
      tv1,
      tv1->getRootDomain(),
      {true, false},
      tv2,
      tv2->getRootDomain(),
      {false, true});
}

TEST(NVFuserTest, FusionRootMappingBroadcastNonUniqueSize_CUDA) {
  Fusion fusion;
  FusionGuard fg(&fusion);

  auto tv0 = makeSymbolicTensor(1);
  fusion.addInput(tv0);
  auto tv1 = makeSymbolicTensor(2);
  fusion.addInput(tv1);
  auto tv2 = makeSymbolicTensor(2);
  fusion.addInput(tv2);
  auto tv3 = broadcast(tv0, {false, true});
  auto tv4 = add(tv1, tv3);
  fusion.addOutput(tv4);
  auto tv5 = add(tv2, tv3);
  fusion.addOutput(tv5);

  // Broadcast domains can be used with multiple domains with
  // different sizes. In this test, the broadcast domain of tv3 has
  // two consumers, tv4 and tv5, which may have different sizes. Each
  // of the consumers is used with the broadcast domain of tv3, but
  // the two consumers may not have the same size, it is not possible
  // to map those domains.
  checkIdMapped(
      tv0,
      tv0->getRootDomain(),
      {true},
      tv3,
      tv3->getRootDomain(),
      {true, false});
  checkIdMapped(
      tv0,
      tv0->getRootDomain(),
      {true},
      tv1,
      tv1->getRootDomain(),
      {true, false});
  checkIdMapped(
      tv0,
      tv0->getRootDomain(),
      {true},
      tv2,
      tv2->getRootDomain(),
      {true, false});
  checkIdMapped(
      tv1,
      tv1->getRootDomain(),
      {true, false},
      tv2,
      tv2->getRootDomain(),
      {true, false});
  checkIdMapped(
      tv1,
      tv1->getRootDomain(),
      {true, false},
      tv3,
      tv3->getRootDomain(),
      {true, false});
  checkIdMapped(
      tv2,
      tv2->getRootDomain(),
      {true, false},
      tv3,
      tv3->getRootDomain(),
      {true, false});
  checkIdMapped(
      tv3,
      tv3->getRootDomain(),
      {true, false},
      tv4,
      tv4->getRootDomain(),
      {true, false});
  checkIdMapped(
      tv3,
      tv3->getRootDomain(),
      {true, false},
      tv5,
      tv5->getRootDomain(),
      {true, false});
  checkIdMapped(
      tv4,
      tv4->getRootDomain(),
      {true, false},
      tv5,
      tv5->getRootDomain(),
      {true, false});
}

TEST(NVFuserTest, FusionRootMappingBroadcast_CUDA) {
  Fusion fusion;
  FusionGuard fg(&fusion);

  auto tv0 = makeSymbolicTensor(1);
  // tv0[I0]
  fusion.addInput(tv0);
  auto tv1 = broadcast(tv0, {true, false});
  // tv1[B1, I0]
  auto tv2 = broadcast(tv1, {true, false, false});
  // tv2[B2, B1, I0]
  fusion.addOutput(tv2);

  // In this case, tv1 and tv2 has one and two broadcast domains,
  // respectively. It is the second broadcast domain that is mapped to
  // the broadcast of tv1.
  checkIdMapped(
      tv0,
      tv0->getRootDomain(),
      {true},
      tv1,
      tv1->getRootDomain(),
      {false, true});
  checkIdMapped(
      tv1,
      tv1->getRootDomain(),
      {true, true},
      tv2,
      tv2->getRootDomain(),
      {false, true, true}); // Not {true, false, true}
  checkIdMapped(
      tv0,
      tv0->getRootDomain(),
      {true},
      tv2,
      tv2->getRootDomain(),
      {false, false, true});
}

TEST(NVFuserTest, FusionComputeAtFailDueToRootMapping_CUDA) {
  Fusion fusion;
  FusionGuard fg(&fusion);

  auto tv0 = makeSymbolicTensor(1);
  fusion.addInput(tv0);
  auto tv1 = add(tv0, new Double(1));
  auto tv2 = broadcast(tv1, {true, false});
  auto tv3 = broadcast(tv1, {false, true});
  auto tv4 = add(tv2, tv3);
  fusion.addOutput(tv4);

  // computeAt should fail as there is no valid root mapping.
  ASSERT_ANY_THROW(tv1->computeAt(tv4, 1));
}

TEST(NVFuserTest, FusionScalarInputs_CUDA) {
  Fusion fusion;
  FusionGuard fg(&fusion);

  TensorView* tv0 = makeSymbolicTensor(2);
  fusion.addInput(tv0);
  TensorView* tv1 = makeSymbolicTensor(2);
  fusion.addInput(tv1);

  Double* d0 = new Double();
  fusion.addInput(d0);
  Double* d1 = new Double();
  fusion.addInput(d1);
  Double* d2 = new Double();
  fusion.addInput(d2);
  Double* d3 = new Double();
  fusion.addInput(d3);
  Val* d4 = mul(d0, d1);
  Val* d5 = sub(d2, d3);

  TensorView* tv2 = sub(tv1, d4);
  TensorView* tv3 = add(tv0, d5);
  TensorView* tv4 = mul(tv3, tv2);

  fusion.addOutput(tv4);

  // Lets setup to actually run
  while (tv4->nDims() > 1)
    tv4->merge(0);
  tv4->split(0, 128);
  tv4->split(0, 4);

  tv0->computeAt(tv4, 1);
  tv1->computeAt(tv4, 1);

  tv4->axis(0)->parallelize(ParallelType::BIDx);

  for (Val* val : fusion.vals()) {
    if (!fusion.hasInput(val) &&
        val->getValType().value() == ValType::TensorView) {
      TensorView* tv = static_cast<TensorView*>(val);

      tv->axis(1)->parallelize(ParallelType::Unroll);
      tv->axis(-1)->parallelize(ParallelType::TIDx);
    }
  }

  // d4 = d0 * d1
  // d5 = d2 - d3
  // t2 = t1 - d4
  // t3 = t0 + d5
  // t4 = t3 * t2

  auto options = at::TensorOptions().dtype(at::kFloat).device(at::kCUDA, 0);

  float fl0 = 0.1;
  float fl1 = -0.2;
  float fl2 = 0.3;
  float fl3 = -0.4;
  float fl4 = fl0 * fl1;
  float fl5 = fl2 - fl3;

  at::Tensor t0 = at::randn({129, 127}, options);
  at::Tensor t1 = at::rand_like(t0, options);

  auto t2 = t1.sub(fl4);
  auto t3 = t0.add(fl5);
  auto aten_output = t3.mul(t2);

  at::Tensor cg_output = at::empty_like(t0, options);

  at::Scalar test(fl0);

  std::vector<IValue> aten_inputs = {t0,
                                     t1,
                                     at::Scalar(fl0),
                                     at::Scalar(fl1),
                                     at::Scalar(fl2),
                                     at::Scalar(fl3)};

  FusionExecutor fe;
  fe.compileFusion(&fusion);
  fe.runFusion(aten_inputs, {cg_output});

  testValidate(
      &fusion, {cg_output}, aten_inputs, {aten_output}, __LINE__, __FILE__);
}

TEST(NVFuserTest, FusionLoopUnroll_CUDA) {
  Fusion fusion;
  FusionGuard fg(&fusion);

  // Set up your input tensor views
  TensorView* tv0 = makeSymbolicTensor(3);
  TensorView* tv1 = makeSymbolicTensor(3);

  // Register your inputs
  fusion.addInput(tv0);
  fusion.addInput(tv1);

  // Do math with it, it returns a `Val*` but can be static_casted back to
  // TensorView
  TensorView* tv2 = add(tv1, new Double(2.0));
  TensorView* tv3 = add(tv0, tv2);

  // Register your outputs
  fusion.addOutput(tv3);

  int block_size = 16;

  tv3->merge(0, 1);
  tv3->merge(0, 1);

  tv3->split(0, block_size);
  tv3->split(0, 4);

  // For all inputs, computeAt the output inline, temporaries should be squeezed
  // between them
  tv0->computeAt(tv3, 1);
  tv1->computeAt(tv3, 1);

  // Parallelize
  tv2->axis(1)->parallelize(ParallelType::Unroll);
  tv3->axis(1)->parallelize(ParallelType::Unroll);
  tv2->axis(-1)->parallelize(ParallelType::TIDx);
  tv3->axis(-1)->parallelize(ParallelType::TIDx);
  tv3->axis(0)->parallelize(ParallelType::BIDx);

  auto options = at::TensorOptions().dtype(at::kFloat).device(at::kCUDA, 0);

  at::Tensor input0 = at::randn({129, 13, 3}, options);
  at::Tensor input1 = at::randn({129, 13, 3}, options);

  FusionExecutor fe;
  fe.compileFusion(&fusion);
  auto outputs = fe.runFusion({input0, input1});

  TORCH_CHECK(outputs[0].equal(input0.add(input1.add(2.0))));
}

/*
 * Helper function for single op testing that generates a codegen operand
 */

Val* gen_jit_operand(std::pair<ValType, DataType> desc) {
  if (desc.first == ValType::TensorView) {
    return makeSymbolicTensor(2, desc.second);
  } else if (desc.first == ValType::Scalar) {
    if (desc.second == DataType::Float) {
      return new Double();
    } else if (desc.second == DataType::Double) {
      return new Double();
    } else if (desc.second == DataType::Int) {
      return new Int();
    } else {
      TORCH_CHECK(false, "Not currently supported type: ", desc.first);
    }
  } else {
    TORCH_CHECK(false, "Not currently supported type: ", desc.first);
  }
  return nullptr;
}

/*
 * Helper function for single op testing that generates an ATen operand
 */

IValue gen_aten_operand(
    std::pair<ValType, DataType> desc,
    int blocks,
    int threads,
    bool rand) {
  if (desc.first == ValType::TensorView) {
    if (desc.second == DataType::Double || desc.second == DataType::Float ||
        desc.second == DataType::Half) {
      auto options = at::TensorOptions()
                         .dtype(data_type_to_aten(desc.second))
                         .device(at::kCUDA, 0);
      if (rand) {
        return IValue(at::rand({blocks, threads}, options));
      } else {
        return IValue(at::empty({blocks, threads}, options));
      }
    } else if (desc.second == DataType::Int) {
      if (rand) {
        auto options =
            at::TensorOptions().dtype(at::kFloat).device(at::kCUDA, 0);
        return IValue(
            at::randn({blocks, threads}, options).mul(5).to(at::kLong));
      } else {
        auto options =
            at::TensorOptions().dtype(at::kLong).device(at::kCUDA, 0);
        return IValue(at::empty({blocks, threads}, options));
      }
    } else if (desc.second == DataType::Bool) {
      if (rand) {
        auto options =
            at::TensorOptions().dtype(at::kFloat).device(at::kCUDA, 0);
        return IValue(
            at::rand({blocks, threads}, options).round().to(at::kBool));
      } else {
        auto options =
            at::TensorOptions().dtype(at::kBool).device(at::kCUDA, 0);
        return IValue(at::empty({blocks, threads}, options));
      }
    } else {
      TORCH_CHECK(false, "Not currently supported type: ", desc.second)
    }
  } else if (desc.first == ValType::Scalar) {
    // IValue scalars can only be double int64 or bool
    if (desc.second == DataType::Double || desc.second == DataType::Float ||
        desc.second == DataType::Half) {
      return IValue(at::Scalar(1.f));
    } else if (desc.second == DataType::Int) {
      return IValue(at::Scalar(1));
    } else {
      TORCH_CHECK(false, "Not currently supported type: ", desc.first);
    }
  } else {
    TORCH_CHECK(false, "Not currently supported type: ", desc.first);
  }
  return nullptr;
}

/*
 * Templatized Helper Function To generate single Op comparison between the
 * JIT codegen for Cuda and the ATen Library.
 */

using OutputPair = std::pair<ValType, DataType>;
template <
    typename AtenFunc,
    typename JitFunc,
    typename InputTuple,
    size_t... NumInputs>
void test_op(
    int blocks,
    int threads,
    std::string op_str,
    AtenFunc af,
    JitFunc jf,
    OutputPair op,
    InputTuple it,
    std::index_sequence<NumInputs...>) {
  Fusion fusion;
  FusionGuard fg(&fusion);

  // Generate Input JIT function Inputs and add them as Inputs to the Fusion
  // Graph
  std::array<Val*, sizeof...(NumInputs)> jit_inputs = {
      gen_jit_operand(std::get<NumInputs>(it))...};
  std::for_each(jit_inputs.begin(), jit_inputs.end(), [&fusion](Val* v) {
    fusion.addInput(v);
  });
  TensorView* out =
      static_cast<TensorView*>(jf(std::get<NumInputs>(jit_inputs)...));
  fusion.addOutput(out);

  std::for_each(jit_inputs.begin(), jit_inputs.end(), [out](Val* v) {
    if (v->getValType() == ValType::TensorView)
      static_cast<TensorView*>(v)->computeAt(out, -1);
  });
  out->axis(0)->parallelize(ParallelType::BIDx);
  out->axis(-1)->parallelize(ParallelType::TIDx);

  std::array<IValue, sizeof...(NumInputs)> aten_inputs = {gen_aten_operand(
      std::get<NumInputs>(it), blocks, threads, /*rand*/ true)...};
  const at::ArrayRef<IValue> aten_inputs_ivalues(aten_inputs);

  at::Tensor cg_output =
      gen_aten_operand(op, blocks, threads, /*rand*/ false).toTensor();
  std::vector<at::Tensor> output_vect = {cg_output};
  cudaDeviceSynchronize();
  if (fusion.isStochastic())
    at::manual_seed(0);

  FusionExecutor fe;
  fe.compileFusion(&fusion);
  fe.runFusion(aten_inputs_ivalues, output_vect);
  cudaDeviceSynchronize();

  if (fusion.isStochastic())
    at::manual_seed(0);
  at::Tensor aten_output = af(aten_inputs);
  cudaDeviceSynchronize(); // This sync shouldn't be necessary;

  std::string op_msg = "Operation " + op_str;

  testValidate(
      &fusion,
      {cg_output},
      aten_inputs,
      {aten_output},
      __LINE__,
      __FILE__,
      op_msg);
}

/*
 *  Templatized Helper Function that uses variadic templates to
 *  process a variable length Input Tuple of different Operand Type.
 */
template <typename AtenFunc, typename JitFunc, typename InputTuple>
void test_op(
    int blocks,
    int threads,
    std::string op_str,
    AtenFunc af,
    JitFunc jf,
    OutputPair op,
    InputTuple it) {
  static constexpr auto size = std::tuple_size<InputTuple>::value;
  test_op(
      blocks,
      threads,
      op_str,
      af,
      jf,
      op,
      it,
      std::make_index_sequence<size>{});
}

TEST(NVFuserTest, FusionUnaryOps_CUDA) {
  using OpTuple =
      std::tuple<at::Tensor (*)(const at::Tensor&), UnaryOpType, std::string>;

  // [Note: explicit tuple type for uniform initialization list]
  // Tuple type must be explicitly specified for each uniform initialization
  // list within the vector to make this code compatible with some old env
  // which we still need to support. eg. gcc 5.4 + cuda 9.2.
  std::vector<OpTuple> ops{
      OpTuple{at::abs, UnaryOpType::Abs, "abs"},
      OpTuple{at::acos, UnaryOpType::Acos, "acos"},
      OpTuple{at::asin, UnaryOpType::Asin, "asin"},
      OpTuple{at::atan, UnaryOpType::Atan, "atan"},
      // There does not appear to be an appropriate ATen function for atanh
      // OpTuple{at::atanh,      UnaryOpType::Atanh,      "atanh"      },
      OpTuple{at::ceil, UnaryOpType::Ceil, "ceil"},
      OpTuple{at::cos, UnaryOpType::Cos, "cos"},
      OpTuple{at::cosh, UnaryOpType::Cosh, "cosh"},
      OpTuple{at::erf, UnaryOpType::Erf, "erf"},
      OpTuple{at::erfc, UnaryOpType::Erfc, "erfc"},
      OpTuple{at::exp, UnaryOpType::Exp, "exp"},
      OpTuple{at::expm1, UnaryOpType::Expm1, "expm1"},
      OpTuple{at::floor, UnaryOpType::Floor, "floor"},
      OpTuple{at::frac, UnaryOpType::Frac, "frac"},
      OpTuple{at::gelu, UnaryOpType::Gelu, "gelu"},
      OpTuple{at::lgamma, UnaryOpType::Lgamma, "lgamma"},
      OpTuple{at::log, UnaryOpType::Log, "log"},
      OpTuple{at::log10, UnaryOpType::Log10, "log10"},
      OpTuple{at::log1p, UnaryOpType::Log1p, "log1p"},
      OpTuple{at::log2, UnaryOpType::Log2, "log2"},
      OpTuple{at::neg, UnaryOpType::Neg, "neg"},
      OpTuple{at::reciprocal, UnaryOpType::Reciprocal, "reciprocal"},
      OpTuple{at::relu, UnaryOpType::Relu, "relu"},
      OpTuple{at::round, UnaryOpType::Round, "round"},
      OpTuple{at::rsqrt, UnaryOpType::Rsqrt, "rsqrt"},
      OpTuple{at::sigmoid, UnaryOpType::Sigmoid, "sigmoid"},
      OpTuple{at::sin, UnaryOpType::Sin, "sin"},
      OpTuple{at::sinh, UnaryOpType::Sinh, "sinh"},
      OpTuple{at::sqrt, UnaryOpType::Sqrt, "sqrt"},
      OpTuple{at::tan, UnaryOpType::Tan, "tan"},
      OpTuple{at::tanh, UnaryOpType::Tanh, "tanh"},
      OpTuple{at::trunc, UnaryOpType::Trunc, "trunc"}};

  std::vector<DataType> dtypes = {DataType::Float, DataType::Double};

  for (auto dtype : dtypes) {
    std::for_each(ops.begin(), ops.end(), [&](OpTuple& op) {
      test_op(
          /*blocks*/ 640,
          /*threads*/ 64,
          /*name*/ std::get<2>(op),
          /*Aten Func   */
          [&op](std::array<IValue, 1>& vals) {
            return std::get<0>(op)(vals[0].toTensor());
          },
          /*JIT  Func   */
          [&op](Val* in1) -> Val* { return unaryOp(std::get<1>(op), in1); },
          /*Output      */ std::make_pair(ValType::TensorView, dtype),
          /*Inputs Tuple*/
          std::make_tuple(std::make_pair(ValType::TensorView, dtype)));
    });

    test_op(
        /*blocks*/ 128,
        /*threads*/ 64,
        /*name*/ "rand_like",
        /*Aten Func   */
        [](std::array<IValue, 1>& vals) {
          return at::rand_like(vals[0].toTensor());
        },
        /*JIT  Func   */
        [](Val* in1) -> Val* { return unaryOp(UnaryOpType::RandLike, in1); },
        /*Output      */ std::make_pair(ValType::TensorView, dtype),
        /*Inputs Tuple*/
        std::make_tuple(std::make_pair(ValType::TensorView, dtype)));
  }

  dtypes = {DataType::Int, DataType::Bool};
  for (auto dtype : dtypes) {
    test_op(
        /*blocks*/ 128,
        /*threads*/ 64,
        /*name*/ "bitwise_not",
        /*Aten Func   */
        [](std::array<IValue, 1>& vals) {
          return at::bitwise_not(vals[0].toTensor());
        },
        /*JIT  Func   */
        [](Val* in1) -> Val* { return unaryOp(UnaryOpType::Not, in1); },
        /*Output      */ std::make_pair(ValType::TensorView, dtype),
        /*Inputs Tuple*/
        std::make_tuple(std::make_pair(ValType::TensorView, dtype)));
  }
}

TEST(NVFuserTest, FusionBinaryOps_CUDA) {
  using AtenFuncSig = at::Tensor (*)(const at::Tensor&, const at::Tensor&);
  using OpTuple = std::tuple<AtenFuncSig, BinaryOpType, std::string>;

  // see [Note: explicit tuple type for uniform initialization list]
  std::vector<OpTuple> logic_ops{OpTuple{at::eq, BinaryOpType::Eq, "eq"},
                                 OpTuple{at::ge, BinaryOpType::GE, "ge"},
                                 OpTuple{at::gt, BinaryOpType::GT, "gt"},
                                 OpTuple{at::le, BinaryOpType::LE, "le"},
                                 OpTuple{at::lt, BinaryOpType::LT, "lt"},
                                 OpTuple{at::ne, BinaryOpType::NE, "ne"}};
  std::vector<DataType> dtypes = {DataType::Double, DataType::Float};

  for (auto dtype : dtypes) {
    std::for_each(logic_ops.begin(), logic_ops.end(), [&](OpTuple& op) {
      test_op(
          /*blocks*/ 640,
          /*threads*/ 64,
          /*name*/ std::get<2>(op),
          /*Aten Func   */
          [&op](std::array<IValue, 2>& vals) {
            return std::get<0>(op)(vals[0].toTensor(), vals[1].toTensor());
          },
          /*JIT  Func   */
          [&op](Val* in1, Val* in2) -> Val* {
            return binaryOp(std::get<1>(op), in1, in2);
          },
          /*Output      */ std::make_pair(ValType::TensorView, DataType::Bool),
          /*Inputs Tuple*/
          std::make_tuple(
              std::make_pair(ValType::TensorView, dtype),
              std::make_pair(ValType::TensorView, dtype)));
    });

    // see [Note: explicit tuple type for uniform initialization list]
    std::vector<OpTuple> math_ops{
        OpTuple{at::atan2, BinaryOpType::Atan2, "atan2"},
        OpTuple{at::div, BinaryOpType::Div, "div"},
        OpTuple{at::fmod, BinaryOpType::Fmod, "fmod"},
        OpTuple{at::max, BinaryOpType::Max, "max"},
        OpTuple{at::min, BinaryOpType::Min, "min"},
        OpTuple{at::mul, BinaryOpType::Mul, "mul"},
        OpTuple{at::pow, BinaryOpType::Pow, "pow"},
        // NOTE: Remainder does not match the Aten impl exactly
        // despite using an identical function.
        OpTuple{at::remainder, BinaryOpType::Remainder, "remainder"},
    };

    std::for_each(math_ops.begin(), math_ops.end(), [&](OpTuple& op) {
      test_op(
          /*blocks*/ 640,
          /*threads*/ 64,
          /*name*/ std::get<2>(op),
          /*Aten Func   */
          [&op](std::array<IValue, 2>& vals) {
            return std::get<0>(op)(vals[0].toTensor(), vals[1].toTensor());
          },
          /*JIT  Func   */
          [&op](Val* in1, Val* in2) -> Val* {
            return binaryOp(std::get<1>(op), in1, in2);
          },
          /*Output      */ std::make_pair(ValType::TensorView, dtype),
          /*Inputs Tuple*/
          std::make_tuple(
              std::make_pair(ValType::TensorView, dtype),
              std::make_pair(ValType::TensorView, dtype)));
    });

    test_op(
        /*blocks*/ 640,
        /*threads*/ 64,
        /*name*/ "add_alpha",
        /*Aten Func   */
        [](std::array<IValue, 3>& vals) {
          return at::add(
              vals[0].toTensor(), vals[1].toTensor(), vals[2].toScalar());
        },
        /*JIT  Func   */ static_cast<Val* (*)(Val*, Val*, Val*)>(&add_alpha),
        /*Output      */ std::make_pair(ValType::TensorView, dtype),
        /*Inputs Tuple*/
        std::make_tuple(
            std::make_pair(ValType::TensorView, dtype),
            std::make_pair(ValType::TensorView, dtype),
            std::make_pair(ValType::Scalar, dtype)));

    test_op(
        /*blocks*/ 640,
        /*threads*/ 64,
        /*name*/ "sub_alpha",
        /*Aten Func   */
        [](std::array<IValue, 3>& vals) {
          return at::sub(
              vals[0].toTensor(), vals[1].toTensor(), vals[2].toScalar());
        },
        /*JIT  Func   */ static_cast<Val* (*)(Val*, Val*, Val*)>(&sub_alpha),
        /*Output      */ std::make_pair(ValType::TensorView, dtype),
        /*Inputs Tuple*/
        std::make_tuple(
            std::make_pair(ValType::TensorView, dtype),
            std::make_pair(ValType::TensorView, dtype),
            std::make_pair(ValType::Scalar, dtype)));
  }
}

TEST(NVFuserTest, FusionTernaryOps_CUDA) {
  std::vector<DataType> dtypes = {DataType::Double, DataType::Float};

  for (auto dtype : dtypes) {
    test_op(
        /*blocks*/ 640,
        /*threads*/ 64,
        /*name*/ "clamp",
        /*Aten Func   */
        [](std::array<IValue, 1>& vals) {
          return at::clamp(vals[0].toTensor(), 0.f, 1.f);
        },
        /*JIT  Func   */
        [&](Val* in1) -> Val* {
          if (dtype == DataType::Float) {
            return clamp(in1, new Double(0.f), new Double(1.f));
          } else {
            return clamp(in1, new Double(0.f), new Double(1.f));
          }
        },
        /*Output      */ std::make_pair(ValType::TensorView, dtype),
        /*Inputs Tuple*/
        std::make_tuple(std::make_pair(ValType::TensorView, dtype)));
    test_op(
        /*blocks*/ 640,
        /*threads*/ 64,
        /*name*/ "threshold",
        /*Aten Func   */
        [](std::array<IValue, 1>& vals) {
          return at::threshold(vals[0].toTensor(), 0.f, 1.f);
        },
        /*JIT  Func   */
        [&](Val* in1) -> Val* {
          if (dtype == DataType::Float) {
            return threshold(in1, new Double(0.f), new Double(1.f));
          } else {
            return threshold(in1, new Double(0.f), new Double(1.f));
          }
        },
        /*Output      */ std::make_pair(ValType::TensorView, dtype),
        /*Inputs Tuple*/
        std::make_tuple(std::make_pair(ValType::TensorView, dtype)));
    test_op(
        /*blocks*/ 640,
        /*threads*/ 64,
        /*name*/ "where",
        /*Aten Func   */
        [](std::array<IValue, 3>& vals) {
          return at::where(
              vals[0].toTensor(), vals[1].toTensor(), vals[2].toTensor());
        },
        /*JIT  Func   */ static_cast<Val* (*)(Val*, Val*, Val*)>(&where),
        /*Output      */ std::make_pair(ValType::TensorView, dtype),
        /*Inputs Tuple*/
        std::make_tuple(
            std::make_pair(ValType::TensorView, DataType::Bool),
            std::make_pair(ValType::TensorView, dtype),
            std::make_pair(ValType::TensorView, dtype)));
  }
}

TEST(NVFuserTest, FusionCompoundOps_CUDA) {
  std::vector<DataType> dtypes = {DataType::Double, DataType::Float};

  for (auto dtype : dtypes) {
    test_op(
        /*blocks*/ 640,
        /*threads*/ 64,
        /*name*/ "lerp",
        /*Aten Func   */
        [](std::array<IValue, 3>& vals) {
          return at::lerp(
              vals[0].toTensor(), vals[1].toTensor(), vals[2].toTensor());
        },
        /*JIT  Func   */ static_cast<Val* (*)(Val*, Val*, Val*)>(&lerp),
        /*Output      */ std::make_pair(ValType::TensorView, dtype),
        /*Inputs Tuple*/
        std::make_tuple(
            std::make_pair(ValType::TensorView, dtype),
            std::make_pair(ValType::TensorView, dtype),
            std::make_pair(ValType::TensorView, dtype)));
    test_op(
        /*blocks*/ 640,
        /*threads*/ 64,
        /*name*/ "addcmul",
        /*Aten Func   */
        [](std::array<IValue, 4>& vals) {
          return at::addcmul(
              vals[0].toTensor(),
              vals[1].toTensor(),
              vals[2].toTensor(),
              vals[3].toScalar());
        },
        /*JIT  Func   */
        static_cast<Val* (*)(Val*, Val*, Val*, Val*)>(&addcmul),
        /*Output      */ std::make_pair(ValType::TensorView, dtype),
        /*Inputs Tuple*/
        std::make_tuple(
            std::make_pair(ValType::TensorView, dtype),
            std::make_pair(ValType::TensorView, dtype),
            std::make_pair(ValType::TensorView, dtype),
            std::make_pair(ValType::Scalar, dtype)));
  }
}

TEST(NVFuserTest, FusionCastOps_CUDA) {
  Fusion fusion;
  FusionGuard fg(&fusion);

  TensorView* tv0 = makeSymbolicTensor(2, DataType::Half);

  TensorView* intrm1 = castOp(DataType::Float, tv0);
  TensorView* out = castOp(DataType::Half, intrm1);

  fusion.addInput(tv0);
  fusion.addOutput(out);
  tv0->computeAt(out, -1);

  out->axis(0)->parallelize(ParallelType::BIDx);
  out->axis(-1)->parallelize(ParallelType::TIDx);

  auto options = at::TensorOptions().dtype(at::kHalf).device(at::kCUDA, 0);

  at::Tensor input1 = at::randn({1, 4}, options);
  at::Tensor ref_output = at::empty_like(input1);

  std::array<IValue, 1> inputs = {input1};
  const at::ArrayRef<IValue> input_ivalues(inputs);

  FusionExecutor fe;
  fe.compileFusion(&fusion);
  auto outputs = fe.runFusion(input_ivalues);

  ref_output = at::_cast_Half(at::_cast_Double(input1));

  TORCH_CHECK(
      outputs[0].equal(ref_output),
      "\nOp Type: -- ",
      "cast FP16->FP32->FP16",
      " -- had a mismatch.\n",
      "\nABS MAX DIFF: ",
      outputs[0].sub(ref_output).abs().max(),
      "\n");
}

// Start off simple, block on the outer dim
// block stride + thread all reduce + unrolling on inner dim
TEST(NVFuserTest, FusionReduction1_CUDA) {
  Fusion fusion;
  FusionGuard fg(&fusion);

  // Set up your input tensor views
  TensorView* tv0 = makeSymbolicTensor(2);
  fusion.addInput(tv0);

  // tv1[I0, R1] = tv0[I0, I1]
  TensorView* tv1 = reductionOp(BinaryOpType::Add, {1}, new Double(0), tv0);
  fusion.addOutput(tv1);

  TORCH_CHECK(fusion.hasReduction(), "Could not detect reduction in fusion.");

  tv1->split(1, 128);
  // tv1[I0, R1o, R1i{128}] = tv0[I0, I1]
  tv1->split(1, 4);
  // tv1[I0, R1oo, R1oi{4}, R1i{128}] = tv0[I0, I1]

  TensorView* tv2 = tv1->rFactor({1});
  // tv2[I0, R1oo, Ir1oi{4}, Ir1i{128}] = tv0[I0, I1]
  // tv1[I0,        R1oi{4},  R1i{128}] = tv2[I0, R1oo, Ir1oi{4}, Ir1i{128}]

  TensorView* tv3 = tv1->rFactor({1});
  // tv2[I0, R1oo, Ir1oi{4}, Ir1i{128}] = tv0[I0, I1]
  // tv3[I0,        R1oi{4}, Ir1i{128}] = tv2[I0, R1oo, Ir1oi{4}, Ir1i{128}]
  // tv1[I0,                  R1i{128}] = tv3[I0,        R1oi{4}, Ir1i{128}]

  // Incrementally, can print in between for debugging
  tv0->computeAt(tv2, 1);
  tv2->computeAt(tv3, 1);
  tv3->computeAt(tv1, 1);

  // Re do it all at once, because why not.
  tv0->computeAt(tv1, 1);

  tv2->axis(2)->parallelize(ParallelType::Unroll);
  tv1->axis(0)->parallelize(ParallelType::BIDx);

  tv1->axis(-1)->parallelize(ParallelType::TIDx);
  tv2->axis(-1)->parallelize(ParallelType::TIDx);
  tv3->axis(-1)->parallelize(ParallelType::TIDx);

  int numel_x = 65000;
  int numel_y = 1025;

  auto options = at::TensorOptions().dtype(at::kFloat).device(at::kCUDA, 0);
  at::Tensor input = at::randn({numel_x, numel_y}, options);
  at::Tensor cg_output = at::empty({numel_x}, options);

  FusionExecutor fe;
  fe.compileFusion(&fusion);
  fe.runFusion({input}, {cg_output});

  auto aten_output = input.to(at::kDouble).sum({1});

  testValidate(
      &fusion, {cg_output}, {input}, {aten_output}, __LINE__, __FILE__);
}

TEST(NVFuserTest, FusionReduction2_CUDA) {
  Fusion fusion;
  FusionGuard fg(&fusion);

  // Set up your input tensor views
  TensorView* tv0 = makeSymbolicTensor(2);
  fusion.addInput(tv0);

  // tv1[I0, R1] = tv0[I0, I1]
  TensorView* tv1 = reductionOp(BinaryOpType::Add, {1}, new Double(0), tv0);

  fusion.addOutput(tv1);

  // switches to try some different scenarios. maybe we should iterate on all
  // permutations.
  bool bind_bidx = true;
  bool bind_tidx = true;
  bool bind_tidy = true;
  bool bind_unroll = true;

  int numel_x = 1025; // Cannot exceed block dim max size / tidy
  int numel_y = 129;
  int tidx = 16;
  int tidy = 8;
  int unroll_factor = 4;

  tv1->split(1, tidx);
  // tv1[I0, R1o, R1i{tidx}] = tv0[I0, I1]

  tv1->split(1, unroll_factor);
  // tv1[I0, R1oo, R1oi{unroll}, R1i{tidx}] = tv0[I0, I1]

  tv1->split(0, tidy);

  TensorView* tv2 = tv1->rFactor({-3});
  // tv2[I0,             >R1oo<, Ir1oi{unroll}, Ir1i{tidx}]
  // tv1[I0o, I0i{tidy},          R1oi{unroll},  R1i{tidx}]

  TensorView* tv3 = tv1->rFactor({-2});
  // tv2[I0,             >R1oo<, Ir1oi{unroll}, Ir1i{tidx}]
  // tv3[I0,                      R1oi{unroll}, Ir1i{tidx}]
  // tv1[I0o, I0i{tidy},                         R1i{tidx}]

  tv0->computeAt(tv1, -2);

  if (bind_unroll)
    tv2->axis(-2)->parallelize(ParallelType::Unroll);
  if (bind_bidx)
    tv1->axis(0)->parallelize(ParallelType::BIDx);
  if (bind_tidy)
    tv1->axis(1)->parallelize(ParallelType::TIDy);

  if (bind_tidx) {
    tv2->axis(-1)->parallelize(ParallelType::TIDx);
    tv3->axis(-1)->parallelize(ParallelType::TIDx);
    tv1->axis(-1)->parallelize(ParallelType::TIDx);
  }

  auto options = at::TensorOptions().dtype(at::kFloat).device(at::kCUDA, 0);
  at::Tensor input = at::randn({numel_x, numel_y}, options);

  FusionExecutor fe;
  fe.compileFusion(&fusion);
  auto cg_outputs = fe.runFusion({input});

  auto aten_output = input.to(at::kDouble).sum({1});
  testValidate(&fusion, cg_outputs, {input}, {aten_output}, __LINE__, __FILE__);
}

TEST(NVFuserTest, FusionReduction3_CUDA) {
  // What if Z participates in the reduction with X?
  Fusion fusion;
  FusionGuard fg(&fusion);

  // Set up your input tensor views
  TensorView* tv0 = makeSymbolicTensor(2);
  fusion.addInput(tv0);

  // tv1[I0, R1] = tv0[I0, I1]
  TensorView* tv1 = reductionOp(BinaryOpType::Add, {1}, new Double(0), tv0);

  fusion.addOutput(tv1);

  int numel_x = 1025; // Cannot exceed block dim max size / tidy
  int numel_y = 129;
  int tidx = 16;
  int tidz = 8;

  tv1->split(1, tidz);
  // tv1[I0, R1o, R1i{tidz}] = tv0[I0, I1]

  tv1->split(1, tidx);
  // tv1[I0, R1oo, R1oi{tidx}, R1i{tidz}] = tv0[I0, I1]

  TensorView* tv2 = tv1->rFactor({-3});
  // tv2[I0,  >R1oo<, Ir1oi{tidx}, Ir1i{tidz}]
  // tv1[I0o,          R1oi{tidx},  R1i{tidz}]

  tv0->computeAt(tv1, -3);

  tv1->axis(0)->parallelize(ParallelType::BIDx);
  tv1->axis(-2)->parallelize(ParallelType::TIDx);
  tv1->axis(-1)->parallelize(ParallelType::TIDz);

  tv2->axis(-2)->parallelize(ParallelType::TIDx);
  tv2->axis(-1)->parallelize(ParallelType::TIDz);

  auto options = at::TensorOptions().dtype(at::kFloat).device(at::kCUDA, 0);
  at::Tensor aten_input = at::randn({numel_x, numel_y}, options);
  at::Tensor cg_output = at::empty({numel_x}, options);

  FusionExecutor fe;
  fe.compileFusion(&fusion);
  fe.runFusion({aten_input}, {cg_output});

  auto aten_output = aten_input.to(at::kDouble).sum({1});

  testValidate(
      &fusion, {cg_output}, {aten_input}, {aten_output}, __LINE__, __FILE__);
}

TEST(NVFuserTest, FusionReduction4_CUDA) {
  Fusion fusion;
  FusionGuard fg(&fusion);

  // Set up your input tensor views
  TensorView* tv0 = makeSymbolicTensor(2);
  TensorView* tv1 = makeSymbolicTensor(2);

  TensorView* tv2 = add(tv0, tv1);
  // tv2[I0, I1] = tv0[I0, I1] + tv1[I0, I1]

  fusion.addInput(tv0);
  fusion.addInput(tv1);

  TensorView* tv3 = reductionOp(BinaryOpType::Add, {1}, new Double(0), tv2);
  // tv3[I0, R1] = tv2[I0, I1]

  TensorView* tv4 = makeSymbolicTensor(1);
  fusion.addInput(tv4);

  // tv5[I0] = tv3[I0, R1] * tv4[I0]
  TensorView* tv5 = mul(tv3, tv4);
  fusion.addOutput(tv5);

  int tidx = 16;

  // RFactor the reduction
  tv3->split(1, tidx);
  // tv3[I0, R1o, R1i{tidx}] = tv2[I0, I1]

  TensorView* tv6 = tv3->rFactor({-2});
  // tv6[I0, R1o, iR1i{tidx}] = tv2[I0, I1]
  // tv3[I0,       R1i{tidx}] = tv3[I0, I1]
  tv2->computeAt(tv6, 2);

  // Compute at inline with tv5 (only 1D)
  tv6->computeAt(tv3, 1);
  tv3->computeAt(tv5, 1);

  tv5->axis(0)->parallelize(ParallelType::BIDx);

  // Intermediate tensors only need this, but doesn't hurt to do on inputs
  // tv0, 1, 4
  tv2->axis(-1)->parallelize(ParallelType::TIDx);
  tv3->axis(-1)->parallelize(ParallelType::TIDx);
  tv6->axis(-1)->parallelize(ParallelType::TIDx);

  int numel_x = 1025;
  int numel_y = 129;

  auto options = at::TensorOptions().dtype(at::kFloat).device(at::kCUDA, 0);
  at::Tensor t0 = at::randn({numel_x, numel_y}, options);
  at::Tensor t1 = at::randn({numel_x, numel_y}, options);
  at::Tensor t4 = at::randn({numel_x}, options);

  FusionExecutor fe;
  fe.compileFusion(&fusion);
  auto cg_outputs = fe.runFusion({t0, t1, t4});

  auto t2 = t0.add(t1);
  auto t3 = t2.to(at::kDouble).sum({1});
  auto aten_output = t3.mul(t4);

  testValidate(
      &fusion, cg_outputs, {t0, t1, t4}, {aten_output}, __LINE__, __FILE__);
}

TEST(NVFuserTest, FusionReduction5_CUDA) {
  Fusion fusion;
  FusionGuard fg(&fusion);

  // Set up your input tensor views
  TensorView* tv0 = makeSymbolicTensor(3);

  fusion.addInput(tv0);

  TensorView* tv1 = reductionOp(BinaryOpType::Add, {1}, new Double(0), tv0);

  fusion.addOutput(tv1);

  int bidy = 2;
  int tidy = 4;
  int tidx = 5;

  int dim1 = 11;

  tv1->split(-2, tidy);

  TensorView* tv2 = tv1->rFactor({-3});

  tv0->computeAt(tv1, 1);
  tv1->axis(0)->parallelize(ParallelType::BIDy);

  for (auto* val : fusion.vals()) {
    if (!fusion.hasInput(val) &&
        val->getValType().value() == ValType::TensorView) {
      val->as<TensorView>()->axis(-1)->parallelize(ParallelType::TIDx);
    }
  }

  tv2->axis(-2)->parallelize(ParallelType::TIDy);
  tv1->axis(-2)->parallelize(ParallelType::TIDy);

  auto options = at::TensorOptions().dtype(at::kFloat).device(at::kCUDA, 0);
  at::Tensor input = at::randn({bidy, dim1, tidx}, options);

  at::Tensor cg_output = at::empty({bidy, tidx}, options);

  FusionExecutor fe;
  fe.compileFusion(&fusion);
  fe.runFusion({input}, {cg_output});

  auto aten_output = input.to(at::kDouble).sum({1});
  testValidate(
      &fusion, {cg_output}, {input}, {aten_output}, __LINE__, __FILE__);
}

TEST(NVFuserTest, FusionReduction6_CUDA) {
  Fusion fusion;
  FusionGuard fg(&fusion);

  const int bdimx = 64;
  const int bdimy = 8;

  // Set up your input tensor views
  TensorView* tv0 = makeSymbolicTensor(3);
  fusion.addInput(tv0);

  // tv1[I0, R1, R2] = tv0[I0, I1, I2]
  TensorView* tv1 = reductionOp(BinaryOpType::Add, {1, 2}, new Double(0), tv0);
  fusion.addOutput(tv1);

  TORCH_CHECK(fusion.hasReduction(), "Could not detect reduction in fusion.");

  tv1->split(2, bdimx);
  // tv1[I0, R1, R2o, R2i{128}] = tv0[I0, I1, I2]
  tv1->split(1, bdimy);
  // tv1[I0, R1o, R1i{8}, R2o, R2i{128}] = tv0[I0, I1, I2]

  TensorView* tv2 = tv1->rFactor({3});
  // tv2[I0, I1o, I1i{8}, R2o, I2i{128}] = tv0[I0, I1, I2]
  // tv1[I0, R1o, R1i{8},      R2i{128}] = tv2[I0, I1o, I1i{8}, R2o, I2i{128}]

  TensorView* tv3 = tv1->rFactor({1});
  // tv2[I0, I1o, I1i{8}, R2o, I2i{128}] = tv0[I0, I1, I2]
  // tv3[I0, R1o, I1i{8},      I2i{128}] = tv2[I0, I1o, I1i{8}, R2o, I2i{128}]
  // tv1[I0,      R1i{8},      R2i{128}] = tv3[I0, R1o, I1i{8},      I2i{128}]

  tv3->computeAt(tv1, 1);
  tv2->computeAt(tv3, 2);

  tv1->axis(0)->parallelize(ParallelType::BIDx);
  tv2->axis(0)->parallelize(ParallelType::BIDx);
  tv3->axis(0)->parallelize(ParallelType::BIDx);

  tv1->axis(-1)->parallelize(ParallelType::TIDx);
  tv2->axis(-1)->parallelize(ParallelType::TIDx);
  tv3->axis(-1)->parallelize(ParallelType::TIDx);

  tv1->axis(-2)->parallelize(ParallelType::TIDy);
  tv3->axis(-2)->parallelize(ParallelType::TIDy);
  tv2->axis(-3)->parallelize(ParallelType::TIDy);

  int numel_x = 650;
  int numel_y = 1000;
  int numel_z = 4;

  auto options = at::TensorOptions().dtype(at::kFloat).device(at::kCUDA, 0);
  at::Tensor input = at::randn({numel_x, numel_y, numel_z}, options);

  FusionExecutor fe;
  fe.compileFusion(&fusion);
  auto cg_outputs = fe.runFusion({input});

  auto aten_output = input.to(at::kDouble).sum({1, 2});
  testValidate(&fusion, cg_outputs, {input}, {aten_output}, __LINE__, __FILE__);
}

TEST(NVFuserTest, FusionReductionTFT_CUDA) {
  Fusion fusion;
  FusionGuard fg(&fusion);

  // Set up your input tensor views
  TensorView* tv0 = makeSymbolicTensor(2);
  fusion.addInput(tv0);

  // tv1[I0, R1] = tv0[I0, I1]
  TensorView* tv1 = reductionOp(BinaryOpType::Add, {1}, new Double(0), tv0);

  fusion.addOutput(tv1);

  int numel_x = 1025;
  int numel_y = 129;
  int tidx = 16;
  int tidy = 8;
  int tidz = 8;

  tv1->split(1, tidx);
  // tv1[I0, R1o, R1i{tidx}]

  tv1->split(1, tidz);
  // tv1[I0, R1oo, R1Oi{tidz}, R1R1i{tidx}]

  tv1->split(0, tidy);
  // tv1[I0o, I0i, R1oo, R1Oi{tidz}, R1R1i{tidx}]

  TensorView* tv2 = tv1->rFactor({2});
  // tv2[I0o, I0i, R1oo, I1Oi{tidz}, I11i{tidx}]
  // tv1[I0o, I0i,       R1Oi{tidz}, R1R1i{tidx}]

  tv2->computeAt(tv1, 2);

  tv1->axis(1)->parallelize(ParallelType::TIDy);

  tv2->axis(-1)->parallelize(ParallelType::TIDx);
  tv1->axis(-1)->parallelize(ParallelType::TIDx);

  tv1->axis(-2)->parallelize(ParallelType::TIDz);
  tv2->axis(-2)->parallelize(ParallelType::TIDz);

  auto options = at::TensorOptions().dtype(at::kFloat).device(at::kCUDA, 0);
  at::Tensor input = at::randn({numel_x, numel_y}, options);
  at::Tensor cg_output = at::empty({numel_x}, options);

  FusionExecutor fe;
  fe.compileFusion(&fusion);
  fe.runFusion({input}, {cg_output});

  auto aten_output = input.to(at::kDouble).sum({1});
  testValidate(
      &fusion, {cg_output}, {input}, {aten_output}, __LINE__, __FILE__);
}

TEST(NVFuserTest, FusionReductionOuterSplit_CUDA) {
  // based off FusionReduction4
  Fusion fusion;
  FusionGuard fg(&fusion);

  // Set up your input tensor views
  TensorView* tv0 = makeSymbolicTensor(2);
  TensorView* tv1 = makeSymbolicTensor(2);

  TensorView* tv2 = add(tv0, tv1);
  // tv2[I0, I1] = tv0[I0, I1] + tv1[I0, I1]

  fusion.addInput(tv0);
  fusion.addInput(tv1);

  TensorView* tv3 = reductionOp(BinaryOpType::Add, {1}, new Double(0), tv2);
  // tv3[I0, R1] = tv2[I0, I1]

  TensorView* tv4 = makeSymbolicTensor(1);
  fusion.addInput(tv4);

  // tv5[I0] = tv3[I0, R1] * tv4[I0]
  TensorView* tv5 = mul(tv3, tv4);
  fusion.addOutput(tv5);

  // RFactor the reduction
  tv3->split(1, 16, false);
  // tv3[I0, R1o{16}, R1i{tidx}] = tv2[I0, I1]

  TensorView* tv6 = tv3->rFactor({-2});
  // tv6[I0, R1o{16}, iR1i{tidx}] = tv2[I0, I1]
  // tv3[I0,           R1i{tidx}] = tv3[I0, I1]
  tv2->computeAt(tv6, 2);

  // Compute at inline with tv5 (only 1D)
  tv6->computeAt(tv3, 1);
  tv3->computeAt(tv5, 1);

  tv5->axis(0)->parallelize(ParallelType::BIDx);

  // Intermediate tensors only need this, but doesn't hurt to do on inputs
  // tv0, 1, 4
  tv2->axis(-1)->parallelize(ParallelType::TIDx);
  tv3->axis(-1)->parallelize(ParallelType::TIDx);
  tv6->axis(-1)->parallelize(ParallelType::TIDx);

  int numel_x = 1025;
  int numel_y = 129;

  auto options = at::TensorOptions().dtype(at::kFloat).device(at::kCUDA, 0);
  at::Tensor t0 = at::randn({numel_x, numel_y}, options);
  at::Tensor t1 = at::randn({numel_x, numel_y}, options);
  at::Tensor t4 = at::randn({numel_x}, options);

  FusionExecutor fe;
  fe.compileFusion(&fusion);
  auto cg_outputs = fe.runFusion({t0, t1, t4});

  auto t2 = t0.add(t1);
  auto t3 = t2.to(at::kDouble).sum({1});
  auto aten_output = t3.mul(t4);

  testValidate(
      &fusion, cg_outputs, {t0, t1, t4}, {aten_output}, __LINE__, __FILE__);
}

TEST(NVFuserTest, FusionBranches_CUDA) {
  Fusion fusion;
  FusionGuard fg(&fusion);

  // Set up your input tensor views
  TensorView* tv0 = makeSymbolicTensor(2);
  TensorView* tv1 = makeSymbolicTensor(2);
  TensorView* tv2 = makeSymbolicTensor(2);
  fusion.addInput(tv0);
  fusion.addInput(tv1);
  fusion.addInput(tv2);

  auto tv3 = add(tv0, new Double(1.0));
  auto tv4 = add(tv3, tv1);
  auto tv5 = add(tv3, tv2);
  auto tv6 = add(tv4, tv5);

  fusion.addOutput(tv6);

  constexpr int x = 63, y = 33;

  auto options = at::TensorOptions().dtype(at::kFloat).device(at::kCUDA, 0);

  at::Tensor t0 = at::randn({x, y}, options);
  at::Tensor t1 = at::randn({x, y}, options);
  at::Tensor t2 = at::randn({x, y}, options);

  FusionExecutor fe;
  tv6->merge(0);
  tv6->split(0, 128);
  tv6->split(0, 4);

  tv6->axis(0)->parallelize(ParallelType::BIDx);

  tv0->computeAt(tv6, 1);
  tv1->computeAt(tv6, 1);
  tv2->computeAt(tv6, 1);

  tv3->axis(-2)->parallelize(ParallelType::Unroll);
  tv3->axis(-1)->parallelize(ParallelType::TIDx);
  tv4->axis(-2)->parallelize(ParallelType::Unroll);
  tv4->axis(-1)->parallelize(ParallelType::TIDx);
  tv5->axis(-2)->parallelize(ParallelType::Unroll);
  tv5->axis(-1)->parallelize(ParallelType::TIDx);
  tv6->axis(-1)->parallelize(ParallelType::TIDx);

  std::vector<IValue> aten_inputs = {t0, t1, t2};

  fe.compileFusion(&fusion);
  auto cg_outputs = fe.runFusion(aten_inputs);

  auto t3 = t0.add(1.0);
  auto t4 = t3.add(t1);
  auto t5 = t3.add(t2);
  auto aten_output = t4.add(t5);

  testValidate(
      &fusion, cg_outputs, aten_inputs, {aten_output}, __LINE__, __FILE__);
}

TEST(NVFuserTest, FusionSimpleBCast1_CUDA) {
  Fusion fusion;
  FusionGuard fg(&fusion);

  // Set up your input tensor views
  TensorView* tv0 = makeSymbolicTensor(2);
  fusion.addInput(tv0);
  TensorView* tv1 = add(tv0, new Double(1.5));

  TensorView* tv2 = makeSymbolicTensor(2);
  fusion.addInput(tv2);
  TensorView* tv3 = makeSymbolicTensor(2);
  fusion.addInput(tv3);
  TensorView* tv4 = sub(tv2, tv3);

  TensorView* tv5 = broadcast(tv1, {false, false, true});
  TensorView* tv6 = broadcast(tv4, {true, false, false});

  TensorView* tv7 = add(tv5, tv6);
  fusion.addOutput(tv7);

  tv7->split(-1, 4);
  tv7->split(0, 8);

  tv0->computeAt(tv7, -1);
  tv2->computeAt(tv7, -1);

  tv7->axis(0)->parallelize(ParallelType::BIDx);
  tv7->axis(-1)->parallelize(ParallelType::TIDx);

  constexpr int x = 63, y = 33, z = 15;

  auto options = at::TensorOptions().dtype(at::kFloat).device(at::kCUDA, 0);

  at::Tensor t0 = at::randn({x, y}, options);
  at::Tensor t1 = t0.add(1.5);

  at::Tensor t2 = at::randn({y, z}, options);
  at::Tensor t3 = at::randn({y, z}, options);

  at::Tensor t4 = t2.sub(t3);
  at::Tensor t5 = t1.unsqueeze(-1).expand({x, y, z});

  at::Tensor t6 = t4.expand({x, y, z});

  at::Tensor aten_output = t5.add(t6);

  std::vector<IValue> aten_inputs = {t0, t2, t3};

  FusionExecutor fe;
  fe.compileFusion(&fusion);
  auto cg_outputs = fe.runFusion(aten_inputs);

  testValidate(
      &fusion, cg_outputs, aten_inputs, {aten_output}, __LINE__, __FILE__);
}

TEST(NVFuserTest, FusionSimpleBCast2_CUDA) {
  Fusion fusion;
  FusionGuard fg(&fusion);

  // Set up your input tensor views
  TensorView* tv0 = makeSymbolicTensor(2);
  fusion.addInput(tv0);
  TensorView* tv1 = makeSymbolicTensor(2);
  fusion.addInput(tv1);

  TensorView* tv2 = add(tv0, tv1);

  TensorView* tv3 = broadcast(tv2, {false, false, true});

  TensorView* tv4 = makeSymbolicTensor(2);
  fusion.addInput(tv4);

  TensorView* tv5 = sub(tv4, new Double(0.1));

  TensorView* tv6 = broadcast(tv5, {true, false, false});

  TensorView* tv7 = add(tv3, tv6);

  fusion.addOutput(tv7);

  tv7->merge(0, 1);

  tv0->computeAt(tv7, -1);
  tv4->computeAt(tv7, -1);

  tv7->axis(0)->parallelize(ParallelType::BIDx);
  tv7->axis(-1)->parallelize(ParallelType::TIDx);

  constexpr int x = 63, y = 33, z = 15;

  auto options = at::TensorOptions().dtype(at::kFloat).device(at::kCUDA, 0);

  at::Tensor t0 = at::randn({x, y}, options);
  at::Tensor t1 = at::randn({x, y}, options);
  at::Tensor t2 = t0.add(t1);
  at::Tensor t3 = t2.unsqueeze(-1).expand({x, y, z});

  at::Tensor t4 = at::randn({y, z}, options);
  at::Tensor t5 = t4.sub(0.1);
  at::Tensor t6 = t5.expand({x, y, z});
  at::Tensor aten_output = t3.add(t6);

  at::Tensor cg_output = at::empty({x, y, z}, options);

  std::vector<IValue> aten_inputs = {t0, t1, t4};

  FusionExecutor fe;
  fe.compileFusion(&fusion);
  fe.runFusion(aten_inputs, {cg_output});

  testValidate(
      &fusion, {cg_output}, aten_inputs, {aten_output}, __LINE__, __FILE__);
}

TEST(NVFuserTest, FusionSimpleBCast3_CUDA) {
  Fusion fusion;
  FusionGuard fg(&fusion);

  // Set up your input tensor views
  std::vector<IterDomain*> dom;
  dom.push_back(new IterDomain(new Int(0), new Int()));
  dom.push_back(new IterDomain(
      new Int(0),
      new Int(1),
      ParallelType::Serial,
      IterType::BroadcastWithStride));

  // tv0[I1, B{1}]
  TensorView* tv0 = new TensorView(new TensorDomain(dom), DataType::Float);
  fusion.addInput(tv0);

  // tv1[I0, I1, I2]
  TensorView* tv2 = makeSymbolicTensor(3);
  fusion.addInput(tv2);

  TensorView* tv3 = add(tv0, tv2);

  fusion.addOutput(tv3);

  tv3->merge(0);
  tv3->merge(0);

  tv0->computeAt(tv3, -1);
  tv2->computeAt(tv3, -1);

  tv3->axis(0)->parallelize(ParallelType::BIDx);

  constexpr int x = 2, y = 3, z = 4;

  auto options = at::TensorOptions().dtype(at::kFloat).device(at::kCUDA, 0);

  at::Tensor t0 = at::randn({y, 1}, options);
  at::Tensor t2 = at::randn({x, y, z}, options);
  auto aten_output = t0.add(t2);

  std::vector<IValue> aten_inputs = {t0, t2};
  at::Tensor cg_output = at::empty({x, y, z}, options);

  FusionExecutor fe;
  fe.compileFusion(&fusion);
  fe.runFusion(aten_inputs, {cg_output});

  testValidate(
      &fusion, {cg_output}, aten_inputs, {aten_output}, __LINE__, __FILE__);
}

TEST(NVFuserTest, FusionSimpleBCast4_CUDA) {
  Fusion fusion;
  FusionGuard fg(&fusion);

  // Set up your input tensor views
  std::vector<IterDomain*> dom;
  dom.push_back(new IterDomain(
      new Int(0),
      new Int(1),
      ParallelType::Serial,
      IterType::BroadcastWithStride));
  dom.push_back(new IterDomain(new Int(0), new Int()));
  TensorView* tv0 = new TensorView(new TensorDomain(dom), DataType::Float);

  TensorView* tv1 = makeSymbolicTensor(3);
  fusion.addInput(tv0);
  fusion.addInput(tv1);

  TensorView* tv3 = add(tv0, tv1);

  tv3->merge(0);
  tv3->merge(0);
  tv3->split(0, 128);
  tv3->split(0, 4);

  fusion.addOutput(tv3);

  tv0->computeAt(tv3, -1);
  tv1->computeAt(tv3, -1);

  tv3->axis(0)->parallelize(ParallelType::BIDx);
  tv3->axis(-1)->parallelize(ParallelType::TIDx);
  tv3->axis(-2)->parallelize(ParallelType::Unroll);

  constexpr int x = 63, y = 33, z = 15;

  auto options = at::TensorOptions().dtype(at::kFloat).device(at::kCUDA, 0);

  at::Tensor t0 = at::randn({1, z}, options);
  at::Tensor t1 = at::randn({x, y, z}, options);

  auto aten_output = t0.add(t1);

  at::Tensor cg_output = at::empty({x, y, z}, options);

  std::vector<IValue> aten_inputs = {t0, t1};

  FusionExecutor fe;
  fe.compileFusion(&fusion);
  fe.runFusion(aten_inputs, {cg_output});

  testValidate(
      &fusion, {cg_output}, aten_inputs, {aten_output}, __LINE__, __FILE__);
}

TEST(NVFuserTest, FusionSimpleBCast5_CUDA) {
  Fusion fusion;
  FusionGuard fg(&fusion);

  constexpr int m = 2, k = 3, n = 4;

  auto zero = new Int(0);
  auto M = new IterDomain(zero, new Int(m));
  auto K = new IterDomain(zero, new Int(k));
  auto N = new IterDomain(zero, new Int(n));

  // Set up your input tensor views
  TensorView* tv0 =
      new TensorView(new TensorDomain({M, K}, {true, true}), DataType::Float);
  TensorView* tv1 =
      new TensorView(new TensorDomain({K, N}, {true, true}), DataType::Float);

  fusion.addInput(tv0);
  fusion.addInput(tv1);

  TensorView* tv2 = broadcast(tv0, {false, false, true});
  TensorView* tv3 = broadcast(tv1, {true, false, false});

  TensorView* tv4 = add(tv2, tv3);

  fusion.addOutput(tv4);

  tv4->merge(0);
  tv4->merge(0);

  tv0->computeAt(tv4, -1);
  tv1->computeAt(tv4, -1);

  auto options = at::TensorOptions().dtype(at::kFloat).device(at::kCUDA, 0);

  at::Tensor t0 = at::randn({m, k}, options);
  at::Tensor t1 = at::randn({k, n}, options);

  auto t2 = t0.unsqueeze(-1).expand({m, k, n});
  auto t3 = t1.expand({m, k, n});
  auto aten_output = t2.add(t3);

  at::Tensor cg_output = at::empty({m, k, n}, options);

  std::vector<IValue> aten_inputs = {t0, t1};

  FusionExecutor fe;
  fe.compileFusion(&fusion);
  fe.runFusion(aten_inputs, {cg_output});

  testValidate(
      &fusion, {cg_output}, aten_inputs, {aten_output}, __LINE__, __FILE__);
}

TEST(NVFuserTest, FusionComplexBCast1_CUDA) {
  Fusion fusion;
  FusionGuard fg(&fusion);

  int x = 2, y = 3, z = 4;

  auto tv0 = makeConcreteTensor({y});
  auto tv1 = div(tv0, new Double(2.0));
  auto tv2 = broadcast(tv1, {false, true});
  auto tv3 = makeConcreteTensor({y, z});
  auto tv4 = mul(tv2, tv3);
  auto tv5 = broadcast(tv4, {true, false, false});
  auto tv6 = makeConcreteTensor({x, y, z});
  auto tv7 = add(tv5, tv6);

  // tv0[    i1    ] = input
  // tv1[    i1    ] = tv0/2.0
  // tv2[    i1, b2] = bcast(tv1)
  // tv3[    i1, i2] = input
  // tv4[    i1, i2] = tv2 * tv3
  // tv5[b0, i1, i2] = bcast(tv4)
  // tv6[i0, i1, i2] = input
  // tv7[i0, i1, i2] = tv5 + tv6

  // tv4 = bcast(tv1) * tv3
  // tv7 = bcast(tv4) + tv6

  fusion.addInput(tv0);
  fusion.addInput(tv3);
  fusion.addInput(tv6);

  fusion.addOutput(tv7);

  tv7->merge(0);
  tv7->merge(0);
  tv0->computeAt(tv7, -1);

  auto options = at::TensorOptions().dtype(at::kFloat).device(at::kCUDA, 0);

  at::Tensor t0 = at::randn({y}, options);
  at::Tensor t3 = at::randn({y, z}, options);
  at::Tensor t6 = at::randn({x, y, z}, options);

  auto t4 = t0.div(2.0).unsqueeze(-1).expand({y, z}) * t3;
  auto aten_output = t4.unsqueeze(0).expand({x, y, z}) + t6;

  std::vector<IValue> aten_inputs = {t0, t3, t6};

  FusionExecutor fe;
  fe.compileFusion(&fusion);
  auto cg_outputs = fe.runFusion(aten_inputs);

  testValidate(
      &fusion, cg_outputs, aten_inputs, {aten_output}, __LINE__, __FILE__);
}

TEST(NVFuserTest, FusionComplexBCast2_CUDA) {
  Fusion fusion;
  FusionGuard fg(&fusion);

  int x = 2, y = 3, z = 4;

  auto tv0 = makeConcreteTensor({y, z});
  auto tv1 = div(tv0, new Double(2.0));
  auto tv2 = sum(tv1, {1});
  auto tv3 = broadcast(tv2, {true, false});
  auto tv4 = makeConcreteTensor({x, y});
  auto tv5 = add(tv3, tv4);

  // tv0[    i1, i2] = input
  // tv1[    i1, i2] = tv0/2.0
  // tv2[    i1    ] = sum(tv1, 1)
  // tv3[b0, i1    ] = bcast(tv2)
  // tv4[i0, i1    ] = input
  // tv5[i0, i1    ] = tv3 + tv4

  // tv2 = sum(tv0/2.0, 1)
  // tv5 = bcast(tv2) + tv4

  fusion.addInput(tv0);
  fusion.addInput(tv4);

  fusion.addOutput(tv5);

  tv5->merge(0);
  tv0->computeAt(tv5, -1);
  tv1->computeAt(tv2, -1);

  auto options = at::TensorOptions().dtype(at::kFloat).device(at::kCUDA, 0);

  at::Tensor t0 = at::randn({y, z}, options);
  at::Tensor t4 = at::randn({x, y}, options);

  FusionExecutor fe;
  fe.compileFusion(&fusion);
  auto cg_outputs = fe.runFusion({t0, t4});

  auto t1 = t0.div(2.0);
  auto t2 = t1.to(at::kDouble).sum(1);
  auto t3 = t2.unsqueeze(0).expand({x, y});
  auto aten_output = t3.add(t4);

  testValidate(
      &fusion, {cg_outputs}, {t0, t4}, {aten_output}, __LINE__, __FILE__);
}

TEST(NVFuserTest, FusionAdvancedIndexing1_CUDA) {
  Fusion fusion;
  FusionGuard fg(&fusion);

  int w = 3, x = 4, y = 7, z = 8;
  auto options = at::TensorOptions().dtype(at::kFloat).device(at::kCUDA, 0);

  auto tv0 = makeSymbolicTensor(3);
  auto tv1 = makeSymbolicTensor(4);
  fusion.addInput(tv0);
  fusion.addInput(tv1);

  auto tv2 = add(tv0, new Double(1.0));
  auto tv3 = broadcast(tv2, {true, false, false, false});
  auto tv4 = add(tv3, tv1);

  fusion.addOutput(tv4);

  tv4->merge(0);
  tv4->merge(0);
  tv4->merge(0);

  tv4->split(0, 128);
  tv4->split(0, 4);

  tv2->computeAt(tv4, 1);

  tv4->axis(0)->parallelize(ParallelType::BIDx);
  tv4->axis(1)->parallelize(ParallelType::Unroll);
  tv4->axis(2)->parallelize(ParallelType::TIDx);

  tv3->axis(1)->parallelize(ParallelType::Unroll);
  tv3->axis(2)->parallelize(ParallelType::TIDx);

  tv2->axis(1)->parallelize(ParallelType::Unroll);
  tv2->axis(2)->parallelize(ParallelType::TIDx);

  FusionExecutor fe;

  at::Tensor t0 = at::randn({x, y, z}, options);
  at::Tensor t1 = at::randn({w, x, y, z}, options);

  auto t3 = t0.add(1.0);
  auto aten_output = t3.add(t1);

  std::vector<IValue> aten_inputs = {t0, t1};

  fe.compileFusion(&fusion);
  auto cg_outputs = fe.runFusion(aten_inputs);

  testValidate(
      &fusion, cg_outputs, aten_inputs, {aten_output}, __LINE__, __FILE__);
}

TEST(NVFuserTest, FusionAdvancedIndexing2_CUDA) {
  Fusion fusion;
  FusionGuard fg(&fusion);

  int w = 3, x = 4, y = 7, z = 8;
  auto options = at::TensorOptions().dtype(at::kFloat).device(at::kCUDA, 0);

  auto tv0 = makeSymbolicTensor(3);
  auto tv1 = makeSymbolicTensor(4);
  fusion.addInput(tv0);
  fusion.addInput(tv1);

  auto tv2 = add(tv0, new Double(1.0));
  auto tv3 = broadcast(tv2, {true, false, false, false});
  auto tv4 = add(tv3, tv1);

  fusion.addOutput(tv4);

  tv4->merge(-2);
  tv4->merge(-2);
  tv4->merge(-2);

  tv4->split(0, 128);
  tv4->split(0, 4);

  tv2->computeAt(tv4, 1);

  tv4->axis(0)->parallelize(ParallelType::BIDx);
  tv4->axis(1)->parallelize(ParallelType::Unroll);
  tv4->axis(2)->parallelize(ParallelType::TIDx);

  tv3->axis(1)->parallelize(ParallelType::Unroll);
  tv3->axis(2)->parallelize(ParallelType::TIDx);

  tv2->axis(1)->parallelize(ParallelType::Unroll);
  tv2->axis(2)->parallelize(ParallelType::TIDx);

  FusionExecutor fe;

  at::Tensor t0 = at::randn({x, y, z}, options);
  at::Tensor t1 = at::randn({w, x, y, z}, options);

  auto t3 = t0.add(1.0);
  auto aten_output = t3.add(t1);

  std::vector<IValue> aten_inputs = {t0, t1};

  fe.compileFusion(&fusion);
  auto cg_outputs = fe.runFusion(aten_inputs);

  testValidate(
      &fusion, cg_outputs, aten_inputs, {aten_output}, __LINE__, __FILE__);
}

TEST(NVFuserTest, FusionAdvancedIndexing3_CUDA) {
  Fusion fusion;
  FusionGuard fg(&fusion);

  int w = 3, x = 4, y = 7, z = 8;

  auto tv0 = makeSymbolicTensor(3);
  auto tv1 = makeSymbolicTensor(4);
  fusion.addInput(tv0);
  fusion.addInput(tv1);

  auto tv2 = add(tv0, new Double(1.0));
  auto tv3 = add(tv2, tv1);
  fusion.addOutput(tv3);

  auto options = at::TensorOptions().dtype(at::kFloat).device(at::kCUDA, 0);
  at::Tensor t0 = at::randn({x, y, z}, options);
  at::Tensor t1 = at::randn({w, x, y, z}, options);

  auto t2 = t0.add(1.0);
  auto aten_output = t2.add(t1);

  std::vector<IValue> aten_inputs = {t0, t1};

  scheduleFusion(&fusion, aten_inputs);

  FusionExecutor fe;
  fe.compileFusion(&fusion);
  auto cg_outputs = fe.runFusion(aten_inputs);

  testValidate(
      &fusion, cg_outputs, aten_inputs, {aten_output}, __LINE__, __FILE__);
}

TEST(NVFuserTest, FusionAdvancedIndexing4_CUDA) {
  Fusion fusion;
  FusionGuard fg(&fusion);

  // Set up your input tensor views
  TensorView* tv0 = makeConcreteTensor({10, 20});
  fusion.addInput(tv0);
  TensorView* tv1 = makeConcreteTensor({10, 10, 20});
  fusion.addInput(tv1);

  TensorView* tv2 = add(tv0, new Double(1));
  TensorView* tv3 = broadcast(tv2, {true, false, false});
  TensorView* tv4 = add(tv3, tv1);
  fusion.addOutput(tv4);

  auto options = at::TensorOptions().dtype(at::kFloat).device(at::kCUDA, 0);
  at::Tensor t0 = at::randn({10, 20}, options);
  at::Tensor t1 = at::randn({10, 10, 20}, options);

  auto t2 = t0.add(1.0);
  auto aten_output = t2.add(t1);

  std::vector<IValue> aten_inputs = {t0, t1};

  FusionExecutor fe;
  fe.compileFusion(&fusion);
  auto cg_outputs = fe.runFusion(aten_inputs);

  testValidate(
      &fusion, cg_outputs, aten_inputs, {aten_output}, __LINE__, __FILE__);
}

TEST(NVFuserTest, FusionAdvancedIndexing5_CUDA) {
  Fusion fusion;
  FusionGuard fg(&fusion);

  // Set up your input tensor views
  TensorView* tv0 = makeSymbolicTensor(1);
  fusion.addInput(tv0);
  TensorView* tv1 = makeSymbolicTensor(3);
  fusion.addInput(tv1);

  TensorView* tv2 = add(tv0, new Double(1));
  TensorView* tv3 = broadcast(tv2, {true, false, true});
  TensorView* tv4 = add(tv3, tv1);
  fusion.addOutput(tv4);

  tv3->merge(0)->merge(0)->split(0, 2)->split(0, 3);
  tv4->merge(0)->merge(0)->split(0, 2)->split(0, 3);

  tv0->computeAt(tv4, 1);
  tv1->computeAt(tv4, 1);

  auto options = at::TensorOptions().dtype(at::kFloat).device(at::kCUDA, 0);
  at::Tensor t0 = at::randn({7}, options);
  at::Tensor t1 = at::randn({5, 7, 11}, options);

  auto t2 = t0.add(1.0);
  auto aten_output = t2.unsqueeze(-1).add(t1);

  std::vector<IValue> aten_inputs = {t0, t1};

  FusionExecutor fe;
  fe.compileFusion(&fusion);
  auto cg_outputs = fe.runFusion(aten_inputs);

  testValidate(
      &fusion, cg_outputs, aten_inputs, {aten_output}, __LINE__, __FILE__);
}

TEST(NVFuserTest, FusionAdvancedIndexing6_CUDA) {
  Fusion fusion;
  FusionGuard fg(&fusion);

  std::vector<int64_t> tensor0_shape{7, 4, 7};
  std::vector<int64_t> tensor1_shape{4, 7};

  TensorView* tv0 = makeSymbolicTensor(tensor0_shape.size());
  fusion.addInput(tv0);
  TensorView* tv1 = makeSymbolicTensor(tensor1_shape.size());
  fusion.addInput(tv1);

  TensorView* tv2 = add(tv0, tv1);
  TensorView* tv3 = sum(tv2, {0, 1});
  fusion.addOutput(tv3);

  const auto options =
      at::TensorOptions().dtype(at::kFloat).device(at::kCUDA, 0);

  at::Tensor input0 = at::randn(tensor0_shape, options);
  at::Tensor input1 = at::randn(tensor1_shape, options);

  std::vector<int64_t> reduction_axes{0, 1};
  auto reduction_params =
      getReductionHeuristics(&fusion, {input0, input1}, tv3);
  TORCH_CHECK(reduction_params, "Reduction schedule was not generated!");
  scheduleReduction(&fusion, reduction_params.value(), tv3, {});

  FusionExecutor fe;
  fe.compileFusion(&fusion);
  auto cg_outputs =
      fe.runFusion({input0, input1}, reduction_params.value().lparams);

  auto aten_output = input0.add(input1).to(at::kDouble).sum(reduction_axes);

  testValidate(
      &fusion,
      cg_outputs,
      {input0, input1},
      {aten_output},
      __LINE__,
      __FILE__,
      "",
      reduction_params.value().lparams);
}

TEST(NVFuserTest, FusionAdvancedIndexing7_CUDA) {
  // Might be able to use this one without 6 as the heuristics in 6 may change
  // and this test is to cover the same issue.
  Fusion fusion;
  FusionGuard fg(&fusion);

  auto tv0 = makeSymbolicTensor(1);
  fusion.addInput(tv0);

  auto tv1 = broadcast(tv0, {false, true});

  auto tv2 = makeSymbolicTensor(2);
  fusion.addInput(tv2);

  auto tv3 = add(tv1, tv2);
  auto tv4 = sum(tv3, {0, 1});
  fusion.addOutput(tv4);

  tv4->merge(0, 1);
  tv4->split(0, 128);
  tv4->split(0, 4);

  auto tv5 = tv4->rFactor({0, 1});

  tv5->computeAt(tv4, -1);
  tv0->computeAt(tv5, -1);

  tv4->axis(0)->parallelize(ParallelType::TIDx);

  FusionExecutor fe;
  fe.compileFusion(&fusion);

  const int numel_x = 100;
  const int numel_y = 200;
  auto options = at::TensorOptions().dtype(at::kFloat).device(at::kCUDA, 0);
  auto at_t0 = at::randn({numel_x}, options);
  auto at_t1 = at::randn({numel_x, numel_y}, options);

  auto cg_outputs = fe.runFusion({at_t0, at_t1});

  auto aten_output = (at_t0.unsqueeze(-1).expand({numel_x, numel_y}) + at_t1)
                         .to(at::kDouble)
                         .sum();

  testValidate(
      &fusion, cg_outputs, {at_t0, at_t1}, {aten_output}, __LINE__, __FILE__);
}

TEST(NVFuserTest, FusionAdvancedIndexing8_CUDA) {
  // Same as 7 but with outer splits instead of inner
  Fusion fusion;
  FusionGuard fg(&fusion);

  auto tv0 = makeSymbolicTensor(1);
  fusion.addInput(tv0);

  auto tv1 = broadcast(tv0, {false, true});

  auto tv2 = makeSymbolicTensor(2);
  fusion.addInput(tv2);

  auto tv3 = add(tv1, tv2);
  auto tv4 = sum(tv3, {0, 1});
  fusion.addOutput(tv4);

  tv4->merge(0, 1);
  tv4->split(0, 128, false);
  tv4->split(0, 4, false);

  auto tv5 = tv4->rFactor({0, 1});

  tv5->computeAt(tv4, -1);
  tv0->computeAt(tv5, -1);

  tv4->axis(0)->parallelize(ParallelType::TIDx);

  FusionExecutor fe;
  fe.compileFusion(&fusion);

  const int numel_x = 100;
  const int numel_y = 200;
  auto options = at::TensorOptions().dtype(at::kFloat).device(at::kCUDA, 0);
  auto at_t0 = at::randn({numel_x}, options);
  auto at_t1 = at::randn({numel_x, numel_y}, options);

  auto cg_outputs = fe.runFusion({at_t0, at_t1});

  auto aten_output = (at_t0.unsqueeze(-1).expand({numel_x, numel_y}) + at_t1)
                         .to(at::kDouble)
                         .sum();

  testValidate(
      &fusion, cg_outputs, {at_t0, at_t1}, {aten_output}, __LINE__, __FILE__);
}

// Test a simple Gemm but also play around with fusion executor features
TEST(NVFuserTest, FusionSimpleGemm_CUDA) {
  Fusion fusion;
  FusionGuard fg(&fusion);

  // Set up your input tensor views
  TensorView* tv0 = makeSymbolicTensor(2); // M, K
  TensorView* tv1 = makeSymbolicTensor(2); // K, N
  fusion.addInput(tv0);
  fusion.addInput(tv1);

  TensorView* tv2 = broadcast(tv0, {false, false, true});
  // tv2[I0, I1, B] = tv0[I0, I1]

  TensorView* tv3 = broadcast(tv1, {true, false, false});
  // tv3[B, I1, I2] = tv1[I1, I2]

  // tv4[I0, I1, I2] = tv2[I0, I1, B] * tv3[B, I1, I2]
  TensorView* tv4 = mul(tv2, tv3);
  // tv5[I0, R1, I2] = tv4[I0, I1, I2]
  TensorView* tv5 = sum(tv4, {1});
  fusion.addOutput(tv5);

  tv5->split(1, 32);
  // tv5[I0, R1o, R1i{32}, I2]

  auto tv6 = tv5->rFactor({1});
  // tv6[I0, R1o, I1i{32}, I2] = tv4[I0, I1, I2]
  // tv5[I0,    , R1i{32}, I2] = tv6[I0, R1o, I1i{32}, I2]

  tv5->split(0, 4);
  tv5->split(-1, 4);
  // tv5[I0o, I0i{4}, R1i{32}, I2o, I2i{4}]
  // tv5[I0o, I0i{4}, R1i{32}, I2o, I2i{4}]

  tv0->computeAt(tv5, -1);
  tv1->computeAt(tv5, -1);

  // tv6[I0o, I0i{4}, R1o, I1i{32}, I2o, I2i{4}]
  // tv5[I0o, I0i{4},    , R1i{32}, I2o, I2i{4}]
  //--> (line symbolizes compute at location)
  // tv4[I0o, I0i{4}, I1i{32}, I2o, I2i{4}|, I1o]
  // tv6[I0o, I0i{4}, I1i{32}, I2o, I2i{4}|, R1o]
  // tv5[I0o, I0i{4}, R1i{32}, I2o, I2i{4}|]

  tv0->computeAt(tv6, -1);
  tv1->computeAt(tv6, -1);
  // tv4[I0o, I0i{4}, I1i{32}, I2o, I2i{4}, I1o |]
  // tv6[I0o, I0i{4}, I1i{32}, I2o, I2i{4}, R1o |]
  // tv5[I0o, I0i{4}, R1i{32}, I2o, I2i{4}|]

  tv5->axis(0)->parallelize(ParallelType::BIDz);
  tv5->axis(1)->parallelize(ParallelType::TIDz);

  tv5->axis(-2)->parallelize(ParallelType::BIDy);
  tv5->axis(-1)->parallelize(ParallelType::TIDy);

  tv5->axis(2)->parallelize(ParallelType::TIDx);
  tv6->axis(2)->parallelize(ParallelType::TIDx);

  constexpr int M = 65, K = 33, N = 17;

  auto options = at::TensorOptions().dtype(at::kFloat).device(at::kCUDA, 0);

  at::Tensor t0 = at::randn({M, K}, options);
  at::Tensor t1 = at::randn({K, N}, options);

  FusionExecutor fe;
  fe.compileFusion(&fusion);
  // Lets specify a few bounds in launch params to make sure it works
  fe.runFusion({t0, t1}, LaunchParams(1, -1, -1, 32, 4, 4));

  // Make sure bad launch params throws
  ASSERT_ANY_THROW(fe.runFusion({t0, t1}, LaunchParams(1, 2, 3, 4, 5, 6)));

  // Don't specify any launch params
  auto cg_outputs = fe.runFusion({t0, t1});

  auto aten_output = t0.to(at::kDouble).matmul(t1.to(at::kDouble));

  testValidate(
      &fusion, cg_outputs, {t0, t1}, {aten_output}, __LINE__, __FILE__);
}

// Softmax with a 1D tensor. Parallelized only with a single thread block.
TEST(NVFuserTest, FusionSoftmax1D_CUDA) {
  Fusion fusion;
  FusionGuard fg(&fusion);

  const int tidx = 128;
  const int dimx = 1000;

  // Set up your input tensor views
  TensorView* input_tv0 = makeSymbolicTensor(1);
  fusion.addInput(input_tv0);

  TensorView* exp_tv1 = unaryOp(UnaryOpType::Exp, input_tv0);
  TensorView* sum_exp_tv2 = sum(exp_tv1, {-1});
  TensorView* bcast_sum_tv3 = broadcast(sum_exp_tv2, {true});

  // Replicate exp_tv4 as exp_tv4_copy because exp_tv4 is going to be
  // computed at sum_exp_rf_tv8.
  TensorView* exp_tv1_copy = unaryOp(UnaryOpType::Exp, input_tv0);

  TensorView* output_tv4 = div(exp_tv1_copy, bcast_sum_tv3);

  fusion.addOutput(output_tv4);

  bcast_sum_tv3->split(0, tidx);

  sum_exp_tv2->split(-1, tidx);
  TensorView* sum_exp_rf_tv5 = sum_exp_tv2->rFactor({-2});

  output_tv4->split(-1, tidx);

  exp_tv1->computeAt(sum_exp_rf_tv5, -1);
  exp_tv1_copy->computeAt(output_tv4, -1);

  TensorView* tensors_to_parallelize[] = {
      sum_exp_tv2, bcast_sum_tv3, output_tv4, sum_exp_rf_tv5};

  for (auto tv : tensors_to_parallelize) {
    tv->axis(-1)->parallelize(ParallelType::TIDx);
  }

  auto options = at::TensorOptions().dtype(at::kFloat).device(at::kCUDA, 0);
  at::Tensor t0 = at::randn({dimx}, options);
  at::Tensor cg_output = at::empty({dimx}, options);
  at::Tensor t3_output = at::empty_like(cg_output, options);

  FusionExecutor fe;
  fe.compileFusion(&fusion);
  fe.runFusion({t0}, {cg_output});

  auto aten_output = at::_softmax(t0.to(at::kDouble), -1, false);

  testValidate(&fusion, {cg_output}, {t0}, {aten_output}, __LINE__, __FILE__);
}

// Softmax with a 1D tensor with input normalization.
TEST(NVFuserTest, FusionSoftmax1DNormalized_CUDA) {
  Fusion fusion;
  FusionGuard fg(&fusion);

  const int tidx = 128;
  const int dimx = 1000;

  // Set up your input tensor views
  TensorView* input_tv0 = makeSymbolicTensor(1);
  fusion.addInput(input_tv0);

  // Normalize with the max value before computing exp.
  TensorView* max_val_tv1 =
      reductionOp(BinaryOpType::Max, {-1}, new Double(0), input_tv0);
  TensorView* bcast_max_tv2 = broadcast(max_val_tv1, {true});
  TensorView* sub_tv3 = sub(input_tv0, bcast_max_tv2);
  TensorView* exp_tv4 = unaryOp(UnaryOpType::Exp, sub_tv3);
  TensorView* sum_exp_tv5 = sum(exp_tv4, {-1});
  TensorView* bcast_sum_tv6 = broadcast(sum_exp_tv5, {true});

  // Replicate exp_tv4 as exp_tv4_copy because exp_tv4 is going to be
  // computed at sum_exp_rf_tv8.
  TensorView* sub_tv3_copy = sub(input_tv0, bcast_max_tv2);
  TensorView* exp_tv4_copy = unaryOp(UnaryOpType::Exp, sub_tv3_copy);

  TensorView* output_tv7 = div(exp_tv4_copy, bcast_sum_tv6);

  fusion.addOutput(output_tv7);
  bcast_max_tv2->split(0, tidx);
  bcast_sum_tv6->split(0, tidx);

  max_val_tv1->split(-1, tidx);
  TensorView* max_val_rf_tv8 = max_val_tv1->rFactor({-2});

  sum_exp_tv5->split(-1, tidx);
  TensorView* sum_exp_rf_tv9 = sum_exp_tv5->rFactor({-2});

  output_tv7->split(-1, tidx);

  sub_tv3->computeAt(sum_exp_rf_tv9, -1);
  sub_tv3_copy->computeAt(output_tv7, -1);

  TensorView* tensors_to_parallelize[] = {max_val_tv1,
                                          bcast_max_tv2,
                                          sum_exp_tv5,
                                          bcast_sum_tv6,
                                          output_tv7,
                                          max_val_rf_tv8,
                                          sum_exp_rf_tv9};

  for (auto tv : tensors_to_parallelize) {
    tv->axis(-1)->parallelize(ParallelType::TIDx);
  }

  auto options = at::TensorOptions().dtype(at::kFloat).device(at::kCUDA, 0);
  at::Tensor input = at::randn({dimx}, options);
  at::Tensor t3_output = at::empty({dimx}, options);

  FusionExecutor fe;
  fe.compileFusion(&fusion);
  auto cg_outputs = fe.runFusion({input});

  auto aten_output = at::_softmax(input.to(at::kDouble), -1, false);

  testValidate(&fusion, cg_outputs, {input}, {aten_output}, __LINE__, __FILE__);
}

// Softmax with a 3D tensor, where the inner-most 3rd dimension is
// normalized. Pallelized with multiple thread blocks.
TEST(NVFuserTest, FusionSoftmax3D_CUDA) {
  Fusion fusion;
  FusionGuard fg(&fusion);

  const int tidx = 32;
  const int dimx = 32;
  const int dimy = 16;
  const int dimz = 130;

  // Set up your input tensor views
  TensorView* input_tv0 = makeSymbolicTensor(3);
  fusion.addInput(input_tv0);

  TensorView* exp_tv1 = unaryOp(UnaryOpType::Exp, input_tv0);
  TensorView* sum_exp_tv2 = sum(exp_tv1, {-1});
  TensorView* bcast_sum_tv3 = broadcast(sum_exp_tv2, {false, false, true});

  // Replicate exp_tv4 as exp_tv4_copy because exp_tv4 is going to be
  // computed at sum_exp_rf_tv8.
  TensorView* exp_tv1_copy = unaryOp(UnaryOpType::Exp, input_tv0);

  TensorView* output_tv4 = div(exp_tv1_copy, bcast_sum_tv3);

  fusion.addOutput(output_tv4);

  bcast_sum_tv3->split(-1, tidx);

  sum_exp_tv2->split(-1, tidx);
  TensorView* sum_exp_rf_tv5 = sum_exp_tv2->rFactor({-2});

  output_tv4->split(-1, tidx);

  exp_tv1->computeAt(sum_exp_rf_tv5, -1);
  exp_tv1_copy->computeAt(output_tv4, -1);

  TensorView* tensors_to_parallelize[] = {
      sum_exp_tv2, bcast_sum_tv3, output_tv4, sum_exp_rf_tv5};

  for (auto tv : tensors_to_parallelize) {
    tv->axis(0)->parallelize(ParallelType::BIDx);
    tv->axis(1)->parallelize(ParallelType::BIDy);
    tv->axis(-1)->parallelize(ParallelType::TIDx);
  }

  auto options = at::TensorOptions().dtype(at::kFloat).device(at::kCUDA, 0);
  at::Tensor input = at::randn({dimx, dimy, dimz}, options);

  at::Tensor cg_output = at::empty({dimx, dimy, dimz}, options);

  FusionExecutor fe;
  fe.compileFusion(&fusion);
  fe.runFusion({input}, {cg_output});

  auto aten_output = at::_softmax(input.to(at::kDouble), -1, false);

  testValidate(
      &fusion, {cg_output}, {input}, {aten_output}, __LINE__, __FILE__);
}

// Softmax with a 3D tensor with input normalization.
TEST(NVFuserTest, FusionSoftmax3DNormalized_CUDA) {
  Fusion fusion;
  FusionGuard fg(&fusion);

  const int tidx = 32;
  const int dimx = 32;
  const int dimy = 16;
  const int dimz = 130;

  // Set up your input tensor views
  TensorView* input_tv0 = makeSymbolicTensor(3);
  fusion.addInput(input_tv0);

  // Normalize with the max value before computing exp.
  TensorView* max_val_tv1 =
      reductionOp(BinaryOpType::Max, {-1}, new Double(0), input_tv0);
  TensorView* bcast_max_tv2 = broadcast(max_val_tv1, {false, false, true});
  TensorView* sub_tv3 = sub(input_tv0, bcast_max_tv2);
  TensorView* exp_tv4 = unaryOp(UnaryOpType::Exp, sub_tv3);
  TensorView* sum_exp_tv5 = sum(exp_tv4, {-1});
  TensorView* bcast_sum_tv6 = broadcast(sum_exp_tv5, {false, false, true});

  // Replicate exp_tv4 as exp_tv4_copy because exp_tv4 is going to be
  // computed at sum_exp_rf_tv8.
  TensorView* sub_tv3_copy = sub(input_tv0, bcast_max_tv2);
  TensorView* exp_tv4_copy = unaryOp(UnaryOpType::Exp, sub_tv3_copy);

  TensorView* output_tv7 = div(exp_tv4_copy, bcast_sum_tv6);

  fusion.addOutput(output_tv7);

  bcast_max_tv2->split(-1, tidx);
  bcast_sum_tv6->split(-1, tidx);

  max_val_tv1->split(-1, tidx);
  TensorView* max_val_rf_tv8 = max_val_tv1->rFactor({-2});

  sum_exp_tv5->split(-1, tidx);
  TensorView* sum_exp_rf_tv9 = sum_exp_tv5->rFactor({-2});

  output_tv7->split(-1, tidx);

  sub_tv3->computeAt(sum_exp_rf_tv9, -1);
  sub_tv3_copy->computeAt(output_tv7, -1);

  TensorView* tensors_to_parallelize[] = {max_val_tv1,
                                          bcast_max_tv2,
                                          sum_exp_tv5,
                                          bcast_sum_tv6,
                                          output_tv7,
                                          max_val_rf_tv8,
                                          sum_exp_rf_tv9};

  for (auto tv : tensors_to_parallelize) {
    tv->axis(0)->parallelize(ParallelType::BIDx);
    tv->axis(1)->parallelize(ParallelType::BIDy);
    tv->axis(-1)->parallelize(ParallelType::TIDx);
  }

  auto options = at::TensorOptions().dtype(at::kFloat).device(at::kCUDA, 0);
  at::Tensor input = at::randn({dimx, dimy, dimz}, options);
  at::Tensor t3_output = at::empty({dimx, dimy, dimz}, options);

  FusionExecutor fe;
  fe.compileFusion(&fusion);
  auto cg_outputs = fe.runFusion({input});

  auto aten_output = at::_softmax(input.to(at::kDouble), -1, false);

  testValidate(&fusion, cg_outputs, {input}, {aten_output}, __LINE__, __FILE__);
}

TEST(NVFuserTest, FusionSoftmaxComputeAt_CUDA) {
  Fusion fusion;
  FusionGuard fg(&fusion);

  // Set up your input tensor views
  TensorView* tv0 = makeSymbolicTensor(2);
  fusion.addInput(tv0);

  auto tv1 = sum(tv0, {1});
  auto tv2 = broadcast(tv1, {false, true});

  auto tv3 = add(tv0, new Double(1.0));

  auto tv4 = mul(tv2, tv3);

  auto tv5 = sum(tv4, {1});
  auto tv6 = broadcast(tv5, {false, true});

  auto tv7 = sub(tv6, tv4);
  fusion.addOutput(tv7);

  tv1->computeAt(tv7, 1);
  ASSERT_ANY_THROW(tv1->computeAt(tv7, -1));
}

// Similar to FusionReduction but uses grid reduction
TEST(NVFuserTest, FusionGridReduction1_CUDA) {
  const int gdimx = 32;
  const int bdimx = 128;

  Fusion fusion;
  FusionGuard fg(&fusion);

  // Set up your input tensor views
  TensorView* tv0 = makeSymbolicTensor(2);
  fusion.addInput(tv0);

  // tv1[I0, R1] = tv0[I0, I1]
  TensorView* tv1 = reductionOp(BinaryOpType::Add, {1}, new Double(0), tv0);
  fusion.addOutput(tv1);

  TORCH_CHECK(fusion.hasReduction(), "Could not detect reduction in fusion.");

  tv1->split(1, bdimx);
  // tv1[I0, R1o, R1i{128}] = tv0[I0, I1]
  tv1->split(1, gdimx);
  // tv1[I0, R1oo, R1oi{32}, R1i{128}] = tv0[I0, I1]

  TensorView* tv2 = tv1->rFactor({1});
  // tv2[I0, R1oo, Ir1oi{32}, Ir1i{128}] = tv0[I0, I1]
  // tv1[I0,        R1oi{32},  R1i{128}] = tv2[I0, R1oo, Ir1oi{32}, Ir1i{128}]

  // Incrementally, can print in between for debugging
  tv0->computeAt(tv2, 1);
  tv2->computeAt(tv1, 1);

  // Re do it all at once, because why not.
  tv0->computeAt(tv1, 1);

  tv1->axis(0)->parallelize(ParallelType::BIDy);
  tv1->axis(1)->parallelize(ParallelType::BIDx);
  tv2->axis(2)->parallelize(ParallelType::BIDx);

  tv1->axis(-1)->parallelize(ParallelType::TIDx);
  tv2->axis(-1)->parallelize(ParallelType::TIDx);

  int numel_x = 10000;
  int numel_y = 65000;

  // fusion.printKernel();

  auto options = at::TensorOptions().dtype(at::kFloat).device(at::kCUDA, 0);
  at::Tensor input = at::randn({numel_x, numel_y}, options);
  at::Tensor cg_output = at::empty({numel_x}, options);

  FusionExecutor fe;
  fe.compileFusion(&fusion);
  fe.runFusion({input}, {cg_output});

  auto aten_output = input.to(at::kDouble).sum({1});

  testValidate(
      &fusion, {cg_output}, {input}, {aten_output}, __LINE__, __FILE__);
}

// Same test as the above but uses BIDy and TIDx for reduction
TEST(NVFuserTest, FusionGridReduction2_CUDA) {
  const int gdimy = 32;
  const int bdimx = 128;

  Fusion fusion;
  FusionGuard fg(&fusion);

  // Set up your input tensor views
  TensorView* tv0 = makeSymbolicTensor(2);
  fusion.addInput(tv0);

  // tv1[I0, R1] = tv0[I0, I1]
  TensorView* tv1 = reductionOp(BinaryOpType::Add, {1}, new Double(0), tv0);
  fusion.addOutput(tv1);

  TORCH_CHECK(fusion.hasReduction(), "Could not detect reduction in fusion.");

  tv1->split(1, bdimx);
  // tv1[I0, R1o, R1i{128}] = tv0[I0, I1]
  tv1->split(1, gdimy);
  // tv1[I0, R1oo, R1oi{32}, R1i{128}] = tv0[I0, I1]

  TensorView* tv2 = tv1->rFactor({1});
  // tv2[I0, R1oo, Ir1oi{32}, Ir1i{128}] = tv0[I0, I1]
  // tv1[I0,        R1oi{32},  R1i{128}] = tv2[I0, R1oo, Ir1oi{32}, Ir1i{128}]

  // Incrementally, can print in between for debugging
  tv0->computeAt(tv2, 1);
  tv2->computeAt(tv1, 1);

  // Re do it all at once, because why not.
  tv0->computeAt(tv1, 1);

  tv1->axis(0)->parallelize(ParallelType::BIDx);
  tv1->axis(1)->parallelize(ParallelType::BIDy);
  tv2->axis(2)->parallelize(ParallelType::BIDy);

  tv1->axis(-1)->parallelize(ParallelType::TIDx);
  tv2->axis(-1)->parallelize(ParallelType::TIDx);

  int numel_x = 10000;
  int numel_y = 65000;

  auto options = at::TensorOptions().dtype(at::kFloat).device(at::kCUDA, 0);
  at::Tensor input = at::randn({numel_x, numel_y}, options);

  FusionExecutor fe;
  fe.compileFusion(&fusion);
  auto cg_outputs = fe.runFusion({input});

  auto aten_output = input.to(at::kDouble).sum({1});

  testValidate(&fusion, cg_outputs, {input}, {aten_output}, __LINE__, __FILE__);
}

// Same test but uses BIDy and BIDz for reduction. No TID used.
TEST(NVFuserTest, FusionGridReduction3dim1_CUDA) {
  // Grid reductions when there aren't any threads are serial reductions
  // keep these numbers low so our error isn't too high compared to normal cuda
  // reductions
  const int gdimz = 15;
  const int gdimy = 9;

  Fusion fusion;
  FusionGuard fg(&fusion);

  // Set up your input tensor views
  TensorView* tv0 = makeSymbolicTensor(2);
  fusion.addInput(tv0);

  // tv1[I0, R1] = tv0[I0, I1]
  TensorView* tv1 = reductionOp(BinaryOpType::Add, {1}, new Double(0), tv0);
  fusion.addOutput(tv1);

  TORCH_CHECK(fusion.hasReduction(), "Could not detect reduction in fusion.");

  tv1->split(1, gdimy);
  // tv1[I0, R1o, R1i{128}] = tv0[I0, I1]
  tv1->split(1, gdimz);
  // tv1[I0, R1oo, R1oi{32}, R1i{128}] = tv0[I0, I1]

  TensorView* tv2 = tv1->rFactor({1});
  // tv2[I0, R1oo, Ir1oi{32}, Ir1i{128}] = tv0[I0, I1]
  // tv1[I0,        R1oi{32},  R1i{128}] = tv2[I0, R1oo, Ir1oi{32}, Ir1i{128}]

  // Incrementally, can print in between for debugging
  tv0->computeAt(tv2, 1);
  tv2->computeAt(tv1, 1);

  // Re do it all at once, because why not.
  tv0->computeAt(tv1, 1);

  tv1->axis(0)->parallelize(ParallelType::BIDx);
  tv1->axis(1)->parallelize(ParallelType::BIDz);
  tv2->axis(2)->parallelize(ParallelType::BIDz);
  tv1->axis(-1)->parallelize(ParallelType::BIDy);
  tv2->axis(-1)->parallelize(ParallelType::BIDy);

  int numel_x = 100;
  int numel_y = 6500;

  auto options = at::TensorOptions().dtype(at::kFloat).device(at::kCUDA, 0);
  at::Tensor input = at::randn({numel_x, numel_y}, options);
  at::Tensor cg_output = at::empty({numel_x}, options);

  FusionExecutor fe;
  fe.compileFusion(&fusion);
  fe.runFusion({input}, {cg_output});

  auto aten_output = input.to(at::kDouble).sum({1});
  testValidate(
      &fusion, {cg_output}, {input}, {aten_output}, __LINE__, __FILE__);
}

// Same as testGPU_FusionGridReduction3dim1 but reduces dimension 0
TEST(NVFuserTest, FusionGridReduction3dim0_CUDA) {
  // Grid reductions when there aren't any threads are serial reductions
  // keep these numbers low so our error isn't too high compared to normal cuda
  // reductions
  const int gdimz = 15;
  const int gdimy = 9;

  Fusion fusion;
  FusionGuard fg(&fusion);

  // Set up your input tensor views
  TensorView* tv0 = makeSymbolicTensor(2);
  fusion.addInput(tv0);

  // tv1[R0, I1] = tv0[I0, I1]
  TensorView* tv1 = reductionOp(BinaryOpType::Add, {0}, new Double(0), tv0);
  fusion.addOutput(tv1);

  TORCH_CHECK(fusion.hasReduction(), "Could not detect reduction in fusion.");

  tv1->split(0, gdimy);
  // tv1[R0o, R0i{128}, I1] = tv0[I0, I1]
  tv1->split(0, gdimz);
  // tv1[R0oo, R0oi{32}, R0i{128}, I1] = tv0[I0, I1]

  TensorView* tv2 = tv1->rFactor({0});
  // tv2[R0oo, I0oi{32}, I0i{128}, I1] = tv0[I0, I1]
  // tv1[      R0oi{32}, R0i{128}, I1] = tv2[R0oo, I0oi{32}, I0i{128}, I1]

  // Note that computeAt isn't going to make anything better as there
  // is no dynamically sized dimension.

  // Map parallelism as [Serial, BIDz, BIDy, BIDx]
  tv1->axis(-1)->parallelize(ParallelType::BIDx);
  tv2->axis(-1)->parallelize(ParallelType::BIDx);
  tv1->axis(-2)->parallelize(ParallelType::BIDy);
  tv2->axis(-2)->parallelize(ParallelType::BIDy);
  tv1->axis(-3)->parallelize(ParallelType::BIDz);
  tv2->axis(-3)->parallelize(ParallelType::BIDz);

  int numel_x = 6500;
  int numel_y = 100;

  auto options = at::TensorOptions().dtype(at::kFloat).device(at::kCUDA, 0);
  at::Tensor input = at::randn({numel_x, numel_y}, options);

  FusionExecutor fe;
  fe.compileFusion(&fusion);
  auto cg_outputs = fe.runFusion({input});

  auto aten_output = input.to(at::kDouble).sum({0});

  testValidate(&fusion, cg_outputs, {input}, {aten_output}, __LINE__, __FILE__);
}

// This is similar to the FusionReduction, but swaps BIDx and TIDx
TEST(NVFuserTest, FusionGridReduction4_CUDA) {
  Fusion fusion;
  FusionGuard fg(&fusion);

  const int bdimx = 128;
  const int gdimx = 1024;

  // Set up your input tensor views
  TensorView* tv0 = makeSymbolicTensor(2);
  fusion.addInput(tv0);

  // tv1[I0, R1] = tv0[I0, I1]
  TensorView* tv1 = reductionOp(BinaryOpType::Add, {1}, new Double(0), tv0);
  fusion.addOutput(tv1);

  TORCH_CHECK(fusion.hasReduction(), "Could not detect reduction in fusion.");

  tv1->split(1, gdimx);
  // tv1[I0, R1o, R1i{1024}] = tv0[I0, I1]
  tv1->split(1, 4);
  // tv1[I0, R1oo, R1oi{4}, R1i{128}] = tv0[I0, I1]

  TensorView* tv2 = tv1->rFactor({1});
  // tv2[I0, R1oo, Ir1oi{4}, Ir1i{1024}] = tv0[I0, I1]
  // tv1[I0,        R1oi{4},  R1i{1024}] = tv2[I0, R1oo, Ir1oi{4}, Ir1i{1024}]

  TensorView* tv3 = tv1->rFactor({1});
  // tv2[I0, R1oo, Ir1oi{4}, Ir1i{1024}] = tv0[I0, I1]
  // tv3[I0,        R1oi{4}, Ir1i{1024}] = tv2[I0, R1oo, Ir1oi{4}, Ir1i{1024}]
  // tv1[I0,                  R1i{1024}] = tv3[I0,        R1oi{4}, Ir1i{1024}]

  // Incrementally, can print in between for debugging
  tv0->computeAt(tv2, 1);
  tv2->computeAt(tv3, 1);
  tv3->computeAt(tv1, 1);

  // Re do it all at once, because why not.
  tv0->computeAt(tv1, 1);

  tv2->axis(2)->parallelize(ParallelType::Unroll);
  tv1->axis(0)->parallelize(ParallelType::TIDx);

  tv1->axis(-1)->parallelize(ParallelType::BIDx);
  tv2->axis(-1)->parallelize(ParallelType::BIDx);
  tv3->axis(-1)->parallelize(ParallelType::BIDx);

  int numel_x = bdimx;
  int numel_y = 65000;

  auto options = at::TensorOptions().dtype(at::kFloat).device(at::kCUDA, 0);
  at::Tensor input = at::randn({numel_x, numel_y}, options);
  at::Tensor cg_output = at::empty({numel_x}, options);

  FusionExecutor fe;
  fe.compileFusion(&fusion);
  fe.runFusion({input}, {cg_output});

  auto aten_output = input.to(at::kDouble).sum({1});
  testValidate(
      &fusion, {cg_output}, {input}, {aten_output}, __LINE__, __FILE__);
}

// Grid reduction with 2D thread blocks but only TIDx and BIDx are
// mapped to a reduction dim
TEST(NVFuserTest, FusionGridReduction5_CUDA) {
  Fusion fusion;
  FusionGuard fg(&fusion);

  const int bdimx = 64;
  const int bdimy = 16;
  const int gdimx = 4;

  // Set up your input tensor views
  TensorView* tv0 = makeSymbolicTensor(2);
  fusion.addInput(tv0);

  // tv1[I0, R1] = tv0[I0, I1]
  TensorView* tv1 = reductionOp(BinaryOpType::Add, {1}, new Double(0), tv0);
  fusion.addOutput(tv1);

  TORCH_CHECK(fusion.hasReduction(), "Could not detect reduction in fusion.");

  tv1->split(1, bdimx);
  // tv1[I0, R1o, R1i{64}] = tv0[I0, I1]
  tv1->split(1, gdimx);
  // tv1[I0, R1oo, R1oi{4}, R1i{64}] = tv0[I0, I1]

  TensorView* tv2 = tv1->rFactor({1});
  // tv2[I0, R1oo, Ir1oi{4}, Ir1i{64}] = tv0[I0, I1]
  // tv1[I0,        R1oi{4},  R1i{64}] = tv2[I0, R1oo, Ir1oi{4}, Ir1i{64}]

  tv0->computeAt(tv1, 1);

  tv1->axis(-1)->parallelize(ParallelType::TIDx);
  tv2->axis(-1)->parallelize(ParallelType::TIDx);

  tv1->axis(-2)->parallelize(ParallelType::BIDx);
  tv2->axis(-2)->parallelize(ParallelType::BIDx);

  tv1->axis(0)->parallelize(ParallelType::TIDy);

  int numel_x = bdimy;
  int numel_y = 6500;

  auto options = at::TensorOptions().dtype(at::kFloat).device(at::kCUDA, 0);
  at::Tensor input = at::randn({numel_x, numel_y}, options);

  FusionExecutor fe;
  fe.compileFusion(&fusion);
  auto cg_outputs = fe.runFusion({input});

  auto aten_output = input.to(at::kDouble).sum({1});
  testValidate(&fusion, cg_outputs, {input}, {aten_output}, __LINE__, __FILE__);
}

// Similar to FusionGridReduction1 but with 3D tensors
TEST(NVFuserTest, FusionGridReduction6_CUDA) {
  Fusion fusion;
  FusionGuard fg(&fusion);

  // Set up your input tensor views
  TensorView* tv0 = makeSymbolicTensor(3);
  fusion.addInput(tv0);

  // tv1[I0, R1, R2] = tv0[I0, I1, I2]
  TensorView* tv1 = reductionOp(BinaryOpType::Add, {1, 2}, new Double(0), tv0);
  fusion.addOutput(tv1);

  TORCH_CHECK(fusion.hasReduction(), "Could not detect reduction in fusion.");

  // Splitting for TID
  tv1->split(2, 128);
  // tv1[I0, R1, R2o, R2i{128}] = tv0[I0, I1, I2]

  // Splitting for BID
  tv1->split(1, 128);

  // tv1[I0, R1o, R1i{128}, R2o, R2i{128}] = tv0[I0, I1, I2]

  TensorView* tv2 = tv1->rFactor({3});
  // tv2[I0, I1o, I1i{128}, R2o, I2i{128}]
  // tv1[I0, R1o, R1i{128},      R2i{128}]

  TensorView* tv3 = tv1->rFactor({1});
  // tv2[I0, I1o, I1i{128}, R2o, I2i{128}]
  // tv3[I0, R1o, I1i{128},      I2i{128}]
  // tv1[I0,      R1i{128},      R2i{128}]

  tv3->computeAt(tv1, 1);
  tv2->computeAt(tv3, 3);

  tv1->axis(0)->parallelize(ParallelType::BIDy);

  tv1->axis(-1)->parallelize(ParallelType::TIDx);
  tv2->axis(-1)->parallelize(ParallelType::TIDx);
  tv3->axis(-1)->parallelize(ParallelType::TIDx);

  tv1->axis(-2)->parallelize(ParallelType::BIDx);
  tv2->axis(-3)->parallelize(ParallelType::BIDx);
  tv3->axis(-2)->parallelize(ParallelType::BIDx);

  int numel_x = 6500;
  int numel_y = 200;
  int numel_z = numel_y;

  auto options = at::TensorOptions().dtype(at::kFloat).device(at::kCUDA, 0);
  at::Tensor input = at::randn({numel_x, numel_y, numel_z}, options);
  at::Tensor cg_output = at::empty({numel_x}, options);

  FusionExecutor fe;
  fe.compileFusion(&fusion);
  fe.runFusion({input}, {cg_output});

  auto aten_output = input.to(at::kDouble).sum({1, 2});

  testValidate(
      &fusion, {cg_output}, {input}, {aten_output}, __LINE__, __FILE__);
}

TEST(NVFuserTest, FusionNonRedAxisBind_CUDA) {
  int bid_x = 3;
  int tid_x = 2;
  int red_dim = 0;

  Fusion fusion;
  FusionGuard fg(&fusion);

  // Set up your input tensor views
  TensorView* tv0 = makeSymbolicTensor(2);
  fusion.addInput(tv0);

  TensorView* tv1 =
      reductionOp(BinaryOpType::Add, {red_dim}, new Double(0), tv0);
  fusion.addOutput(tv1);

  tv1->split(-1, tid_x);
  tv1->axis(-2)->parallelize(ParallelType::BIDx);
  tv1->axis(-1)->parallelize(ParallelType::TIDx);

  auto options = at::TensorOptions().dtype(at::kFloat).device(at::kCUDA, 0);
  at::Tensor input = at::randn({16, bid_x * tid_x}, options);

  FusionExecutor fe;
  fe.compileFusion(&fusion);
  auto cg_outputs = fe.runFusion({input});

  auto aten_output = input.to(at::kDouble).sum({red_dim});

  testValidate(&fusion, cg_outputs, {input}, {aten_output}, __LINE__, __FILE__);
}

TEST(NVFuserTest, FusionSplitBCast_CUDA) {
  Fusion fusion;
  FusionGuard fg(&fusion);

  // Set up your input tensor views
  TensorView* input_tv0 = makeSymbolicTensor(3);
  TensorView* input_tv1 = makeSymbolicTensor(3);
  fusion.addInput(input_tv0);
  fusion.addInput(input_tv1);

  TensorView* sum_tv2 =
      reductionOp(BinaryOpType::Add, {2}, new Double(0), input_tv0);
  TensorView* bcast_tv3 = broadcast(sum_tv2, {false, false, true});
  TensorView* output_tv4 = div(input_tv1, bcast_tv3);

  sum_tv2->split(-1, 32);
  TensorView* sum_rf_tv5 = sum_tv2->rFactor({-2});

  bcast_tv3->split(-1, 32);
  output_tv4->split(-1, 32);

  sum_rf_tv5->axis(0)->parallelize(ParallelType::BIDx);
  sum_tv2->axis(0)->parallelize(ParallelType::BIDx);
  bcast_tv3->axis(0)->parallelize(ParallelType::BIDx);
  output_tv4->axis(0)->parallelize(ParallelType::BIDx);

  sum_rf_tv5->axis(1)->parallelize(ParallelType::BIDy);
  sum_tv2->axis(1)->parallelize(ParallelType::BIDy);
  bcast_tv3->axis(1)->parallelize(ParallelType::BIDy);
  output_tv4->axis(1)->parallelize(ParallelType::BIDy);

  sum_rf_tv5->axis(-1)->parallelize(ParallelType::TIDx);
  sum_tv2->axis(-1)->parallelize(ParallelType::TIDx);
  bcast_tv3->axis(-1)->parallelize(ParallelType::TIDx);
  output_tv4->axis(-1)->parallelize(ParallelType::TIDx);

  fusion.addOutput(output_tv4);

  auto options = at::TensorOptions().dtype(at::kFloat).device(at::kCUDA, 0);
  at::Tensor t0 = at::randn({32, 32, 128}, options);
  at::Tensor t1 = at::randn({32, 32, 128}, options);
  at::Tensor cg_output = at::empty({32, 32, 128}, options);

  FusionExecutor fe;
  fe.compileFusion(&fusion);
  fe.runFusion({t0, t1}, {cg_output});
}

TEST(NVFuserTest, FusionBCastInnerDim_CUDA) {
  Fusion fusion;
  FusionGuard fg(&fusion);

  TensorView* tv0 = makeSymbolicTensor(2);
  fusion.addInput(tv0);

  // reduce then broadcast
  auto tv1 = sum(tv0, {0});
  auto tv2 = broadcast(tv1, {false, true});

  TORCH_CHECK(!tv2->axis(0)->isReduction() && tv2->axis(1)->isBroadcast());
}

TEST(NVFuserTest, FusionBCastReduce_CUDA) {
  Fusion fusion;
  FusionGuard fg(&fusion);

  // Set up your input tensor views
  TensorView* tv0 = makeSymbolicTensor(2);

  auto tv1 = broadcast(tv0, {true, false, false});
  auto tv2 = sum(tv1, {1});
  TORCH_CHECK(
      tv2->axis(0)->isBroadcast() && tv2->axis(1)->isReduction() &&
      !tv2->axis(2)->isBroadcast() && !tv2->axis(2)->isReduction());
}

// Multiple consumer reduction with computeAt
// https://github.com/csarofeen/pytorch/issues/110
TEST(NVFuserTest, FusionReductionMultiConsumer_CUDA) {
  Fusion fusion;
  FusionGuard fg(&fusion);
  TensorView* tv0 = makeSymbolicTensor(2);
  fusion.addInput(tv0);
  auto tv1 = unaryOp(UnaryOpType::Exp, tv0);
  auto tv2 = reductionOp(BinaryOpType::Max, {-1}, new Double(0), tv1);
  auto tv3 = reductionOp(BinaryOpType::Min, {-1}, new Double(0), tv1);
  auto tv4 = add(tv2, tv3);
  fusion.addOutput(tv4);
  tv1->computeAt(tv2, -1);

  TORCH_CHECK(
      (tv1->getComputeAtView() == tv2 || tv1->getComputeAtView() == tv3) &&
      tv1->getThisComputeAtAxis() == 2 && tv1->getRelativeComputeAtAxis() == 2);
}

TEST(NVFuserTest, FusionComputeAtExprOrder1_CUDA) {
  for (int i = 0; i < 2; ++i) {
    Fusion fusion;
    FusionGuard fg(&fusion);

    // Set up your input tensor views
    TensorView* tv0 = makeSymbolicTensor(1);
    fusion.addInput(tv0);

    auto tv1 = add(tv0, new Double(1));
    auto tv2 = add(tv0, new Double(1));
    TensorView* tv3 = add(tv1, tv2);
    // Set outputs tv2 or tv1 and then tv3
    if (i == 0) {
      fusion.addOutput(tv2);
    } else {
      fusion.addOutput(tv1);
    }
    fusion.addOutput(tv3);

    if (i == 0) {
      tv1->computeAt(tv3, -1);
    } else {
      tv2->computeAt(tv3, -1);
    }

    auto options = at::TensorOptions().dtype(at::kFloat).device(at::kCUDA, 0);
    at::Tensor aten_input = at::randn({100}, options);
    std::vector<at::Tensor> aten_outputs = {aten_input + 1,
                                            (aten_input + 1) * 2};

    FusionExecutor fe;
    fe.compileFusion(&fusion);
    auto cg_outputs = fe.runFusion({aten_input});

    testValidate(
        &fusion, cg_outputs, {aten_input}, aten_outputs, __LINE__, __FILE__);
  }
}

TEST(NVFuserTest, FusionComputeAtExprOrder2_CUDA) {
  Fusion fusion;
  FusionGuard fg(&fusion);

  // Set up your input tensor views
  TensorView* tv0 = makeSymbolicTensor(2);
  fusion.addInput(tv0);

  auto tv1 = add(tv0, new Double(1));
  auto tv2 = add(tv0, new Double(1));
  TensorView* tv3 = add(tv1, tv2);
  fusion.addOutput(tv3);

  tv3->split(-1, 32);

  tv1->computeAt(tv3, -1);
  tv2->computeAt(tv3, -2);

  auto options = at::TensorOptions().dtype(at::kFloat).device(at::kCUDA, 0);
  at::Tensor aten_input = at::randn({100, 100}, options);
  auto aten_output = (aten_input + 1) * 2;

  at::Tensor cg_output = at::empty_like(aten_input, options);

  FusionExecutor fe;
  fe.compileFusion(&fusion);
  fe.runFusion({aten_input}, {cg_output});

  testValidate(
      &fusion, {cg_output}, {aten_input}, {aten_output}, __LINE__, __FILE__);
}

TEST(NVFuserTest, FusionZeroDimComputeAt_CUDA) {
  Fusion fusion;
  FusionGuard fg(&fusion);

  TensorView* tv0 = makeSymbolicTensor(1);
  fusion.addInput(tv0);

  auto tv1 = sum(tv0, {0});
  auto tv2 = add(tv1, new Double(1));
  fusion.addOutput(tv2);
  TORCH_CHECK(tv2->nDims() == 0);
  tv1->computeAt(tv2, 0);

  auto options = at::TensorOptions().dtype(at::kFloat).device(at::kCUDA, 0);
  at::Tensor aten_input = at::randn({100}, options);
  auto aten_output = aten_input.to(at::kDouble).sum() + 1;

  FusionExecutor fe;
  fe.compileFusion(&fusion);
  auto cg_outputs = fe.runFusion({aten_input});

  testValidate(
      &fusion, cg_outputs, {aten_input}, {aten_output}, __LINE__, __FILE__);
}

TEST(NVFuserTest, FusionZeroDimBroadcast_CUDA) {
  Fusion fusion;
  FusionGuard fg(&fusion);

  TensorView* tv0 = makeSymbolicTensor(0);
  fusion.addInput(tv0);

  auto tv1 = broadcast(tv0, {true, true});
  TORCH_CHECK(tv1->nDims() == 2);

  TensorView* tv2 = makeSymbolicTensor(2);
  fusion.addInput(tv2);

  auto tv3 = add(tv1, tv2);
  auto tv4 = sum(tv3, {0, 1});
  fusion.addOutput(tv4);

  tv3->computeAt(tv4, -1);

  auto options = at::TensorOptions().dtype(at::kFloat).device(at::kCUDA, 0);
  at::Tensor t0 = at::randn({}, options);
  at::Tensor t1 = at::randn({10, 10}, options);

  auto aten_output = (t0.unsqueeze(-1).unsqueeze(-1).expand({10, 10}) + t1)
                         .to(at::kDouble)
                         .sum();

  std::vector<IValue> aten_inputs = {t0, t1};
  at::Tensor cg_output = at::empty({}, options);

  FusionExecutor fe;
  fe.compileFusion(&fusion);
  fe.runFusion(aten_inputs, {cg_output});

  testValidate(
      &fusion, {cg_output}, aten_inputs, {aten_output}, __LINE__, __FILE__);
}

TEST(NVFuserTest, FusionZeroDimReduction_CUDA) {
  Fusion fusion;
  FusionGuard fg(&fusion);

  const int bdimx = 32;
  const int gdimx = 32;

  TensorView* tv0 = makeSymbolicTensor(1);
  fusion.addInput(tv0);

  auto tv1 = sum(tv0, {0});
  fusion.addOutput(tv1);

  tv1->split(0, bdimx);
  tv1->split(0, gdimx);
  auto tv2 = tv1->rFactor({0});

  tv1->axis(-1)->parallelize(ParallelType::TIDx);
  tv2->axis(-1)->parallelize(ParallelType::TIDx);
  tv1->axis(-2)->parallelize(ParallelType::BIDx);
  tv2->axis(-2)->parallelize(ParallelType::BIDx);

  auto options = at::TensorOptions().dtype(at::kFloat).device(at::kCUDA, 0);
  at::Tensor aten_input = at::randn({1000}, options);
  auto aten_output = aten_input.to(at::kDouble).sum();

  at::Tensor cg_output = at::empty({}, options);

  FusionExecutor fe;
  fe.compileFusion(&fusion);
  fe.runFusion({aten_input}, {cg_output});

  testValidate(
      &fusion, {cg_output}, {aten_input}, {aten_output}, __LINE__, __FILE__);
}

TEST(NVFuserTest, FusionBCastAfterReduce_CUDA) {
  Fusion fusion;
  FusionGuard fg(&fusion);
  const int tidx = 128;

  // Set up your input tensor views
  TensorView* tv0 = makeSymbolicTensor(2);
  fusion.addInput(tv0);

  auto tv1 = sum(tv0, {1});
  auto tv2 = broadcast(tv1, {false, true});

  tv1->split(1, tidx);
  auto tv3 = tv1->rFactor({-2});

  TensorView* tv4 = makeSymbolicTensor(2);
  fusion.addInput(tv4);

  auto tv5 = add(tv2, tv4);
  fusion.addOutput(tv5);
  tv5->split(1, tidx);

  tv3->computeAt(tv5, 1);

  tv2->split(1, tidx);

  tv1->axis(-1)->parallelize(ParallelType::TIDx);
  tv2->axis(-1)->parallelize(ParallelType::TIDx);
  tv3->axis(-1)->parallelize(ParallelType::TIDx);
  tv5->axis(-1)->parallelize(ParallelType::TIDx);

  tv5->axis(0)->parallelize(ParallelType::BIDx);

  int x = 63, y = 200;

  auto options = at::TensorOptions().dtype(at::kFloat).device(at::kCUDA, 0);

  at::Tensor t0 = at::randn({x, y}, options);
  at::Tensor t4 = at::randn({x, y}, options);

  auto t3 = t0.to(at::kDouble).sum({1}).unsqueeze(-1).expand({x, y});
  auto aten_output = t3.add(t4);

  std::vector<IValue> aten_inputs = {t0, t4};
  FusionExecutor fe;
  fe.compileFusion(&fusion);
  auto cg_outputs = fe.runFusion({t0, t4});

  testValidate(
      &fusion, cg_outputs, aten_inputs, {aten_output}, __LINE__, __FILE__);
}

TEST(NVFuserTest, FusionOutputBroadcast_CUDA) {
  Fusion fusion;
  FusionGuard fg(&fusion);

  TensorView* tv0 = makeConcreteTensor({2, 3});
  fusion.addInput(tv0);

  TensorView* tv1 = broadcast(tv0, {true, false, true, false, true});

  fusion.addOutput(tv1);

  const auto options =
      at::TensorOptions().dtype(at::kFloat).device(at::kCUDA, 0);

  at::Tensor aten_input = at::randn({2, 3}, options);
  auto aten_output = aten_input.unsqueeze(2).unsqueeze(1).unsqueeze(0);

  FusionExecutor fe;
  fe.compileFusion(&fusion);

  auto cg_outputs = fe.runFusion({aten_input});

  testValidate(
      &fusion, cg_outputs, {aten_input}, {aten_output}, __LINE__, __FILE__);
}

TEST(NVFuserTest, FusionReductionKeepDimBasic_CUDA) {
  Fusion fusion;
  FusionGuard fg(&fusion);

  TensorView* tv0 = makeConcreteTensor({2, 3, 4, 5, 6});
  fusion.addInput(tv0);

  TensorView* tv1 = sum(tv0, {0, 2, 4}, /*keep_dim=*/true);

  fusion.addOutput(tv1);

  const auto options =
      at::TensorOptions().dtype(at::kFloat).device(at::kCUDA, 0);

  at::Tensor aten_input = at::randn({2, 3, 4, 5, 6}, options);
  auto aten_output =
      aten_input.to(at::kDouble).sum({0, 2, 4}, /*keepdim=*/true);

  FusionExecutor fe;
  fe.compileFusion(&fusion);

  auto cg_outputs = fe.runFusion({aten_input});

  testValidate(
      &fusion, cg_outputs, {aten_input}, {aten_output}, __LINE__, __FILE__);
}

TEST(NVFuserTest, FusionReductionKeepDimScheduler_CUDA) {
  constexpr int bid_x = 80;
  constexpr int tid_x = 4096;
  constexpr int red_dim = 1;

  Fusion fusion;
  FusionGuard fg(&fusion);

  // Set up your input tensor views
  TensorView* tv0 = makeConcreteTensor({bid_x, tid_x});
  fusion.addInput(tv0);

  TensorView* tv1 = reductionOp(
      BinaryOpType::Add, {red_dim}, new Double(0), tv0, /*keep_dim=*/true);

  TensorView* red_tv = tv1->definition()->inputs()[0]->as<TensorView>();

  fusion.addOutput(tv1);

  const auto options =
      at::TensorOptions().dtype(at::kFloat).device(at::kCUDA, 0);

  at::Tensor aten_input = at::randn({bid_x, tid_x}, options);
  auto aten_output =
      aten_input.to(at::kDouble).sum({red_dim}, /*keepdim=*/true);

  // Apply reduction heuristic
  auto reduction_params = getReductionHeuristics(&fusion, {aten_input}, red_tv);
  TORCH_CHECK(reduction_params, "Reduction schedule was not generated!");
  scheduleReduction(&fusion, reduction_params.value(), red_tv, {tv1});

  FusionExecutor fe;
  fe.compileFusion(&fusion);

  auto lparams = reduction_params.value().lparams;

  auto cg_outputs = fe.runFusion({aten_input}, lparams);

  testValidate(
      &fusion,
      cg_outputs,
      {aten_input},
      {aten_output},
      __LINE__,
      __FILE__,
      "",
      lparams);
}

TEST(NVFuserTest, FusionSumTo_CUDA) {
  Fusion fusion;
  FusionGuard fg(&fusion);

  std::vector<int64_t> tensor_shape{2, 3, 4, 5, 6};
  std::vector<int64_t> sum_to_shape{1, 5, 6};

  std::vector<int64_t> tensor_shape_ref{2, 3, 4, 5, 6};
  std::vector<int64_t> sum_to_shape_ref{1, 5, 6};

  std::vector<Int*> sum_to_symb;
  std::transform(
      sum_to_shape.begin(),
      sum_to_shape.end(),
      std::back_inserter(sum_to_symb),
      [](int s) -> Int* { return new Int(s); });

  TensorView* tv0 = makeConcreteTensor(tensor_shape);
  fusion.addInput(tv0);

  TensorView* tv1 = sum_to(tv0, sum_to_symb);
  fusion.addOutput(tv1);

  const auto options =
      at::TensorOptions().dtype(at::kFloat).device(at::kCUDA, 0);

  at::Tensor aten_input = at::randn(tensor_shape_ref, options);
  auto aten_output = at::sum_to(aten_input.to(at::kDouble), sum_to_shape_ref);

  FusionExecutor fe;
  fe.compileFusion(&fusion);

  auto cg_outputs = fe.runFusion({aten_input});

  TORCH_CHECK(
      cg_outputs[0].dim() == sum_to_shape.size(),
      "sum_to not keeping the final dimension");

  testValidate(
      &fusion, cg_outputs, {aten_input}, {aten_output}, __LINE__, __FILE__);
}

TEST(NVFuserTest, FusionSumToNoop_CUDA) {
  Fusion fusion;
  FusionGuard fg(&fusion);

  std::vector<int64_t> tensor_shape{4, 5, 6};
  std::vector<int64_t> sum_to_shape{4, 5, 6};

  std::vector<int64_t> tensor_shape_ref{4, 5, 6};
  std::vector<int64_t> sum_to_shape_ref{4, 5, 6};

  std::vector<Int*> sum_to_symb;
  std::transform(
      sum_to_shape.begin(),
      sum_to_shape.end(),
      std::back_inserter(sum_to_symb),
      [](int s) -> Int* { return new Int(s); });

  TensorView* tv0 = makeConcreteTensor(tensor_shape);
  fusion.addInput(tv0);

  TensorView* tv1 = sum_to(tv0, sum_to_symb);

  // Dummy operator to avoid tv0 both input and output
  TensorView* tv2 = add(tv1, new Double(0));
  fusion.addOutput(tv2);

  const auto options =
      at::TensorOptions().dtype(at::kFloat).device(at::kCUDA, 0);

  at::Tensor aten_input = at::randn(tensor_shape_ref, options);

  FusionExecutor fe;
  fe.compileFusion(&fusion);

  auto cg_outputs = fe.runFusion({aten_input});
  auto aten_output = at::sum_to(aten_input.to(at::kDouble), sum_to_shape_ref);

  TORCH_CHECK(
      cg_outputs[0].dim() == sum_to_shape.size(),
      "sum_to not keeping the final dimension");

  testValidate(
      &fusion, cg_outputs, {aten_input}, {aten_output}, __LINE__, __FILE__);
}

TEST(NVFuserTest, FusionReductionScheduler_CUDA) {
  constexpr int bid_x = 80;
  constexpr int tid_x = 4096;
  constexpr int red_dim = 1;

  Fusion fusion;
  FusionGuard fg(&fusion);

  // Set up your input tensor views
  TensorView* tv0 = makeSymbolicTensor(2);
  fusion.addInput(tv0);

  TensorView* tv1 =
      reductionOp(BinaryOpType::Add, {red_dim}, new Double(0), tv0);
  fusion.addOutput(tv1);

  const auto options =
      at::TensorOptions().dtype(at::kFloat).device(at::kCUDA, 0);

  at::Tensor aten_input = at::randn({bid_x, tid_x}, options);
  auto aten_output = aten_input.to(at::kDouble).sum({red_dim});

  // Apply reduction heuristic
  auto reduction_params = getReductionHeuristics(&fusion, {aten_input}, tv1);
  TORCH_CHECK(reduction_params, "Reduction schedule was not generated!");
  scheduleReduction(&fusion, reduction_params.value(), tv1, {});

  auto lparams = reduction_params.value().lparams;

  FusionExecutor fe;
  fe.compileFusion(&fusion);
  // no broadcasting needed, omitting the last optional argument;
  auto cg_outputs = fe.runFusion({aten_input}, lparams);

  testValidate(
      &fusion,
      cg_outputs,
      {aten_input},
      {aten_output},
      __LINE__,
      __FILE__,
      "",
      lparams);
}

// Simple reduction parallelized on a symbolic size.
TEST(NVFuserTest, FusionSymbolicReduction_CUDA) {
  Fusion fusion;
  FusionGuard fg(&fusion);

  // Set up your input tensor views
  TensorView* tv0 = makeSymbolicTensor(2);
  fusion.addInput(tv0);

  // tv1[I0, R1] = tv0[I0, I1]
  TensorView* tv1 = reductionOp(BinaryOpType::Add, {1}, new Double(0), tv0);
  fusion.addOutput(tv1);

  // Interface should just be a direct split with a Parallel type. We can
  // include the parallelize call if we do this.
  tv1->split(1, NamedScalar::getParallelDim(ParallelType::TIDx));
  // tv1[I0, R1o, R1i{BIDx}] = tv0[I0, I1]

  TensorView* tv2 = tv1->rFactor({1});
  // tv2[I0, R1oo, Ir1oi{4}, Ir1i{BIDx}] = tv0[I0, I1]
  // tv1[I0,        R1oi{4},  R1i{BIDx}] = tv2[I0, R1oo, Ir1oi{4}, Ir1i{BIDx}]

  // Incrementally, can print in between for debugging
  tv0->computeAt(tv2, 1);
  tv2->computeAt(tv1, 1);

  tv2->axis(-1)->parallelize(ParallelType::TIDx);

  tv1->axis(0)->parallelize(ParallelType::BIDx);
  tv1->axis(-1)->parallelize(ParallelType::TIDx);

  int numel_x = 65000;
  int numel_y = 1025;

  auto options = at::TensorOptions().dtype(at::kFloat).device(at::kCUDA, 0);
  at::Tensor aten_input = at::randn({numel_x, numel_y}, options);
  auto aten_output = aten_input.to(at::kDouble).sum({1});

  // How many threads to use for the block reduction
  int runtime_threadIdx_dim = 128;

  LaunchParams lparams(-1, -1, -1, runtime_threadIdx_dim, -1, -1);

  FusionExecutor fe;
  fe.compileFusion(&fusion);
  auto cg_outputs = fe.runFusion({aten_input}, lparams);

  testValidate(
      &fusion,
      cg_outputs,
      {aten_input},
      {aten_output},
      __LINE__,
      __FILE__,
      "",
      lparams);
}

TEST(NVFuserTest, FusionReductionSchedulerMultiDimNonFastest_CUDA) {
  const std::vector<int> red_dims = {0, 2};
  // Copy is because CodeGen requires int and Pytorch requires int64_t
  // for a vector of reduction dimensions
  const std::vector<int64_t> red_dims64 = {0, 2};
  const std::vector<int64_t> tensor_dims_in = {5, 10, 15, 20};
  const std::vector<int64_t> tensor_dims_out = {10, 20};

  Fusion fusion;
  FusionGuard fg(&fusion);

  // Set up your input tensor views
  TensorView* tv0 = makeSymbolicTensor(tensor_dims_in.size());
  fusion.addInput(tv0);

  TensorView* tv1 =
      reductionOp(BinaryOpType::Add, red_dims, new Double(0), tv0);
  fusion.addOutput(tv1);

  const auto options =
      at::TensorOptions().dtype(at::kFloat).device(at::kCUDA, 0);
  at::Tensor aten_input = at::randn(tensor_dims_in, options);
  auto aten_output = aten_input.to(at::kDouble).sum(red_dims64);
  at::Tensor cg_output = at::empty(tensor_dims_out, options);

  // Apply reduction heuristic
  auto reduction_params = getReductionHeuristics(&fusion, {aten_input}, tv1);
  TORCH_CHECK(reduction_params, "Reduction schedule was not generated!");
  scheduleReduction(&fusion, reduction_params.value(), tv1, {});
  auto lparams = reduction_params.value().lparams;

  FusionExecutor fe;
  fe.compileFusion(&fusion);
  fe.runFusion({aten_input}, {cg_output}, lparams);

  testValidate(
      &fusion,
      {cg_output},
      {aten_input},
      {aten_output},
      __LINE__,
      __FILE__,
      "",
      lparams);
}

TEST(NVFuserTest, FusionReductionSchedulerMultiDimFastest_CUDA) {
  const std::vector<int> red_dims = {1, 3};
  // Copy is because CodeGen requires int and Pytorch requires int64_t
  // for a vector of reduction dimensions
  const std::vector<int64_t> red_dims64 = {1, 3};
  const std::vector<int64_t> tensor_dims_in = {5, 10, 15, 20};

  Fusion fusion;
  FusionGuard fg(&fusion);

  // Set up your input tensor views
  TensorView* tv0 = makeSymbolicTensor(tensor_dims_in.size());
  fusion.addInput(tv0);

  TensorView* tv1 =
      reductionOp(BinaryOpType::Add, red_dims, new Double(0), tv0);
  fusion.addOutput(tv1);

  const auto options =
      at::TensorOptions().dtype(at::kFloat).device(at::kCUDA, 0);
  at::Tensor aten_input = at::randn(tensor_dims_in, options);
  auto aten_output = aten_input.to(at::kDouble).sum(red_dims64);

  auto reduction_params = getReductionHeuristics(&fusion, {aten_input}, tv1);
  TORCH_CHECK(reduction_params, "Reduction schedule was not generated!");
  scheduleReduction(&fusion, reduction_params.value(), tv1, {});
  auto lparams = reduction_params.value().lparams;

  FusionExecutor fe;
  fe.compileFusion(&fusion);
  auto cg_outputs = fe.runFusion({aten_input}, lparams);

  testValidate(
      &fusion,
      cg_outputs,
      {aten_input},
      {aten_output},
      __LINE__,
      __FILE__,
      "",
      lparams);
}

TEST(NVFuserTest, FusionReductionSchedulerNoODimShmoo_CUDA) {
  std::vector<DataType> dtypes = {
      DataType::Double, DataType::Float, DataType::Half};
  std::vector<int> red_dims;

  // Tried to cut down the number iterations with just
  // doing every other power of 2.
  for (int i = 1; i <= 1024 * 1024; i <<= 2) {
    red_dims.push_back(i);
  }

  for (auto dtype : dtypes) {
    at::ScalarType aten_dtype = data_type_to_aten(dtype);
    for (auto& rdim : red_dims) {
      Fusion fusion;
      FusionGuard fg(&fusion);

      bool is_fp16 = dtype == DataType::Half;

      TensorView* tv0 = makeSymbolicTensor(1, dtype);
      fusion.addInput(tv0);

      TensorView* tv0_cast = tv0;
      if (is_fp16) {
        tv0_cast = castOp(DataType::Float, tv0);
      }

      TensorView* tv1 = sum(tv0_cast, {0});

      TensorView* tv1_cast = tv1;
      if (is_fp16) {
        tv1_cast = castOp(DataType::Half, tv1);
      }

      fusion.addOutput(tv1_cast);

      auto options = at::TensorOptions().dtype(aten_dtype).device(at::kCUDA, 0);

      at::Tensor aten_input = at::randn({rdim}, options);
      auto aten_output = aten_input.to(at::kDouble).sum({0});

      std::vector<TensorView*> outputs_of_red;
      if (is_fp16) {
        outputs_of_red.push_back(tv1_cast);
      }

      auto reduction_params =
          getReductionHeuristics(&fusion, {aten_input}, tv1);
      TORCH_CHECK(reduction_params.has_value(), "Reduction is not found!");
      scheduleReduction(&fusion, reduction_params.value(), tv1, outputs_of_red);
      auto lparams = reduction_params.value().lparams;

      FusionExecutor fe;
      fe.compileFusion(&fusion);

      auto cg_outputs = fe.runFusion({aten_input}, lparams);

      testValidate(
          &fusion,
          cg_outputs,
          {aten_input},
          {aten_output},
          __LINE__,
          __FILE__,
          "",
          lparams);
    }
  }
}

TEST(NVFuserTest, FusionReductionSchedulerDimShmoo_CUDA) {
  std::vector<DataType> dtypes = {
      DataType::Double, DataType::Float, DataType::Half};
  std::vector<int> red_axis = {1, 0};
  std::vector<int> output_dims = {160, 320};
  std::vector<int> red_dims;

  // Tried to cut down the number iterations with just
  // doing every other power of 2.
  for (int i = 1; i <= 1024 * 1024; i <<= 2) {
    red_dims.push_back(i);
  }

  for (auto dtype : dtypes) {
    at::ScalarType aten_dtype = data_type_to_aten(dtype);
    for (auto& axis : red_axis) {
      for (auto& odim : output_dims) {
        for (auto& rdim : red_dims) {
          Fusion fusion;
          FusionGuard fg(&fusion);

          bool is_fp16 = dtype == DataType::Half;

          TensorView* tv0 = makeSymbolicTensor(2, dtype);
          fusion.addInput(tv0);

          TensorView* tv0_cast = tv0;
          if (is_fp16) {
            tv0_cast = castOp(DataType::Float, tv0);
          }

          TensorView* tv1 = sum(tv0_cast, {axis});

          TensorView* tv1_cast = tv1;
          if (is_fp16) {
            tv1_cast = castOp(DataType::Half, tv1);
          }

          fusion.addOutput(tv1_cast);

          auto options =
              at::TensorOptions().dtype(aten_dtype).device(at::kCUDA, 0);

          at::Tensor aten_input =
              (axis ? at::randn({odim, rdim}, options)
                    : at::randn({rdim, odim}, options));

          std::vector<TensorView*> outputs_of_red;
          if (is_fp16) {
            outputs_of_red.push_back(tv1_cast);
          }

          auto reduction_params =
              getReductionHeuristics(&fusion, {aten_input}, tv1);
          TORCH_CHECK(reduction_params.has_value(), "Reduction is not found!");
          scheduleReduction(
              &fusion, reduction_params.value(), tv1, outputs_of_red);
          auto lparams = reduction_params.value().lparams;

          FusionExecutor fe;
          fe.compileFusion(&fusion);

          auto cg_outputs = fe.runFusion({aten_input}, lparams);
          auto aten_output = aten_input.to(at::kDouble).sum({axis});
          testValidate(
              &fusion,
              cg_outputs,
              {aten_input},
              {aten_output},
              __LINE__,
              __FILE__,
              "",
              lparams);
        }
      }
    }
  }
}

TEST(NVFuserTest, FusionCacheBefore_CUDA) {
  // TVM Cache Write
  Fusion fusion;
  FusionGuard fg(&fusion);

  TensorView* tv0 = makeSymbolicTensor(2);
  TensorView* tv1 = add(tv0, new Double(1.0));
  TensorView* tv2 = mul(tv1, new Double(3.0));
  fusion.addInput(tv0);
  fusion.addOutput(tv2);
  // Before: TV2 = TV1 * 3
  // After:  TV3 = TV1 * 3;
  //         TV2 = TV3;

  constexpr int BSX = 32;
  tv2->split(-1, BSX);
  tv0->computeAt(tv2, -1);

  // cache_before automatically applies ComputeAt to the cache TensorView
  tv2->cache_before();

  // Thread and Block binding
  tv2->axis(0)->parallelize(ParallelType::BIDx);
  tv2->axis(-1)->parallelize(ParallelType::TIDx);

  constexpr int M = 32, N = 750;

  auto options = at::TensorOptions().dtype(at::kFloat).device(at::kCUDA, 0);
  at::Tensor aten_input = at::randn({M, N}, options);
  at::Tensor aten_output = (aten_input + 1.0) * 3.0;

  FusionExecutor fe;
  fe.compileFusion(&fusion);
  auto cg_outputs = fe.runFusion({aten_input});

  testValidate(
      &fusion, cg_outputs, {aten_input}, {aten_output}, __LINE__, __FILE__);
}

TEST(NVFuserTest, FusionCacheAfter_CUDA) {
  // TVM Cache Read
  Fusion fusion;
  FusionGuard fg(&fusion);

  TensorView* tv0 = makeSymbolicTensor(2);
  TensorView* tv1 = add(tv0, new Double(1.0));
  TensorView* tv2 = mul(tv1, new Double(3.0));
  fusion.addInput(tv0);
  fusion.addOutput(tv2);
  // Before: TV1 = TV0 + 1
  // After:  TV3 = TV0;
  //         TV1 = TV3 + 1

  constexpr int BSX = 32;
  tv2->split(-1, BSX);
  tv0->computeAt(tv2, -1);

  // cache_after automatically applies ComputeAt to the cache TensorView
  tv0->cache_after();

  // Thread and Block binding
  tv2->axis(0)->parallelize(ParallelType::BIDx);
  tv2->axis(-1)->parallelize(ParallelType::TIDx);

  constexpr int M = 32, N = 457;

  auto options = at::TensorOptions().dtype(at::kFloat).device(at::kCUDA, 0);
  at::Tensor aten_input = at::randn({M, N}, options);
  at::Tensor aten_output = (aten_input + 1.0) * 3.0;

  FusionExecutor fe;
  fe.compileFusion(&fusion);
  auto cg_outputs = fe.runFusion({aten_input});

  testValidate(
      &fusion, cg_outputs, {aten_input}, {aten_output}, __LINE__, __FILE__);
}

TEST(NVFuserTest, FusionCacheIndirect_CUDA) {
  Fusion fusion;
  FusionGuard fg(&fusion);

  TensorView* tv0 = makeSymbolicTensor(2);
  TensorView* tv1 = makeSymbolicTensor(2);
  TensorView* tv2 = makeSymbolicTensor(2);
  TensorView* tv3 = makeSymbolicTensor(2);
  TensorView* tv4 = sub(tv2, tv3);
  TensorView* tv5 = add(tv1, tv4);
  TensorView* tv6 = sub(tv5, tv0);
  fusion.addInput(tv0);
  fusion.addInput(tv1);
  fusion.addInput(tv2);
  fusion.addInput(tv3);
  fusion.addOutput(tv6);
  // t6 = ((t1 + (t2 - t3)) - t0)

  // cache_after on inputs placed before schedule
  constexpr int BSX = 32;
  tv6->split(-1, BSX);
  tv2->computeAt(tv6, -1);

  tv5->cache_after();
  tv5->cache_before();

  // Thread and Block binding
  tv6->axis(0)->parallelize(ParallelType::BIDx);
  tv6->axis(-1)->parallelize(ParallelType::TIDx);

  constexpr int M = 32, N = 810;

  auto options = at::TensorOptions().dtype(at::kFloat).device(at::kCUDA, 0);
  at::Tensor t0 = at::randn({M, N}, options);
  at::Tensor t1 = at::randn({M, N}, options);
  at::Tensor t2 = at::randn({M, N}, options);
  at::Tensor t3 = at::randn({M, N}, options);

  std::vector<IValue> aten_inputs = {t0, t1, t2, t3};
  at::Tensor aten_output = (t1 + (t2 - t3)) - t0;

  FusionExecutor fe;
  fe.compileFusion(&fusion);
  auto cg_outputs = fe.runFusion(aten_inputs);

  testValidate(
      &fusion, cg_outputs, aten_inputs, {aten_output}, __LINE__, __FILE__);
}

TEST(NVFuserTest, FusionCacheBcast_CUDA) {
  Fusion fusion;
  FusionGuard fg(&fusion);

  // Algorithm
  TensorView* tv0 = makeSymbolicTensor(1); // (M, 1)
  TensorView* tv1 = broadcast(tv0, {false, true});
  TensorView* tv2 = makeSymbolicTensor(1); // (1, N)
  TensorView* tv3 = broadcast(tv2, {true, false});
  TensorView* tv4 = mul(tv1, tv3);
  fusion.addInput(tv0);
  fusion.addInput(tv2);
  fusion.addOutput(tv4);

  constexpr int BSX = 128;
  tv4->split(0, BSX);
  tv4->split(-1, BSX);
  tv4->reorder({{0, 0}, {1, 2}, {2, 1}, {3, 3}});
  // M/BSX, N/BSY, BSX, BSY
  tv0->computeAt(tv4, 2);
  tv2->computeAt(tv4, 2);
  // 0, 1 | 2, 3, 4

  // Case 1
  tv0->cache_after();

  // Case 2
  tv1->cache_before();

  // Case 3
  tv1->cache_after();

  // Case 4
  TensorView* tv8 = tv4->cache_before();

  tv4->axis(0)->parallelize(ParallelType::BIDx);
  tv4->axis(1)->parallelize(ParallelType::BIDy);
  tv4->axis(-1)->parallelize(ParallelType::TIDx);
  // Manual Replay on TV3
  tv3->axis(-1)->parallelize(ParallelType::TIDx);
  tv8->axis(-1)->parallelize(ParallelType::TIDx);

  constexpr int M = 92, N = 500;

  auto options = at::TensorOptions().dtype(at::kFloat).device(at::kCUDA, 0);
  at::Tensor t0 = at::randn({M}, options);
  at::Tensor t1 = at::randn({N}, options);
  std::vector<IValue> aten_inputs = {t0, t1};
  at::Tensor aten_output =
      t0.to(at::kDouble).unsqueeze(1).matmul(t1.to(at::kDouble).unsqueeze(0));

  FusionExecutor fe;
  fe.compileFusion(&fusion);
  auto cg_outputs = fe.runFusion(aten_inputs);

  testValidate(
      &fusion, cg_outputs, aten_inputs, {aten_output}, __LINE__, __FILE__);
}

TEST(NVFuserTest, FusionCacheMultiConsumer_CUDA) {
  Fusion fusion;
  FusionGuard fg(&fusion);

  TensorView* tv0 = makeSymbolicTensor(1);
  TensorView* tv1 = add(tv0, new Double(1));
  TensorView* tv2 = add(tv1, new Double(2));
  TensorView* tv3 = add(tv0, new Double(1));
  TensorView* tv4 = add(tv3, new Double(2));

  fusion.addInput(tv0);
  fusion.addOutput(tv2);
  fusion.addOutput(tv4);

  tv1->computeAt(tv2, -1);
  tv3->computeAt(tv4, -1);

  auto tv5 = tv1->cache_before();
  auto tv6 = tv3->cache_before();
  tv5->setMemoryType(MemoryType::Shared);
  tv6->setMemoryType(MemoryType::Shared);

  // Fails because tensor must be recomputed twice
  // auto tv7 = tv0->cache_after();

  constexpr int N = 800;

  auto options = at::TensorOptions().dtype(at::kFloat).device(at::kCUDA, 0);
  at::Tensor aten_input = at::randn({N}, options);
  auto aten_output = (aten_input + 1) + 2;

  FusionExecutor fe;
  fe.compileFusion(&fusion);
  auto cg_outputs = fe.runFusion({aten_input});

  testValidate(
      &fusion,
      cg_outputs,
      {aten_input},
      {aten_output, aten_output},
      __LINE__,
      __FILE__);
}

TEST(NVFuserTest, FusionSmem_CUDA) {
  Fusion fusion;
  FusionGuard fg(&fusion);

  // Algorithm
  TensorView* tv0 = makeSymbolicTensor(2); // (M, N)
  TensorView* tv1 = makeSymbolicTensor(2); // (M, N)
  TensorView* tv2 = mul(tv0, tv1);
  fusion.addInput(tv0);
  fusion.addInput(tv1);
  fusion.addOutput(tv2);

  // Schedule
  TensorView* tv3 = tv0->cache_after();
  TensorView* tv4 = tv1->cache_after();
  tv3->setMemoryType(MemoryType::Shared);
  tv4->setMemoryType(MemoryType::Shared);

  constexpr int BSY = 32;
  constexpr int BSX = 128;
  tv2->split(0, BSY);
  tv2->split(2, BSX);
  // M/BSX, BSX, N/BSX, BSX
  tv2->reorder({{0, 0}, {1, 2}, {2, 1}, {3, 3}});
  // M/BSX, N/BSX, BSX, BSX

  tv0->computeAt(tv2, 2);
  tv1->computeAt(tv2, 2);

  // Thread and Block binding
  tv2->axis(0)->parallelize(ParallelType::BIDx);
  tv2->axis(1)->parallelize(ParallelType::BIDy);
  tv2->axis(-1)->parallelize(ParallelType::TIDx);
  // Manual Binding
  tv3->axis(-1)->parallelize(ParallelType::TIDx);
  tv4->axis(-1)->parallelize(ParallelType::TIDx);

  constexpr int M = 128, N = 10240;

  auto options = at::TensorOptions().dtype(at::kFloat).device(at::kCUDA, 0);
  at::Tensor t0 = at::randn({M, N}, options);
  at::Tensor t1 = at::randn({M, N}, options);
  at::Tensor aten_output = mul(t0, t1);

  std::vector<IValue> aten_inputs = {t0, t1};

  FusionExecutor fe;
  fe.compileFusion(&fusion);
  auto cg_outputs = fe.runFusion({t0, t1});

  testValidate(
      &fusion, cg_outputs, aten_inputs, {aten_output}, __LINE__, __FILE__);

  TORCH_CHECK(fe.kernel()->summary().war_hazard_syncs_count == 0);
}

TEST(NVFuserTest, FusionSmemReduce_CUDA) {
  Fusion fusion;
  FusionGuard fg(&fusion);

  // Algorithm
  TensorView* tv0 = makeSymbolicTensor(3); // M, K, N
  TensorView* tv1 = sum(tv0, {1}); // M, R, N
  fusion.addInput(tv0);
  fusion.addOutput(tv1);

  TensorView* tv2 = tv0->cache_after();
  tv2->setMemoryType(MemoryType::Shared);

  // Schedule
  constexpr int BSX = 32;
  tv1->split(2, BSX);
  tv1->split(1, 128);
  tv1->split(0, BSX);
  // M/BSX, BSX, K/BSX, BSX, N/BSX, BSX
  tv1->reorder({{0, 0}, {1, 2}, {2, 4}, {3, 5}, {4, 1}, {5, 3}});
  TensorView* tv3 = tv1->rFactor({-2});

  tv0->computeAt(tv1, -2);
  tv0->computeAt(tv3, -2);

  // Thread and Block binding
  tv1->axis(0)->parallelize(ParallelType::BIDx);
  tv1->axis(1)->parallelize(ParallelType::BIDy);
  tv1->axis(-1)->parallelize(ParallelType::TIDx);
  // Manual Binding
  tv2->axis(-1)->parallelize(ParallelType::TIDx);
  tv3->axis(-1)->parallelize(ParallelType::TIDx);

  constexpr int M = 154, K = 45, N = 1524;

  auto options = at::TensorOptions().dtype(at::kFloat).device(at::kCUDA, 0);
  at::Tensor aten_input = at::randn({M, K, N}, options);
  at::Tensor aten_output = sum(aten_input.to(at::kDouble), {1});

  FusionExecutor fe;
  fe.compileFusion(&fusion);
  auto cg_outputs = fe.runFusion({aten_input});

  testValidate(
      &fusion, cg_outputs, {aten_input}, {aten_output}, __LINE__, __FILE__);
  TORCH_CHECK(fe.kernel()->summary().war_hazard_syncs_count == 1);
}

TEST(NVFuserTest, FusionSmemBlockGemm_CUDA) {
  Fusion fusion;
  FusionGuard fg(&fusion);

  // Algorithm
  TensorView* tv0 = makeSymbolicTensor(2); // (M, K)
  TensorView* tv1 = makeSymbolicTensor(2); // (K, N)
  TensorView* tv2 = broadcast(tv0, {false, false, true}); // (M, K, B)
  TensorView* tv3 = broadcast(tv1, {true, false, false}); // (B, K, N)
  TensorView* tv4 = mul(tv2, tv3); // M, K, N
  TensorView* tv5 = sum(tv4, {1}); // M, R, N
  fusion.addInput(tv0);
  fusion.addInput(tv1);
  fusion.addOutput(tv5);

  // Schedule
  constexpr int BSX = 16;
  tv5->split(2, BSX);
  tv5->split(1, BSX);
  tv5->split(0, BSX);
  // M/BSX, BSX, K/BSX, BSX, N/BSX, BSX
  tv5->reorder({{0, 0}, {1, 3}, {2, 2}, {3, 5}, {4, 1}, {5, 4}});
  // M/BSX, N/BSX, K/BSX, MSX, NSX, KSX
  TensorView* tv6 = tv5->rFactor({-1});

  tv2->setMemoryType(MemoryType::Shared);
  tv3->setMemoryType(MemoryType::Shared);
  tv4->setMemoryType(MemoryType::Shared);
  tv6->setMemoryType(MemoryType::Shared);

  tv0->computeAt(tv5, 3);
  tv1->computeAt(tv5, 3);

  // Thread and Block binding
  tv5->axis(0)->parallelize(ParallelType::BIDx);
  tv5->axis(1)->parallelize(ParallelType::BIDy);
  tv5->axis(-2)->parallelize(ParallelType::TIDy);
  tv5->axis(-1)->parallelize(ParallelType::TIDx);
  // Manual Binding
  tv2->axis(-3)->parallelize(ParallelType::TIDy);
  tv2->axis(-1)->parallelize(ParallelType::TIDx);
  tv3->axis(-1)->parallelize(ParallelType::TIDx);
  tv4->axis(-3)->parallelize(ParallelType::TIDy);
  tv4->axis(-1)->parallelize(ParallelType::TIDx);
  tv6->axis(-3)->parallelize(ParallelType::TIDy);
  tv6->axis(-2)->parallelize(ParallelType::TIDx);

  constexpr int M = 154, K = 45, N = 1524;

  auto options = at::TensorOptions().dtype(at::kFloat).device(at::kCUDA, 0);
  at::Tensor t0 = at::randn({M, K}, options);
  at::Tensor t1 = at::randn({K, N}, options);

  std::vector<IValue> aten_inputs = {t0, t1};
  at::Tensor aten_output = matmul(t0.to(at::kDouble), t1.to(at::kDouble));

  FusionExecutor fe;
  fe.compileFusion(&fusion);
  auto cg_outputs = fe.runFusion({t0, t1});

  testValidate(
      &fusion, cg_outputs, aten_inputs, {aten_output}, __LINE__, __FILE__);

  TORCH_CHECK(fe.kernel()->summary().war_hazard_syncs_count == 1);
}

TEST(NVFuserTest, FusionSmemBlockGemmCache_CUDA) {
  Fusion fusion;
  FusionGuard fg(&fusion);

  // Algorithm
  TensorView* tv0 = makeSymbolicTensor(2); // (M, K)
  TensorView* tv1 = makeSymbolicTensor(2); // (K, N)
  TensorView* tv2 = broadcast(tv0, {false, false, true}); // (M, K, B)
  TensorView* tv3 = broadcast(tv1, {true, false, false}); // (B, K, N)
  TensorView* tv4 = mul(tv2, tv3); // M, K, N
  TensorView* tv5 = sum(tv4, {1}); // M, R, N
  fusion.addInput(tv0);
  fusion.addInput(tv1);
  fusion.addOutput(tv5);

  // Schedule
  // Remove reduction axis from tv5
  // tv6 = (M, R, N)
  // tv5 = (M, N)
  TensorView* tv6 = tv5->cache_before();

  constexpr int BSX = 16;
  tv5->split(1, BSX);
  tv5->split(0, BSX);
  // M/BSX, BSX, N/BSX, BSX
  tv5->reorder({{0, 0}, {1, 2}, {2, 1}, {3, 3}});
  // tv5 = M/BSX, N/BSX, MSX, NSX

  tv6->computeAt(tv5, 2);
  tv6->computeAt(tv5, 2);

  tv6->split(-1, BSX);
  // M/BSX, BSX, K/BSX, BSX, N/BSX, BSX
  tv6->reorder({{0, 0}, {1, 1}, {2, 3}, {3, 4}, {4, 2}, {5, 5}});
  // M/BSX, N/BSX, K/BSX, MSX, NSX, KSX
  TensorView* tv7 = tv6->rFactor({-1});
  // tv7 = M/BSX, N/BSX, K/BSXrf, MSX, NSX, KSXr
  // tv6 = M/BSX, N/BSX, K/BSXr, MSX, NSX

  tv0->computeAt(tv6, 3);
  tv1->computeAt(tv6, 3);

  tv0->computeAt(tv7, 3);
  tv1->computeAt(tv7, 3);

  tv2->setMemoryType(MemoryType::Shared);
  tv3->setMemoryType(MemoryType::Shared);
  tv4->setMemoryType(MemoryType::Shared);
  tv6->setMemoryType(MemoryType::Shared);
  tv7->setMemoryType(MemoryType::Shared);
  // Memory Type

  // Thread and Block binding
  tv5->axis(0)->parallelize(ParallelType::BIDx);
  tv5->axis(1)->parallelize(ParallelType::BIDy);
  tv5->axis(-2)->parallelize(ParallelType::TIDy);
  tv5->axis(-1)->parallelize(ParallelType::TIDx);
  // Manual Binding
  tv2->axis(-3)->parallelize(ParallelType::TIDy);
  tv2->axis(-1)->parallelize(ParallelType::TIDx);
  tv3->axis(-1)->parallelize(ParallelType::TIDx);
  tv4->axis(-3)->parallelize(ParallelType::TIDy);
  tv4->axis(-1)->parallelize(ParallelType::TIDx);

  tv7->axis(-3)->parallelize(ParallelType::TIDy);
  tv7->axis(-2)->parallelize(ParallelType::TIDx);

  tv6->axis(-2)->parallelize(ParallelType::TIDy);
  tv6->axis(-1)->parallelize(ParallelType::TIDx);

  constexpr int M = 154, K = 45, N = 1524;

  auto options = at::TensorOptions().dtype(at::kFloat).device(at::kCUDA, 0);
  at::Tensor t0 = at::randn({M, K}, options);
  at::Tensor t1 = at::randn({K, N}, options);
  at::Tensor aten_output = matmul(t0.to(at::kDouble), t1.to(at::kDouble));

  std::vector<IValue> aten_inputs = {t0, t1};

  FusionExecutor fe;
  fe.compileFusion(&fusion);
  auto cg_outputs = fe.runFusion(aten_inputs);

  testValidate(
      &fusion, cg_outputs, aten_inputs, {aten_output}, __LINE__, __FILE__);

  TORCH_CHECK(fe.kernel()->summary().war_hazard_syncs_count == 1);
}

TEST(NVFuserTest, FusionSmemDynamicPersistentSoftmax2D_CUDA) {
  Fusion fusion;
  FusionGuard fg(&fusion);

  TensorView* x = makeSymbolicTensor(2);
  fusion.addInput(x);
  TensorView* max_val =
      reductionOp(BinaryOpType::Max, {-1}, new Double(FLT_MIN), x); // (M)
  TensorView* bcast_max = broadcast(max_val, {false, true}); // (M, B)
  TensorView* x_max_sub = sub(x, bcast_max); // (M, N)
  TensorView* exp = unaryOp(UnaryOpType::Exp, x_max_sub); // (M, N)
  TensorView* sum_exp = sum(exp, {-1}); // (M, R)
  TensorView* bcast_sum = broadcast(sum_exp, {false, true}); // (M, B)
  TensorView* softmax = div(exp, bcast_sum); // (M, N)
  fusion.addOutput(softmax);

  // Read Input into Shared Memory
  // Load Input + Pwise into shared memory
  auto cache_x = x->cache_after();
  cache_x->setMemoryType(MemoryType::Shared);
  exp->setMemoryType(MemoryType::Shared);

  std::vector<TensorView*> all_tensors({x,
                                        cache_x,
                                        max_val,
                                        bcast_max,
                                        x_max_sub,
                                        exp,
                                        sum_exp,
                                        bcast_sum,
                                        softmax});

  auto tidx = new Int();
  fusion.addInput(tidx);

  for (auto tensor : all_tensors) {
    tensor->split(-1, tidx);
  }

  auto sum_exp_rf = sum_exp->rFactor({1});
  all_tensors.push_back(sum_exp_rf);

  // computeAt
  x->computeAt(x_max_sub, 1);
  exp->computeAt(softmax, 1);
  x_max_sub->computeAt(exp, 2);

  softmax->axis(0)->parallelize(ParallelType::BIDx);
  for (auto tensor : all_tensors) {
    tensor->axis(-1)->parallelize(ParallelType::TIDx);
  }

  const size_t dimx = 1024;
  const size_t dimy = 4096;
  auto options = at::TensorOptions().dtype(at::kFloat).device(at::kCUDA, 0);
  at::Tensor aten_input = at::randn({dimx, dimy}, options);
  auto aten_output = at::_softmax(aten_input.to(at::kDouble), -1, false);

  torch::jit::fuser::cuda::FusionExecutor fe;
  fe.compileFusion(&fusion);
  auto cg_outputs = fe.runFusion({aten_input, 128});

  testValidate(
      &fusion,
      cg_outputs,
      {aten_input, 128},
      {aten_output},
      __LINE__,
      __FILE__);
}

TEST(NVFuserTest, FusionMagicSchedulerSoftmax_CUDA) {
  Fusion fusion;
  FusionGuard fg(&fusion);

  const int kReductionAxis = 3;
  std::vector<int64_t> input_shape{10, 10, 10, 67};
  TensorView* input = makeSymbolicTensor(input_shape.size());

  const int kNumberOfDims = input->nDims();
  std::vector<bool> broadcast_mask(kNumberOfDims, false);
  broadcast_mask[kReductionAxis] = true;

  TensorView* max_val = max(input, {kReductionAxis});
  TensorView* bcast_max = broadcast(max_val, broadcast_mask);
  TensorView* x_max_sub = sub(input, bcast_max);
  TensorView* exp = unaryOp(UnaryOpType::Exp, x_max_sub);
  TensorView* sum_exp = sum(exp, {kReductionAxis});
  TensorView* bcast_sum = broadcast(sum_exp, broadcast_mask);
  TensorView* output = div(exp, bcast_sum);

  fusion.addInput(input);
  fusion.addOutput(output);

  std::vector<TensorView*> reduction_tensors({max_val, sum_exp});
  std::vector<TensorView*> other_tensors(
      {bcast_max, x_max_sub, exp, bcast_sum, output});

  auto options = at::TensorOptions().dtype(at::kFloat).device(at::kCUDA, 0);
  at::Tensor aten_input = at::randn(input_shape, options);
  auto aten_output =
      at::_softmax(aten_input.to(at::kDouble), kReductionAxis, false);

  auto reduction_params =
      getNormalizationHeuristics(&fusion, {aten_input}, reduction_tensors);
  TORCH_CHECK(reduction_params, "Reduction schedule was not generated!");

  scheduleNormalization(
      &fusion, reduction_params.value(), reduction_tensors, other_tensors);

  auto lparams = reduction_params.value().lparams;

  torch::jit::fuser::cuda::FusionExecutor fe;
  fe.compileFusion(&fusion);
  auto cg_outputs = fe.runFusion({aten_input}, lparams);

  testValidate(
      &fusion,
      cg_outputs,
      {aten_input},
      {aten_output},
      __LINE__,
      __FILE__,
      "",
      lparams);
}

TEST(NVFuserTest, FusionMagicSchedulerLayerNormBackward_CUDA) {
  Fusion fusion;
  FusionGuard fg(&fusion);

  const float kEps = 1e-5;
  std::vector<int64_t> shape{20, 100, 35, 67};
  std::vector<int64_t> norm_shape{67};

  const size_t kM = shape.size();
  const size_t kN = norm_shape.size();
  const size_t kOuterNumDims = kM - kN;

  std::vector<int64_t> outer_shape;
  for (size_t idx = 0; idx < kOuterNumDims; ++idx) {
    outer_shape.push_back(shape[idx]);
  }
  for (size_t idx = kOuterNumDims; idx < kM; ++idx) {
    outer_shape.push_back(1);
  }

  auto grad_out = makeSymbolicTensor(shape.size());
  auto input = makeSymbolicTensor(shape.size());
  auto mean = makeConcreteTensor(outer_shape);
  auto rstd = makeConcreteTensor(outer_shape);
  auto weight = makeSymbolicTensor(norm_shape.size());
  fusion.addInput(grad_out);
  fusion.addInput(input);
  fusion.addInput(mean);
  fusion.addInput(rstd);
  fusion.addInput(weight);

  std::vector<int> outer_reduction_axes(kOuterNumDims);
  std::vector<bool> outer_broadcast_mask(input->nDims(), false);
  for (int idx = 0; idx < kOuterNumDims; ++idx) {
    outer_reduction_axes[idx] = idx;
    outer_broadcast_mask[idx] = true;
  }

  std::vector<int> inner_reduction_axes(norm_shape.size());
  std::vector<bool> inner_broadcast_mask(input->nDims(), false);
  Val* num_features = new Double(1.0);
  for (size_t idx = 0; idx < norm_shape.size(); ++idx) {
    const int axis = input->nDims() - 1 - idx;
    inner_reduction_axes[idx] = axis;
    inner_broadcast_mask[axis] = true;
    num_features = mul(num_features, input->domain()->domain()[axis]->extent());
  }

  /*
  auto grad_bias = sum(grad_out, outer_reduction_axes);
  fusion.addOutput(grad_bias);

  auto x_hat = mul(sub(input, mean), rstd);
  auto grad_weight = sum(mul(grad_out, x_hat), outer_reduction_axes);
  fusion.addOutput(grad_weight);
  */

  auto x_hat = mul(sub(input, mean), rstd);

  auto* bcast_weight = broadcast(weight, outer_broadcast_mask);
  auto* grad_x_hat = mul(grad_out, bcast_weight);

  auto* a = mul(num_features, grad_x_hat);

  auto* b = sum(grad_x_hat, inner_reduction_axes);
  auto* bcast_b = broadcast(b, inner_broadcast_mask);

  auto* c1 = mul(grad_x_hat, x_hat);
  auto* c2 = sum(c1, inner_reduction_axes);
  auto* bcast_c2 = broadcast(c2, inner_broadcast_mask);
  auto* c3 = mul(x_hat, bcast_c2);

  auto* inner = sub(sub(a, bcast_b), c3);

  auto reciprocal_size = unaryOp(UnaryOpType::Reciprocal, num_features);
  auto* grad_in = mul(mul(reciprocal_size, rstd), inner);
  fusion.addOutput(grad_in);

  std::vector<TensorView*> reduction_tensors;
  std::vector<TensorView*> other_tensors;

  auto all_values = DependencyCheck::getAllValsBetween(
      {fusion.inputs().begin(), fusion.inputs().end()}, fusion.outputs());

  for (auto tensor : ir_utils::filterByType<TensorView>(all_values)) {
    if (tensor->hasReduction()) {
      reduction_tensors.push_back(tensor);
    } else if (!fusion.hasInput(tensor)) {
      other_tensors.push_back(tensor);
    }
  }

  auto options = at::TensorOptions().dtype(at::kFloat).device(at::kCUDA, 0);
  at::Tensor aten_grad_out = at::randn(shape, options);
  at::Tensor aten_input = at::randn(shape, options);
  at::Tensor aten_weight = at::randn(norm_shape, options);
  at::Tensor aten_bias = at::randn(norm_shape, options);
  auto at_weight = c10::optional<at::Tensor>(aten_weight);
  auto at_bias = c10::optional<at::Tensor>(aten_bias);

  auto aten_results =
      at::native_layer_norm(aten_input, norm_shape, at_weight, at_bias, kEps);
  auto aten_output = std::get<0>(aten_results);
  auto aten_mean = std::get<1>(aten_results);
  auto aten_rstd = std::get<2>(aten_results);

  // Check reduction axis is same for all reductions
  // Generate Launch Parameters
  auto reduction_params = getNormalizationHeuristics(
      &fusion,
      {aten_grad_out, aten_input, aten_mean, aten_rstd, aten_weight},
      reduction_tensors);
  TORCH_CHECK(reduction_params, "Reduction schedule was not generated!");

  scheduleNormalization(
      &fusion, reduction_params.value(), reduction_tensors, other_tensors);
  auto lparams = reduction_params.value().lparams;

  torch::jit::fuser::cuda::FusionExecutor fe;
  fe.compileFusion(&fusion);
  auto cg_outputs = fe.runFusion(
      {aten_grad_out, aten_input, aten_mean, aten_rstd, aten_weight}, lparams);

  auto aten_gradients = at::native_layer_norm_backward(
      aten_grad_out.to(at::kDouble),
      aten_input.to(at::kDouble),
      norm_shape,
      aten_mean.to(at::kDouble),
      aten_rstd.to(at::kDouble),
      c10::optional<at::Tensor>(aten_weight.to(at::kDouble)),
      c10::optional<at::Tensor>(aten_bias.to(at::kDouble)),
      {true, true, true});
  auto aten_grad_in = std::get<0>(aten_gradients);
  auto aten_grad_weight = std::get<1>(aten_gradients);
  auto aten_grad_bias = std::get<2>(aten_gradients);

  testValidate(
      &fusion,
      cg_outputs,
      {aten_grad_out, aten_input, aten_mean, aten_rstd, aten_weight},
      {aten_grad_in},
      __LINE__,
      __FILE__,
      "",
      lparams);
}

TEST(NVFuserTest, FusionMagicSchedulerLayerNormalization_CUDA) {
  Fusion fusion;
  FusionGuard fg(&fusion);

  const float kEps = 1e-5;
  std::vector<int64_t> input_shape{20, 100, 35, 67};
  std::vector<int64_t> norm_shape{67};

  auto input = makeSymbolicTensor(input_shape.size());
  fusion.addInput(input);

  std::vector<int> reduction_axes(norm_shape.size());
  std::vector<bool> broadcast_mask(input->nDims(), false);
  Val* num_features = new Double(1);
  for (int idx = 0; idx < norm_shape.size(); ++idx) {
    const int axis = input->nDims() - 1 - idx;
    reduction_axes[idx] = axis;
    broadcast_mask[axis] = true;
    num_features = mul(num_features, input->domain()->domain()[axis]->extent());
  }

  // Reduction
  auto x_sum = sum(input, reduction_axes);
  // Broadcast
  auto x_sum_bcast = broadcast(x_sum, broadcast_mask);
  // Point-wise
  auto x_mean = div(x_sum_bcast, num_features);
  auto x_mean_sub = sub(input, x_mean);

  auto x_mean_sub_pow = mul(x_mean_sub, x_mean_sub);
  // Reduction
  auto var_sum = sum(x_mean_sub_pow, reduction_axes);
  // Broadcast
  auto var_sum_bcast = broadcast(var_sum, broadcast_mask);
  // Point-wise
  auto var = div(var_sum_bcast, num_features);
  auto var_eps = add(var, new Double(kEps));
  auto rvar = unaryOp(UnaryOpType::Rsqrt, var_eps);
  auto output = mul(x_mean_sub, rvar);
  fusion.addOutput(output);

  std::vector<TensorView*> reduction_tensors({x_sum, var_sum});
  std::vector<TensorView*> other_tensors({x_mean,
                                          x_sum_bcast,
                                          x_mean_sub,
                                          x_mean_sub_pow,
                                          var_sum_bcast,
                                          var,
                                          var_eps,
                                          rvar,
                                          output});

  auto options = at::TensorOptions().dtype(at::kFloat).device(at::kCUDA, 0);
  at::Tensor aten_input = at::randn(input_shape, options);
  auto aten_output = at::layer_norm(aten_input.to(at::kDouble), norm_shape);

  // Check reduction axis is same for all reductions
  // Generate Launch Parameters
  auto reduction_params =
      getNormalizationHeuristics(&fusion, {aten_input}, reduction_tensors);
  TORCH_CHECK(reduction_params, "Reduction schedule was not generated!");

  scheduleNormalization(
      &fusion, reduction_params.value(), reduction_tensors, other_tensors);
  auto lparams = reduction_params.value().lparams;

  torch::jit::fuser::cuda::FusionExecutor fe;
  fe.compileFusion(&fusion);
  auto cg_outputs = fe.runFusion({aten_input}, lparams);

  testValidate(
      &fusion,
      cg_outputs,
      {aten_input},
      {aten_output},
      __LINE__,
      __FILE__,
      "",
      lparams);
}

TEST(NVFuserTest, FusionMagicSchedulerBatchNormalization_CUDA) {
  Fusion fusion;
  FusionGuard fg(&fusion);

  const float kMomentum = 0.1;
  const float kEps = 1e-5;
  std::vector<int64_t> input_shape{20, 100, 35, 45};

  auto input = makeSymbolicTensor(input_shape.size());
  auto weight = makeSymbolicTensor(1);
  auto bias = makeSymbolicTensor(1);
  fusion.addInput(input);
  fusion.addInput(weight);
  fusion.addInput(bias);
  // auto running_mean = makeSymbolicTensor(1);
  // auto running_var = makeSymbolicTensor(1);
  // fusion.addInput(running_mean);
  // fusion.addInput(running_var);

  const int kNumberOfDims = input->nDims();
  std::vector<int> reduction_axes;
  std::vector<bool> broadcast_mask(kNumberOfDims, false);
  Val* num_features = new Double(1);
  for (size_t axis = 0; axis < kNumberOfDims; ++axis) {
    if (axis != 1) {
      reduction_axes.push_back(axis);
      broadcast_mask[axis] = true;
      num_features =
          mul(num_features, input->domain()->domain()[axis]->extent());
    }
  }

  auto x_sum = sum(input, reduction_axes);
  auto x_sum_bcast = broadcast(x_sum, broadcast_mask);
  auto x_mean = div(x_sum_bcast, num_features);

  // auto current_mean_hat = mul(x_mean, new Double(kMomentum));
  // auto rmean_bcast = broadcast(running_mean, broadcast_mask);
  // auto rmean_hat = mul(rmean_bcast, new Double(1.0 - kMomentum));
  // auto new_running_mean = add(rmean_hat, current_mean_hat);

  auto x_mean_sub = sub(input, x_mean);
  auto x_mean_sub_pow = mul(x_mean_sub, x_mean_sub);
  auto var_sum = sum(x_mean_sub_pow, reduction_axes);
  auto var_sum_bcast = broadcast(var_sum, broadcast_mask);
  auto var = div(var_sum_bcast, num_features);

  // auto current_var_hat = mul(var, new Double(kMomentum));
  // auto rvar_bcast = broadcast(running_var, broadcast_mask);
  // auto rvar_hat = mul(rvar_bcast, new Double(1.0 - kMomentum));
  // auto new_running_var = add(rvar_hat, current_var_hat);

  auto var_eps = add(var, new Double(kEps));
  auto rvar = unaryOp(UnaryOpType::Rsqrt, var_eps);
  auto norm = mul(x_mean_sub, rvar);

  auto weight_bcast = broadcast(weight, broadcast_mask);
  auto bias_bcast = broadcast(bias, broadcast_mask);
  auto norm_gamma = mul(norm, weight_bcast);
  auto norm_gamma_bias = add(norm_gamma, bias_bcast);

  fusion.addOutput(norm_gamma_bias);
  // fusion.addOutput(new_running_mean);
  // fusion.addOutput(new_running_var);

  std::vector<TensorView*> reduction_tensors({x_sum, var_sum});
  std::vector<TensorView*> other_tensors({x_mean,
                                          x_sum_bcast,
                                          x_mean_sub,
                                          x_mean_sub_pow,
                                          var_sum_bcast,
                                          var,
                                          var_eps,
                                          rvar,
                                          weight_bcast,
                                          bias_bcast,
                                          norm,
                                          norm_gamma,
                                          norm_gamma_bias});

  auto options = at::TensorOptions().dtype(at::kFloat).device(at::kCUDA, 0);
  at::Tensor t0 = at::randn(input_shape, options);
  at::Tensor tweight = at::ones({input_shape[1]}, options);
  at::Tensor tbias = at::zeros({input_shape[1]}, options);
  at::Tensor tmean = at::zeros({input_shape[1]}, options);
  at::Tensor tvar = at::ones({input_shape[1]}, options);

  auto at_weight = c10::optional<at::Tensor>(tweight.to(at::kDouble));
  auto at_bias = c10::optional<at::Tensor>(tbias.to(at::kDouble));
  auto at_running_mean = c10::optional<at::Tensor>(tmean.to(at::kDouble));
  auto at_running_var = c10::optional<at::Tensor>(tvar.to(at::kDouble));

  auto aten_output = at::batch_norm(
      t0.to(at::kDouble),
      at_weight,
      at_bias,
      at_running_mean,
      at_running_var,
      true,
      kMomentum,
      kEps,
      false);

  std::vector<IValue> aten_inputs = {t0, tweight, tbias};

  // Check reduction axis is same for all reductions
  // Generate Launch Parameters
  auto reduction_params =
      getNormalizationHeuristics(&fusion, aten_inputs, reduction_tensors);

  TORCH_CHECK(reduction_params, "Reduction schedule was not generated!");

  scheduleNormalization(
      &fusion, reduction_params.value(), reduction_tensors, other_tensors);
  auto lparams = reduction_params.value().lparams;

  torch::jit::fuser::cuda::FusionExecutor fe;
  fe.compileFusion(&fusion);
  auto cg_outputs = fe.runFusion(aten_inputs, lparams);

  testValidate(
      &fusion,
      cg_outputs,
      aten_inputs,
      {aten_output},
      __LINE__,
      __FILE__,
      "",
      lparams);
}

TEST(NVFuserTest, FusionPersistentSoftmaxLocalSmem_CUDA) {
  Fusion fusion;
  FusionGuard fg(&fusion);

  const int pixels_per_thread = 64;
  const int TIDX = 128;
  const int static_size = pixels_per_thread * TIDX;

  TensorView* sx = makeConcreteTensor({-1, static_size});
  TensorView* dx = makeSymbolicTensor(2);
  fusion.addInput(sx);
  fusion.addInput(dx);

  TensorView* max_sx =
      reductionOp(BinaryOpType::Max, {-1}, new Double(FLT_MIN), sx); // (M)
  TensorView* max_dx =
      reductionOp(BinaryOpType::Max, {-1}, new Double(FLT_MIN), dx); // (M)

  // Reduction => merge local and shared memory TensorViews
  TensorView* max_val = binaryOp(BinaryOpType::Max, max_sx, max_dx);
  TensorView* bcast_max = broadcast(max_val, {false, true}); // (M, B)

  TensorView* sx_max_sub = sub(sx, bcast_max); // (M, N)
  TensorView* dx_max_sub = sub(dx, bcast_max); // (M, N)

  TensorView* sx_exp = unaryOp(UnaryOpType::Exp, sx_max_sub); // (M, N)
  TensorView* dx_exp = unaryOp(UnaryOpType::Exp, dx_max_sub); // (M, N)

  TensorView* sx_sum_exp = sum(sx_exp, {-1}); // (M, R)
  TensorView* dx_sum_exp = sum(dx_exp, {-1}); // (M, R)

  // Reduction => merge local and shared memory TensorViews
  TensorView* sum_exp = binaryOp(BinaryOpType::Add, sx_sum_exp, dx_sum_exp);
  TensorView* bcast_sum = broadcast(sum_exp, {false, true}); // (M, B)

  TensorView* sx_softmax = div(sx_exp, bcast_sum); // (M, N)
  TensorView* dx_softmax = div(dx_exp, bcast_sum); // (M, N)
  fusion.addOutput(sx_softmax);
  fusion.addOutput(dx_softmax);

  auto sx_cache = sx->cache_after();
  auto dx_cache = dx->cache_after();
  dx_cache->setMemoryType(MemoryType::Shared);
  dx_exp->setMemoryType(MemoryType::Shared);

  // Reduction and Broadcast Tensors common to both memory TVs
  std::vector<TensorView*> common_tensors(
      {max_val, sum_exp, bcast_max, bcast_sum});

  // Static Local Memory TVs
  std::vector<TensorView*> static_tensors(
      {sx, sx_cache, max_sx, sx_max_sub, sx_exp, sx_sum_exp, sx_softmax});

  // Dynamic Local Memory TVs
  std::vector<TensorView*> dynamic_tensors(
      {dx, dx_cache, max_dx, dx_max_sub, dx_exp, dx_sum_exp, dx_softmax});

  std::vector<TensorView*> all_tensors;
  all_tensors.insert(
      all_tensors.end(), common_tensors.begin(), common_tensors.end());
  all_tensors.insert(
      all_tensors.end(), static_tensors.begin(), static_tensors.end());
  all_tensors.insert(
      all_tensors.end(), dynamic_tensors.begin(), dynamic_tensors.end());

  // M => M
  // M, N => M, N/128, 128
  for (auto tensor : all_tensors) {
    if (tensor->nDims() > 1) {
      tensor->split(-1, TIDX);
    }
  }

  auto sx_sum_exp_rf = sx_sum_exp->rFactor({1});
  auto dx_sum_exp_rf = dx_sum_exp->rFactor({1});
  all_tensors.push_back(sx_sum_exp_rf);
  all_tensors.push_back(dx_sum_exp_rf);

  // computeAt
  sx->computeAt(sx_max_sub, 1);
  dx->computeAt(dx_max_sub, 1);

  sx_exp->computeAt(sx_softmax, 1);
  dx_exp->computeAt(dx_softmax, 1);

  sx_max_sub->computeAt(sx_exp, 2);
  dx_max_sub->computeAt(dx_exp, 2);

  sx_softmax->axis(0)->parallelize(ParallelType::BIDx);
  dx_softmax->axis(0)->parallelize(ParallelType::BIDx);
  for (auto tensor : all_tensors) {
    if (tensor->nDims() > 1) {
      tensor->axis(-1)->parallelize(ParallelType::TIDx);
    }
  }

  const size_t dimx = 1024;
  const size_t dimy = 16384;

  auto options = at::TensorOptions().dtype(at::kFloat).device(at::kCUDA, 0);
  at::Tensor aten_input = at::randn({dimx, dimy}, options);
  at::Tensor aten_static_in = aten_input.narrow(1, 0, static_size);
  at::Tensor aten_dynamic_in =
      aten_input.narrow(1, static_size, dimy - static_size);

  at::Tensor out = at::zeros({dimx, dimy}, options);
  at::Tensor cg_static_out = out.narrow(1, 0, static_size);
  at::Tensor cg_dynamic_out = out.narrow(1, static_size, dimy - static_size);

  std::vector<at::Tensor> aten_outputs;

  auto aten_output = at::_softmax(aten_input.to(at::kDouble), -1, false);
  at::Tensor aten_static_out = aten_output.narrow(1, 0, static_size);
  at::Tensor aten_dynamic_out =
      aten_output.narrow(1, static_size, dimy - static_size);

  torch::jit::fuser::cuda::FusionExecutor fe;
  fe.compileFusion(&fusion);
  fe.runFusion(
      {aten_static_in, aten_dynamic_in}, {cg_static_out, cg_dynamic_out});

  testValidate(
      &fusion,
      {cg_static_out, cg_dynamic_out},
      {aten_static_in, aten_dynamic_in},
      {cg_static_out, cg_dynamic_out},
      __LINE__,
      __FILE__);
}

TEST(NVFuserTest, FusionPersistentNormLocalShared_CUDA) {
  Fusion fusion;
  FusionGuard fg(&fusion);

  const int pixels_per_thread = 64;
  const int TIDX = 128;
  const int static_size = pixels_per_thread * TIDX;

  TensorView* sx = makeConcreteTensor({-1, static_size});
  TensorView* dx = makeSymbolicTensor(2);
  fusion.addInput(sx);
  fusion.addInput(dx);

  Double* gamma = new Double();
  Double* beta = new Double();
  Double* eps = new Double();
  Int* N = new Int();
  fusion.addInput(gamma);
  fusion.addInput(beta);
  fusion.addInput(eps);
  fusion.addInput(N);

  // Reduction
  auto sx_sum = sum(sx, {-1}); // (M, R)
  auto dx_sum = sum(dx, {-1}); // (M, R)
  // Reduction => merge local and shared memory TensorViews
  auto x_sum = binaryOp(BinaryOpType::Add, sx_sum, dx_sum);

  // Broadcast
  auto x_sum_bcast = broadcast(x_sum, {false, true}); // (M, B)
  // Pwise
  auto x_mean = div(x_sum_bcast, N); // (M, B)

  auto sx_mean_sub = sub(sx, x_mean); // (M, N)
  auto dx_mean_sub = sub(dx, x_mean); // (M, N)

  auto sx_mean_sub_pow = mul(sx_mean_sub, sx_mean_sub); // (M, N)
  auto dx_mean_sub_pow = mul(dx_mean_sub, dx_mean_sub); // (M, N)

  // Reduction
  auto sx_var_sum = sum(sx_mean_sub_pow, {-1}); // (M, R)
  auto dx_var_sum = sum(dx_mean_sub_pow, {-1}); // (M, R)
  // Reduction => merge local and shared memory TensorViews
  auto var_sum = binaryOp(BinaryOpType::Add, sx_var_sum, dx_var_sum);

  // Broadcast
  auto var_sum_bcast = broadcast(var_sum, {false, true}); // (M, B)
  // Pwise
  auto var = div(var_sum_bcast, N); // (M, B)
  auto var_eps = add(var, eps); // (M, B)
  auto rvar = unaryOp(UnaryOpType::Rsqrt, var_eps); // (M, B)

  auto sx_norm = mul(sx_mean_sub, rvar);
  auto dx_norm = mul(dx_mean_sub, rvar);

  auto sx_norm_gamma = mul(sx_norm, gamma);
  auto dx_norm_gamma = mul(dx_norm, gamma);

  auto sx_norm_gamma_beta = add(sx_norm_gamma, beta);
  auto dx_norm_gamma_beta = add(dx_norm_gamma, beta);
  fusion.addOutput(sx_norm_gamma_beta);
  fusion.addOutput(dx_norm_gamma_beta);

  // Read Input into Shared Memory
  // Read Input minus Input_Mean into Shared Memory
  auto sx_cache = sx->cache_after();
  auto dx_cache = dx->cache_after();
  dx_cache->setMemoryType(MemoryType::Shared);
  dx_mean_sub->setMemoryType(MemoryType::Shared);

  std::vector<TensorView*> common_tensors(
      {x_sum, x_sum_bcast, x_mean, var_sum, var_sum_bcast, var, var_eps, rvar});

  std::vector<TensorView*> static_tensors({sx,
                                           sx_cache,
                                           sx_sum,
                                           sx_mean_sub,
                                           sx_mean_sub_pow,
                                           sx_var_sum,
                                           sx_norm,
                                           sx_norm_gamma,
                                           sx_norm_gamma_beta});

  std::vector<TensorView*> dynamic_tensors({dx,
                                            dx_cache,
                                            dx_sum,
                                            dx_mean_sub,
                                            dx_mean_sub_pow,
                                            dx_var_sum,
                                            dx_norm,
                                            dx_norm_gamma,
                                            dx_norm_gamma_beta});

  std::vector<TensorView*> all_tensors;
  all_tensors.insert(
      all_tensors.end(), common_tensors.begin(), common_tensors.end());
  all_tensors.insert(
      all_tensors.end(), static_tensors.begin(), static_tensors.end());
  all_tensors.insert(
      all_tensors.end(), dynamic_tensors.begin(), dynamic_tensors.end());

  // M => M
  // M, N => M, N/128, 128
  for (auto tensor : all_tensors) {
    if (tensor->nDims() > 1) {
      tensor->split(-1, TIDX);
    }
  }

  // Local Sum => Block Broadcast
  TensorView* sx_sum_rf = sx_sum->rFactor({1});
  TensorView* sx_var_sum_rf = sx_var_sum->rFactor({1});
  TensorView* dx_sum_rf = dx_sum->rFactor({1});
  TensorView* dx_var_sum_rf = dx_var_sum->rFactor({1});
  all_tensors.push_back(sx_sum_rf);
  all_tensors.push_back(sx_var_sum_rf);
  all_tensors.push_back(dx_sum_rf);
  all_tensors.push_back(dx_var_sum_rf);

  // ComputeAt
  sx->computeAt(sx_mean_sub_pow, 1);
  dx->computeAt(dx_mean_sub_pow, 1);

  var_sum->computeAt(rvar, 1);

  sx_mean_sub_pow->computeAt(sx_var_sum_rf, 2);
  dx_mean_sub_pow->computeAt(dx_var_sum_rf, 2);

  sx_norm->computeAt(sx_norm_gamma_beta, 2);
  dx_norm->computeAt(dx_norm_gamma_beta, 2);

  sx_norm_gamma_beta->axis(0)->parallelize(ParallelType::BIDx);
  dx_norm_gamma_beta->axis(0)->parallelize(ParallelType::BIDx);
  for (auto tensor : all_tensors) {
    if (tensor->nDims() > 1) {
      tensor->axis(-1)->parallelize(ParallelType::TIDx);
    }
  }

  const int dimx = 1024;
  const int dimy = 16384;
  const float kGamma = 1.0f;
  const float kBeta = 0.0f;
  const float kEps = 1e-5;
  auto options = at::TensorOptions().dtype(at::kFloat).device(at::kCUDA, 0);

  at::Tensor aten_input = at::randn({dimx, dimy}, options);
  at::Tensor aten_static_in = aten_input.narrow(1, 0, static_size);
  at::Tensor aten_dynamic_in =
      aten_input.narrow(1, static_size, dimy - static_size);

  at::Tensor out = at::zeros({dimx, dimy}, options);
  at::Tensor cg_static_out = out.narrow(1, 0, static_size);
  at::Tensor cg_dynamic_out = out.narrow(1, static_size, dimy - static_size);

  std::vector<IValue> aten_inputs = {
      aten_static_in, aten_dynamic_in, kGamma, kBeta, kEps, dimy};

  torch::jit::fuser::cuda::FusionExecutor fe;
  fe.compileFusion(&fusion);
  fe.runFusion(aten_inputs, {cg_static_out, cg_dynamic_out});

  auto at_mu = at::mean(aten_input.to(at::kDouble), -1).unsqueeze(1);
  auto at_var = at::var(aten_input.to(at::kDouble), -1, false).unsqueeze(1);
  auto at_rvar = at::rsqrt(at::add(at_var, kEps));
  auto at_norm = at::mul(at::sub(aten_input, at_mu), at_rvar);
  auto aten_output = at::add(at::mul(at_norm, kGamma), kBeta);
  at::Tensor aten_static_out = aten_output.narrow(1, 0, static_size);
  at::Tensor aten_dynamic_out =
      aten_output.narrow(1, static_size, dimy - static_size);

  testValidate(
      &fusion,
      {cg_static_out, cg_dynamic_out},
      aten_inputs,
      {aten_static_out, aten_dynamic_out},
      __LINE__,
      __FILE__);
}

TEST(NVFuserTest, FusionSmemDynamicPersistentNorm_CUDA) {
  Fusion fusion;
  FusionGuard fg(&fusion);

  // Set up your input tensor views
  auto x = makeSymbolicTensor(2);
  Double* gamma = new Double();
  Double* beta = new Double();
  Double* eps = new Double();
  Int* N = new Int();
  fusion.addInput(x);
  fusion.addInput(gamma);
  fusion.addInput(beta);
  fusion.addInput(eps);
  fusion.addInput(N);

  // Reduction
  auto x_sum = sum(x, {-1}); // (M, R)
  // Broadcast
  auto x_sum_bcast = broadcast(x_sum, {false, true}); // (M, B)
  // Pwise
  auto x_mean = div(x_sum_bcast, N); // (M, B)
  auto x_mean_sub = sub(x, x_mean); // (M, N)
  auto x_mean_sub_pow = mul(x_mean_sub, x_mean_sub); // (M, N)
  // Reduction
  auto var_sum = sum(x_mean_sub_pow, {-1}); // (M, R)
  // Broadcast
  auto var_sum_bcast = broadcast(var_sum, {false, true}); // (M, B)
  // Pwise
  auto var = div(var_sum_bcast, N); // (M, B)
  auto var_eps = add(var, eps); // (M, B)
  auto rvar = unaryOp(UnaryOpType::Rsqrt, var_eps); // (M, B)
  auto norm = mul(x_mean_sub, rvar);
  auto norm_gamma = mul(norm, gamma);
  auto norm_gamma_beta = add(norm_gamma, beta);
  fusion.addOutput(norm_gamma_beta);

  // Read Input into Shared Memory
  // Read Input minus Input_Mean into Shared Memory
  auto cache_x = x->cache_after();
  cache_x->setMemoryType(MemoryType::Shared);
  x_mean_sub->setMemoryType(MemoryType::Shared);

  std::vector<TensorView*> all_tensors({x_sum,
                                        x_mean,
                                        cache_x,
                                        x_sum_bcast,
                                        x_mean_sub,
                                        x_mean_sub_pow,
                                        var_sum,
                                        var_sum_bcast,
                                        var,
                                        var_eps,
                                        rvar,
                                        norm,
                                        norm_gamma,
                                        norm_gamma_beta});

  auto tidx = new Int();
  fusion.addInput(tidx);

  for (auto tensor : all_tensors) {
    tensor->split(-1, tidx);
  }

  // Local Sum => Block Broadcast
  TensorView* x_sum_rf = x_sum->rFactor({1});
  TensorView* var_sum_rf = var_sum->rFactor({1});
  all_tensors.push_back(x_sum_rf);
  all_tensors.push_back(var_sum_rf);

  // ComputeAt
  x->computeAt(x_mean_sub_pow, 1);
  var_sum->computeAt(rvar, 1);
  x_mean_sub_pow->computeAt(var_sum_rf, 2);
  norm->computeAt(norm_gamma_beta, 2);

  for (auto tv : all_tensors) {
    tv->axis(0)->parallelize(ParallelType::BIDx);
    tv->axis(-1)->parallelize(ParallelType::TIDx);
  }

  const int dimx = 128;
  const int dimy = 2048;
  const float kGamma = 1.0f;
  const float kBeta = 0.0f;
  const float kEps = 1e-5;
  const int TIDX = 128;

  auto options = at::TensorOptions().dtype(at::kFloat).device(at::kCUDA, 0);
  at::Tensor aten_input = at::randn({dimx, dimy}, options);
  auto at_mu = at::mean(aten_input.to(at::kDouble), -1).unsqueeze(1);
  auto at_var = at::var(aten_input.to(at::kDouble), -1).unsqueeze(1);
  auto at_rvar = at::rsqrt(at::add(at_var, kEps));
  auto at_norm = at::mul(at::sub(aten_input, at_mu), at_rvar);
  auto aten_output = at::add(at::mul(at_norm, kGamma), kBeta);

  std::vector<IValue> aten_inputs = {
      aten_input, kGamma, kBeta, kEps, dimy, TIDX};

  torch::jit::fuser::cuda::FusionExecutor fe;
  fe.compileFusion(&fusion);
  auto cg_outputs = fe.runFusion(aten_inputs);

  testValidate(
      &fusion, cg_outputs, aten_inputs, {aten_output}, __LINE__, __FILE__);
}

TEST(NVFuserTest, FusionSmemDynamicReductionSymbolic_CUDA) {
  Fusion fusion;
  FusionGuard fg(&fusion);

  // Set up your input tensor views
  TensorView* tv0 = makeSymbolicTensor(2);
  TensorView* tv1 = reductionOp(BinaryOpType::Add, {1}, new Double(0), tv0);
  fusion.addInput(tv0);
  fusion.addOutput(tv1);
  // tv1[I0, R1] = tv0[I0, I1]

  // Interface should just be a direct split with a Parallel type. We can
  // include the parallelize call if we do this.
  tv1->split(1, NamedScalar::getParallelDim(ParallelType::TIDx));
  // tv1[I0, R1o, R1i{BIDx}] = tv0[I0, I1]

  TensorView* tv2 = tv1->rFactor({2});
  tv2->setMemoryType(MemoryType::Shared);
  // tv2[I0, R1oo, Ir1i{BIDx}] = tv0[I0, I1]
  // tv1[I0,        R1i{BIDx}] = tv2[I0, R1oo, Ir1i{BIDx}]

  tv0->computeAt(tv1, 1);

  tv2->axis(-1)->parallelize(ParallelType::TIDx);
  tv1->axis(0)->parallelize(ParallelType::BIDx);

  constexpr int numel_x = 65000, numel_y = 1024;

  auto options = at::TensorOptions().dtype(at::kFloat).device(at::kCUDA, 0);
  at::Tensor aten_input = at::randn({numel_x, numel_y}, options);
  auto aten_output = aten_input.to(at::kDouble).sum({1});

  // How many threads to use for the block reduction
  constexpr int runtime_threadIdx_dim = 128;

  LaunchParams lparams(-1, -1, -1, runtime_threadIdx_dim, -1, -1);

  FusionExecutor fe;
  fe.compileFusion(&fusion);
  auto cg_outputs = fe.runFusion({aten_input}, lparams);

  testValidate(
      &fusion,
      cg_outputs,
      {aten_input},
      {aten_output},
      __LINE__,
      __FILE__,
      "",
      lparams);
  TORCH_CHECK(fe.kernel()->summary().war_hazard_syncs_count == 0);
}

TEST(NVFuserTest, FusionSmemDynamicReductionSymbolicArg_CUDA) {
  Fusion fusion;
  FusionGuard fg(&fusion);

  // Algorithm
  Int* sym_bsx = new Int();
  TensorView* tv0 = makeSymbolicTensor(3); // M, K, N
  fusion.addInput(tv0);
  fusion.addInput(sym_bsx);

  TensorView* tv1 = sum(tv0, {1}); // M, R, N
  fusion.addOutput(tv1);

  TensorView* tv2 = tv0->cache_after();
  tv2->setMemoryType(MemoryType::Shared);

  // Schedule
  constexpr int BSX = 32;
  tv1->split(2, BSX);
  tv1->split(1, sym_bsx);
  tv1->split(0, BSX);
  // M/BSX, BSX, K/BSX, BSX, N/BSX, BSX
  tv1->reorder({{0, 0}, {1, 2}, {2, 4}, {3, 5}, {4, 1}, {5, 3}});
  TensorView* tv3 = tv1->rFactor({-2});

  tv0->computeAt(tv1, -2);
  tv0->computeAt(tv3, -2);

  // Thread and Block binding
  tv1->axis(0)->parallelize(ParallelType::BIDx);
  tv1->axis(1)->parallelize(ParallelType::BIDy);
  tv1->axis(-1)->parallelize(ParallelType::TIDx);
  // Manual Binding
  tv2->axis(-1)->parallelize(ParallelType::TIDx);
  tv3->axis(-1)->parallelize(ParallelType::TIDx);

  constexpr int M = 154, K = 45, N = 1524;

  auto options = at::TensorOptions().dtype(at::kFloat).device(at::kCUDA, 0);
  at::Tensor aten_input = at::randn({M, K, N}, options);
  at::Tensor aten_output = aten_input.to(at::kDouble).sum({1});

  // How many threads to use for the block reduction
  constexpr int runtime_threadIdx_dim = 128;

  auto lparams = LaunchParams(-1, -1, -1, runtime_threadIdx_dim, -1, -1);

  FusionExecutor fe;
  fe.compileFusion(&fusion);
  auto cg_outputs = fe.runFusion({aten_input, runtime_threadIdx_dim}, lparams);

  testValidate(
      &fusion,
      cg_outputs,
      {aten_input, runtime_threadIdx_dim},
      {aten_output},
      __LINE__,
      __FILE__,
      "",
      lparams);

  TORCH_CHECK(fe.kernel()->summary().war_hazard_syncs_count == 1);
}

TEST(NVFuserTest, FusionSmemDynamicPwiseMulSymbolicArgWAR_CUDA) {
  Fusion fusion;
  FusionGuard fg(&fusion);

  Int* sym_bsx = new Int();
  TensorView* tv0 = makeSymbolicTensor(2); // (M, K)
  TensorView* tv1 = makeSymbolicTensor(2); // (K, N)
  TensorView* tv2 = broadcast(tv0, {false, false, true}); // (M, K, B)
  TensorView* tv3 = broadcast(tv1, {true, false, false}); // (B, K, N)
  TensorView* tv4 = mul(tv2, tv3); // M, K, N
  fusion.addInput(tv0);
  fusion.addInput(tv1);
  fusion.addInput(sym_bsx);
  fusion.addOutput(tv4);
  // Algorithm

  tv2->setMemoryType(MemoryType::Shared);
  tv3->setMemoryType(MemoryType::Shared);

  constexpr int BSX = 32;
  tv4->split(2, BSX);
  tv4->split(1, sym_bsx);
  tv4->split(0, BSX);
  // M/BSX, BSX, K/BSX, BSX, N/BSX, BSX
  tv4->reorder({{0, 0}, {1, 3}, {2, 1}, {3, 4}, {4, 2}, {5, 5}});
  // M/BSX, K/BSX, N/BSX, MSX, KSX, NSX

  tv0->computeAt(tv4, 3);
  tv1->computeAt(tv4, 3);
  // Schedule

  tv4->axis(0)->parallelize(ParallelType::BIDx);
  tv4->axis(2)->parallelize(ParallelType::BIDy);
  // Manual Binding
  tv2->axis(-2)->parallelize(ParallelType::TIDx);
  tv3->axis(-1)->parallelize(ParallelType::TIDx);
  // Thread and Block binding

  constexpr int M = 128, K = 457, N = 1024;

  auto options = at::TensorOptions().dtype(at::kFloat).device(at::kCUDA, 0);
  at::Tensor t0 = at::randn({M, K}, options);
  at::Tensor t1 = at::randn({K, N}, options);
  at::Tensor aten_output = mul(t0.unsqueeze(2), t1.unsqueeze(0));
  std::vector<IValue> aten_inputs = {t0, t1, BSX};

  LaunchParams lparams(-1, -1, -1, BSX, -1, -1);

  FusionExecutor fe;
  fe.compileFusion(&fusion);
  auto cg_outputs = fe.runFusion(aten_inputs, lparams);

  testValidate(
      &fusion,
      cg_outputs,
      aten_inputs,
      {aten_output},
      __LINE__,
      __FILE__,
      "",
      lparams);

  TORCH_CHECK(fe.kernel()->summary().war_hazard_syncs_count == 1);
}

TEST(NVFuserTest, FusionSmemDynamicTiledGemm_CUDA) {
  Fusion fusion;
  FusionGuard fg(&fusion);

  // Symbolic integers we will use for runtime tiling
  Int* symbolic_m_tile_dim = new Int(); // bound to threadIdx.z
  Int* symbolic_split_k_tile_dim = new Int(); // bound to blockIdx.x
  Int* symbolic_block_k_tile_dim = new Int(); // bound to threadIdx.x
  // Compile-time integer for tiling
  int n_smem_tile = 8; // bound to threadIdx.y

  // Symbolic 2D tensors TV0[M, K], TV1[K, N]
  TensorView* tv0 = makeSymbolicTensor(2);
  TensorView* tv1 = makeSymbolicTensor(2);

  // Broadcast tv0 to [M, K, *]
  TensorView* tv2 = broadcast(tv0, {false, false, true});
  // Broadcast tv1 to [*, K, N]
  TensorView* tv3 = broadcast(tv1, {true, false, false});

  // Pointwise multiplication resulting in tv3[M, K, N]
  TensorView* tv4 = mul(tv2, tv3);

  // Turn the K-dimension of tv4 into a reduction dimension
  TensorView* tv5 = sum(tv4, {1});

  // Register inputs and outputs
  fusion.addInput(tv0);
  fusion.addInput(tv1);
  fusion.addOutput(tv5);

  // Register runtime tile dims as inputs
  fusion.addInput(symbolic_m_tile_dim);
  fusion.addInput(symbolic_split_k_tile_dim);
  fusion.addInput(symbolic_block_k_tile_dim);

  // Make a 3D tile, mix of symbolic and constant, do in reverse order because
  // dims are inserted
  tv5->split(2, n_smem_tile);
  tv5->split(1, symbolic_block_k_tile_dim);
  tv5->split(1, symbolic_split_k_tile_dim);
  tv5->split(0, symbolic_m_tile_dim);

  // Reorder so all outer tiles are in the leftmost 3 positions
  tv5->reorder({{1, 5}, {5, 1}});

  // Factor out the outer reduction IterDomain, then run the inter-cta
  // reduction, and intra-cta reduction
  auto tv6 = tv5->rFactor({2});

  // Scope computations
  tv6->computeAt(tv5, 2);

  // RFactor moves reduction axes around, reorder to match ordering of tv5
  tv6->reorder({
      {2, -2},
      {3, -1},
      {4, 2},
      {5, 3},
      {6, 4},
  });

  // Setup compute at schedule
  tv0->computeAt(tv6, 3);
  tv1->computeAt(tv6, 3);
  tv4->computeAt(tv6, -1);
  //
  // T2[Mo,  bNo, Koo, Koi,  Kii,  Mi, bNi] CA(4, 3)
  // T3[bMo,  No, Koo, Koi,  Kii, bMi,  Ni] CA(4, 3)
  // T4[ Mo,  No, Koo, Koi,  Kii,  Mi,  Ni]
  // T6[ Mo,  No, rKoo, Koi, Kii,  Mi,  Ni]
  // T5[ Mo,  No,      rKoi, rKii, Mi,  Ni]

  // Cache smem tiles
  tv2->setMemoryType(MemoryType::Shared);
  tv3->setMemoryType(MemoryType::Shared);
  tv4->setMemoryType(MemoryType::Local);
  tv6->setMemoryType(MemoryType::Local);

  tv5->axis(0)->parallelize(ParallelType::BIDz);
  tv5->axis(1)->parallelize(ParallelType::BIDy);

  std::vector<TensorView*> tv_list = {tv2, tv3, tv4, tv5, tv6};
  for (auto tv : tv_list) {
    tv->axis(-2)->parallelize(ParallelType::TIDz);
    tv->axis(-1)->parallelize(ParallelType::TIDy);
  }
  tv2->axis(3)->parallelize(ParallelType::TIDx);
  tv3->axis(3)->parallelize(ParallelType::TIDx);
  tv4->axis(3)->parallelize(ParallelType::TIDx);
  tv6->axis(3)->parallelize(ParallelType::TIDx);
  tv5->axis(2)->parallelize(ParallelType::TIDx);

  tv2->axis(4)->parallelize(ParallelType::BIDx);
  tv3->axis(4)->parallelize(ParallelType::BIDx);
  tv4->axis(4)->parallelize(ParallelType::BIDx);
  tv6->axis(4)->parallelize(ParallelType::BIDx);
  tv5->axis(3)->parallelize(ParallelType::BIDx);

  constexpr int M = 31, K = 65, N = 33;

  auto options = at::TensorOptions().dtype(at::kFloat).device(at::kCUDA, 0);
  at::Tensor t0 = at::randn({M, K}, options);
  at::Tensor t1 = at::randn({K, N}, options);

  FusionExecutor fe;
  // Generate CUDA and compile with nvRTC
  fe.compileFusion(&fusion);

  // Runtime tiling
  int m_tile = 4; // bound to threadIdx.z
  int split_k = 7; // bound to blockIdx.x
  int intra_cta = 8; // bound to threadIdx.x

  std::vector<IValue> aten_inputs = {t0, t1, m_tile, split_k, intra_cta};
  at::Tensor aten_output =
      mul(t0.unsqueeze(2), t1.unsqueeze(0)).to(at::kDouble).sum(1);

  auto cg_outputs = fe.runFusion(aten_inputs);

  testValidate(
      &fusion, cg_outputs, aten_inputs, {aten_output}, __LINE__, __FILE__);

  TORCH_CHECK(fe.kernel()->summary().war_hazard_syncs_count == 1);
}

TEST(NVFuserTest, FusionGlobalIntermediate_CUDA) {
  Fusion fusion;
  FusionGuard fg(&fusion);

  // Set up your input tensor views
  TensorView* tv0 = makeSymbolicTensor(2);
  TensorView* tv1 = reductionOp(BinaryOpType::Add, {1}, new Double(0), tv0);
  fusion.addInput(tv0);
  fusion.addOutput(tv1);
  // tv1[I0, R1] = tv0[I0, I1]

  // Interface should just be a direct split with a Parallel type. We can
  // include the parallelize call if we do this.
  tv1->split(1, NamedScalar::getParallelDim(ParallelType::TIDx));
  // tv1[I0, R1o, R1i{BIDx}] = tv0[I0, I1]

  TensorView* tv2 = tv1->rFactor({2});
  tv2->setMemoryType(MemoryType::Global);
  // tv2[I0, R1oo, Ir1i{BIDx}] = tv0[I0, I1]
  // tv1[I0,        R1i{BIDx}] = tv2[I0, R1oo, Ir1i{BIDx}]

  tv0->computeAt(tv1, 1);

  tv2->axis(-1)->parallelize(ParallelType::TIDx);
  tv1->axis(0)->parallelize(ParallelType::BIDx);

  constexpr int numel_x = 65000, numel_y = 1024;

  auto options = at::TensorOptions().dtype(at::kFloat).device(at::kCUDA, 0);
  at::Tensor input = at::randn({numel_x, numel_y}, options);

  // How many threads to use for the block reduction
  constexpr int runtime_threadIdx_dim = 128;

  auto lparams = LaunchParams(-1, -1, -1, runtime_threadIdx_dim, -1, -1);

  FusionExecutor fe;
  fe.compileFusion(&fusion);
  auto cg_outputs = fe.runFusion({input}, lparams);

  auto aten_output = input.to(at::kDouble).sum({1});
  testValidate(
      &fusion,
      cg_outputs,
      {input},
      {aten_output},
      __LINE__,
      __FILE__,
      "",
      lparams);
}

TEST(NVFuserTest, FusionGlobalIntermediateDefaultSchedule_CUDA) {
  Fusion fusion;
  FusionGuard fg(&fusion);

  TensorView* tv0 = makeSymbolicTensor(2);
  TensorView* tv1 = makeSymbolicTensor(2);
  TensorView* tv2 = makeSymbolicTensor(2);
  TensorView* tv3 = makeSymbolicTensor(2);
  TensorView* tv4 = sub(tv2, tv3);
  TensorView* tv5 = add(tv1, tv4);
  TensorView* tv6 = sub(tv5, tv0);
  fusion.addInput(tv0);
  fusion.addInput(tv1);
  fusion.addInput(tv2);
  fusion.addInput(tv3);
  fusion.addOutput(tv6);
  // t6 = ((t1 + (t2 - t3)) - t0)

  tv4->setMemoryType(MemoryType::Global);
  tv5->setMemoryType(MemoryType::Global);
  tv6->setMemoryType(MemoryType::Global);

  constexpr int M = 32, N = 810;
  auto options = at::TensorOptions().dtype(at::kFloat).device(at::kCUDA, 0);
  at::Tensor t0 = at::randn({M, N}, options);
  at::Tensor t1 = at::randn({M, N}, options);
  at::Tensor t2 = at::randn({M, N}, options);
  at::Tensor t3 = at::randn({M, N}, options);

  at::Tensor aten_output = (t1 + (t2 - t3)) - t0;

  std::vector<IValue> aten_inputs = {t0, t1, t2, t3};

  FusionExecutor fe;
  fe.compileFusion(&fusion);
  auto cg_outputs = fe.runFusion({t0, t1, t2, t3});

  testValidate(
      &fusion, cg_outputs, aten_inputs, {aten_output}, __LINE__, __FILE__);
}

TEST(NVFuserTest, FusionConstCheck_CUDA) {
  Fusion fusion;
  FusionGuard fg(&fusion);

  auto one = new Int(1);
  TORCH_CHECK(one->isConstScalar());

  auto one_x2 = mul(one, one);
  TORCH_CHECK(one_x2->isConstScalar());

  auto one_x3 = mul(one_x2, one);
  TORCH_CHECK(one_x3->isConstScalar());

  auto one_x4 = mul(one_x3, one);
  TORCH_CHECK(one_x4->isConstScalar());
}

TEST(NVFuserTest, FusionUnrollWithAlloc_CUDA) {
  const std::vector<int64_t> tensor_dims_in = {128, 128};
  Fusion fusion;
  FusionGuard fg(&fusion);

  // Set up your input tensor views
  TensorView* tv0 = makeSymbolicTensor(tensor_dims_in.size());
  fusion.addInput(tv0);

  TensorView* tv1 = add(tv0, new Double(0));
  TensorView* tv2 = reductionOp(BinaryOpType::Add, {1}, new Double(0), tv1);
  fusion.addOutput(tv2);

  const auto options =
      at::TensorOptions().dtype(at::kFloat).device(at::kCUDA, 0);
  at::Tensor input = at::randn(tensor_dims_in, options);
  at::Tensor cg_output = at::empty({tensor_dims_in[0]}, options);

  // Schedule
  tv2->split(1, 32);
  tv2->split(1, 4); // unroll

  auto tv2_rf = tv2->rFactor({-3, -2});

  tv2->axis(0)->parallelize(ParallelType::BIDx);
  tv2->axis(-1)->parallelize(ParallelType::TIDx);

  tv2_rf->axis(0)->parallelize(ParallelType::BIDx);
  tv2_rf->axis(-1)->parallelize(ParallelType::TIDx);
  tv2_rf->axis(-2)->parallelize(ParallelType::Unroll);

  tv1->computeAt(tv2_rf, -1);

  FusionExecutor fe;
  fe.compileFusion(&fusion);
  auto cg_outputs = fe.runFusion({input});

  auto aten_output = (input + 0).to(at::kDouble).sum(1);

  testValidate(&fusion, cg_outputs, {input}, {aten_output}, __LINE__, __FILE__);
}

// Test isZeroInt
TEST(NVFuserTest, FusionIsZeroInt_CUDA) {
  Fusion fusion;
  FusionGuard fg(&fusion);

  Int* x = new Int(0);
  Int* y = new Int(1);
  Val* z = mul(x, y);
  TORCH_CHECK(x->isZeroInt());
  TORCH_CHECK(!y->isZeroInt());
  TORCH_CHECK(!z->isZeroInt());
}

// Test isOneInt
TEST(NVFuserTest, FusionIsOneInt_CUDA) {
  Fusion fusion;
  FusionGuard fg(&fusion);

  Int* x = new Int(1);
  Int* y = new Int(1);
  Val* z = mul(x, y);
  TORCH_CHECK(x->isOneInt());
  TORCH_CHECK(y->isOneInt());
  TORCH_CHECK(!z->isOneInt());
}

// This is to verify no cycle of computeAt is created. A more complex
// variation of this pattern appears in one of the Python tests
// (test_random_topo).
TEST(NVFuserTest, FusionComputeAtNonterminatingOutput_CUDA) {
  Fusion fusion;
  FusionGuard fg(&fusion);

  TensorView* tv0 = makeSymbolicTensor(1);
  fusion.addInput(tv0);

  // Common intermediate tensor
  auto tv1 = add(tv0, new Double(1));
  // tv1 -> tv2
  auto tv2 = add(tv1, new Double(2));
  // tv1 -> tv3 -> tv4
  auto tv3 = add(tv1, new Double(3));
  auto tv4 = add(tv3, new Double(4));

  // NOTE: This should no longer occur as of PR #201.
  // The order of adding outputs matters. If tv3 is added before tv4,
  // it should be fine. However, if tv4 is added before tv3, there
  // will be a cycle of tv3->tv4 and tv4->tv3. tv3->tv4 is created
  // first, and then tv4->tv3 is created at the final phase of
  // computeAt (ComputeAt::setupOutputs).
  fusion.addOutput(tv2);
  fusion.addOutput(tv4);
  fusion.addOutput(tv3);

  tv0->computeAt(tv2, -1);

  TORCH_CHECK(
      !(tv3->getComputeAtView() == tv4 && tv4->getComputeAtView() == tv3),
      "ComputeAt cycle detected between tv3 and tv4");

  const auto options =
      at::TensorOptions().dtype(at::kFloat).device(at::kCUDA, 0);
  at::Tensor aten_input = at::randn(100, options);

  auto t1 = aten_input + 1;
  auto t2 = t1 + 2;
  auto t3 = t1 + 3;
  auto t4 = t3 + 4;

  FusionExecutor fe;
  fe.compileFusion(&fusion);
  auto cg_outputs = fe.runFusion({aten_input});

  std::vector<at::Tensor> aten_outputs = {t2, t4, t3};
  testValidate(
      &fusion, cg_outputs, {aten_input}, aten_outputs, __LINE__, __FILE__);
}

TEST(NVFuserTest, FusionTraversalOrder1_CUDA) {
  Fusion fusion;
  FusionGuard fg(&fusion);

  // Set up your input tensor views
  TensorView* tv0 = makeSymbolicTensor(2);
  fusion.addInput(tv0);

  TensorView* tv1 = add(tv0, new Double(1));
  TensorView* tv2 = add(tv0, new Double(2));
  TensorView* tv3 = add(tv1, new Double(3));
  TensorView* tv4 = add(tv1, new Double(4));

  fusion.addOutput(tv2);
  fusion.addOutput(tv3);
  fusion.addOutput(tv4);

  tv1->computeAt(tv3, -1);

  FusionExecutor fe;
  fe.compileFusion(&fusion);

  auto options = at::TensorOptions().dtype(at::kFloat).device(at::kCUDA, 0);
  at::Tensor aten_input = at::randn({10, 10}, options);

  auto t1 = aten_input + 1;
  auto t2 = aten_input + 2;
  auto t3 = t1 + 3;
  auto t4 = t1 + 4;

  std::vector<at::Tensor> aten_outputs = {t2, t3, t4};

  std::vector<at::Tensor> cg_outputs = {at::empty_like(aten_input, options),
                                        at::empty_like(aten_input, options),
                                        at::empty_like(aten_input, options)};

  fe.runFusion({aten_input}, cg_outputs);
  testValidate(
      &fusion, cg_outputs, {aten_input}, aten_outputs, __LINE__, __FILE__);
}

TEST(NVFuserTest, FusionTraversalOrder2_CUDA) {
  Fusion fusion;
  FusionGuard fg(&fusion);

  // Set up your input tensor views
  TensorView* tv0 = makeSymbolicTensor(2);
  fusion.addInput(tv0);

  TensorView* tv1 = add(tv0, new Double(1));
  TensorView* tv2 = add(tv1, new Double(2));

  TensorView* tv3 = add(tv0, new Double(3));
  TensorView* tv4 = add(tv3, new Double(4));

  TensorView* tv5 = add(tv1, tv3);

  fusion.addOutput(tv2);
  fusion.addOutput(tv4);
  fusion.addOutput(tv5);

  tv1->computeAt(tv5, -1);
  tv3->computeAt(tv5, -1);

  FusionExecutor fe;
  fe.compileFusion(&fusion);

  auto options = at::TensorOptions().dtype(at::kFloat).device(at::kCUDA, 0);
  at::Tensor aten_input = at::randn({10, 10}, options);

  auto t1 = aten_input + 1;
  auto t2 = t1 + 2;
  auto t3 = aten_input + 3;
  auto t4 = t3 + 4;
  auto t5 = t1 + t3;

  std::vector<at::Tensor> aten_outputs = {t2, t4, t5};

  std::vector<at::Tensor> cg_outputs = {at::empty_like(aten_input, options),
                                        at::empty_like(aten_input, options),
                                        at::empty_like(aten_input, options)};

  fe.runFusion({aten_input}, cg_outputs);

  testValidate(
      &fusion, cg_outputs, {aten_input}, aten_outputs, __LINE__, __FILE__);
}

TEST(NVFuserTest, FusionTraversalOrder3_CUDA) {
  for (int i = 0; i < 2; ++i) {
    Fusion fusion;
    FusionGuard fg(&fusion);

    TensorView* tv0 = makeSymbolicTensor(1);
    fusion.addInput(tv0);

    TensorView* tv1 = add(tv0, new Double(1));
    TensorView* tv2 = add(tv1, new Double(2));

    TensorView* tv3 = add(tv0, new Double(3));
    TensorView* tv4 = add(tv3, new Double(4));

    TensorView* tv5 = add(tv1, tv3);

    fusion.addOutput(tv2);
    fusion.addOutput(tv4);
    fusion.addOutput(tv5);

    const int tile = 32;

    tv1->split(-1, tile);
    tv2->split(-1, tile);
    tv3->split(-1, tile);
    tv4->split(-1, tile);
    tv5->split(-1, tile);

    auto compute_at_outer = tv1;
    auto compute_at_inner = tv3;
    if (i == 1) {
      std::swap(compute_at_inner, compute_at_outer);
    }

    compute_at_outer->computeAt(tv5, -2);
    compute_at_inner->computeAt(tv5, -1);

    FusionExecutor fe;
    fe.compileFusion(&fusion);

    auto options = at::TensorOptions().dtype(at::kFloat).device(at::kCUDA, 0);
    at::Tensor aten_input = at::randn({100}, options);
    auto t1 = aten_input + 1;
    auto t2 = t1 + 2;
    auto t3 = aten_input + 3;
    auto t4 = t3 + 4;
    auto t5 = t1 + t3;

    std::vector<at::Tensor> aten_outputs = {t2, t4, t5};

    std::vector<at::Tensor> cg_outputs = {at::empty_like(aten_input, options),
                                          at::empty_like(aten_input, options),
                                          at::empty_like(aten_input, options)};

    fe.runFusion({aten_input}, cg_outputs);

    testValidate(
        &fusion, cg_outputs, {aten_input}, aten_outputs, __LINE__, __FILE__);
  }
}

TEST(NVFuserTest, FusionTraversalOrder4_CUDA) {
  Fusion fusion;
  FusionGuard fg(&fusion);

  // First tree
  TensorView* tv0 = makeSymbolicTensor(1);
  fusion.addInput(tv0);
  TensorView* tv1 = add(tv0, new Double(1));
  TensorView* tv2 = add(tv1, new Double(2));
  TensorView* tv3 = add(tv1, new Double(3));
  fusion.addOutput(tv2);
  fusion.addOutput(tv3);

  // Second tree
  TensorView* tv4 = makeSymbolicTensor(1);
  fusion.addInput(tv4);
  TensorView* tv5 = add(tv4, new Double(5));
  TensorView* tv6 = add(tv5, new Double(6));
  TensorView* tv7 = add(tv5, new Double(7));
  fusion.addOutput(tv6);
  fusion.addOutput(tv7);

  tv1->computeAt(tv2, -1);
  tv5->computeAt(tv6, -1);

  auto options = at::TensorOptions().dtype(at::kFloat).device(at::kCUDA, 0);
  at::Tensor t0 = at::randn({100}, options);
  at::Tensor t4 = at::rand_like(t0, options);

  auto t1 = t0 + 1;
  auto t2 = t1 + 2;
  auto t3 = t1 + 3;
  auto t5 = t4 + 5;
  auto t6 = t5 + 6;
  auto t7 = t5 + 7;

  std::vector<at::Tensor> aten_outputs = {t2, t3, t6, t7};
  std::vector<IValue> aten_inputs = {t0, t4};
  std::vector<at::Tensor> cg_outputs = {at::empty_like(t0, options),
                                        at::empty_like(t0, options),
                                        at::empty_like(t0, options),
                                        at::empty_like(t0, options)};

  FusionExecutor fe;
  fe.compileFusion(&fusion);
  fe.runFusion(aten_inputs, cg_outputs);

  testValidate(
      &fusion, cg_outputs, aten_inputs, aten_outputs, __LINE__, __FILE__);
}

TEST(NVFuserTest, FusionTraversalOrder5_CUDA) {
  Fusion fusion;
  FusionGuard fg(&fusion);

  TensorView* tv0 = makeSymbolicTensor(1);
  fusion.addInput(tv0);
  TensorView* tv1 = add(tv0, new Double(1));
  TensorView* tv2 = add(tv1, new Double(2));
  TensorView* tv3 = add(tv0, new Double(3));
  TensorView* tv4 = add(tv3, new Double(4));
  TensorView* tv5 = add(tv2, tv4);

  fusion.addOutput(tv1);
  fusion.addOutput(tv3);
  fusion.addOutput(tv5);

  tv2->computeAt(tv5, -1);
  tv4->computeAt(tv5, -1);

  FusionExecutor fe;
  fe.compileFusion(&fusion);

  auto options = at::TensorOptions().dtype(at::kFloat).device(at::kCUDA, 0);
  at::Tensor aten_input = at::randn({100}, options);
  std::vector<at::Tensor> cg_outputs = {at::empty_like(aten_input, options),
                                        at::empty_like(aten_input, options),
                                        at::empty_like(aten_input, options)};

  fe.runFusion({aten_input}, cg_outputs);

  auto t1 = aten_input + 1;
  auto t2 = t1 + 2;
  auto t3 = aten_input + 3;
  auto t4 = t3 + 4;
  auto t5 = t2 + t4;

  std::vector<at::Tensor> aten_outputs = {t1, t3, t5};

  testValidate(
      &fusion, cg_outputs, {aten_input}, aten_outputs, __LINE__, __FILE__);
}

TEST(NVFuserTest, FusionTraversalOrder6_CUDA) {
  Fusion fusion;
  FusionGuard fg(&fusion);

  TensorView* tv0 = makeSymbolicTensor(1);
  fusion.addInput(tv0);
  TensorView* tv1 = add(tv0, new Double(1));
  TensorView* tv2 = add(tv0, new Double(2));
  TensorView* tv3 = add(tv1, tv2);
  TensorView* tv4 = add(tv3, new Double(4));

  fusion.addOutput(tv4);

  tv1->split(0, 32);
  tv2->split(0, 32);
  tv3->split(0, 32);
  tv4->split(0, 32);

  tv3->computeAt(tv4, -2);
  tv1->computeAt(tv3, -1);
  tv2->computeAt(tv3, -2);

  FusionExecutor fe;
  fe.compileFusion(&fusion);

  auto options = at::TensorOptions().dtype(at::kFloat).device(at::kCUDA, 0);
  at::Tensor aten_input = at::randn({100}, options);

  auto t1 = aten_input + 1;
  auto t2 = aten_input + 2;
  auto t3 = t1 + t2;
  auto aten_output = t3 + 4;

  at::Tensor cg_output = at::empty_like(aten_input, options);

  fe.runFusion({aten_input}, {cg_output});

  testValidate(
      &fusion, {cg_output}, {aten_input}, {aten_output}, __LINE__, __FILE__);
}

TEST(NVFuserTest, FusionTraversalOrder7_CUDA) {
  Fusion fusion;
  FusionGuard fg(&fusion);

  TensorView* tv0 = makeSymbolicTensor(1);
  fusion.addInput(tv0);
  TensorView* tv1 = add(tv0, new Double(1));
  TensorView* tv2 = add(tv1, new Double(2));
  TensorView* tv3 = add(tv0, new Double(3));
  TensorView* tv4 = add(tv3, new Double(4));
  TensorView* tv5 = add(tv2, tv4);

  fusion.addOutput(tv5);

  TensorView* tvs[] = {tv1, tv2, tv3, tv4, tv5};
  for (auto tv : tvs) {
    tv->split(0, 2);
    tv->split(0, 4);
    tv->split(0, 8);
  }

  // computeAt into inner loop nests
  tv1->computeAt(tv2, -1);
  tv3->computeAt(tv4, -2);

  tv2->computeAt(tv5, -4);
  tv4->computeAt(tv5, -3);

  FusionExecutor fe;
  fe.compileFusion(&fusion);

  auto options = at::TensorOptions().dtype(at::kFloat).device(at::kCUDA, 0);
  at::Tensor aten_input = at::randn({100}, options);

  auto t1 = aten_input + 1;
  auto t2 = t1 + 2;
  auto t3 = aten_input + 3;
  auto t4 = t3 + 4;
  auto aten_output = t2 + t4;

  at::Tensor cg_output = at::empty_like(aten_input, options);
  fe.runFusion({aten_input}, {cg_output});

  testValidate(
      &fusion, {cg_output}, {aten_input}, {aten_output}, __LINE__, __FILE__);
}

// Test predication of grid reduction
TEST(NVFuserTest, FusionThreadPredicate_CUDA) {
  const int gdimx = 4;
  const int bdimx = 128;

  Fusion fusion;
  FusionGuard fg(&fusion);

  TensorView* tv0 = makeSymbolicTensor(2);
  fusion.addInput(tv0);

  TensorView* tv1 = reductionOp(BinaryOpType::Add, {1}, new Double(0), tv0);
  TensorView* tv2 = unaryOp(UnaryOpType::Neg, tv1);
  TensorView* tv3 = add(tv0, new Double(2));

  fusion.addOutput(tv3);
  fusion.addOutput(tv2);

  tv1->split(1, bdimx);
  tv1->split(1, gdimx);
  tv3->split(1, bdimx);
  tv3->split(1, gdimx);

  TensorView* tv1_rf = tv1->rFactor({1});

  tv1->computeAt(tv2, -1);

  tv1->axis(0)->parallelize(ParallelType::BIDy);
  tv1_rf->axis(0)->parallelize(ParallelType::BIDy);
  tv2->axis(0)->parallelize(ParallelType::BIDy);
  tv1->axis(-2)->parallelize(ParallelType::BIDx);
  tv1_rf->axis(-2)->parallelize(ParallelType::BIDx);
  tv1->axis(-1)->parallelize(ParallelType::TIDx);
  tv1_rf->axis(-1)->parallelize(ParallelType::TIDx);

  tv3->axis(3)->parallelize(ParallelType::TIDx);
  tv3->axis(2)->parallelize(ParallelType::BIDx);
  tv3->axis(0)->parallelize(ParallelType::BIDy);

  int numel_x = 100;
  int numel_y = 1000;

  auto options = at::TensorOptions().dtype(at::kFloat).device(at::kCUDA, 0);
  at::Tensor aten_input = at::randn({numel_x, numel_y}, options);

  auto t2 = -aten_input.to(at::kDouble).sum({1});
  auto t3 = aten_input + 2.0;

  std::vector<at::Tensor> aten_outputs = {t3, t2};

  std::vector<at::Tensor> cg_outputs = {at::empty_like(aten_input, options),
                                        at::empty({numel_x}, options)};

  FusionExecutor fe;
  fe.compileFusion(&fusion);
  fe.runFusion({aten_input}, cg_outputs);

  testValidate(
      &fusion, cg_outputs, {aten_input}, aten_outputs, __LINE__, __FILE__);
}

TEST(NVFuserTest, FusionLSTMCell_CUDA) {
  const int hidden_features = 512;
  const int batch_size = 64;

  Fusion fusion;
  FusionGuard fg(&fusion);

  TensorView* tvs[16];
  for (size_t i = 0; i < 16; i++) {
    tvs[i] = makeSymbolicTensor(2);
    fusion.addInput(tvs[i]);
  }

  auto ingate = unaryOp(
      UnaryOpType::Sigmoid, add(add(add(tvs[0], tvs[1]), tvs[2]), tvs[3]));

  auto forgetgate = unaryOp(
      UnaryOpType::Sigmoid, add(add(add(tvs[4], tvs[5]), tvs[6]), tvs[7]));

  auto cellgate = unaryOp(
      UnaryOpType::Tanh, add(add(add(tvs[8], tvs[9]), tvs[10]), tvs[11]));

  auto outgate = unaryOp(
      UnaryOpType::Sigmoid, add(add(add(tvs[12], tvs[13]), tvs[14]), tvs[15]));

  auto cx = makeContigTensor(2);
  fusion.addInput(cx);

  auto cy = add(mul(forgetgate, cx), mul(ingate, cellgate));

  auto hy = mul(outgate, unaryOp(UnaryOpType::Tanh, cy));

  fusion.addOutput(cy);
  fusion.addOutput(hy);

  std::vector<c10::IValue> aten_inputs;
  auto options = at::TensorOptions().dtype(at::kFloat).device(at::kCUDA, 0);
  at::Tensor large_tensor0 =
      at::randn({batch_size, hidden_features * 4}, options);
  at::Tensor large_tensor1 =
      at::randn({batch_size, hidden_features * 4}, options);
  at::Tensor large_tensor2 =
      at::randn({batch_size, hidden_features * 4}, options);
  at::Tensor large_tensor3 =
      at::randn({batch_size, hidden_features * 4}, options);

  auto chunked0 = large_tensor0.chunk(4, 1);
  auto chunked1 = large_tensor1.chunk(4, 1);
  auto chunked2 = large_tensor2.chunk(4, 1);
  auto chunked3 = large_tensor3.chunk(4, 1);

  aten_inputs.insert(aten_inputs.end(), chunked0.begin(), chunked0.end());
  aten_inputs.insert(aten_inputs.end(), chunked1.begin(), chunked1.end());
  aten_inputs.insert(aten_inputs.end(), chunked2.begin(), chunked2.end());
  aten_inputs.insert(aten_inputs.end(), chunked3.begin(), chunked3.end());

  auto at_ingate =
      chunked0[0].add(chunked0[1]).add(chunked0[2]).add(chunked0[3]).sigmoid();
  auto at_forgetgate =
      chunked1[0].add(chunked1[1]).add(chunked1[2]).add(chunked1[3]).sigmoid();
  auto at_cellgate =
      chunked2[0].add(chunked2[1]).add(chunked2[2]).add(chunked2[3]).tanh();
  auto at_outgate =
      chunked3[0].add(chunked3[1]).add(chunked3[2]).add(chunked3[3]).sigmoid();

  auto at_cx = at::randn({batch_size, hidden_features}, options);
  aten_inputs.push_back(at_cx);
  auto at_cy = at_forgetgate.mul(at_cx).add(at_ingate.mul(at_cellgate));
  auto at_hy = at_outgate.mul(at_cy.tanh());

  scheduleFusion(&fusion, aten_inputs);

  FusionExecutor fe;
  fe.compileFusion(&fusion);
  auto cg_outputs = fe.runFusion(aten_inputs);

  testValidate(
      &fusion, cg_outputs, aten_inputs, {at_cy, at_hy}, __LINE__, __FILE__);
}

TEST(NVFuserTest, FusionComputeAtMultiBCast_CUDA) {
  Fusion fusion;
  FusionGuard fg(&fusion);

  // Set up your input tensor views
  TensorView* tv0 = makeSymbolicTensor(1);
  fusion.addInput(tv0);

  TensorView* tv1 = mul(tv0, new Double(0.5));
  TensorView* tv2 = broadcast(tv1, {true, false});
  TensorView* tv3 = broadcast(tv1, {false, true});
  TensorView* tv4 = add(tv2, tv3);
  fusion.addOutput(tv4);

  // Not possible to do computeAt at position -1 as recomputation
  // would be required. An exception should be thrown.
  ASSERT_ANY_THROW(tv1->computeAt(tv3, -1));
}

TEST(NVFuserTest, FusionReductionHalf_CUDA) {
  Fusion fusion;
  FusionGuard fg(&fusion);

  // Set up your input tensor views
  TensorView* tv0 = makeSymbolicTensor(3, DataType::Half);
  fusion.addInput(tv0);

  auto tv1 = castOp(DataType::Float, tv0);
  auto tv2 = add(tv1, new Double(1.0));
  auto tv3 = sum(tv2, {2});
  auto tv4 = castOp(DataType::Half, tv3);

  fusion.addOutput(tv4);

  const auto options =
      at::TensorOptions().dtype(at::kHalf).device(at::kCUDA, 0);
  at::Tensor aten_input = at::randn({8, 8, 16}, options);

  auto reduction_tv = tv3;

  auto outputsOfReduction = DependencyCheck::getAllOutputsOf({reduction_tv});

  // Grab only tensor views, though there shouldn't be any other type
  auto tv_entries = ir_utils::filterByType<TensorView>(outputsOfReduction);

  std::vector<TensorView*> tvOutputsOfReduction(
      tv_entries.begin(), tv_entries.end());

  auto reduction_params =
      getReductionHeuristics(&fusion, {aten_input}, reduction_tv);
  TORCH_CHECK(reduction_params, "Reduction schedule was not generated!");
  scheduleReduction(
      &fusion, reduction_params.value(), reduction_tv, tvOutputsOfReduction);

  TORCH_CHECK(reduction_params, "Reduction schedule was not generated!");

  auto lparams = reduction_params.value().lparams;

  FusionExecutor fe;
  fe.compileFusion(&fusion);
  // no broadcasting needed, omitting the last optional argument;
  auto cg_outputs = fe.runFusion({aten_input}, lparams);

  auto aten_output = aten_input.add(1.0).to(at::kDouble).sum({2});

  testValidate(
      &fusion,
      cg_outputs,
      {aten_input},
      {aten_output},
      __LINE__,
      __FILE__,
      "",
      lparams);
}

TEST(NVFuserTest, FusionReduceSingle_CUDA) {
  Fusion fusion;
  FusionGuard fg(&fusion);

  // Set up your input tensor views
  TensorView* tv0 = makeConcreteTensor({100, 1});
  fusion.addInput(tv0);
  auto tv1 = sum(tv0, {1});
  fusion.addOutput(tv1);

  const auto options =
      at::TensorOptions().dtype(at::kFloat).device(at::kCUDA, 0);
  at::Tensor aten_input = at::randn({100, 1}, options);

  // Grab only tensor views, though there shouldn't be any other type
  FusionExecutor fe;
  fe.compileFusion(&fusion);
  // no broadcasting needed, omitting the last optional argument;
  auto cg_outputs = fe.runFusion({aten_input});

  auto aten_output = aten_input.to(at::kDouble).sum({1});
  testValidate(
      &fusion, cg_outputs, {aten_input}, {aten_output}, __LINE__, __FILE__);
}

TEST(NVFuserTest, FusionReduceImplicitBroadcast_CUDA) {
  constexpr int bid_x = 80;
  constexpr int tid_x = 4096;
  constexpr int red_dim = 1;

  Fusion fusion;
  FusionGuard fg(&fusion);

  // Set up your input tensor views
  TensorView* tv0 = makeConcreteTensor({bid_x, tid_x, 1});
  fusion.addInput(tv0);

  TensorView* tv1 =
      reductionOp(BinaryOpType::Add, {red_dim, 2}, new Double(0), tv0);
  fusion.addOutput(tv1);

  const auto options =
      at::TensorOptions().dtype(at::kFloat).device(at::kCUDA, 0);
  at::Tensor aten_input = at::randn({bid_x, tid_x, 1}, options);

  // Apply reduction heuristic
  auto reduction_params = getReductionHeuristics(&fusion, {aten_input}, tv1);
  TORCH_CHECK(reduction_params, "Reduction schedule was not generated!");
  scheduleReduction(&fusion, reduction_params.value(), tv1, {});
  auto lparams = reduction_params.value().lparams;

  FusionExecutor fe;
  fe.compileFusion(&fusion);
  // no broadcasting needed, omitting the last optional argument;
  auto cg_outputs = fe.runFusion({aten_input}, lparams);
  auto aten_output = aten_input.to(at::kDouble).sum({red_dim, 2});

  testValidate(
      &fusion,
      cg_outputs,
      {aten_input},
      {aten_output},
      __LINE__,
      __FILE__,
      "",
      lparams);
}

TEST(NVFuserTest, FusionReduceImplicitBroadcast2_CUDA) {
  constexpr int bid_x = 80;
  constexpr int tid_x = 4096;
  constexpr int red_dim = 1;

  Fusion fusion;
  FusionGuard fg(&fusion);

  // Set up your input tensor views
  TensorView* tv0 = makeConcreteTensor({bid_x, tid_x, 1});
  fusion.addInput(tv0);

  TensorView* tv1 = reductionOp(BinaryOpType::Add, {2}, new Double(0), tv0);

  TensorView* tv2 =
      reductionOp(BinaryOpType::Add, {red_dim}, new Double(0), tv1);
  fusion.addOutput(tv2);

  const auto options =
      at::TensorOptions().dtype(at::kFloat).device(at::kCUDA, 0);
  at::Tensor aten_input = at::randn({bid_x, tid_x, 1}, options);

  // Apply reduction heuristic
  auto reduction_params = getReductionHeuristics(&fusion, {aten_input}, tv2);
  TORCH_CHECK(reduction_params, "Reduction schedule was not generated!");

  scheduleReduction(&fusion, reduction_params.value(), tv2, {});
  auto lparams = reduction_params.value().lparams;

  FusionExecutor fe;
  fe.compileFusion(&fusion);
  // no broadcasting needed, omitting the last optional argument;
  auto cg_outputs = fe.runFusion({aten_input}, lparams);
  auto aten_output = aten_input.to(at::kDouble).sum({1, 2});

  testValidate(
      &fusion,
      cg_outputs,
      {aten_input},
      {aten_output},
      __LINE__,
      __FILE__,
      "",
      lparams);
}

TEST(NVFuserTest, FusionReduceImplicitBroadcast3_CUDA) {
  constexpr int bid_x = 80;
  constexpr int tid_x = 4096;
  constexpr int red_dim = 1;

  Fusion fusion;
  FusionGuard fg(&fusion);

  // Set up your input tensor views
  TensorView* tv0 = makeConcreteTensor({bid_x, tid_x, 1});
  fusion.addInput(tv0);

  TensorView* tv1 =
      reductionOp(BinaryOpType::Add, {red_dim}, new Double(0), tv0);

  TensorView* tv2 = reductionOp(BinaryOpType::Add, {1}, new Double(0), tv1);
  fusion.addOutput(tv2);

  const auto options =
      at::TensorOptions().dtype(at::kFloat).device(at::kCUDA, 0);
  at::Tensor aten_input = at::randn({bid_x, tid_x, 1}, options);

  // Apply reduction heuristic
  auto reduction_params = getReductionHeuristics(&fusion, {aten_input}, tv1);
  TORCH_CHECK(reduction_params, "Reduction schedule was not generated!");
  scheduleReduction(&fusion, reduction_params.value(), tv1, {tv2});
  auto lparams = reduction_params.value().lparams;

  FusionExecutor fe;
  fe.compileFusion(&fusion);
  // no broadcasting needed, omitting the last optional argument;
  auto cg_outputs = fe.runFusion({aten_input}, lparams);
  auto aten_output = aten_input.to(at::kDouble).sum({2, 1});

  testValidate(
      &fusion,
      cg_outputs,
      {aten_input},
      {aten_output},
      __LINE__,
      __FILE__,
      "",
      lparams);
}

TEST(NVFuserTest, FusionTrivialReduction_CUDA) {
  Fusion fusion;
  FusionGuard fg(&fusion);

  // Set up your input tensor views
  TensorView* tv0 = makeConcreteTensor({10, 20, 1});
  fusion.addInput(tv0);
  TensorView* tv1 = reductionOp(BinaryOpType::Add, {2}, new Double(0), tv0);
  fusion.addOutput(tv1);

  TORCH_CHECK(!fusion.hasReduction(), "Trivial reduction picked up by fusion");

  const auto options =
      at::TensorOptions().dtype(at::kFloat).device(at::kCUDA, 0);
  at::Tensor aten_input = at::randn({10, 20, 1}, options);

  FusionExecutor fe;
  fe.compileFusion(&fusion);
  auto cg_outputs = fe.runFusion({aten_input});
  auto aten_output = aten_input.to(at::kDouble).sum({2});

  testValidate(
      &fusion, cg_outputs, {aten_input}, {aten_output}, __LINE__, __FILE__);
}

TEST(NVFuserTest, FusionTrivialReduction2_CUDA) {
  Fusion fusion;
  FusionGuard fg(&fusion);

  int w = 1, x = 1, y = 7, z = 8;

  auto tv0 = makeSymbolicTensor(2);
  auto tv1 = makeConcreteTensor({w, x, y, z});
  fusion.addInput(tv0);
  fusion.addInput(tv1);

  auto tv2 = sum(tv1, {0});
  auto tv3 = sum(tv2, {0});
  auto tv4 = add(tv3, tv0);

  fusion.addOutput(tv4);

  auto options = at::TensorOptions().dtype(at::kFloat).device(at::kCUDA, 0);
  at::Tensor t0 = at::randn({y, z}, options);
  at::Tensor t1 = at::randn({w, x, y, z}, options);
  auto aten_output = t1.to(at::kDouble).sum({0}).sum({0}).add(t0);

  std::vector<IValue> aten_inputs = {t0, t1};

  scheduleFusion(&fusion, aten_inputs);

  FusionExecutor fe;
  fe.compileFusion(&fusion);
  auto cg_outputs = fe.runFusion(aten_inputs);

  testValidate(
      &fusion, cg_outputs, aten_inputs, {aten_output}, __LINE__, __FILE__);
}

TEST(NVFuserTest, FusionTrivialReduction3_CUDA) {
  Fusion fusion;
  FusionGuard fg(&fusion);

  int v = 1, w = 1, x = 1, y = 7, z = 8;

  auto tv0 = makeSymbolicTensor(2);
  auto tv1 = makeConcreteTensor({v, w, x, y, z});
  fusion.addInput(tv0);
  fusion.addInput(tv1);

  auto tv2 = sum(tv1, {0, 1, 2});
  auto tv3 = add(tv2, tv0);

  fusion.addOutput(tv3);

  auto options = at::TensorOptions().dtype(at::kFloat).device(at::kCUDA, 0);
  at::Tensor t0 = at::randn({y, z}, options);
  at::Tensor t1 = at::randn({v, w, x, y, z}, options);
  auto aten_output = t1.sum({0, 1, 2}).add(t0);

  std::vector<IValue> aten_inputs = {t0, t1};

  scheduleFusion(&fusion, aten_inputs);

  FusionExecutor fe;
  fe.compileFusion(&fusion);
  auto cg_outputs = fe.runFusion(aten_inputs);

  testValidate(
      &fusion, cg_outputs, aten_inputs, {aten_output}, __LINE__, __FILE__);
}

TEST(NVFuserTest, FusionInputsIdLookup_CUDA) {
  auto options = at::TensorOptions().dtype(at::kFloat).device(at::kCUDA, 0);
  at::Tensor t0 = at::randn({16, 8, 8}, options);
  at::Tensor t1 = at::randn({8, 8}, options);
  at::Tensor t2 = at::randn({6, 4}, options);

  // create a cache with max size 2;
  torch::jit::fuser::cuda::InputsIdLookup inputs_id_lookup(2);

  // testing basic function, same encoding for identical inputs
  auto id_0 = inputs_id_lookup.lookupId({t0, t1, 5.0});
  auto id_0_lookup = inputs_id_lookup.lookupId({t0, t1, 2.5});
  TORCH_CHECK(id_0.id == id_0_lookup.id);
  TORCH_CHECK(inputs_id_lookup.size() == 1);
  TORCH_CHECK(id_0.eviction == false);

  // new input (even tho same shape, but we have different signature because of
  // missing scalar input
  auto id_1 = inputs_id_lookup.lookupId({t0, t1});
  auto id_1_lookup = inputs_id_lookup.lookupId({t0, t1});
  TORCH_CHECK(id_1.id == id_1_lookup.id);
  TORCH_CHECK(inputs_id_lookup.size() == 2);
  TORCH_CHECK(id_1.eviction == false);

  // eviction should happen at this point
  auto id_2 = inputs_id_lookup.lookupId({t2, t1});
  TORCH_CHECK(id_2.id != id_0.id);
  TORCH_CHECK(id_2.id != id_1.id);
  TORCH_CHECK(inputs_id_lookup.size() == 2);
  TORCH_CHECK(id_2.eviction == true);
  TORCH_CHECK(id_2.evict_id == id_0.id);

  // look at input 1 again
  auto id_1_relook = inputs_id_lookup.lookupId({t0, t1});
  TORCH_CHECK(id_1_relook.id == id_1.id);
  TORCH_CHECK(id_1_relook.eviction == false);
}

TEST(NVFuserTest, FusionGroupGuardSimpleTensor_CUDA) {
  std::vector<int64_t> sizes_vec({16, 8, 8});
  std::vector<int64_t> strides_vec({64, 8, 1});
  auto tensor_type = TensorType::create(
      at::kFloat, c10::nullopt, sizes_vec, strides_vec, c10::nullopt);
  auto options = at::TensorOptions().dtype(at::kFloat).device(at::kCUDA, 0);

  // pass with identical shape
  auto t0 = at::randn({16, 8, 8}, options);
  TORCH_CHECK(complyWith(t0, tensor_type));

  // pass with dynamic shape
  auto t1 = at::randn({16, 16, 8}, options);
  TORCH_CHECK(complyWith(t1, tensor_type));

  // rank failure
  auto t5 = at::randn({16, 8, 8, 8}, options);
  TORCH_CHECK(!complyWith(t5, tensor_type));

  // broadcasting semantic change failure
  auto t2 = at::randn({16, 1, 8}, options);
  TORCH_CHECK(!complyWith(t2, tensor_type));

  // contiguity failure via slicing
  auto t3 = t0.slice(1, 0, 8, 2);
  TORCH_CHECK(!complyWith(t3, tensor_type));

  // contiguity failure via slicing
  auto t4 = t0.slice(2, 0, 8, 2);
  TORCH_CHECK(!complyWith(t4, tensor_type));
}

TEST(NVFuserTest, FusionGroupGuardBroadcastTensor_CUDA) {
  std::vector<int64_t> sizes_vec({16, 1, 8});
  std::vector<int64_t> strides_vec({8, 8, 1});
  auto tensor_type = TensorType::create(
      at::kFloat, c10::nullopt, sizes_vec, strides_vec, c10::nullopt);
  auto options = at::TensorOptions().dtype(at::kFloat).device(at::kCUDA, 0);

  // broadcasting semantic change
  auto t0 = at::randn({16, 8, 8}, options);
  TORCH_CHECK(!complyWith(t0, tensor_type));

  // dtype failure
  auto t1 = at::randn({16, 1, 8}, options.dtype(at::kHalf));
  TORCH_CHECK(!complyWith(t1, tensor_type));

  // dtype failure
  auto t2 = at::randn({16, 1, 8}, options);
  TORCH_CHECK(complyWith(t2, tensor_type));

  // device inconsistency shouldn't fail
  auto t3 = at::randn({16, 1, 8}, options.device(at::kCPU, 0));
  TORCH_CHECK(complyWith(t3, tensor_type));
}

TEST(NVFuserTest, FusionGroupGuardPermutedTensor_CUDA) {
  std::vector<int64_t> sizes_vec({16, 8, 8});
  std::vector<int64_t> strides_vec({64, 1, 8});
  auto tensor_type = TensorType::create(
      at::kFloat, c10::nullopt, sizes_vec, strides_vec, c10::nullopt);
  auto options = at::TensorOptions().dtype(at::kFloat).device(at::kCUDA, 0);

  // failing permutation
  auto t0 = at::randn({16, 8, 8}, options);
  TORCH_CHECK(!complyWith(t0, tensor_type));

  // passing with dynamic shape
  auto t1 = t0.permute({0, 2, 1});
  TORCH_CHECK(complyWith(t1, tensor_type));
}

TEST(NVFuserTest, FusionGroupGuardRelaxedCheck_CUDA) {
  std::vector<int64_t> sizes_vec({16, 8, 8});
  std::vector<int64_t> strides_vec({128, 16, 1});
  auto tensor_type = TensorType::create(
      at::kFloat, c10::nullopt, sizes_vec, strides_vec, c10::nullopt);
  auto options = at::TensorOptions().dtype(at::kFloat).device(at::kCUDA, 0);

  // contiguity check passes although it differs
  auto t0 = at::randn({16, 16, 8}, options);
  TORCH_CHECK(complyWith(t0, tensor_type));

  // passing with dynamic shape
  auto t1 = t0.slice(1, 0, 16, 2);
  TORCH_CHECK(complyWith(t1, tensor_type));
}

TEST(NVFuserTest, FusionDisjointSet_CUDA) {
  DisjointSet<int> set;

  const std::set<int> group_x({0, 1, 2});
  const std::set<int> group_y({3, 4, 5});
  const std::set<int> group_z({6, 7, 8});
  const std::vector<std::set<int>> groups({group_x, group_y, group_z});
  std::set<int> group_all;
  std::for_each(groups.begin(), groups.end(), [&](const auto& g) {
    group_all.insert(g.begin(), g.end());
  });

  // Initially, nothing should be considered equivalent
  for (auto i : group_all) {
    for (auto j : group_all) {
      TORCH_CHECK(!set.areEquivalent(i, j));
    }
  }

  // Sets values in group_x are equivalent
  for (auto i : group_x) {
    for (auto j : group_x) {
      set.join(i, j);
      TORCH_CHECK(set.contains(i));
      TORCH_CHECK(set.contains(j));
    }
  }

  // All values in group_x shoudl be equivalent with each other
  for (auto i : group_x) {
    for (auto j : group_x) {
      TORCH_CHECK(set.areEquivalent(i, j));
    }
  }
  // But nothing else should be equivalent
  for (auto i : group_all) {
    for (auto j : group_y) {
      TORCH_CHECK(!set.areEquivalent(i, j));
    }
    for (auto j : group_z) {
      TORCH_CHECK(!set.areEquivalent(i, j));
    }
  }

  // Sets values in group_y are equivalent
  for (auto i : group_y) {
    for (auto j : group_y) {
      set.join(i, j);
      TORCH_CHECK(set.contains(i));
      TORCH_CHECK(set.contains(j));
    }
  }

  // group_x should be still equivalent
  for (auto i : group_x) {
    for (auto j : group_x) {
      TORCH_CHECK(set.areEquivalent(i, j));
    }
  }
  // group_y should be now equivalent
  for (auto i : group_y) {
    for (auto j : group_y) {
      TORCH_CHECK(set.areEquivalent(i, j));
    }
  }
  // But group_z should not be equivalent with anything yet
  for (auto i : group_all) {
    for (auto j : group_z) {
      TORCH_CHECK(!set.areEquivalent(i, j));
    }
  }

  // Sets values in group_z are equivalent
  for (auto i : group_z) {
    for (auto j : group_z) {
      set.join(i, j);
      TORCH_CHECK(set.contains(i));
      TORCH_CHECK(set.contains(j));
    }
  }

  // Now each of the three groups should be equivalent within each
  // group
  for (size_t gi = 0; gi < groups.size(); ++gi) {
    for (size_t gj = 0; gj < groups.size(); ++gj) {
      for (auto i : groups[gi]) {
        for (auto j : groups[gj]) {
          TORCH_CHECK(
              (gi == gj && set.areEquivalent(i, j)) ||
              (gi != gj && !set.areEquivalent(i, j)));
        }
      }
    }
  }

  auto all_elements = set.getAllElements();
  std::sort(all_elements.begin(), all_elements.end());
  std::vector<int> group_all_vec(group_all.begin(), group_all.end());
  std::sort(group_all_vec.begin(), group_all_vec.end());
  TORCH_CHECK(all_elements == group_all_vec);

  set.clear();
  all_elements = set.getAllElements();
  TORCH_CHECK(all_elements.size() == 0);

  // All cleared. Nothing should be considered equivalent.
  for (auto i : group_all) {
    for (auto j : group_all) {
      TORCH_CHECK(!set.areEquivalent(i, j));
    }
  }
}

TEST(NVFuserTest, FusionNonUniqueBroadcastSize_CUDA) {
  Fusion fusion;
  FusionGuard fg(&fusion);

  auto tv0 = makeSymbolicTensor(1);
  auto tv1 = makeSymbolicTensor(2);
  auto tv2 = makeSymbolicTensor(2);
  fusion.addInput(tv0);
  fusion.addInput(tv1);
  fusion.addInput(tv2);

  auto tv3 = broadcast(tv0, {false, true});
  auto tv4 = add(tv3, tv1);
  auto tv5 = add(tv3, tv2);

  fusion.addOutput(tv4);
  fusion.addOutput(tv5);

  // In order to do this, tv1->axis(1) and tv2->axis(1) must have the
  // same size, but we can't prove it, so this should throw an error.
  ASSERT_ANY_THROW(tv3->computeAt(tv4, -1));
}

TEST(NVFuserTest, FusionBiasGeluFwd_CUDA) {
  Fusion fusion;
  FusionGuard fg(&fusion);

  const float k_079 = 0.79788456;
  const float k_004 = 0.044715;

  // bias vector
  auto t0 = makeSymbolicTensor(1, DataType::Half);
  fusion.addInput(t0);
  auto t1 = castOp(DataType::Float, t0);
  // input tensor
  auto t2 = makeSymbolicTensor(3, DataType::Half);
  fusion.addInput(t2);
  auto t3 = castOp(DataType::Float, t2);
  auto t4 = broadcast(t1, {true, true, false});
  auto t5 = add(t4, t3);
  auto t6 = mul(t5, new Double(0.5));
  auto t7 = mul(t5, new Double(k_079));
  auto t8 = mul(t5, new Double(k_004));
  auto t9 = mul(t8, t5);
  auto t10 = add(t9, new Int(1));
  auto t11 = mul(t7, t10);
  auto t12 = unaryOp(UnaryOpType::Tanh, t11);
  auto t13 = add(t12, new Double(1));
  auto t14 = mul(t6, t13);
  auto t15 = castOp(DataType::Half, t14);
  fusion.addOutput(t15);

  auto options = at::TensorOptions().dtype(at::kHalf).device(at::kCUDA, 0);
  at::manual_seed(0);
  c10::IntArrayRef input_shape{6, 512, 4096};
  c10::IntArrayRef bias_shape{4096};

  auto at_input = at::randn(input_shape, options);
  auto at_bias = at::randn(bias_shape, options);

  auto at_x =
      at_bias.to(c10::ScalarType::Float) + at_input.to(c10::ScalarType::Float);
  auto aten_output_float =
      at_x * 0.5 * (1.0 + (k_079 * at_x * (1 + k_004 * at_x * at_x)).tanh());
  auto aten_output = aten_output_float.to(c10::ScalarType::Half);

  std::vector<IValue> aten_inputs = {at_bias, at_input};
  scheduleFusion(&fusion, aten_inputs);

  FusionExecutor fe;
  fe.compileFusion(&fusion);

  auto cg_outputs = fe.runFusion(aten_inputs);

  testValidate(
      &fusion, cg_outputs, aten_inputs, {aten_output}, __LINE__, __FILE__);
}

TEST(NVFuserTest, FusionBiasGeluBwd_CUDA) {
  Fusion fusion;
  FusionGuard fg(&fusion);

  const float k_079 = 0.79788456;
  const float k_004 = 0.044715;
  const float k_010 = 0.1070322243;

  // gradient tensor
  auto t0 = makeSymbolicTensor(3, DataType::Half);
  fusion.addInput(t0);
  auto t1 = castOp(DataType::Float, t0);
  // bias tensor
  auto t2 = makeSymbolicTensor(1, DataType::Half);
  fusion.addInput(t2);
  auto t3 = castOp(DataType::Float, t2);
  // input tensor
  auto t4 = makeSymbolicTensor(3, DataType::Half);
  fusion.addInput(t4);
  auto t5 = castOp(DataType::Float, t4);
  auto t6 = broadcast(t3, {true, true, false});
  auto t7 = add(t6, t5);
  auto t8 = mul(t7, new Double(k_079));
  auto t9 = mul(t7, new Double(k_004));
  auto t10 = mul(t9, t7);
  auto t11 = add(t10, new Int(1));
  auto t12 = mul(t8, t11);
  auto t13 = unaryOp(UnaryOpType::Tanh, t12);
  auto t14 = mul(t7, new Double(0.5));
  auto t15 = mul(t13, t13);
  auto t16 = unaryOp(UnaryOpType::Neg, t15);
  auto t17 = add(t16, new Int(1));
  auto t18 = mul(t7, new Double(k_010));
  auto t19 = mul(t18, t7);
  auto t20 = add(t19, new Double(k_079));
  auto t21 = mul(t17, t20);
  auto t22 = mul(t14, t21);
  auto t23 = add(t13, new Int(1));
  auto t24 = mul(t23, new Double(0.5));
  auto t25 = add(t22, t24);
  auto t26 = mul(t25, t1);
  // Save float output for validation
  fusion.addOutput(t26);
  auto t27 = castOp(DataType::Half, t26);
  fusion.addOutput(t27);

  auto options = at::TensorOptions().dtype(at::kHalf).device(at::kCUDA, 0);
  at::manual_seed(0);
  c10::IntArrayRef input_shape{6, 512, 4096};
  c10::IntArrayRef bias_shape{4096};
  auto at_input = at::randn(input_shape, options);
  auto at_bias = at::randn(bias_shape, options);
  auto at_grad = at::randn(input_shape, options);

  auto at_x =
      at_bias.to(c10::ScalarType::Float) + at_input.to(c10::ScalarType::Float);
  auto at_tanh_out = (k_079 * at_x * (1 + k_004 * at_x * at_x)).tanh();
  auto at_ff = 0.5 * at_x *
          ((1 - at_tanh_out * at_tanh_out) * (k_079 + k_010 * at_x * at_x)) +
      0.5 * (1 + at_tanh_out);
  auto at_out = at_ff * at_grad;
  auto at_out_half = at_out.to(c10::ScalarType::Half);

  std::vector<IValue> aten_inputs = {at_grad, at_bias, at_input};
  std::vector<at::Tensor> aten_outputs = {at_out, at_out_half};

  scheduleFusion(&fusion, aten_inputs);

  FusionExecutor fe;
  fe.compileFusion(&fusion);

  auto cg_outputs = fe.runFusion(aten_inputs);

  testValidate(
      &fusion, cg_outputs, aten_inputs, aten_outputs, __LINE__, __FILE__);
}

// Reproducer of issue #459
TEST(NVFuserTest, FusionIssue459_CUDA) {
  Fusion fusion;
  FusionGuard fg(&fusion);

  auto tv0 = makeSymbolicTensor(1);
  fusion.addInput(tv0);
  auto tv1 = makeSymbolicTensor(2);
  fusion.addInput(tv1);

  auto tv2 = add(tv0, new Double(1));
  auto tv3 = broadcast(tv2, {true, false});
  auto tv4 = add(tv1, tv3);

  // Create two outputs from the final arithmetic result
  auto tv5 = add(tv4, new Double(1));
  fusion.addOutput(tv5);
  auto tv6 = add(tv4, new Double(1));
  fusion.addOutput(tv6);

  // Scheduling
  for (auto output : ir_utils::filterByType<TensorView>(fusion.outputs())) {
    output->merge(-2, -1);
  }
  for (auto output : ir_utils::filterByType<TensorView>(fusion.outputs())) {
    output->split(0, 128);
  }

  tv0->computeAt(tv5, -1);

  tv6->axis(0)->parallelize(ParallelType::BIDx);
  tv6->axis(1)->parallelize(ParallelType::TIDx);

  auto options = at::TensorOptions().dtype(at::kFloat).device(at::kCUDA, 0);
  at::manual_seed(0);
  const int numel_x = 10;
  const int numel_y = 20;
  auto t0 = at::randn({numel_x}, options);
  auto t1 = at::randn({numel_y, numel_x}, options);
  auto aten_output = (t0 + 1).unsqueeze(0) + t1 + 1;

  std::vector<IValue> aten_inputs = {t0, t1};

  torch::jit::fuser::cuda::FusionExecutor fe;
  fe.compileFusion(&fusion);

  auto cg_outputs = fe.runFusion(aten_inputs);

  testValidate(
      &fusion,
      cg_outputs,
      aten_inputs,
      {aten_output, aten_output},
      __LINE__,
      __FILE__);
}

TEST(NVFuserTest, FusionSmemIndexingSimple_CUDA) {
  Fusion fusion;
  FusionGuard fg(&fusion);

  auto tv0 = makeSymbolicTensor(2);
  fusion.addInput(tv0);
  auto tv1 = add(tv0, new Double(1));
  auto tv2 = add(tv1, new Double(1));
  auto tv3 = add(tv2, new Double(1));
  fusion.addOutput(tv3);

  tv3->axis(0)->parallelize(ParallelType::BIDx);
  tv3->axis(1)->parallelize(ParallelType::TIDx);

  tv0->computeAt(tv3, -1);

  tv1->setMemoryType(MemoryType::Shared);
  tv2->setMemoryType(MemoryType::Global);

  FusionExecutor fe;
  fe.compileFusion(&fusion);

  auto options = at::TensorOptions().dtype(at::kFloat).device(at::kCUDA, 0);

  auto aten_input = at::randn({12, 34}, options);
  at::Tensor aten_output = aten_input + 1.0 + 1.0 + 1.0;

  auto cg_outputs = fe.runFusion({aten_input});

  testValidate(
      &fusion, cg_outputs, {aten_input}, {aten_output}, __LINE__, __FILE__);
}

TEST(NVFuserTest, FusionSmemIndexing_CUDA) {
  Fusion fusion;
  FusionGuard fg(&fusion);

  // Symbolic integers we will use for runtime tiling
  Int* symbolic_m_tile_dim = new Int();
  Int* symbolic_split_k_tile_dim = new Int();
  Int* symbolic_block_k_tile_dim = new Int();
  // Compile-time integer for tiling
  int n_smem_tile = 32;

  // Symbolic 2D tensors TV0[M, K], TV1[K, N]
  TensorView* tv0 = makeSymbolicTensor(2);
  TensorView* tv1 = makeSymbolicTensor(2);

  // Broadcast tv0 to [M, K, *]
  TensorView* tv2 = broadcast(tv0, {false, false, true});
  // Broadcast tv1 to [*, K, N]
  TensorView* tv3 = broadcast(tv1, {true, false, false});

  // Pointwise multiplication resulting in tv3[M, K, N]
  TensorView* tv4 = mul(tv2, tv3);

  // Sum the K-dim
  TensorView* tv5 = sum(tv4, {1});

  // Register inputs and outputs
  fusion.addInput(tv0);
  fusion.addInput(tv1);
  fusion.addOutput(tv5);

  // Register runtime tile dims as inputs
  fusion.addInput(symbolic_m_tile_dim);
  fusion.addInput(symbolic_split_k_tile_dim);
  fusion.addInput(symbolic_block_k_tile_dim);

  // Make a 3D tile, mix of symbolic and constant, do in reverse order because
  // dims are inserted
  tv5->split(2, n_smem_tile);
  tv5->split(1, symbolic_block_k_tile_dim);
  tv5->split(1, symbolic_split_k_tile_dim);
  tv5->split(0, symbolic_m_tile_dim);

  // Reorder so all outer tiles are in the leftmost 3 positions
  tv5->reorder({{1, 5}, {5, 1}});

  // Factor out the outer reduction IterDomain, then run the inter-cta
  // reduction, and intra-cta reduction
  auto tv6 = tv5->rFactor({2});

  // Scope computations
  tv6->computeAt(tv5, 2);

  tv6->reorder({
      {2, -2},
      {3, -1},
      {4, 2},
      {5, 3},
      {6, 4},
  });

  // Setup compute at schedule
  tv0->computeAt(tv6, 3);
  tv1->computeAt(tv6, 3);
  tv4->computeAt(tv6, -1);

  // Cache smem tiles
  tv2->setMemoryType(MemoryType::Shared);
  tv3->setMemoryType(MemoryType::Shared);
  tv4->setMemoryType(MemoryType::Shared);
  tv6->setMemoryType(MemoryType::Shared);

  tv5->axis(0)->parallelize(ParallelType::BIDz);
  tv5->axis(1)->parallelize(ParallelType::BIDy);

  std::vector<TensorView*> tv_list = {tv2, tv3, tv4, tv5, tv6};
  for (auto tv : tv_list) {
    tv->axis(-2)->parallelize(ParallelType::TIDz);
    tv->axis(-1)->parallelize(ParallelType::TIDy);
  }

  constexpr int M = 31, K = 65, N = 32;

  auto options = at::TensorOptions().dtype(at::kFloat).device(at::kCUDA, 0);
  at::Tensor t0 = at::randn({M, K}, options);
  at::Tensor t1 = at::randn({K, N}, options);

  at::Tensor aten_output =
      mul(t0.unsqueeze(2), t1.unsqueeze(0)).to(at::kDouble).sum(1);

  // A, B, m_tile_dim, split_k, intra_cta_tile
  std::vector<IValue> aten_inputs = {t0, t1, 3, 4, 5};

  torch::jit::fuser::cuda::FusionExecutor fe;
  fe.compileFusion(&fusion);

  auto cg_outputs = fe.runFusion(aten_inputs);

  testValidate(
      &fusion, cg_outputs, aten_inputs, {aten_output}, __LINE__, __FILE__);
}

// Reproducer of issue 408
TEST(NVFuserTest, FusionCacheBeforeReduction_CUDA) {
  Fusion fusion;
  FusionGuard fg(&fusion);

  auto tv0 = makeSymbolicTensor(2);
  fusion.addInput(tv0);
  auto tv1 = add(tv0, new Double(1));
  auto tv2 = sum(tv1, {1});
  fusion.addOutput(tv2);

  tv2->split(0, 4);
  tv0->computeAt(tv2, -1);

  auto tv2_cache = tv2->cache_before();
  tv2_cache->axis(-1)->parallelize(ParallelType::TIDx);

  FusionExecutor fe;
  fe.compileFusion(&fusion);

  const int numel_x = 100;
  const int numel_y = 200;
  auto options = at::TensorOptions().dtype(at::kFloat).device(at::kCUDA, 0);

  at::Tensor aten_input = at::randn({numel_x, numel_y}, options);
  at::Tensor cg_output = at::empty({numel_x}, options);

  auto aten_output = (aten_input + 1).to(at::kDouble).sum({1});

  fe.runFusion({aten_input}, {cg_output});

  testValidate(
      &fusion, {cg_output}, {aten_input}, {aten_output}, __LINE__, __FILE__);
}

TEST(NVFuserTest, FusionCacheBeforeReduction2_CUDA) {
  Fusion fusion;
  FusionGuard fg(&fusion);

  auto tv0 = makeSymbolicTensor(3);
  fusion.addInput(tv0);
  auto tv1 = add(tv0, new Double(1));
  auto tv2 = sum(tv1, {1});
  auto tv3 = add(tv2, new Double(1));
  fusion.addOutput(tv2);
  fusion.addOutput(tv3);

  tv2->computeAt(tv3, 1);
  tv0->computeAt(tv2, -1);

  auto tv4 = tv2->cache_before();

  tv3->axis(0)->parallelize(ParallelType::BIDx);
  tv1->axis(-1)->parallelize(ParallelType::TIDx);
  tv2->axis(-1)->parallelize(ParallelType::TIDx);
  tv3->axis(-1)->parallelize(ParallelType::TIDx);
  tv4->axis(-1)->parallelize(ParallelType::TIDx);

  FusionExecutor fe;
  fe.compileFusion(&fusion);

  const int numel_x = 10;
  const int numel_y = 20;
  const int numel_z = 30;
  auto options = at::TensorOptions().dtype(at::kFloat).device(at::kCUDA, 0);

  at::Tensor aten_input = at::randn({numel_x, numel_y, numel_z}, options);
  auto t2 = (aten_input + 1).to(at::kDouble).sum({1});
  auto t3 = t2 + 1;
  std::vector<at::Tensor> aten_outputs = {t2, t3};

  auto cg_outputs = fe.runFusion({aten_input});

  testValidate(
      &fusion, cg_outputs, {aten_input}, aten_outputs, __LINE__, __FILE__);
}

TEST(NVFuserTest, FusionIssue367_CUDA) {
  Fusion fusion;
  FusionGuard fg(&fusion);

  // Symbolic integers we will use for runtime tiling
  Int* symbolic_m_tile_dim = new Int();
  Int* symbolic_split_k_tile_dim = new Int();
  Int* symbolic_block_k_tile_dim = new Int();
  // Compile-time integer for tiling
  int n_smem_tile = 32;

  // Symbolic 2D tensors TV0[M, K], TV1[K, N]
  TensorView* tv0 = makeSymbolicTensor(2);
  TensorView* tv1 = makeSymbolicTensor(2);

  // Broadcast tv0 to [M, K, *]
  TensorView* tv2 = broadcast(tv0, {false, false, true});
  // Broadcast tv1 to [*, K, N]
  TensorView* tv3 = broadcast(tv1, {true, false, false});

  // Pointwise multiplication resulting in tv3[M, K, N]
  TensorView* tv4 = mul(tv2, tv3);

  // Sum the K-dim
  TensorView* tv5 = sum(tv4, {1});

  // Register inputs and outputs
  fusion.addInput(tv0);
  fusion.addInput(tv1);
  fusion.addOutput(tv5);

  // Register runtime tile dims as inputs
  fusion.addInput(symbolic_m_tile_dim);
  fusion.addInput(symbolic_split_k_tile_dim);
  fusion.addInput(symbolic_block_k_tile_dim);

  // Make a 3D tile, mix of symbolic and constant, do in reverse order because
  // dims are inserted
  tv5->split(2, n_smem_tile);
  tv5->split(1, symbolic_block_k_tile_dim);
  tv5->split(1, symbolic_split_k_tile_dim);
  tv5->split(0, symbolic_m_tile_dim);

  // tv5[M/m_tile, m_tile, r{K/split_k/block_k}, r{split_k}, r{block_k}, N/32,
  // 32]
  tv5->reorder({{1, 5}, {5, 1}});
  // tv5[M/m_tile, N/32, r{K/split_k/block_k}, r{split_k}, r{block_k},  m_tile,
  // 32]

  auto tv6 = tv5->rFactor({2});
  auto tv7 = tv5->rFactor({2});

  // Scope computations
  tv6->computeAt(tv5, 2);

  tv6->reorder({
      {2, -2},
      {3, -1},
      {4, 2},
      {5, 3},
      {6, 4},
  });

  tv7->reorder({
      {2, -2},
      {3, -1},
      {-2, 2},
      {-1, 3},
  });

  tv0->computeAt(tv6, 3);
  tv1->computeAt(tv6, 3);
  tv4->computeAt(tv6, -1);

  // Cache smem tiles
  tv2->setMemoryType(MemoryType::Shared);
  tv3->setMemoryType(MemoryType::Shared);
  tv4->setMemoryType(MemoryType::Local);
  tv6->setMemoryType(MemoryType::Local);
  tv7->setMemoryType(MemoryType::Local);

  tv5->axis(0)->parallelize(ParallelType::BIDz);
  tv5->axis(1)->parallelize(ParallelType::BIDy);

  std::vector<TensorView*> tv_list = {tv2, tv3, tv4, tv5, tv6, tv7};
  for (auto tv : tv_list) {
    tv->axis(-2)->parallelize(ParallelType::TIDz);
    tv->axis(-1)->parallelize(ParallelType::TIDy);
  }
  tv2->axis(3)->parallelize(ParallelType::TIDx);
  tv3->axis(3)->parallelize(ParallelType::TIDx);
  tv4->axis(3)->parallelize(ParallelType::TIDx);
  tv6->axis(3)->parallelize(ParallelType::TIDx);
  tv7->axis(2)->parallelize(ParallelType::TIDx);

  tv2->axis(4)->parallelize(ParallelType::BIDx);
  tv3->axis(4)->parallelize(ParallelType::BIDx);
  tv4->axis(4)->parallelize(ParallelType::BIDx);
  tv6->axis(4)->parallelize(ParallelType::BIDx);
  tv7->axis(3)->parallelize(ParallelType::BIDx);
  tv5->axis(2)->parallelize(ParallelType::BIDx);

  constexpr int M = 3, K = 6, N = 16;

  auto options = at::TensorOptions().dtype(at::kFloat).device(at::kCUDA, 0);

  at::Tensor t0 = at::randn({M, K}, options);
  at::Tensor t1 = at::randn({K, N}, options);

  // A, B, m, split_k, block_k
  std::vector<IValue> aten_inputs = {t0, t1, 2, 2, 3};
  at::Tensor aten_output =
      mul(t0.unsqueeze(2), t1.unsqueeze(0)).to(at::kDouble).sum(1);

  torch::jit::fuser::cuda::FusionExecutor fe;
  fe.compileFusion(&fusion);
  auto cg_outputs = fe.runFusion(aten_inputs);

  testValidate(
      &fusion, cg_outputs, aten_inputs, {aten_output}, __LINE__, __FILE__);
}

TEST(NVFuserTest, FusionIssue468_CUDA) {
  Fusion fusion;
  FusionGuard fg(&fusion);

  auto tv0 = makeSymbolicTensor(2);
  fusion.addInput(tv0);
  auto tv1 = sum(tv0, {1});
  auto tv2 = sum(tv1, {0});
  fusion.addOutput(tv2);

  tv1->axis(0)->parallelize(ParallelType::TIDy);
  tv1->axis(1)->parallelize(ParallelType::TIDx);

  tv2->axis(0)->parallelize(ParallelType::TIDy);

  auto options = at::TensorOptions().dtype(at::kFloat).device(at::kCUDA, 0);
  at::Tensor aten_input = at::randn({10, 100}, options);
  at::Tensor aten_output = aten_input.to(at::kDouble).sum({1}).sum({0});

  torch::jit::fuser::cuda::FusionExecutor fe;
  fe.compileFusion(&fusion);
  auto cg_outputs = fe.runFusion({aten_input});

  testValidate(
      &fusion, cg_outputs, {aten_input}, {aten_output}, __LINE__, __FILE__);
}

TEST(NVFuserTest, FusionIssue363_CUDA) {
  Fusion fusion;
  FusionGuard fg(&fusion);

  // Symbolic 2D tensors TV0[M, K], TV1[K, N]
  TensorView* tv0 = makeSymbolicTensor(2);
  TensorView* tv1 = makeSymbolicTensor(2);

  // Broadcast tv0 to [M, K, *]
  TensorView* tv2 = broadcast(tv0, {false, false, true});
  // Broadcast tv1 to [*, K, N]
  TensorView* tv3 = broadcast(tv1, {true, false, false});

  // Pointwise multiplication resulting in tv3[M, K, N]
  TensorView* tv4 = mul(tv2, tv3);

  // Sum the K-dim
  TensorView* tv5 = sum(tv4, {1});

  // Register inputs and outputs
  fusion.addInput(tv0);
  fusion.addInput(tv1);
  fusion.addOutput(tv5);

  tv2->setMemoryType(MemoryType::Global);
  tv3->setMemoryType(MemoryType::Global);
  tv4->setMemoryType(MemoryType::Global);

  tv0->computeAt(tv5, -1);
  tv1->computeAt(tv5, -1);

  tv5->axis(0)->parallelize(ParallelType::BIDz);
  tv5->axis(1)->parallelize(ParallelType::BIDy);

  tv5->axis(2)->parallelize(ParallelType::BIDx);

  constexpr int M = 3, K = 6, N = 16;

  auto options = at::TensorOptions().dtype(at::kFloat).device(at::kCUDA, 0);

  at::Tensor t0 = at::randn({M, K}, options);
  at::Tensor t1 = at::randn({K, N}, options);
  at::Tensor aten_output =
      mul(t0.unsqueeze(2), t1.unsqueeze(0)).to(at::kDouble).sum(1);

  std::vector<IValue> aten_inputs = {t0, t1};

  torch::jit::fuser::cuda::FusionExecutor fe;
  fe.compileFusion(&fusion);
  auto cg_outputs = fe.runFusion(aten_inputs);

  testValidate(
      &fusion, cg_outputs, aten_inputs, {aten_output}, __LINE__, __FILE__);
}

TEST(NVFuserTest, FusionIssue477_CUDA) {
  Fusion fusion;
  FusionGuard fg(&fusion);

  auto tv0 = makeSymbolicTensor(1);
  fusion.addInput(tv0);
  auto tv1 = broadcast(tv0, {true, true, false});
  auto tv2 = broadcast(tv1, {true, false, false, false});
  auto tv3 = makeSymbolicTensor(4);
  fusion.addInput(tv3);
  auto tv4 = add(tv2, tv3);
  fusion.addOutput(tv4);

  tv0->computeAt(tv4, -3);

  TORCH_CHECK(tv1->getThisComputeAtAxis() == 1);
  TORCH_CHECK(tv1->getRelativeComputeAtAxis() == 2);
}

TEST(NVFuserTest, FusionIssue484_CUDA) {
  Fusion fusion;
  FusionGuard fg(&fusion);

  auto tv0 = makeSymbolicTensor(2);
  fusion.addInput(tv0);
  auto tv1 = sum(tv0, {1});
  auto tv2 = add(tv1, new Double(0));
  fusion.addOutput(tv2);

  tv1->setMemoryType(MemoryType::Global);
  tv1->axis(1)->parallelize(ParallelType::TIDx);

  constexpr int M = 100;

  auto options = at::TensorOptions().dtype(at::kFloat).device(at::kCUDA, 0);

  at::Tensor aten_input = at::randn({M, M}, options);
  at::Tensor aten_output = aten_input.to(at::kDouble).sum({1});

  torch::jit::fuser::cuda::FusionExecutor fe;
  fe.compileFusion(&fusion);
  auto cg_outputs = fe.runFusion({aten_input});

  testValidate(
      &fusion, cg_outputs, {aten_input}, {aten_output}, __LINE__, __FILE__);
}

TEST(NVFuserTest, Issue329_CUDA) {
  Fusion fusion;
  FusionGuard fg(&fusion);

  auto tv0 = makeSymbolicTensor(2);
  fusion.addInput(tv0);
  auto tv1 = add(tv0, new Double(1));
  auto tv2 = sum(tv1, {1});
  fusion.addOutput(tv2);
  auto tv3 = sum(tv1, {1});
  fusion.addOutput(tv3);

  tv1->computeAt(tv2, -1);

  auto options = at::TensorOptions().dtype(at::kFloat).device(at::kCUDA, 0);

  c10::IntArrayRef t0_shape{17, 19};
  auto aten_input = at::randn(t0_shape, options);
  auto t2 = (aten_input + 1).to(at::kDouble).sum({1});
  auto t3 = (aten_input + 1).to(at::kDouble).sum({1});
  std::vector<at::Tensor> aten_outputs = {t2, t3};

  FusionExecutor fe;
  fe.compileFusion(&fusion);

  auto cg_outputs = fe.runFusion({aten_input});

  testValidate(
      &fusion, cg_outputs, {aten_input}, aten_outputs, __LINE__, __FILE__);
}

TEST(NVFuserTest, FusionIssue382_CUDA) {
  Fusion fusion;
  FusionGuard fg(&fusion);

  auto tv0 = makeSymbolicTensor(2);
  fusion.addInput(tv0);

  auto tv1 = add(tv0, new Double(1));
  auto tv2 = broadcast(tv1, {false, false, true});
  auto tv3 = makeSymbolicTensor(3);
  fusion.addInput(tv3);
  auto tv4 = add(tv2, tv3);
  fusion.addOutput(tv4);

  tv2->merge(1);
  tv4->merge(1);

  tv1->computeAt(tv4, 1);

  tv4->axis(0)->parallelize(ParallelType::BIDx);

  tv1->setMemoryType(MemoryType::Global);
  tv2->setMemoryType(MemoryType::Global);

  torch::jit::fuser::cuda::FusionExecutor fe;
  fe.compileFusion(&fusion);

  const int numel_x = 12;
  const int numel_y = 34;
  const int numel_z = 56;

  auto options = at::TensorOptions().dtype(at::kFloat).device(at::kCUDA, 0);
  at::manual_seed(0);
  auto t0 = at::randn({numel_x, numel_y}, options);
  auto t3 = at::randn({numel_x, numel_y, numel_z}, options);

  std::vector<IValue> aten_inputs = {t0, t3};
  auto aten_output = (t0 + 1).unsqueeze(-1) + t3;

  auto cg_outputs = fe.runFusion(aten_inputs);

  testValidate(
      &fusion, cg_outputs, aten_inputs, {aten_output}, __LINE__, __FILE__);
}

TEST(NVFuserTest, Issue507_CUDA) {
  Fusion fusion;
  FusionGuard fg(&fusion);

  auto tv0 = makeSymbolicTensor(2);
  fusion.addInput(tv0);
  auto tv1 = add(tv0, new Double(1));
  auto tv2 = add(tv1, new Double(1));
  fusion.addOutput(tv2);

  tv1->setMemoryType(MemoryType::Shared);

  tv1->axis(1)->parallelize(ParallelType::TIDx);
  tv2->axis(1)->parallelize(ParallelType::TIDx);
  tv1->axis(0)->parallelize(ParallelType::BIDx);
  tv2->axis(0)->parallelize(ParallelType::BIDx);

  auto options = at::TensorOptions().dtype(at::kFloat).device(at::kCUDA, 0);

  c10::IntArrayRef t0_shape{17, 19};
  auto aten_input = at::randn(t0_shape, options);
  auto t1 = (aten_input + 1);
  auto aten_output = (t1 + 1);

  FusionExecutor fe;
  fe.compileFusion(&fusion);

  auto cg_outputs = fe.runFusion({aten_input});

  testValidate(
      &fusion, cg_outputs, {aten_input}, {aten_output}, __LINE__, __FILE__);
}

TEST(NVFuserTest, FusionIssue532_CUDA) {
  Fusion fusion;
  FusionGuard fg(&fusion);

  // Algorithm
  TensorView* tv0 = makeSymbolicTensor(1);
  TensorView* tv1 = add(tv0, new Double(1));
  TensorView* tv2 = add(tv1, new Double(1));
  fusion.addInput(tv0);
  fusion.addOutput(tv2);

  const int M_BLOCK = 64;
  const int M_THREAD = 4;

  tv2->split(0, M_BLOCK);
  // tv2: [M/M_BLOCK, M_BLOCK]
  tv1->computeAt(tv2, 1);
  // tv1: [M/M_BLOCK, M_BLOCK]

  tv1->split(-1, M_BLOCK / M_THREAD);
  // tv1: [M/M_BLOCK, M_THREAD, M_BLOCK / M_THREAD]

  tv2->split(-1, M_THREAD);
  // tv2: [M/M_BLOCK, M_BLOCK / M_THREAD, M_THREAD]

  constexpr int M = 1000;

  auto options = at::TensorOptions().dtype(at::kFloat).device(at::kCUDA, 0);
  at::manual_seed(0);
  at::Tensor t0 = at::randn({M}, options);
  std::vector<IValue> aten_inputs = {t0};

  FusionExecutor fe;
  fe.compileFusion(&fusion);
  auto outputs = fe.runFusion(aten_inputs);

  at::Tensor aten_output = t0 + 1 + 1;

  testValidate(
      &fusion, outputs, aten_inputs, {aten_output}, __LINE__, __FILE__);
}

TEST(NVFuserTest, FusionLoopUnswitch_CUDA) {
  Fusion fusion;
  FusionGuard fg(&fusion);

  // Algorithm
  TensorView* tv0 = makeSymbolicTensor(1);
  TensorView* tv1 = add(tv0, new Double(1));
  TensorView* tv2 = add(tv1, new Double(1));
  fusion.addInput(tv0);
  fusion.addOutput(tv2);

  tv2->split(0, 32);
  tv1->computeAt(tv2, -1);

  tv2->axis(1)->parallelize(ParallelType::Unswitch);

  constexpr int M = 1000;

  auto options = at::TensorOptions().dtype(at::kFloat).device(at::kCUDA, 0);
  at::manual_seed(0);
  at::Tensor t0 = at::randn({M}, options);
  std::vector<IValue> aten_inputs = {t0};

  FusionExecutor fe;
  fe.compileFusion(&fusion);
  auto outputs = fe.runFusion(aten_inputs);

  at::Tensor aten_output = t0 + 1 + 1;

  testValidate(
      &fusion, outputs, aten_inputs, {aten_output}, __LINE__, __FILE__);
}

TEST(NVFuserTest, FusionIssue549_CUDA) {
  Fusion fusion;
  FusionGuard fg(&fusion);

  // Set up your input tensor views
  TensorView* tv0 = makeSymbolicTensor(2); // M, K
  TensorView* tv1 = makeSymbolicTensor(2); // K, N
  fusion.addInput(tv0);
  fusion.addInput(tv1);

  auto tv2 = add(tv0, new Double(1));

  TensorView* tv3 = broadcast(tv2, {false, false, true});
  // tv3[I0, I1, B] = tv0[I0, I1]

  TensorView* tv4 = broadcast(tv1, {true, false, false});
  // tv4[B, I1, I2] = tv1[I1, I2]

  // tv5[I0, I1, I2] = tv3[I0, I1, B] * tv4[B, I1, I2]
  TensorView* tv5 = mul(tv3, tv4);
  // tv6[I0, R1, I2] = tv5[I0, I1, I2]
  TensorView* tv6 = sum(tv5, {1});
  fusion.addOutput(tv6);

  tv6->split(1, 32);
  // tv6[I0, R1o, R1i{32}, I2]

  auto tv7 = tv6->rFactor({1});
  // tv7[I0, R1o, I1i{32}, I2] = tv5[I0, I1, I2]
  // tv6[I0,    , R1i{32}, I2] = tv7[I0, R1o, I1i{32}, I2]

  tv6->split(0, 4);
  tv6->split(-1, 4);
  // tv6[I0o, I0i{4}, R1i{32}, I2o, I2i{4}]
  // tv6[I0o, I0i{4}, R1i{32}, I2o, I2i{4}]

  tv0->computeAt(tv6, -1);
  tv1->computeAt(tv6, -1);

  // tv7[I0o, I0i{4}, R1o, I1i{32}, I2o, I2i{4}]
  // tv6[I0o, I0i{4},    , R1i{32}, I2o, I2i{4}]
  //--> (line symbolizes compute at location)
  // tv5[I0o, I0i{4}, I1i{32}, I2o, I2i{4}|, I1o]
  // tv7[I0o, I0i{4}, I1i{32}, I2o, I2i{4}|, R1o]
  // tv6[I0o, I0i{4}, R1i{32}, I2o, I2i{4}|]

  tv0->computeAt(tv7, -1);
  tv1->computeAt(tv7, -1);
  // tv5[I0o, I0i{4}, I1i{32}, I2o, I2i{4}, I1o |]
  // tv7[I0o, I0i{4}, I1i{32}, I2o, I2i{4}, R1o |]
  // tv6[I0o, I0i{4}, R1i{32}, I2o, I2i{4}|]

  tv6->axis(0)->parallelize(ParallelType::BIDz);
  tv6->axis(1)->parallelize(ParallelType::TIDz);

  tv6->axis(-2)->parallelize(ParallelType::BIDy);
  tv6->axis(-1)->parallelize(ParallelType::TIDy);

  tv6->axis(2)->parallelize(ParallelType::TIDx);
  tv7->axis(2)->parallelize(ParallelType::TIDx);

  constexpr int M = 65, K = 33, N = 17;

  auto options = at::TensorOptions().dtype(at::kFloat).device(at::kCUDA, 0);

  at::Tensor t0 = at::randn({M, K}, options);
  at::Tensor t1 = at::randn({K, N}, options);

  FusionExecutor fe;
  fe.compileFusion(&fusion);
  // Lets specify a few bounds in launch params to make sure it works
  fe.runFusion({t0, t1}, LaunchParams(1, -1, -1, 32, 4, 4));

  // Make sure bad launch params throws
  ASSERT_ANY_THROW(fe.runFusion({t0, t1}, LaunchParams(1, 2, 3, 4, 5, 6)));

  // Don't specify any launch params
  auto cg_outputs = fe.runFusion({t0, t1});

  auto aten_output = (t0 + 1).to(at::kDouble).matmul(t1.to(at::kDouble));

  testValidate(
      &fusion, cg_outputs, {t0, t1}, {aten_output}, __LINE__, __FILE__);
}

TEST(NVFuserTest, FusionGetComputeAtRelPos_CUDA) {
  {
    Fusion fusion;
    FusionGuard fg(&fusion);

    auto tv0 = makeSymbolicTensor(1);
    auto tv1 = broadcast(tv0, {false, true});
    auto tv2 = broadcast(tv1, {false, true, false});
    fusion.addInput(tv0);
    fusion.addOutput(tv2);

    tv1->computeAt(tv2, -1);

    TORCH_CHECK(tv1->getComputeAtRelPos(1) == 2);
  }
  {
    Fusion fusion;
    FusionGuard fg(&fusion);

    auto tv0 = makeSymbolicTensor(1);
    auto tv1 = broadcast(tv0, {false, true});
    auto tv2 = broadcast(tv1, {false, true, false});
    fusion.addInput(tv0);
    fusion.addOutput(tv2);

    tv2->merge(1, 2);
    tv1->computeAt(tv2, -1);

    TORCH_CHECK(tv1->getComputeAtRelPos(1) == 1);
  }
  {
    Fusion fusion;
    FusionGuard fg(&fusion);

    auto tv0 = makeSymbolicTensor(1);
    auto tv1 = broadcast(tv0, {false, true});
    auto tv2 = broadcast(tv1, {false, true, false});
    fusion.addInput(tv0);
    fusion.addOutput(tv2);

    tv2->merge(1, 2);
    tv1->computeAt(tv2, -1);

    TORCH_CHECK(tv1->getComputeAtRelPos(1) == 1);
  }
  {
    Fusion fusion;
    FusionGuard fg(&fusion);

    auto tv0 = makeSymbolicTensor(1);
    auto tv1 = add(tv0, new Double(1));
    auto tv2 = broadcast(tv1, {false, true});
    auto tv3 = broadcast(tv1, {false, true});
    fusion.addInput(tv0);
    fusion.addOutput(tv2);
    fusion.addOutput(tv3);

    tv0->computeAt(tv3, -1);

    TORCH_CHECK(tv1->getComputeAtRelPos(0) == 0);
  }
}

<<<<<<< HEAD
TEST(NVFuserTest, FusionMultiScanOp_CUDA) {
  Fusion fusion;
  FusionGuard fg(&fusion);

  auto tv0 = makeSymbolicTensor(3);
  fusion.addInput(tv0);
  std::vector<TensorView*> tvs = MultiScan(
      {BinaryOpType::Add, BinaryOpType::Max},
      {1, 2},
      {new Double(0), new Double(0)},
      tv0);
  auto tv2 = tvs[0];
  auto tv3 = tvs[1];
  fusion.addOutput(tv2);
  fusion.addOutput(tv3);

  fusion.printMath();
  fusion.printKernel();
=======
TEST(NVFuserTest, FusionTranspose1_CUDA) {
  Fusion fusion;
  FusionGuard fg(&fusion);

  constexpr int M = 10;
  constexpr int N = 20;

  auto tv0 = makeSymbolicTensor(2);
  auto tv1 = transpose(tv0, {{0, 1}});
  fusion.addInput(tv0);
  fusion.addOutput(tv1);

  tv1->axis(0)->parallelize(ParallelType::BIDx);
  tv1->axis(1)->parallelize(ParallelType::TIDx);

  auto options = at::TensorOptions().dtype(at::kFloat).device(at::kCUDA, 0);
  at::manual_seed(0);
  at::Tensor t0 = at::randn({M, N}, options);
  std::vector<IValue> aten_inputs = {t0};

  FusionExecutor fe;
  fe.compileFusion(&fusion);
  auto outputs = fe.runFusion(aten_inputs);

  at::Tensor aten_output = t0.t();

  testValidate(
      &fusion, outputs, aten_inputs, {aten_output}, __LINE__, __FILE__);
}

TEST(NVFuserTest, FusionTranspose2_CUDA) {
  Fusion fusion;
  FusionGuard fg(&fusion);

  constexpr int M = 10;
  constexpr int N = 20;

  auto tv0 = makeSymbolicTensor(2);
  auto tv1 = transpose(tv0, {{0, 1}});
  fusion.addInput(tv0);
  fusion.addOutput(tv1);

  tv1->merge(0);
  tv1->split(0, 32);

  tv1->axis(0)->parallelize(ParallelType::BIDx);
  tv1->axis(1)->parallelize(ParallelType::TIDx);

  auto options = at::TensorOptions().dtype(at::kFloat).device(at::kCUDA, 0);
  at::manual_seed(0);
  at::Tensor t0 = at::randn({M, N}, options);
  std::vector<IValue> aten_inputs = {t0};

  FusionExecutor fe;
  fe.compileFusion(&fusion);
  auto outputs = fe.runFusion(aten_inputs);

  at::Tensor aten_output = t0.t();

  testValidate(
      &fusion, outputs, aten_inputs, {aten_output}, __LINE__, __FILE__);
}

TEST(NVFuserTest, FusionSimpleGemmTransposed_CUDA) {
  Fusion fusion;
  FusionGuard fg(&fusion);

  // Set up your input tensor views
  TensorView* tv0 = makeSymbolicTensor(2); // K, M
  TensorView* tv1 = makeSymbolicTensor(2); // N, K
  fusion.addInput(tv0);
  fusion.addInput(tv1);

  TensorView* tv0_t = transpose(tv0, {{0, 1}});
  TensorView* tv1_t = transpose(tv1, {{0, 1}});

  TensorView* tv2 = broadcast(tv0_t, {false, false, true});
  // tv2[I0, I1, B] = tv0[I0, I1]

  TensorView* tv3 = broadcast(tv1_t, {true, false, false});
  // tv3[B, I1, I2] = tv1[I1, I2]

  // tv4[I0, I1, I2] = tv2[I0, I1, B] * tv3[B, I1, I2]
  TensorView* tv4 = mul(tv2, tv3);
  // tv5[I0, R1, I2] = tv4[I0, I1, I2]
  TensorView* tv5 = sum(tv4, {1});
  fusion.addOutput(tv5);

  tv5->split(1, 32);
  // tv5[I0, R1o, R1i{32}, I2]

  auto tv6 = tv5->rFactor({1});
  // tv6[I0, R1o, I1i{32}, I2] = tv4[I0, I1, I2]
  // tv5[I0,    , R1i{32}, I2] = tv6[I0, R1o, I1i{32}, I2]

  tv5->split(0, 4);
  tv5->split(-1, 4);
  // tv5[I0o, I0i{4}, R1i{32}, I2o, I2i{4}]
  // tv5[I0o, I0i{4}, R1i{32}, I2o, I2i{4}]

  tv0_t->computeAt(tv5, -1);
  tv1_t->computeAt(tv5, -1);

  // tv6[I0o, I0i{4}, R1o, I1i{32}, I2o, I2i{4}]
  // tv5[I0o, I0i{4},    , R1i{32}, I2o, I2i{4}]
  //--> (line symbolizes compute at location)
  // tv4[I0o, I0i{4}, I1i{32}, I2o, I2i{4}|, I1o]
  // tv6[I0o, I0i{4}, I1i{32}, I2o, I2i{4}|, R1o]
  // tv5[I0o, I0i{4}, R1i{32}, I2o, I2i{4}|]

  tv0_t->computeAt(tv6, -1);
  tv1_t->computeAt(tv6, -1);
  // tv4[I0o, I0i{4}, I1i{32}, I2o, I2i{4}, I1o |]
  // tv6[I0o, I0i{4}, I1i{32}, I2o, I2i{4}, R1o |]
  // tv5[I0o, I0i{4}, R1i{32}, I2o, I2i{4}|]

  tv5->axis(0)->parallelize(ParallelType::BIDz);
  tv5->axis(1)->parallelize(ParallelType::TIDz);

  tv5->axis(-2)->parallelize(ParallelType::BIDy);
  tv5->axis(-1)->parallelize(ParallelType::TIDy);

  tv5->axis(2)->parallelize(ParallelType::TIDx);
  tv6->axis(2)->parallelize(ParallelType::TIDx);

  constexpr int M = 65, K = 33, N = 17;

  auto options = at::TensorOptions().dtype(at::kFloat).device(at::kCUDA, 0);

  at::Tensor t0 = at::randn({K, M}, options);
  at::Tensor t1 = at::randn({N, K}, options);

  FusionExecutor fe;
  fe.compileFusion(&fusion);
  // Lets specify a few bounds in launch params to make sure it works
  fe.runFusion({t0, t1}, LaunchParams(1, -1, -1, 32, 4, 4));

  // Don't specify any launch params
  auto cg_outputs = fe.runFusion({t0, t1});

  auto aten_output = t0.t().to(at::kDouble).matmul(t1.t().to(at::kDouble));

  testValidate(
      &fusion, cg_outputs, {t0, t1}, {aten_output}, __LINE__, __FILE__);
}

TEST(NVFuserTest, FusionSoftmax3DTransposed_CUDA) {
  Fusion fusion;
  FusionGuard fg(&fusion);

  const int tidx = 32;
  const int dimx = 32;
  const int dimy = 16;
  const int dimz = 130;

  // Set up your input tensor views
  TensorView* input_tv0 = makeSymbolicTensor(3);
  fusion.addInput(input_tv0);

  TensorView* input_t = transpose(input_tv0, {{1, 2}});

  TensorView* exp_tv1 = unaryOp(UnaryOpType::Exp, input_t);
  TensorView* sum_exp_tv2 = sum(exp_tv1, {-1});
  TensorView* bcast_sum_tv3 = broadcast(sum_exp_tv2, {false, false, true});

  // Replicate exp_tv4 as exp_tv4_copy because exp_tv4 is going to be
  // computed at sum_exp_rf_tv8.
  TensorView* input_t_copy = transpose(input_tv0, {{1, 2}});
  TensorView* exp_tv1_copy = unaryOp(UnaryOpType::Exp, input_t_copy);

  TensorView* output_tv4 = div(exp_tv1_copy, bcast_sum_tv3);

  fusion.addOutput(output_tv4);

  bcast_sum_tv3->split(-1, tidx);

  sum_exp_tv2->split(-1, tidx);
  TensorView* sum_exp_rf_tv5 = sum_exp_tv2->rFactor({-2});

  output_tv4->split(-1, tidx);

  input_t->computeAt(sum_exp_rf_tv5, -1);
  input_t_copy->computeAt(output_tv4, -1);

  TensorView* tensors_to_parallelize[] = {
      sum_exp_tv2, bcast_sum_tv3, output_tv4, sum_exp_rf_tv5};

  for (auto tv : tensors_to_parallelize) {
    tv->axis(0)->parallelize(ParallelType::BIDx);
    tv->axis(1)->parallelize(ParallelType::BIDy);
    tv->axis(-1)->parallelize(ParallelType::TIDx);
  }

  auto options = at::TensorOptions().dtype(at::kFloat).device(at::kCUDA, 0);
  at::Tensor input = at::randn({dimx, dimz, dimy}, options);

  at::Tensor cg_output = at::empty({dimx, dimy, dimz}, options);

  FusionExecutor fe;
  fe.compileFusion(&fusion);
  fe.runFusion({input}, {cg_output});

  auto aten_input_t = at::transpose(input, 1, 2);
  auto aten_output = at::_softmax(aten_input_t.to(at::kDouble), -1, false);

  testValidate(
      &fusion, {cg_output}, {input}, {aten_output}, __LINE__, __FILE__);
}

TEST(NVFuserTest, FusionAdvancedComputeAtTransposed1_CUDA) {
  // Case 1
  // tv1 = tv0 * 0.5
  // tv2 = tv1 * -1
  // tv3 = tv1 + 3
  // tv4 = tv1 * 2
  // tv5 = tv3 + tv2
  // tv6 = tv5 + tv4
  // tv7 = tv1 + tv4
  Fusion fusion;
  FusionGuard fg(&fusion);

  TensorView* tv0 = makeSymbolicTensor(2);
  fusion.addInput(tv0);

  tv0 = transpose(tv0, {{0, 1}});

  TensorView* tv1 = mul(tv0, new Double(0.5));
  TensorView* tv2 = mul(tv1, new Double(-1.0));
  TensorView* tv3 = add(tv1, new Double(3.0));
  TensorView* tv4 = mul(tv1, new Double(2.0));
  TensorView* tv5 = add(tv3, tv2);

  TensorView* tv6 = add(tv5, tv4);
  TensorView* tv7 = add(tv1, tv4);

  fusion.addOutput(tv6);
  fusion.addOutput(tv7);

  // Lets setup to actually run
  tv7->merge(0);
  tv7->split(0, 128);
  tv7->split(0, 4);

  tv7->axis(0)->parallelize(ParallelType::BIDx);

  tv0->computeAt(tv7, 1);

  TORCH_CHECK(tv1->hasComputeAt() && tv1->nDims() == 3);
  TORCH_CHECK(tv2->getComputeAtView() == tv5 && tv2->nDims() == 3);
  TORCH_CHECK(tv3->getComputeAtView() == tv5 && tv3->nDims() == 3);
  TORCH_CHECK(tv4->hasComputeAt() && tv4->nDims() == 3);
  TORCH_CHECK(tv5->getComputeAtView() == tv6 && tv5->nDims() == 3);
  TORCH_CHECK(tv6->getComputeAtView() == tv7 && tv6->nDims() == 3);
  TORCH_CHECK(!tv7->hasComputeAt());

  for (Val* val : fusion.vals()) {
    if (!fusion.hasInput(val) &&
        val->getValType().value() == ValType::TensorView) {
      TensorView* tv = static_cast<TensorView*>(val);
      tv->axis(1)->parallelize(ParallelType::Unroll);
      tv->axis(-1)->parallelize(ParallelType::TIDx);
    }
  }

  auto options = at::TensorOptions().dtype(at::kFloat).device(at::kCUDA, 0);

  at::Tensor aten_input = at::randn({129, 127}, options);

  FusionExecutor fe;
  fe.compileFusion(&fusion);
  auto cg_outputs = fe.runFusion({aten_input});

  at::Tensor aten_input_t = aten_input.t();

  auto t1 = aten_input_t.mul({0.5});
  auto t2 = t1.mul({-1.0});
  auto t3 = t1.add({3.0});
  auto t4 = t1.mul({2.0});
  auto t5 = t3.add(t2);
  auto t6 = t5.add(t4);
  auto t7 = t1.add(t4);

  std::vector<at::Tensor> aten_outputs = {t6, t7};

  testValidate(
      &fusion, cg_outputs, {aten_input}, aten_outputs, __LINE__, __FILE__);
}

TEST(NVFuserTest, FusionAdvancedComputeAtTransposed2_CUDA) {
  // Case 2
  // tv1 = tv0 * -1
  // tv2 = tv0 + 3
  // tv3 = tv0 * 2
  // tv4 = tv2 + tv1
  // tv5 = tv4 + tv3
  // tv6 = tv5 + tv3
  Fusion fusion;
  FusionGuard fg(&fusion);

  TensorView* tv0 = makeSymbolicTensor(2);
  fusion.addInput(tv0);

  tv0 = transpose(tv0, {{0, 1}});

  TensorView* tv1 = mul(tv0, new Double(-1.0));
  TensorView* tv2 = add(tv0, new Double(3.0));
  TensorView* tv3 = mul(tv0, new Double(2.0));
  TensorView* tv4 = add(tv2, tv1);

  TensorView* tv5 = add(tv4, tv3);
  TensorView* tv6 = add(tv5, tv3);

  fusion.addOutput(tv5);
  fusion.addOutput(tv6);

  // Lets setup to actually run
  tv6->merge(0);
  tv6->split(0, 128);
  tv6->split(0, 4);

  tv6->axis(0)->parallelize(ParallelType::BIDx);

  tv0->computeAt(tv6, 1);

  for (Val* val : fusion.vals()) {
    if (!fusion.hasInput(val) &&
        val->getValType().value() == ValType::TensorView) {
      TensorView* tv = static_cast<TensorView*>(val);

      tv->axis(1)->parallelize(ParallelType::Unroll);
      tv->axis(-1)->parallelize(ParallelType::TIDx);
    }
  }

  auto options = at::TensorOptions().dtype(at::kFloat).device(at::kCUDA, 0);
  at::Tensor input = at::randn({129, 127}, options);

  FusionExecutor fe;
  fe.compileFusion(&fusion);
  auto cg_outputs = fe.runFusion({input});

  auto input_t = input.t();
  auto t1 = input_t.mul({-1.0});
  auto t2 = input_t.add({3.0});
  auto t3 = input_t.mul({2.0});
  auto t4 = t2.add(t1);
  auto t5 = t4.add(t3);
  auto t6 = t5.add(t3);

  std::vector<at::Tensor> aten_outputs = {t5, t6};

  testValidate(&fusion, cg_outputs, {input}, aten_outputs, __LINE__, __FILE__);
}

TEST(NVFuserTest, FusionAdvancedComputeAtTransposed3_CUDA) {
  // Case 3
  // T2 = T1 * 0.979361
  // T3 = T2 * T0
  Fusion fusion;
  FusionGuard fg(&fusion);

  TensorView* tv0 = makeSymbolicTensor(4);
  fusion.addInput(tv0);

  tv0 = transpose(tv0, {{0, 1}, {1, 2}, {2, 3}, {3, 0}});

  TensorView* tv1 = makeSymbolicTensor(4);
  fusion.addInput(tv1);

  tv1 = transpose(tv1, {{0, 1}, {1, 2}, {2, 3}, {3, 0}});

  TensorView* tv2 = mul(tv1, new Double(.979361));
  TensorView* tv3 = mul(tv2, tv0);

  fusion.addOutput(tv3);

  // Lets setup to actually run
  while (tv3->nDims() > 1)
    tv3->merge(0);
  tv3->split(0, 128);
  tv3->split(0, 4);

  tv0->computeAt(tv3, 1);
  tv1->computeAt(tv3, 1);

  tv3->axis(0)->parallelize(ParallelType::BIDx);

  for (Val* val : fusion.vals()) {
    if (!fusion.hasInput(val) &&
        val->getValType().value() == ValType::TensorView) {
      TensorView* tv = static_cast<TensorView*>(val);

      tv->axis(1)->parallelize(ParallelType::Unroll);
      tv->axis(-1)->parallelize(ParallelType::TIDx);
    }
  }

  auto options = at::TensorOptions().dtype(at::kFloat).device(at::kCUDA, 0);
  at::Tensor t0 = at::randn({129, 127, 63, 65}, options);
  at::Tensor t1 = at::rand_like(t0, options);

  std::vector<IValue> aten_inputs = {t0, t1};

  FusionExecutor fe;
  fe.compileFusion(&fusion);
  auto cg_outputs = fe.runFusion(aten_inputs);

  auto t0_t = t0.permute({3, 0, 1, 2});
  auto t1_t = t1.permute({3, 0, 1, 2});
  auto t2 = t1_t.mul({0.979361});
  auto aten_output = t2.mul(t0_t);

  testValidate(
      &fusion, cg_outputs, aten_inputs, {aten_output}, __LINE__, __FILE__);
}

TEST(NVFuserTest, FusionAdvancedComputeAtTransposed4_CUDA) {
  // Case 4
  // T4 = T2 - T3
  // T5 = T1 + T4
  // T6 = T5 - T0
  Fusion fusion;
  FusionGuard fg(&fusion);

  TensorView* tv0 = makeSymbolicTensor(4);
  fusion.addInput(tv0);

  tv0 = transpose(tv0, {{0, 1}, {1, 2}, {2, 3}, {3, 0}});

  TensorView* tv1 = makeSymbolicTensor(4);
  fusion.addInput(tv1);

  tv1 = transpose(tv1, {{0, 1}, {1, 2}, {2, 3}, {3, 0}});

  TensorView* tv2 = makeSymbolicTensor(4);
  fusion.addInput(tv2);

  tv2 = transpose(tv2, {{0, 1}, {1, 2}, {2, 3}, {3, 0}});

  TensorView* tv3 = makeSymbolicTensor(4);
  fusion.addInput(tv3);

  tv3 = transpose(tv3, {{0, 1}, {1, 2}, {2, 3}, {3, 0}});

  TensorView* tv4 = sub(tv2, tv3);
  TensorView* tv5 = add(tv1, tv4);
  TensorView* tv6 = sub(tv5, tv0);

  fusion.addOutput(tv6);

  // Lets setup to actually run
  while (tv6->nDims() > 1)
    tv6->merge(0);
  tv6->split(0, 128);
  tv6->split(0, 4);

  tv0->computeAt(tv6, 1);
  tv1->computeAt(tv6, 1);
  tv2->computeAt(tv6, 1);
  tv3->computeAt(tv6, 1);

  tv6->axis(0)->parallelize(ParallelType::BIDx);

  for (Val* val : fusion.vals()) {
    if (!fusion.hasInput(val) &&
        val->getValType().value() == ValType::TensorView) {
      TensorView* tv = static_cast<TensorView*>(val);

      tv->axis(1)->parallelize(ParallelType::Unroll);
      tv->axis(-1)->parallelize(ParallelType::TIDx);
    }
  }

  auto options = at::TensorOptions().dtype(at::kFloat).device(at::kCUDA, 0);
  at::Tensor t0 = at::randn({129, 127, 63, 65}, options);
  at::Tensor t1 = at::rand_like(t0, options);
  at::Tensor t2 = at::rand_like(t0, options);
  at::Tensor t3 = at::rand_like(t0, options);

  std::vector<IValue> aten_inputs = {t0, t1, t2, t3};

  FusionExecutor fe;
  fe.compileFusion(&fusion);
  auto cg_outputs = fe.runFusion(aten_inputs);

  auto t0_t = t0.permute({3, 0, 1, 2});
  auto t1_t = t1.permute({3, 0, 1, 2});
  auto t2_t = t2.permute({3, 0, 1, 2});
  auto t3_t = t3.permute({3, 0, 1, 2});
  auto t4 = t2_t.sub(t3_t);
  auto t5 = t1_t.add(t4);
  auto aten_output = t5.sub(t0_t);

  testValidate(
      &fusion, cg_outputs, aten_inputs, {aten_output}, __LINE__, __FILE__);
}

TEST(NVFuserTest, FusionAdvancedComputeAtTransposed5_CUDA) {
  // Case 5
  // tv2 = tv0 + 2.0
  // tv3 = tv1 * tv2
  Fusion fusion;
  FusionGuard fg(&fusion);

  // Set up your input tensor views
  TensorView* tv0 = makeSymbolicTensor(2);
  fusion.addInput(tv0);
  tv0 = transpose(tv0, {{0, 1}});
  TensorView* tv1 = makeSymbolicTensor(2);
  fusion.addInput(tv1);
  tv1 = transpose(tv1, {{0, 1}});
  TensorView* tv2 = add(tv0, new Double(2.0));
  TensorView* tv3 = mul(tv1, tv2);
  fusion.addOutput(tv3);

  tv3->merge(0);
  tv3->split(-1, 8);
  tv3->split(-1, 4);

  tv0->computeAt(tv3, 1);
  tv1->computeAt(tv3, 1);
  tv3->axis(0)->parallelize(ParallelType::BIDx);

  auto options = at::TensorOptions().dtype(at::kFloat).device(at::kCUDA, 0);
  at::Tensor t0 = at::randn({63, 65}, options);
  at::Tensor t1 = at::rand_like(t0, options);

  std::vector<IValue> aten_inputs = {t0, t1};

  FusionExecutor fe;
  fe.compileFusion(&fusion);
  auto cg_outputs = fe.runFusion(aten_inputs);

  auto t2 = t0.t().add(2.0);
  auto aten_output = t1.t().mul(t2);

  testValidate(
      &fusion, cg_outputs, aten_inputs, {aten_output}, __LINE__, __FILE__);
}

TEST(NVFuserTest, FusionAdvancedComputeAtTransposed6_CUDA) {
  Fusion fusion;
  FusionGuard fg(&fusion);

  TensorView* tv0 = makeSymbolicTensor(2);
  fusion.addInput(tv0);
  tv0 = transpose(tv0, {{0, 1}});
  TensorView* tv1 = makeSymbolicTensor(2);
  fusion.addInput(tv1);
  tv1 = transpose(tv1, {{0, 1}});
  TensorView* tv2 = add(tv0, new Double(2.0));
  TensorView* tv3 = mul(tv1, tv2);
  fusion.addOutput(tv3);

  tv2->merge(0);
  tv2->split(-1, 8);
  tv2->split(-1, 4);
  tv3->merge(0);
  tv3->split(-1, 8);

  tv0->computeAt(tv3, 1);
  tv1->computeAt(tv3, 1);

  tv3->axis(0)->parallelize(ParallelType::BIDx);

  auto options = at::TensorOptions().dtype(at::kFloat).device(at::kCUDA, 0);
  at::Tensor t0 = at::randn({63, 65}, options);
  at::Tensor t1 = at::rand_like(t0, options);

  std::vector<IValue> aten_inputs = {t0, t1};

  FusionExecutor fe;
  fe.compileFusion(&fusion);
  auto cg_outputs = fe.runFusion(aten_inputs);

  auto t2 = t0.t().add(2.0);
  auto aten_output = t1.t().mul(t2);

  testValidate(
      &fusion, cg_outputs, aten_inputs, {aten_output}, __LINE__, __FILE__);
>>>>>>> c6d8c4a4
}

} // namespace jit
} // namespace torch

#endif // #if defined(USE_CUDA)<|MERGE_RESOLUTION|>--- conflicted
+++ resolved
@@ -10297,7 +10297,6 @@
   }
 }
 
-<<<<<<< HEAD
 TEST(NVFuserTest, FusionMultiScanOp_CUDA) {
   Fusion fusion;
   FusionGuard fg(&fusion);
@@ -10316,7 +10315,8 @@
 
   fusion.printMath();
   fusion.printKernel();
-=======
+}
+
 TEST(NVFuserTest, FusionTranspose1_CUDA) {
   Fusion fusion;
   FusionGuard fg(&fusion);
@@ -10897,7 +10897,6 @@
 
   testValidate(
       &fusion, cg_outputs, aten_inputs, {aten_output}, __LINE__, __FILE__);
->>>>>>> c6d8c4a4
 }
 
 } // namespace jit
