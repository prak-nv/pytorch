#if defined(USE_CUDA)

#include <test/cpp/jit/test_base.h>

#include <torch/csrc/jit/codegen/cuda/arith.h>
#include <torch/csrc/jit/codegen/cuda/executor.h>
#include <torch/csrc/jit/codegen/cuda/executor_launch_params.h>
#include <torch/csrc/jit/codegen/cuda/expr_evaluator.h>
#include <torch/csrc/jit/codegen/cuda/fusion.h>
#include <torch/csrc/jit/codegen/cuda/ir_all_nodes.h>
#include <torch/csrc/jit/codegen/cuda/ir_graphviz.h>
#include <torch/csrc/jit/codegen/cuda/ir_iostream.h>
#include <torch/csrc/jit/codegen/cuda/kernel.h>
#include <torch/csrc/jit/codegen/cuda/lower2device.h>
#include <torch/csrc/jit/codegen/cuda/mutator.h>
#include <torch/csrc/jit/codegen/cuda/scheduler.h>
#include <torch/csrc/jit/codegen/cuda/transform_replay.h>
#include <torch/csrc/jit/codegen/cuda/transform_rfactor.h>

// fuser and IR parser
#include <torch/csrc/jit/codegen/cuda/parser.h>
#include "torch/csrc/jit/ir/irparser.h"

#include <iostream>

// Tests go in torch::jit
namespace torch {
namespace jit {

using namespace torch::jit::fuser;
using namespace torch::jit::fuser;

namespace {

TensorView* makeDummyTensor(int nDims, DataType dtype = DataType::Float) {
  std::vector<IterDomain*> dom;
  for (int i = 0; i < nDims; i++)
    dom.push_back(new IterDomain(new Int(0), new Int()));
  return new TensorView(new TensorDomain(dom), dtype);
}

void checkIntValue(
    const EvaluationContext* eval_context,
    Val* val,
    Int::ScalarType expected_value) {
  TORCH_CHECK(val->isAnInt());
  const auto actual_value = ExpressionEvaluator::evaluate(val, eval_context);
  TORCH_CHECK(actual_value.has_value());
  TORCH_CHECK(actual_value.value() == expected_value);
}

void setupLaunchConfig(
    Fusion* fusion,
    int tid_x = 1,
    int tid_y = 1,
    int tid_z = 1,
    int gid_x = 1,
    int gid_y = 1,
    int gid_z = 1,
    int sm_size = 0) {
  fusion->setLaunchConfig(LaunchConfigType::TIDx, new Int(tid_x));
  fusion->setLaunchConfig(LaunchConfigType::TIDy, new Int(tid_y));
  fusion->setLaunchConfig(LaunchConfigType::TIDz, new Int(tid_z));
  fusion->setLaunchConfig(LaunchConfigType::BIDx, new Int(gid_x));
  fusion->setLaunchConfig(LaunchConfigType::BIDy, new Int(gid_y));
  fusion->setLaunchConfig(LaunchConfigType::BIDz, new Int(gid_z));
  fusion->setLaunchConfig(LaunchConfigType::SharedMemory, new Int(sm_size));
  // no need to set LaunchConfigType::Compatible, as we are not trigger via
  // kernel selection in cache
}

} // namespace

// 1. Test cases are void() functions.
// 2. They start with the prefix `test`

// A few smoke tests for IrGraphGenerator
// (These tests exercise IrGraphGenerator through a non-trivial IR,
//  to make sure that it runs w/o crashing. The actual output is not
//  validated)
void testGPU_IrGraphGenerator() {
  Fusion fusion;
  FusionGuard fg(&fusion);

  // Make sure we can handle empty IRs
  TORCH_CHECK(!IrGraphGenerator::toGraphviz(
                   &fusion, IrGraphGenerator::DetailLevel::Basic)
                   .empty());

  // Construct an interesting IR
  TensorView* tv0 = makeDummyTensor(2);
  fusion.addInput(tv0);

  TensorView* tv2 = add(tv0, new Float(3.141));
  TensorView* tv3 = broadcast(tv0, {false, true, false, true});
  TensorView* tv4 = reductionOp(BinaryOpType::Add, {2}, new Float(0), tv3);
  TensorView* tv5 = clamp(tv4, new Float(0.f), new Float(1.f));
  TensorView* tv6 = add(tv2, tv2);

  // Another checkpoint before adding outputs
  TORCH_CHECK(!IrGraphGenerator::toGraphviz(
                   &fusion, IrGraphGenerator::DetailLevel::Explicit)
                   .empty());

  fusion.addOutput(tv6);

  tv4->axis(2)->parallelize(ParallelType::BIDy);
  tv6->merge(0);
  tv6->split(0, 4);
  tv6->axis(0)->parallelize(ParallelType::BIDx);
  tv5->reorder({{-1, 0}});
  tv2->computeAt(tv6, 1);

  // Another checkpoint with more node types
  TORCH_CHECK(!IrGraphGenerator::toGraphviz(
                   &fusion, IrGraphGenerator::DetailLevel::ComputeOnly)
                   .empty());

  for (Val* val : fusion.vals()) {
    if (!fusion.hasInput(val) &&
        val->getValType().value() == ValType::TensorView) {
      TensorView* tv = static_cast<TensorView*>(val);
      tv->axis(-1)->parallelize(ParallelType::TIDx);
    }
  }

  // Final IR graph
  TORCH_CHECK(!IrGraphGenerator::toGraphviz(
                   &fusion, IrGraphGenerator::DetailLevel::Verbose)
                   .empty());
}

void testGPU_FusionDispatch() {
  Fusion fusion;
  FusionGuard fg(&fusion);

  Float* f = new Float{2.f};
  std::stringstream ss1, ss2, ss3;
  ss1 << f;
  ss2 << static_cast<Val*>(f);
  ss3 << static_cast<Statement*>(f);
  TORCH_CHECK(
      ss1.str().compare(ss2.str()) == 0 && ss1.str().compare(ss3.str()) == 0,
      "Error with dispatch system where results differ by passing Float* vs Val* vs Statement*.");
}

// Evaluate basic scalar operations with constant values
void testGPU_FusionExprEvalConstants() {
  Fusion fusion;
  FusionGuard fg(&fusion);

  EvaluationContext eval_context(&fusion);

  auto* a = new Int(7);
  auto* b = new Int(3);

  checkIntValue(&eval_context, neg(a), -7);
  checkIntValue(&eval_context, add(a, b), 10);
  checkIntValue(&eval_context, neg(mul(sub(a, b), div(a, b))), -8);
  checkIntValue(&eval_context, mod(a, b), 1);
  checkIntValue(&eval_context, ceilDiv(a, b), 3);
}

// Evaluate basic scalar operations with bound values
void testGPU_FusionExprEvalBindings() {
  Fusion fusion;
  FusionGuard fg(&fusion);

  EvaluationContext eval_context(&fusion);

  auto* a = new Int();
  auto* b = new Int();
  auto* c = add(a, b);
  auto* d = neg(ceilDiv(c, b));
  auto* e = new Int(0);

  // trying to evaluate before binding should give empty results
  TORCH_CHECK(!ExpressionEvaluator::evaluate(a, &eval_context).has_value());
  TORCH_CHECK(!ExpressionEvaluator::evaluate(d, &eval_context).has_value());

  eval_context.bind(a, 7);
  eval_context.bind(b, 3);

  // can't bind to the results of expressions
  ASSERT_ANY_THROW(eval_context.bind(c, 100));

  // can't bind to concrete values
  ASSERT_ANY_THROW(eval_context.bind(e, 100));

  checkIntValue(&eval_context, c, 10);
  checkIntValue(&eval_context, sub(a, b), 4);
  checkIntValue(&eval_context, mod(a, b), 1);
  checkIntValue(&eval_context, ceilDiv(a, b), 3);
  checkIntValue(&eval_context, d, -4);

  // Reset evaluation context
  eval_context = EvaluationContext(&fusion);

  eval_context.bind(a, 2);
  eval_context.bind(b, 5);

  checkIntValue(&eval_context, c, 7);
  checkIntValue(&eval_context, sub(a, b), -3);
  checkIntValue(&eval_context, mod(a, b), 2);
  checkIntValue(&eval_context, ceilDiv(a, b), 1);
  checkIntValue(&eval_context, d, -2);
}

// Evaluate expressions in a simple IR
void testGPU_FusionExprEvalBasic() {
  Fusion fusion;
  FusionGuard fg(&fusion);

  // Create a non-trivial IR
  TensorView* tv0 = makeDummyTensor(2);
  TensorView* tv1 = makeDummyTensor(2);

  fusion.addInput(tv0);
  fusion.addInput(tv1);

  TensorView* tv2 = add(tv1, new Float(2.0));
  TensorView* tv3 = add(tv0, tv2);

  fusion.addOutput(tv3);

  tv3->split(0, 4);

  tv0->computeAt(tv3, 1);
  tv1->computeAt(tv3, 1);

  tv3->axis(0)->parallelize(ParallelType::BIDx);
  tv2->axis(1)->parallelize(ParallelType::Unroll);
  tv3->axis(1)->parallelize(ParallelType::Unroll);
  tv2->axis(-1)->parallelize(ParallelType::TIDx);
  tv3->axis(-1)->parallelize(ParallelType::TIDx);

  // 1. Create an evaluation context
  EvaluationContext eval_context(&fusion);

  // 2. Bind values
  //
  // IMPORTANT:
  // a. The bindings are only as stable as the Vals are in the fusion graph
  // b. You must use the original (rootDomain) extents
  //  (ex. `tv0->getRootDomain()[0]->extent()`
  //   instead of `tv0->axis(0)->extent()`)
  //
  eval_context.bind(tv0->getRootDomain()[0]->extent(), 6);
  eval_context.bind(tv0->getRootDomain()[1]->extent(), 128);
  eval_context.bind(tv1->getRootDomain()[0]->extent(), 6);
  eval_context.bind(tv1->getRootDomain()[1]->extent(), 128);

  // 3. Evaluate and check result values
  TORCH_CHECK(tv2->domain()->nDims() == 3);
  checkIntValue(&eval_context, tv2->axis(0)->rawExtent(), 2);
  checkIntValue(&eval_context, tv2->axis(1)->rawExtent(), 4);
  checkIntValue(&eval_context, tv2->axis(2)->rawExtent(), 128);

  TORCH_CHECK(tv3->domain()->nDims() == 3);
  checkIntValue(&eval_context, tv3->axis(0)->rawExtent(), 2);
  checkIntValue(&eval_context, tv3->axis(1)->rawExtent(), 4);
  checkIntValue(&eval_context, tv3->axis(2)->rawExtent(), 128);
}

// Evaluate expressions in a more complex IR
void testGPU_FusionExprEvalComplex() {
  Fusion fusion;
  FusionGuard fg(&fusion);

  TensorView* tv0 = makeDummyTensor(2);
  fusion.addInput(tv0);

  TensorView* tv1 = mul(tv0, new Float(-1.0));
  TensorView* tv2 = add(tv0, new Float(3.0));
  TensorView* tv3 = mul(tv0, new Float(2.0));
  TensorView* tv4 = add(tv2, tv1);
  TensorView* tv5 = add(tv4, tv3);
  TensorView* tv6 = add(tv0, tv3);

  fusion.addOutput(tv5);
  fusion.addOutput(tv6);

  tv5->reorder({{-1, 0}});

  tv6->split(0, 5);
  tv5->merge(0);

  // 1. Create an evaluation context
  EvaluationContext eval_context(&fusion);

  // 2. Bind values
  eval_context.bind(tv0->getRootDomain()[0]->extent(), 129);
  eval_context.bind(tv0->getRootDomain()[1]->extent(), 127);

  // Evaluate and check extent values
  TORCH_CHECK(tv0->domain()->nDims() == 2);
  checkIntValue(&eval_context, tv0->axis(0)->rawExtent(), 129);
  checkIntValue(&eval_context, tv0->axis(1)->rawExtent(), 127);

  TORCH_CHECK(tv3->domain()->nDims() == 2);
  checkIntValue(&eval_context, tv3->axis(0)->rawExtent(), 129);
  checkIntValue(&eval_context, tv3->axis(1)->rawExtent(), 127);

  TORCH_CHECK(tv4->domain()->nDims() == 2);
  checkIntValue(&eval_context, tv4->axis(0)->rawExtent(), 129);
  checkIntValue(&eval_context, tv4->axis(1)->rawExtent(), 127);

  TORCH_CHECK(tv5->domain()->nDims() == 1);
  checkIntValue(&eval_context, tv5->axis(0)->rawExtent(), 16383);

  TORCH_CHECK(tv6->domain()->nDims() == 3);
  checkIntValue(&eval_context, tv6->axis(0)->rawExtent(), 26);
  checkIntValue(&eval_context, tv6->axis(1)->rawExtent(), 5);
  checkIntValue(&eval_context, tv6->axis(2)->rawExtent(), 127);
}

// Evaluate expressions post lowering
void testGPU_FusionExprEvalPostLower() {
  Fusion fusion;
  FusionGuard fg(&fusion);

  // Create a non-trivial IR
  TensorView* tv0 = makeDummyTensor(2);
  TensorView* tv1 = makeDummyTensor(2);

  fusion.addInput(tv0);
  fusion.addInput(tv1);

  TensorView* tv2 = add(tv1, new Float(2.0));
  TensorView* tv3 = add(tv0, tv2);

  fusion.addOutput(tv3);

  tv3->split(0, 4);

  tv0->computeAt(tv3, 1);
  tv1->computeAt(tv3, 1);

  tv3->axis(0)->parallelize(ParallelType::BIDx);
  tv2->axis(1)->parallelize(ParallelType::Unroll);
  tv3->axis(1)->parallelize(ParallelType::Unroll);
  tv2->axis(-1)->parallelize(ParallelType::TIDx);
  tv3->axis(-1)->parallelize(ParallelType::TIDx);

  auto* bid_x = add(tv3->axis(0)->rawExtent(), new Int(0));
  auto* tid_x = add(tv3->axis(-1)->rawExtent(), new Int(0));

  // Lower
  GPULower gpulw(&fusion);
  std::stringstream kernel;
  gpulw.printKernel(kernel);

  // 1. Create an evaluation context
  EvaluationContext eval_context(&fusion);

  // 2. Bind values
  eval_context.bind(tv0->getRootDomain()[0]->extent(), 6);
  eval_context.bind(tv0->getRootDomain()[1]->extent(), 128);
  eval_context.bind(tv1->getRootDomain()[0]->extent(), 6);
  eval_context.bind(tv1->getRootDomain()[1]->extent(), 128);

  // 3. Evaluate and check result values
  TORCH_CHECK(tv2->domain()->nDims() == 3);
  checkIntValue(&eval_context, tv2->axis(0)->rawExtent(), 2);
  checkIntValue(&eval_context, tv2->axis(1)->rawExtent(), 4);
  checkIntValue(&eval_context, tv2->axis(2)->rawExtent(), 128);

  TORCH_CHECK(tv3->domain()->nDims() == 3);
  checkIntValue(&eval_context, tv3->axis(0)->rawExtent(), 2);
  checkIntValue(&eval_context, tv3->axis(1)->rawExtent(), 4);
  checkIntValue(&eval_context, tv3->axis(2)->rawExtent(), 128);

  checkIntValue(&eval_context, bid_x, 2);
  checkIntValue(&eval_context, tid_x, 128);
}

void testGPU_FusionClear() {
  Fusion fusion;
  FusionGuard fg(&fusion);

  // 1. Create a dummy IR

  {
    TensorView* tv0 = makeDummyTensor(2);
    TensorView* tv1 = makeDummyTensor(2);

    fusion.addInput(tv0);
    fusion.addInput(tv1);

    TensorView* tv2 = add(tv1, new Float(2.0));
    TensorView* tv3 = add(tv0, tv2);

    fusion.addOutput(tv3);

    tv3->split(0, 4);
    tv0->computeAt(tv3, 1);
    tv1->computeAt(tv3, 1);

    tv3->axis(0)->parallelize(ParallelType::BIDx);
    tv2->axis(1)->parallelize(ParallelType::Unroll);
    tv3->axis(-1)->parallelize(ParallelType::TIDx);

    fusion.setLaunchConfig(LaunchConfigType::Compatible, new Int(1));
  }

  // 2. Clear the IR

  fusion.clear();

  TORCH_CHECK(fusion.exprs().empty());
  TORCH_CHECK(fusion.vals().empty());

  TORCH_CHECK(fusion.inputs().empty());
  TORCH_CHECK(fusion.outputs().empty());

  TORCH_CHECK(fusion.launch_configs().empty());

  TORCH_CHECK(!fusion.hasReduction());
  TORCH_CHECK(!fusion.hasBlockReduction());
  TORCH_CHECK(!fusion.hasGridReduction());

  // 3. Rebuild the IR

  {
    TensorView* tv0 = makeDummyTensor(3);
    TensorView* tv1 = makeDummyTensor(3);
    TensorView* tv2 = add(tv1, new Float(2.0));
    TensorView* tv3 = add(tv0, tv2);

    fusion.addInput(tv0);
    fusion.addInput(tv1);
    fusion.addOutput(tv3);

    // tv3 [i0, i1, i2]
    tv3->reorder({{0, 2}, {2, 0}});
    // tv3 [i2, i1, i0]
    tv3->split(-1, 4);
    // tv3 [i2, i1, i0outer, i0inner{4}]
    tv3->reorder({{2, 0}, {3, 1}, {0, 3}});
    // tv3 [i0outer, i0inner{4}, i1, i2]
    tv0->computeAt(tv3, -1);
    tv1->computeAt(tv3, -1);
    tv3->axis(1)->parallelize(ParallelType::BIDx);
  }

  auto options = at::TensorOptions().dtype(at::kFloat).device(at::kCUDA, 0);

  at::Tensor input1 = at::randn({16, 8, 8}, options);
  at::Tensor input2 = at::randn_like(input1);

  torch::jit::fuser::cuda::FusionExecutor fe;
  fe.compileFusion(&fusion);
  auto outputs = fe.runFusion({input1, input2});

  at::Tensor tv2_ref = input2 + 2.0;
  at::Tensor output_ref = input1 + tv2_ref;

  TORCH_CHECK(output_ref.equal(outputs[0]));
}

void testGPU_FusionCopy() {
  Fusion original_fusion;

  // Create the test IR
  {
    FusionGuard fg(&original_fusion);

    auto tv0 = makeDummyTensor(3);
    auto tv1 = makeDummyTensor(3);
    auto tv2 = add(tv1, new Float(2.0));
    auto tv3 = sub(add(tv0, mul(tv2, tv2)), tv2);

    original_fusion.addInput(tv0);
    original_fusion.addInput(tv1);
    original_fusion.addOutput(tv3);

    tv3->reorder({{0, 2}, {2, 0}});
    tv3->split(-1, 4);
    tv3->reorder({{2, 0}, {3, 1}, {0, 3}});

    tv0->computeAt(tv3, -1);
    tv1->computeAt(tv3, -1);

    tv3->axis(0)->parallelize(ParallelType::BIDx);
    tv3->axis(-1)->parallelize(ParallelType::TIDx);
  }

  // Test copy before lowering
  Fusion clone = original_fusion;

  // Compare IR dumps
  std::stringstream original_ir;
  std::stringstream clone_ir;
  original_ir << original_fusion;
  clone_ir << clone;
  ASSERT_EQ(original_ir.str(), clone_ir.str());

  // Lower original fusion
  std::stringstream original_kernel;
  {
    GPULower lower(&original_fusion);
    lower.printKernel(original_kernel);
  }

  // Make sure the "before lowering" clone was not mutated
  // while lowering the original fusion IR
  std::stringstream before_lowering_ir;
  before_lowering_ir << clone;
  ASSERT_EQ(original_ir.str(), before_lowering_ir.str());

  // Test copy after lowering (including assignment operator)
  Fusion before_lowering = clone;
  clone = original_fusion;

  // Compare IR dumps
  std::stringstream original_lowered_ir;
  std::stringstream clone_lowered_ir;
  original_lowered_ir << original_fusion;
  clone_lowered_ir << clone;
  ASSERT_EQ(original_lowered_ir.str(), clone_lowered_ir.str());

  // Lower the "before lowering" and compare kernels
  std::stringstream clone_kernel;
  {
    GPULower lower(&before_lowering);
    lower.printKernel(clone_kernel);
  }
  ASSERT_EQ(original_kernel.str(), clone_kernel.str());
}

void testGPU_FusionMove() {
  Fusion fusion;

  // Create the test IR
  {
    FusionGuard fg(&fusion);

    auto tv0 = makeDummyTensor(3);
    auto tv1 = makeDummyTensor(3);
    auto tv2 = add(tv1, new Float(2.0));
    auto tv3 = sub(add(tv0, mul(tv2, tv2)), tv2);

    fusion.addInput(tv0);
    fusion.addInput(tv1);
    fusion.addOutput(tv3);

    tv3->reorder({{0, 2}, {2, 0}});
    tv3->split(-1, 4);
    tv3->reorder({{2, 0}, {3, 1}, {0, 3}});

    tv0->computeAt(tv3, -1);
    tv1->computeAt(tv3, -1);

    tv3->axis(0)->parallelize(ParallelType::BIDx);
    tv3->axis(-1)->parallelize(ParallelType::TIDx);

    fusion.setLaunchConfig(LaunchConfigType::Compatible, new Int(1));
    fusion.setLaunchConfig(LaunchConfigType::BIDx, tv3->axis(0)->rawExtent());
  }

  std::stringstream original_ir;
  original_ir << fusion;

  // Test move before lowering
  Fusion another_fusion = std::move(fusion);

  // Check that the original fusion is "empty"
  //
  // IMPORTANT: these checks assume knowledge of the internal
  //    implementation of the move operations. General uses
  //    should only assume that the moved-from object is in
  //    a valid, but unspecified state. This is similar to the
  //    standard library containers:
  //    https://en.cppreference.com/w/cpp/utility/move
  //
  TORCH_CHECK(fusion.exprs().empty());
  TORCH_CHECK(fusion.vals().empty());
  TORCH_CHECK(fusion.inputs().empty());
  TORCH_CHECK(fusion.outputs().empty());

  // clear() has no pre-conditions so it's valid to call on a moved-from object
  fusion.clear();

  // Compare IR dumps
  std::stringstream another_ir;
  another_ir << another_fusion;
  ASSERT_EQ(original_ir.str(), another_ir.str());

  // Lower the fusion IR
  std::stringstream kernel;
  {
    GPULower lower(&another_fusion);
    lower.printKernel(kernel);
  }

  std::stringstream lowered_ir;
  lowered_ir << another_fusion;

  // Test move assignment after lowering
  fusion = std::move(another_fusion);

  // Compare IR dumps
  std::stringstream moved_lowered_ir;
  moved_lowered_ir << fusion;
  ASSERT_EQ(lowered_ir.str(), moved_lowered_ir.str());
}

void testGPU_FusionSimpleArith() {
  std::stringstream ss1, ss2;

  Fusion fusion;
  FusionGuard fg(&fusion);

  Float* f1 = new Float(1.f);
  Float* f2 = new Float{2.f};
  Float* f3 = new Float();

  // Disrupt the fusion to make sure guard works well
  {
    Fusion fusion2;
    FusionGuard fg(&fusion2);

    Float* f1 = new Float(1.f);
    Float* f2 = new Float(2.f);
    add(f1, f2);
    ss2 << fusion2;
  }

  new BinaryOp(BinaryOpType::Add, f3, f1, f2);
  ss1 << fusion;

  TORCH_CHECK(
      ss1.str().compare(ss2.str()) == 0,
      "Error where explicit add nodes don't match implicit add nodes.");
}

void testGPU_FusionSimpleTypePromote() {
  Fusion fusion;
  FusionGuard fg(&fusion);

  Float* f4 = new Float{4.f};
  Int* i1 = new Int{3};
  auto f5 = add(f4, i1);

  TORCH_CHECK(f5->getDataType() == DataType::Float);
}

class ZeroMutator : public OptOutMutator {
 public:
  Statement* mutate(Float* f) {
    if (f->isConst() && *(f->value()) == 1.0)
      return new Float(0.0);
    return f;
  }
  void mutate(Fusion* f) {
    OptOutMutator::mutate(f);
  }
};

void testGPU_FusionMutator() {
  Fusion fusion;
  FusionGuard fg(&fusion);

  Float* f4 = new Float{1.f};
  Int* i1 = new Int{3};
  Val* f5 = add(f4, i1);
  ZeroMutator mutator;
  mutator.mutate(&fusion);
  Val* lhs = static_cast<BinaryOp*>(fusion.origin(f5))->lhs();
  TORCH_CHECK(
      lhs->getValType().value() == ValType::Scalar &&
      lhs->getDataType().value() == DataType::Float);
  Float* flhs = static_cast<Float*>(lhs);

  TORCH_CHECK(flhs->value().value() == 0.f);
}

void testGPU_FusionRegister() {
  Fusion fusion;
  FusionGuard fg(&fusion);
  Float* v1 = new Float{1.f};
  Float* v2 = new Float{2.f};
  Val* v3 = binaryOp(BinaryOpType::Add, v1, v2);
  Val* v4 = binaryOp(BinaryOpType::Add, v1, v2);
  TORCH_CHECK(v1->name() + 1 == v2->name());
  TORCH_CHECK(v2->name() + 1 == v3->name());
  TORCH_CHECK(v3->name() + 1 == v4->name());
  TORCH_CHECK(fusion.origin(v3)->name() + 1 == fusion.origin(v4)->name());
}

// dummy expr with 2 outputs only for toposort test.
struct DummyExpr : public Expr {
  ~DummyExpr() = default;
  DummyExpr(Val* _outlhs, Val* _outrhs, Val* _lhs, Val* _rhs)
      : Expr(ExprType::UnaryOp) // Not terribly safe...
  {
    addOutput(_outlhs);
    addOutput(_outrhs);
    addInput(_lhs);
    addInput(_rhs);
    this->name_ = FusionGuard::getCurFusion()->registerExpr(this);
  }
  DummyExpr(const DummyExpr& other) = delete;
  DummyExpr& operator=(const DummyExpr& other) = delete;
  DummyExpr(DummyExpr&& other) = delete;
  DummyExpr& operator=(DummyExpr&& other) = delete;
};

void testGPU_FusionTopoSort() {
  Fusion fusion;
  FusionGuard fg(&fusion);

  // e0: v3, v2 = dummy(v1, v0)
  // e1: v4     =   add(v3, v2)
  // e2: v5     =   add(v2, v4)
  // e3: v6     =   add(v5, v5)
  Float* v0 = new Float{1.f};
  Float* v1 = new Float{2.f};
  Float* v2 = new Float();
  Float* v3 = new Float();
  Float* v4 = new Float();
  Float* v5 = new Float();
  Float* v6 = new Float();

  Expr* e0 = new DummyExpr(v3, v2, v1, v0);
  Expr* e1 = new BinaryOp(BinaryOpType::Add, v4, v3, v2);
  Expr* e2 = new BinaryOp(BinaryOpType::Add, v5, v2, v4);
  Expr* e3 = new BinaryOp(BinaryOpType::Add, v6, v5, v5);

  std::vector<Expr*> exprs = fusion.exprs();

  TORCH_CHECK(exprs.size() == 4);
  TORCH_CHECK(exprs[0] == e0);
  TORCH_CHECK(exprs[1] == e1);
  TORCH_CHECK(exprs[2] == e2);
  TORCH_CHECK(exprs[3] == e3);

  fusion.addOutput(v2);
  exprs = fusion.exprs(true);
  TORCH_CHECK(exprs.size() == 1);
  TORCH_CHECK(exprs[0] == e0);

  fusion.addOutput(v5);
  exprs = fusion.exprs(true);
  TORCH_CHECK(exprs[0] == e0);
  TORCH_CHECK(exprs[1] == e1);
  TORCH_CHECK(exprs[2] == e2);

  fusion.addOutput(v4);
  exprs = fusion.exprs(true);
  TORCH_CHECK(exprs[0] == e0);
  TORCH_CHECK(exprs[1] == e1);
  TORCH_CHECK(exprs[2] == e2);

  fusion.addOutput(v3);
  exprs = fusion.exprs(true);
  TORCH_CHECK(exprs[0] == e0);
  TORCH_CHECK(exprs[1] == e1);
  TORCH_CHECK(exprs[2] == e2);

  fusion.addOutput(v6);
  exprs = fusion.exprs(true);
  TORCH_CHECK(exprs.size() == 4);
  TORCH_CHECK(exprs[0] == e0);
  TORCH_CHECK(exprs[1] == e1);
  TORCH_CHECK(exprs[2] == e2);
  TORCH_CHECK(exprs[3] == e3);

  TORCH_CHECK(fusion.origin(v2)->name() == 0);
  TORCH_CHECK(fusion.origin(v3)->name() == 0);
  TORCH_CHECK(fusion.origin(v4)->name() == 1);
  TORCH_CHECK(fusion.origin(v5)->name() == 2);
  TORCH_CHECK(fusion.origin(v6)->name() == 3);
}

void testGPU_FusionTensor() {
  auto options = at::TensorOptions().dtype(at::kFloat).device(at::kCUDA, 0);

  auto tensor = at::randn({2, 3, 4, 5}, options);
  auto sizes = tensor.sizes().vec();
  auto tensor_type = TensorType::create(tensor);

  Fusion fusion;
  FusionGuard fg(&fusion);

  auto fuser_tensor = new TensorView(tensor_type);
  TORCH_CHECK(fuser_tensor->getDataType().value() == DataType::Float);
  TORCH_CHECK(fuser_tensor->domain() != nullptr);
}

void testGPU_FusionTVSplit() {
  Fusion fusion;
  FusionGuard fg(&fusion);

  TensorView* tv = makeDummyTensor(3);

  tv = tv->split(2, 2);
  TORCH_CHECK(tv->nDims() == 4);
  Expr* outer = tv->axis(2)->extent()->getOrigin();

  TORCH_CHECK(
      outer->getExprType().value() == ExprType::BinaryOp &&
      static_cast<BinaryOp*>(outer)->getBinaryOpType() ==
          BinaryOpType::CeilDiv &&
      static_cast<BinaryOp*>(outer)->lhs()->sameAs(
          tv->getRootDomain()[2]->extent()) &&
      static_cast<Int*>(static_cast<BinaryOp*>(outer)->rhs())
          ->sameAs(new Int(2)));

  IterDomain* inner = static_cast<IterDomain*>(tv->axis(3));
  TORCH_CHECK(
      inner->extent()->isScalar() &&
      static_cast<Int*>(inner->extent())->isConst() &&
      static_cast<Int*>(inner->extent())->value().value() == 2);
}

void testGPU_FusionTVMerge() {
  Fusion fusion;
  FusionGuard fg(&fusion);

  TensorView* tv = makeDummyTensor(3);

  tv = tv->merge(1);
  Expr* axisOp = tv->axis(1)->extent()->getOrigin();

  TORCH_CHECK(
      tv->nDims() == 2 && axisOp->getExprType() == ExprType::BinaryOp &&
      static_cast<BinaryOp*>(axisOp)->getBinaryOpType() == BinaryOpType::Mul &&
      static_cast<BinaryOp*>(axisOp)->lhs() ==
          tv->getRootDomain()[1]->extent() &&
      static_cast<BinaryOp*>(axisOp)->rhs() ==
          tv->getRootDomain()[2]->extent());
}

void testGPU_FusionTVReorder() {
  Fusion fusion;
  FusionGuard fg(&fusion);

  std::unordered_map<int, int> shift_right{{-1, 0}};

  std::unordered_map<int, int> shift_left{{0, -1}};

  std::unordered_map<int, int> shift_left_2{{0, -1}, {1, 0}, {2, 1}};

  std::unordered_map<int, int> swap{{0, 2}, {2, 0}};

  auto tv = makeDummyTensor(3);
  std::vector<IterDomain*> ref;
  ref = std::vector<IterDomain*>(
      tv->domain()->domain().begin(), tv->domain()->domain().end());

  tv->reorder(shift_left);
  for (int i = 0; i < (int)tv->nDims(); i++)
    TORCH_CHECK(ref[i]->sameAs(tv->axis(i - 1)));

  tv = makeDummyTensor(3);
  ref = std::vector<IterDomain*>(
      tv->domain()->domain().begin(), tv->domain()->domain().end());

  tv->reorder(shift_left);
  for (int i = 0; i < (int)tv->nDims(); i++)
    TORCH_CHECK(ref[i]->sameAs(tv->axis(i - 1)));

  tv = makeDummyTensor(3);
  ref = std::vector<IterDomain*>(
      tv->domain()->domain().begin(), tv->domain()->domain().end());

  tv->reorder(shift_right);
  TORCH_CHECK(ref[ref.size() - 1]->sameAs(tv->axis(0)));
  for (int i = 1; i < (int)tv->nDims(); i++)
    TORCH_CHECK(ref[i - 1]->sameAs(tv->axis(i)));

  tv = makeDummyTensor(3);
  ref = std::vector<IterDomain*>(
      tv->domain()->domain().begin(), tv->domain()->domain().end());
  tv->reorder(swap);
  TORCH_CHECK(ref[0]->sameAs(tv->axis(2)));
  TORCH_CHECK(ref[2]->sameAs(tv->axis(0)));
  TORCH_CHECK(ref[1]->sameAs(tv->axis(1)));
}

void testGPU_FusionEquality() {
  Fusion fusion;
  FusionGuard fg(&fusion);

  Float* fval1 = new Float();
  Float* fval1_copy = fval1;
  Float* fval2 = new Float();
  Float* fone = new Float(1.0);

  TORCH_CHECK(fval1->sameAs(fval1_copy));
  TORCH_CHECK(!fval1->sameAs(fval2));
  TORCH_CHECK(!fone->sameAs(fval1));
  TORCH_CHECK(fone->sameAs(new Float(1.0)));

  Int* ival1 = new Int();
  Int* ival1_copy = ival1;
  Int* ival2 = new Int();
  Int* ione = new Int(1);

  TORCH_CHECK(ival1->sameAs(ival1_copy));
  TORCH_CHECK(!ival1->sameAs(ival2));
  TORCH_CHECK(!ione->sameAs(ival1));
  TORCH_CHECK(ione->sameAs(new Int(1)));

  BinaryOp* add1 = new BinaryOp(BinaryOpType::Add, new Float(), fval1, ival1);
  BinaryOp* add1_copy =
      new BinaryOp(BinaryOpType::Add, new Float(), fval1, ival1);
  BinaryOp* sub1 = new BinaryOp(BinaryOpType::Sub, new Float(), fval1, ival1);

  UnaryOp* neg1 = new UnaryOp(UnaryOpType::Neg, new Float(), fval1);
  UnaryOp* neg2 = new UnaryOp(UnaryOpType::Neg, new Float(), fval2);
  UnaryOp* neg1_copy = new UnaryOp(UnaryOpType::Neg, new Float(), fval1);

  TORCH_CHECK(add1->sameAs(add1_copy));
  TORCH_CHECK(!add1->sameAs(sub1));

  TORCH_CHECK(neg1->sameAs(neg1_copy));
  TORCH_CHECK(!static_cast<Expr*>(neg1)->sameAs(add1));
  TORCH_CHECK(!neg1->sameAs(neg2));
}

void testGPU_FusionReplaceAll() {
  Fusion fusion;
  FusionGuard fg(&fusion);

  Float* f0 = new Float();
  Float* f1 = new Float{1.f};
  Float* f2 = new Float{2.f};
  Float* f3 = new Float();
  Float* f4 = static_cast<Float*>(add(f1, f0));

  // replace the output f4 with f3
  ReplaceAll::instancesOf(f4, f3);
  // f3 should now have an origin function
  TORCH_CHECK(fusion.origin(f3) != nullptr);

  // Should have removed f4 completely so we shouldn't have any other expr than
  // f3 construction
  TORCH_CHECK(fusion.exprs().size() == 1);

  // Replace constant Float's of value 1.f with 2.f
  ReplaceAll::instancesOf(f1, f2);
  BinaryOp* bop = static_cast<BinaryOp*>(fusion.origin(f3));
  // make sure the binary op (origin of f3) actually changed to 2.f
  TORCH_CHECK(static_cast<Float*>(bop->lhs())->sameAs(new Float{2.f}));
}

void testGPU_FusionDependency() {
  Fusion fusion;
  FusionGuard fg(&fusion);

  Float* f0 = new Float(0.f);
  Float* f1 = new Float(1.f);
  auto f2 = add(f0, f1);

  auto f3 = add(f2, f2);

  Float* f4 = new Float(4.f);
  Float* f5 = new Float(5.f);
  auto f6 = add(f4, f5);

  Float* f7 = new Float(7.f);
  Float* f8 = new Float(8.f);
  auto f9 = add(f7, f8);

  auto f10 = add(f6, f9);

  auto f11 = add(f3, f10);

  TORCH_CHECK(DependencyCheck::isDependencyOf(f0, f11));
  TORCH_CHECK(DependencyCheck::isDependencyOf(f1, f11));
  TORCH_CHECK(DependencyCheck::isDependencyOf(f2, f11));
  TORCH_CHECK(DependencyCheck::isDependencyOf(f3, f11));
  TORCH_CHECK(DependencyCheck::isDependencyOf(f6, f11));
  TORCH_CHECK(DependencyCheck::isDependencyOf(f9, f11));
  TORCH_CHECK(DependencyCheck::isDependencyOf(f0, f2));
  TORCH_CHECK(DependencyCheck::isDependencyOf(f2, f3));
  TORCH_CHECK(DependencyCheck::isDependencyOf(f4, f6));
  TORCH_CHECK(DependencyCheck::isDependencyOf(f8, f10));

  TORCH_CHECK(!DependencyCheck::isDependencyOf(f11, f0));
  TORCH_CHECK(!DependencyCheck::isDependencyOf(f11, f1));
  TORCH_CHECK(!DependencyCheck::isDependencyOf(f11, f2));
  TORCH_CHECK(!DependencyCheck::isDependencyOf(f11, f3));
  TORCH_CHECK(!DependencyCheck::isDependencyOf(f11, f4));
  TORCH_CHECK(!DependencyCheck::isDependencyOf(f11, f5));
  TORCH_CHECK(!DependencyCheck::isDependencyOf(f2, f0));
  TORCH_CHECK(!DependencyCheck::isDependencyOf(f3, f2));
  TORCH_CHECK(!DependencyCheck::isDependencyOf(f6, f4));
  TORCH_CHECK(!DependencyCheck::isDependencyOf(f10, f8));

  auto dep_chain = DependencyCheck::getSingleDependencyChain(f0, f11);
  TORCH_CHECK(dep_chain.back() == f11);
  dep_chain.pop_back();
  TORCH_CHECK(dep_chain.back() == f3);
  dep_chain.pop_back();
  TORCH_CHECK(dep_chain.back() == f2);
  dep_chain.pop_back();

  dep_chain = DependencyCheck::getSingleDependencyChain(f6, f11);
  TORCH_CHECK(dep_chain.back() == f11);
  dep_chain.pop_back();
  TORCH_CHECK(dep_chain.back() == f10);
  dep_chain.pop_back();

  dep_chain = DependencyCheck::getSingleDependencyChain(f4, f11);
  TORCH_CHECK(dep_chain.back() == f11);
  dep_chain.pop_back();
  TORCH_CHECK(dep_chain.back() == f10);
  dep_chain.pop_back();
  TORCH_CHECK(dep_chain.back() == f6);
  dep_chain.pop_back();

  dep_chain = DependencyCheck::getSingleDependencyChain(f11, f2);
  TORCH_CHECK(dep_chain.empty());
}

void testGPU_FusionParser() {
  auto g = std::make_shared<Graph>();
  const auto graph0_string = R"IR(
    graph(%0 : Float(2:1),
          %1 : Float(2:1)):
      %c0 : Float(2:1) = aten::mul(%0, %1)
      %d0 : Float(2:1) = aten::mul(%c0, %0)
      return (%d0))IR";
  torch::jit::parseIR(graph0_string, g.get());

  // strides are not yet supported in the irparser.
  for (auto val : g->block()->inputs()) {
    if (val->isCompleteTensor())
      val->setType(val->type()->cast<TensorType>()->contiguous());
  }
  for (auto node : g->block()->nodes()) {
    for (auto val : node->outputs()) {
      if (val->isCompleteTensor())
        val->setType(val->type()->cast<TensorType>()->contiguous());
    }
  }

  torch::jit::fuser::cuda::CudaKernel prog;
  prog.setFusionPtr(fuser::cuda::parseJitIR(g));
  Fusion* fusion = prog.fusion();
  FusionGuard fg(fusion);
  prog.setDevice(0);
  auto options = at::TensorOptions().dtype(at::kFloat).device(at::kCUDA, 0);
  at::Tensor input1 = at::randn({16}, options);
  at::Tensor input2 = at::randn({16}, options);
  fuser::cuda::scheduleFusion(prog.fusion(), {input1, input2});

  // CONSIDER:
  // 1. this can be moved to a dedicated "golden" file
  // 2. use a fuzzy compare (ignore non-significant whitespaces for example)
  const std::string expected_kernel = R"(
__global__ void CUDAGeneratedKernel(Tensor<float, 1> T0, Tensor<float, 1> T1, Tensor<float, 1> T3){
  float T2[4];
  if ( ( ( ( ( ( blockIdx.x * 4 ) + ( 4 - 1 ) ) * 128 ) + threadIdx.x ) < T3.size[0] ) ) {
    for(size_t i27 = 0; i27 < 4; ++i27 ) {
      T2[ i27 ]
         = T0[ ( ( ( ( ( blockIdx.x * 4 ) + i27 ) * 128 ) + threadIdx.x ) * T0.stride[0] ) ]
         * T1[ ( ( ( ( ( blockIdx.x * 4 ) + i27 ) * 128 ) + threadIdx.x ) * T1.stride[0] ) ];
    }
  } else {
    for(size_t i27 = 0; i27 < 4; ++i27 ) {
      if ( ( ( ( ( ( blockIdx.x * 4 ) + i27 ) * 128 ) + threadIdx.x ) < T3.size[0] ) ) {
        T2[ i27 ]
           = T0[ ( ( ( ( ( blockIdx.x * 4 ) + i27 ) * 128 ) + threadIdx.x ) * T0.stride[0] ) ]
           * T1[ ( ( ( ( ( blockIdx.x * 4 ) + i27 ) * 128 ) + threadIdx.x ) * T1.stride[0] ) ];
      }
    }
  }
  if ( ( ( ( ( ( blockIdx.x * 4 ) + ( 4 - 1 ) ) * 128 ) + threadIdx.x ) < T3.size[0] ) ) {
    for(size_t i28 = 0; i28 < 4; ++i28 ) {
      T3[ ( ( ( ( ( blockIdx.x * 4 ) + i28 ) * 128 ) + threadIdx.x ) * T3.stride[0] ) ]
         = T2[ i28 ]
         * T0[ ( ( ( ( ( blockIdx.x * 4 ) + i28 ) * 128 ) + threadIdx.x ) * T0.stride[0] ) ];
    }
  } else {
    for(size_t i28 = 0; i28 < 4; ++i28 ) {
      if ( ( ( ( ( ( blockIdx.x * 4 ) + i28 ) * 128 ) + threadIdx.x ) < T3.size[0] ) ) {
        T3[ ( ( ( ( ( blockIdx.x * 4 ) + i28 ) * 128 ) + threadIdx.x ) * T3.stride[0] ) ]
           = T2[ i28 ]
           * T0[ ( ( ( ( ( blockIdx.x * 4 ) + i28 ) * 128 ) + threadIdx.x ) * T0.stride[0] ) ];
      }
    }
  }
}
)";

  GPULower gpulw(fusion);
  std::stringstream actual_kernel;
  actual_kernel << "\n";
  gpulw.printKernel(actual_kernel);
  if (expected_kernel.size() != actual_kernel.str().size() ||
      expected_kernel.compare(actual_kernel.str()) != 0) {
    std::cerr
        << " Codegen mismatch, codegen possibly changed, or is incorrect. "
        << " \n ========= EXPECTED ========= \n"
        << expected_kernel << "\n========= ACTUAL ========== \n"
        << actual_kernel.str() << "\n=================" << std::endl;
    TORCH_CHECK(false);
  }
  fuser::cuda::compileKernel(&prog);
  at::Tensor output = at::empty_like(input1);
  // no broadcasting needed, omitting the last optional argument;
  torch::jit::fuser::cuda::runKernel(&prog, {input1, input2}, {output});
  at::Tensor output_ref = input1 * input2 * input1;
  TORCH_CHECK(output_ref.equal(output));
}

void testGPU_FusionForLoop() {
  Fusion fusion;
  FusionGuard fg(&fusion);

  const auto TV0 = new TensorView(
      new TensorDomain({new IterDomain(new Int(0), new Int(16))}),
      DataType::Float);
  const auto TV1 = new TensorView(
      new TensorDomain({new IterDomain(new Int(0), new Int(16))}),
      DataType::Float);

  fusion.addInput(TV0);
  fusion.addInput(TV1);

  auto ID0 = new IterDomain(new Int(0), new Int(8));

  TensorView* TV2 = add(TV0, TV1);
  BinaryOp* op = static_cast<BinaryOp*>(TV2->getOrigin());
  fusion.addOutput(TV2);

  ForLoop* fl = new ForLoop(new Int(), ID0, {op});
  std::stringstream result;
  std::stringstream ref;
  result << fl;
  ref << "for(size_t i3{0}; i3 < iS{8}; ++i3 ) {\nT2[ iS{16} ] = T0[ iS{16} ] + T1[ iS{16} ]\n}";

  if (result.str().compare(ref.str()) == 0) {
    std::stringstream err_msg;
    err_msg << "ForLoop printing has changed or something has gone wrong. "
            << result.str() << "\n does not match reference: " << ref.str()
            << std::endl;
    TORCH_CHECK(false, err_msg.str());
  }
}

void testGPU_FusionCodeGen() {
  Fusion fusion;
  FusionGuard fg(&fusion);

  TensorView* tv0 = makeDummyTensor(3);

  new BinaryOp(BinaryOpType::Add, tv0, new Float(0.0), new Float(1.0));
  TensorView* tv1 = add(tv0, new Float(2.0));
  TensorView* tv2 = add(tv1, new Float(3.0));
  fusion.addOutput(tv2);

  //[I0, I1, I2]
  tv2 = tv2->split(0, 4);
  //[I0o, I0i{4}, I1, I2]
  tv2 = tv2->merge(1);
  //[I0o, I0i{4}*I1, I2]
  tv2 = tv2->split(-1, 2);
  //[I0o, I0i{4}*I1, I2o, I2i{2}]
  tv2 = tv2->reorder({{0, 1}, {1, 0}, {3, 2}});
  //[I0i{4}*I1, I0o, I2i{2}, I2o]

  tv0->computeAt(tv2, -1);

  auto options = at::TensorOptions().dtype(at::kFloat).device(at::kCUDA, 0);

  at::Tensor output = at::empty({16, 8, 8}, options);

  torch::jit::fuser::cuda::FusionExecutor fe;
  fe.compileFusion(&fusion);
  fe.runFusion({}, {output});

  at::Tensor output_ref = at::zeros_like(output, options);
  output_ref = output_ref + 0.0 + 1.0 + 2.0 + 3.0;

  TORCH_CHECK(output_ref.equal(output));
}

void testGPU_FusionCodeGen2() {
  Fusion fusion;
  FusionGuard fg(&fusion);

  TensorView* tv0 = makeDummyTensor(3);
  TensorView* tv1 = makeDummyTensor(3);
  TensorView* tv2 = add(tv1, new Float(2.0));
  TensorView* tv3 = add(tv0, tv2);

  fusion.addInput(tv0);
  fusion.addInput(tv1);
  fusion.addOutput(tv3);

  //[I0, I1, I2]
  tv3->reorder({{0, 2}, {2, 0}});
  //[I2, I1, I0]
  tv3->split(-1, 4);
  //[I2, I1, I0o, I0i{4}]
  tv3->reorder({{2, 0}, {3, 1}, {0, 3}});
  // I0o, I0i{4}, I1, I2]

  tv0->computeAt(tv3, -1);
  tv1->computeAt(tv3, -1);

  tv3->axis(0)->parallelize(ParallelType::BIDx);
  tv3->axis(-1)->parallelize(ParallelType::TIDx);

  auto options = at::TensorOptions().dtype(at::kFloat).device(at::kCUDA, 0);

  at::Tensor input1 = at::randn({16, 8, 8}, options);
  at::Tensor input2 = at::randn_like(input1);

  torch::jit::fuser::cuda::FusionExecutor fe;
  fe.compileFusion(&fusion);
  auto outputs = fe.runFusion({input1, input2});

  at::Tensor tv2_ref = input2 + 2.0;
  at::Tensor output_ref = input1 + tv2_ref;

  TORCH_CHECK(output_ref.equal(outputs[0]));
}

void testGPU_FusionSimplePWise() {
  Fusion fusion;
  FusionGuard fg(&fusion);
  // dimensionality of the problem
  int nDims = 3;

  // Set up your input tensor views
  TensorView* tv0 = makeDummyTensor(nDims);
  TensorView* tv1 = makeDummyTensor(nDims);

  // Register your inputs
  fusion.addInput(tv0);
  fusion.addInput(tv1);

  // Do math with it, it returns a `Val*` but can be static_casted back to
  // TensorView
  TensorView* tv2 = add(tv1, new Float(2.0));
  TensorView* tv3 = add(tv0, tv2);

  // Register your outputs
  fusion.addOutput(tv3);

  // Do transformations, remember, transformations are outputs to inputs
  // This doesn't have to be in this order
  tv3->merge(1);
  tv3->merge(0);

  // Split by n_threads
  tv3->split(-1, 128 * 2);
  tv3->split(-1, 128);

  // For all inputs, computeAt the output inline, temporaries should be squeezed
  // between them
  tv0->computeAt(tv3, -1);
  tv1->computeAt(tv3, -1);

  // Parallelize TV3
  tv3->axis(0)->parallelize(ParallelType::BIDx);
  tv3->axis(-2)->parallelize(ParallelType::TIDy);
  tv3->axis(-1)->parallelize(ParallelType::TIDx);

  auto options = at::TensorOptions().dtype(at::kFloat).device(at::kCUDA, 0);

  at::Tensor input1 = at::randn({64, 2, 128}, options);
  at::Tensor input2 = at::rand_like(input1);
  at::Tensor output = at::empty_like(input1);

  torch::jit::fuser::cuda::FusionExecutor fe;
  fe.compileFusion(&fusion);
  fe.runFusion({input1, input2}, {output});

  at::Tensor tv2_ref = input2 + 2.0;
  at::Tensor output_ref = input1 + tv2_ref;

  TORCH_CHECK(output_ref.equal(output));
}

void testGPU_FusionExecKernel() {
  Fusion fusion;
  FusionGuard fg(&fusion);

  // Set up your input tensor views
  TensorView* tv0 = makeDummyTensor(2);
  TensorView* tv1 = makeDummyTensor(2);

  // Register your inputs
  fusion.addInput(tv0);
  fusion.addInput(tv1);

  // Do math with it, it returns a `Val*` but can be static_casted back to
  // TensorView
  TensorView* tv2 = add(tv1, new Float(2.0));
  TensorView* tv3 = add(tv0, tv2);

  // Register your outputs
  fusion.addOutput(tv3);

  tv3->merge(0);
  tv3->split(0, 128);
  tv3->split(0, 4);

  // For all inputs, computeAt the output inline, temporaries should be squeezed
  // between them
  tv0->computeAt(tv3, 1);
  tv1->computeAt(tv3, 1);

  // Parallelize TV3
  tv3->axis(0)->parallelize(ParallelType::BIDx);
  tv2->axis(1)->parallelize(ParallelType::Unroll);
  tv3->axis(1)->parallelize(ParallelType::Unroll);
  tv2->axis(-1)->parallelize(ParallelType::TIDx);
  tv3->axis(-1)->parallelize(ParallelType::TIDx);

  auto options = at::TensorOptions().dtype(at::kFloat).device(at::kCUDA, 0);

  at::Tensor input1 = at::ones({1, 128}, options);
  at::Tensor input2 = at::ones_like(input1);

  torch::jit::fuser::cuda::FusionExecutor fe;
  fe.compileFusion(&fusion);
  auto outputs = fe.runFusion({input1, input2});

  at::Tensor check = at::full({1, 128}, 4, options);
  ;
  TORCH_CHECK(outputs[0].equal(check));
}

int ceilDiv_(int a, int b) {
  return (a + b - 1) / b;
}

void testGPU_FusionAdvancedComputeAt() {
  // Case 1
  /*
   * tv1 = tv0 * 0.5
   * tv2 = tv1 * -1
   * tv3 = tv1 + 3
   * tv4 = tv1 * 2
   * tv5 = tv3 + tv2
   * tv6 = tv5 + tv4
   * tv7 = tv1 + tv4
   */
  {
    Fusion fusion;
    FusionGuard fg(&fusion);

    TensorView* tv0 = makeDummyTensor(2);
    fusion.addInput(tv0);

    TensorView* tv1 = mul(tv0, new Float(0.5));
    TensorView* tv2 = mul(tv1, new Float(-1.0));
    TensorView* tv3 = add(tv1, new Float(3.0));
    TensorView* tv4 = mul(tv1, new Float(2.0));
    TensorView* tv5 = add(tv3, tv2);

    TensorView* tv6 = add(tv5, tv4);
    TensorView* tv7 = add(tv1, tv4);

    fusion.addOutput(tv6);
    fusion.addOutput(tv7);

    // Lets setup to actually run
    tv7->merge(0);
    tv7->split(0, 128);
    tv7->split(0, 4);

    tv7->axis(0)->parallelize(ParallelType::BIDx);

    tv0->computeAt(tv7, 1);

    TORCH_CHECK(tv1->hasComputeAt() && tv1->nDims() == 3);
    TORCH_CHECK(tv2->getComputeAtView() == tv5 && tv2->nDims() == 3);
    TORCH_CHECK(tv3->getComputeAtView() == tv5 && tv3->nDims() == 3);
    TORCH_CHECK(tv4->hasComputeAt() && tv4->nDims() == 3);
    TORCH_CHECK(tv5->getComputeAtView() == tv6 && tv5->nDims() == 3);
    TORCH_CHECK(tv6->getComputeAtView() == tv7 && tv6->nDims() == 3);
    TORCH_CHECK(!tv7->hasComputeAt());

    for (Val* val : fusion.vals()) {
      if (!fusion.hasInput(val) &&
          val->getValType().value() == ValType::TensorView) {
        TensorView* tv = static_cast<TensorView*>(val);
        tv->axis(1)->parallelize(ParallelType::Unroll);
        tv->axis(-1)->parallelize(ParallelType::TIDx);
      }
    }

    auto options = at::TensorOptions().dtype(at::kFloat).device(at::kCUDA, 0);

    at::Tensor t0 = at::randn({129, 127}, options);

    auto t1 = t0.mul({0.5});
    auto t2 = t1.mul({-1.0});
    auto t3 = t1.add({3.0});
    auto t4 = t1.mul({2.0});
    auto t5 = t3.add(t2);
    auto t6 = t5.add(t4);
    auto t7 = t1.add(t4);

    at::Tensor kernel_tv6 = at::empty_like(t0, options);
    at::Tensor kernel_tv7 = at::empty_like(t0, options);

    torch::jit::fuser::cuda::FusionExecutor fe;
    fe.compileFusion(&fusion);
    fe.runFusion({t0}, {kernel_tv6, kernel_tv7});

    TORCH_CHECK(at::allclose(kernel_tv6, t6));
    TORCH_CHECK(at::allclose(kernel_tv7, t7));
  }

  // Case 2
  /*
   * tv1 = tv0 * -1
   * tv2 = tv0 + 3
   * tv3 = tv0 * 2
   * tv4 = tv2 + tv1
   * tv5 = tv4 + tv3
   * tv6 = tv5 + tv3
   */
  {
    Fusion fusion;
    FusionGuard fg(&fusion);

    TensorView* tv0 = makeDummyTensor(2);
    fusion.addInput(tv0);

    TensorView* tv1 = mul(tv0, new Float(-1.0));
    TensorView* tv2 = add(tv0, new Float(3.0));
    TensorView* tv3 = mul(tv0, new Float(2.0));
    TensorView* tv4 = add(tv2, tv1);

    TensorView* tv5 = add(tv4, tv3);
    TensorView* tv6 = add(tv5, tv3);

    fusion.addOutput(tv5);
    fusion.addOutput(tv6);

    // Lets setup to actually run
    tv6->merge(0);
    tv6->split(0, 128);
    tv6->split(0, 4);

    tv6->axis(0)->parallelize(ParallelType::BIDx);

    tv0->computeAt(tv6, 1);

    for (Val* val : fusion.vals()) {
      if (!fusion.hasInput(val) &&
          val->getValType().value() == ValType::TensorView) {
        TensorView* tv = static_cast<TensorView*>(val);

        tv->axis(1)->parallelize(ParallelType::Unroll);
        tv->axis(-1)->parallelize(ParallelType::TIDx);
      }
    }

    auto options = at::TensorOptions().dtype(at::kFloat).device(at::kCUDA, 0);
    at::Tensor t0 = at::randn({129, 127}, options);

    auto t1 = t0.mul({-1.0});
    auto t2 = t0.add({3.0});
    auto t3 = t0.mul({2.0});
    auto t4 = t2.add(t1);
    auto t5 = t4.add(t3);
    auto t6 = t5.add(t3);

    torch::jit::fuser::cuda::FusionExecutor fe;
    fe.compileFusion(&fusion);
    auto outputs = fe.runFusion({t0});

    GPULower gpulw(&fusion);
    std::stringstream actual_kernel;
    gpulw.printKernel(actual_kernel);

    TORCH_CHECK(at::allclose(outputs[0], t5), actual_kernel.str());
    TORCH_CHECK(at::allclose(outputs[1], t6));
  }

  // Case 3
  // T2 = T1 * 0.979361
  // T3 = T2 * T0
  {
    Fusion fusion;
    FusionGuard fg(&fusion);

    TensorView* tv0 = makeDummyTensor(4);
    fusion.addInput(tv0);

    TensorView* tv1 = makeDummyTensor(4);
    fusion.addInput(tv1);

    TensorView* tv2 = mul(tv1, new Float(.979361));
    TensorView* tv3 = mul(tv2, tv0);

    fusion.addOutput(tv3);

    // Lets setup to actually run
    while (tv3->nDims() > 1)
      tv3->merge(0);
    tv3->split(0, 128);
    tv3->split(0, 4);

    tv0->computeAt(tv3, 1);
    tv1->computeAt(tv3, 1);

    tv3->axis(0)->parallelize(ParallelType::BIDx);

    for (Val* val : fusion.vals()) {
      if (!fusion.hasInput(val) &&
          val->getValType().value() == ValType::TensorView) {
        TensorView* tv = static_cast<TensorView*>(val);

        tv->axis(1)->parallelize(ParallelType::Unroll);
        tv->axis(-1)->parallelize(ParallelType::TIDx);
      }
    }

    auto options = at::TensorOptions().dtype(at::kFloat).device(at::kCUDA, 0);
    at::Tensor t0 = at::randn({129, 127, 63, 65}, options);
    at::Tensor t1 = at::rand_like(t0, options);

    auto t2 = t1.mul({0.979361});
    auto t3 = t2.mul(t0);

    at::Tensor kernel_tv3 = at::empty_like(t0, options);

    torch::jit::fuser::cuda::FusionExecutor fe;
    fe.compileFusion(&fusion);
    fe.runFusion({t0, t1}, {kernel_tv3});

    GPULower gpulw(&fusion);
    std::stringstream actual_kernel;
    gpulw.printKernel(actual_kernel);

    TORCH_CHECK(at::allclose(kernel_tv3, t3), actual_kernel.str());
  }

  // Case 4
  // T4 = T2 - T3
  // T5 = T1 + T4
  // T6 = T5 - T0
  {
    Fusion fusion;
    FusionGuard fg(&fusion);

    TensorView* tv0 = makeDummyTensor(4);
    fusion.addInput(tv0);

    TensorView* tv1 = makeDummyTensor(4);
    fusion.addInput(tv1);

    TensorView* tv2 = makeDummyTensor(4);
    fusion.addInput(tv2);

    TensorView* tv3 = makeDummyTensor(4);
    fusion.addInput(tv3);

    TensorView* tv4 = sub(tv2, tv3);
    TensorView* tv5 = add(tv1, tv4);
    TensorView* tv6 = sub(tv5, tv0);

    fusion.addOutput(tv6);

    // Lets setup to actually run
    while (tv6->nDims() > 1)
      tv6->merge(0);
    tv6->split(0, 128);
    tv6->split(0, 4);

    tv0->computeAt(tv6, 1);
    tv1->computeAt(tv6, 1);
    tv2->computeAt(tv6, 1);
    tv3->computeAt(tv6, 1);

    tv6->axis(0)->parallelize(ParallelType::BIDx);

    for (Val* val : fusion.vals()) {
      if (!fusion.hasInput(val) &&
          val->getValType().value() == ValType::TensorView) {
        TensorView* tv = static_cast<TensorView*>(val);

        tv->axis(1)->parallelize(ParallelType::Unroll);
        tv->axis(-1)->parallelize(ParallelType::TIDx);
      }
    }

    auto options = at::TensorOptions().dtype(at::kFloat).device(at::kCUDA, 0);
    at::Tensor t0 = at::randn({129, 127, 63, 65}, options);
    at::Tensor t1 = at::rand_like(t0, options);
    at::Tensor t2 = at::rand_like(t0, options);
    at::Tensor t3 = at::rand_like(t0, options);

    auto t4 = t2.sub(t3);
    auto t5 = t1.add(t4);
    auto t6 = t5.sub(t0);

    torch::jit::fuser::cuda::FusionExecutor fe;
    fe.compileFusion(&fusion);
    auto outputs = fe.runFusion({t0, t1, t2, t3});

    GPULower gpulw(&fusion);
    std::stringstream actual_kernel;
    gpulw.printKernel(actual_kernel);

    TORCH_CHECK(at::allclose(outputs[0], t6), actual_kernel.str());
  }
}

void testGPU_FusionScalarInputs() {
  Fusion fusion;
  FusionGuard fg(&fusion);

  TensorView* tv0 = makeDummyTensor(2);
  fusion.addInput(tv0);
  TensorView* tv1 = makeDummyTensor(2);
  fusion.addInput(tv1);

  Float* f0 = new Float();
  fusion.addInput(f0);
  Float* f1 = new Float();
  fusion.addInput(f1);
  Float* f2 = new Float();
  fusion.addInput(f2);
  Float* f3 = new Float();
  fusion.addInput(f3);
  Val* f4 = mul(f0, f1);
  Val* f5 = sub(f2, f3);

  TensorView* tv2 = sub(tv1, f4);
  TensorView* tv3 = add(tv0, f5);
  TensorView* tv4 = mul(tv3, tv2);

  fusion.addOutput(tv4);

  // Lets setup to actually run
  while (tv4->nDims() > 1)
    tv4->merge(0);
  tv4->split(0, 128);
  tv4->split(0, 4);

  tv0->computeAt(tv4, 1);
  tv1->computeAt(tv4, 1);

  tv4->axis(0)->parallelize(ParallelType::BIDx);

  for (Val* val : fusion.vals()) {
    if (!fusion.hasInput(val) &&
        val->getValType().value() == ValType::TensorView) {
      TensorView* tv = static_cast<TensorView*>(val);

      tv->axis(1)->parallelize(ParallelType::Unroll);
      tv->axis(-1)->parallelize(ParallelType::TIDx);
    }
  }

  // f4 = f0 * f1
  // f5 = f2 - f3
  // t2 = t1 - f4
  // t3 = t0 + f5
  // t4 = t3 * t2

  auto options = at::TensorOptions().dtype(at::kFloat).device(at::kCUDA, 0);

  float fl0 = 0.1;
  float fl1 = -0.2;
  float fl2 = 0.3;
  float fl3 = -0.4;
  float fl4 = fl0 * fl1;
  float fl5 = fl2 - fl3;

  at::Tensor t0 = at::randn({129, 127}, options);
  at::Tensor t1 = at::rand_like(t0, options);

  auto t2 = t1.sub(fl4);
  auto t3 = t0.add(fl5);
  auto t4 = t3.mul(t2);

  at::Tensor kernel_tv4 = at::empty_like(t0, options);

  at::Scalar test(fl0);

  torch::jit::fuser::cuda::FusionExecutor fe;
  fe.compileFusion(&fusion);
  fe.runFusion(
      {t0,
       t1,
       at::Scalar(fl0),
       at::Scalar(fl1),
       at::Scalar(fl2),
       at::Scalar(fl3)},
      {kernel_tv4});

  GPULower gpulw(&fusion);
  std::stringstream actual_kernel;
  gpulw.printKernel(actual_kernel);

  TORCH_CHECK(at::allclose(kernel_tv4, t4), actual_kernel.str());
}

void testGPU_FusionLoopUnroll() {
  Fusion fusion;
  FusionGuard fg(&fusion);

  // Set up your input tensor views
  TensorView* tv0 = makeDummyTensor(3);
  TensorView* tv1 = makeDummyTensor(3);

  // Register your inputs
  fusion.addInput(tv0);
  fusion.addInput(tv1);

  // Do math with it, it returns a `Val*` but can be static_casted back to
  // TensorView
  TensorView* tv2 = add(tv1, new Float(2.0));
  TensorView* tv3 = add(tv0, tv2);

  // Register your outputs
  fusion.addOutput(tv3);

  int block_size = 16;

  tv3->merge(0, 1);
  tv3->merge(0, 1);

  tv3->split(0, block_size);
  tv3->split(0, 4);

  // For all inputs, computeAt the output inline, temporaries should be squeezed
  // between them
  tv0->computeAt(tv3, 1);
  tv1->computeAt(tv3, 1);

  // Parallelize
  tv2->axis(1)->parallelize(ParallelType::Unroll);
  tv3->axis(1)->parallelize(ParallelType::Unroll);
  tv2->axis(-1)->parallelize(ParallelType::TIDx);
  tv3->axis(-1)->parallelize(ParallelType::TIDx);
  tv3->axis(0)->parallelize(ParallelType::BIDx);

  int inp_size = 129 * 13 * 3;

  auto options = at::TensorOptions().dtype(at::kFloat).device(at::kCUDA, 0);

  at::Tensor input0 = at::rand({129, 13, 3}, options);
  at::Tensor input1 = at::rand({129, 13, 3}, options);

  torch::jit::fuser::cuda::FusionExecutor fe;
  fe.compileFusion(&fusion);
  auto outputs = fe.runFusion({input0, input1});

  TORCH_CHECK(outputs[0].equal(input0.add(input1.add(2.0))));
}

/*
 * Helper function for single op testing that generates a codegen operand
 */

Val* gen_jit_operand(std::pair<ValType, DataType> desc) {
  if (desc.first == ValType::TensorView) {
    return makeDummyTensor(2, desc.second);
  } else if (desc.first == ValType::Scalar) {
    if (desc.second == DataType::Float)
      return new Float();
    else if (desc.second == DataType::Int)
      return new Int();
    else
      TORCH_CHECK("Not currently supported type", desc.first);
  } else {
    TORCH_CHECK("Not currently supported type", desc.first);
  }
  return nullptr;
}

/*
 * Helper function for single op testing that generates an ATen operand
 */

IValue gen_aten_operand(
    std::pair<ValType, DataType> desc,
    int blocks,
    int threads,
    bool rand) {
  if (desc.first == ValType::TensorView) {
    if (desc.second == DataType::Float) {
      auto options = at::TensorOptions().dtype(at::kFloat).device(at::kCUDA, 0);
      if (rand)
        return IValue(at::rand({blocks, threads}, options));
      else
        return IValue(at::empty({blocks, threads}, options));
    } else if (desc.second == DataType::Half) {
      auto options = at::TensorOptions().dtype(at::kHalf).device(at::kCUDA, 0);
      if (rand)
        return IValue(at::rand({blocks, threads}, options));
      else
        return IValue(at::empty({blocks, threads}, options));
    } else if (desc.second == DataType::Bool) {
      if (rand) {
        auto options =
            at::TensorOptions().dtype(at::kFloat).device(at::kCUDA, 0);
        return IValue(at::rand({blocks, threads}, options).to(at::kBool));
      } else {
        auto options =
            at::TensorOptions().dtype(at::kBool).device(at::kCUDA, 0);
        return IValue(at::empty({blocks, threads}, options));
      }
    } else {
      TORCH_CHECK("Not currently supported type", desc.second)
    }
  } else if (desc.first == ValType::Scalar) {
    if (desc.second == DataType::Float)
      return IValue(at::Scalar(1.f));
    else if (desc.second == DataType::Int)
      return IValue(at::Scalar(1));
    else
      TORCH_CHECK("Not currently supported type", desc.first);
  } else {
    TORCH_CHECK("Not currently supported type", desc.first);
  }
  return nullptr;
}

/*
 * Templatized Helper Function To generate single Op comparison between the
 * JIT codegen for Cuda and the ATen Library.
 */

using OutputPair = std::pair<ValType, DataType>;
template <
    typename AtenFunc,
    typename JitFunc,
    typename InputTuple,
    size_t... NumInputs>
void test_op(
    int blocks,
    int threads,
    std::string op_str,
    AtenFunc af,
    JitFunc jf,
    OutputPair op,
    InputTuple it,
    std::index_sequence<NumInputs...>) {
  Fusion fusion;
  FusionGuard fg(&fusion);

  // Generate Input JIT function Inputs and add them as Inputs to the Fusion
  // Graph
  std::array<Val*, sizeof...(NumInputs)> jit_inputs = {
      gen_jit_operand(std::get<NumInputs>(it))...};
  std::for_each(jit_inputs.begin(), jit_inputs.end(), [&fusion](Val* v) {
    fusion.addInput(v);
  });
  TensorView* out =
      static_cast<TensorView*>(jf(std::get<NumInputs>(jit_inputs)...));
  fusion.addOutput(out);

  std::for_each(jit_inputs.begin(), jit_inputs.end(), [out](Val* v) {
    if (v->getValType() == ValType::TensorView)
      static_cast<TensorView*>(v)->computeAt(out, -1);
  });
  out->axis(0)->parallelize(ParallelType::BIDx);
  out->axis(-1)->parallelize(ParallelType::TIDx);

  std::array<IValue, sizeof...(NumInputs)> aten_inputs = {gen_aten_operand(
      std::get<NumInputs>(it), blocks, threads, /*rand*/ true)...};
  const at::ArrayRef<IValue> aten_inputs_ivalues(aten_inputs);

  at::Tensor output =
      gen_aten_operand(op, blocks, threads, /*rand*/ false).toTensor();
  std::vector<at::Tensor> output_vect = {output};
  cudaDeviceSynchronize();
  if (fusion.hasRNG())
    at::manual_seed(0);

  torch::jit::fuser::cuda::FusionExecutor fe;
  fe.compileFusion(&fusion);
  fe.runFusion(aten_inputs_ivalues, output_vect);
  cudaDeviceSynchronize();

  if (fusion.hasRNG())
    at::manual_seed(0);
  at::Tensor ref_output = af(aten_inputs);
  cudaDeviceSynchronize(); // This sync shouldn't be necessary;

  std::function<std::string()> aten_inputs_to_str =
      [&aten_inputs]() -> std::string {
    int input_cnt = 1;
    std::stringstream ss;
    std::for_each(
        aten_inputs.begin(), aten_inputs.end(), [&input_cnt, &ss](IValue& iv) {
          ss << "\nINPUT" << input_cnt++ << ": " << iv.toTensor();
        });
    return ss.str();
  };

  at::Tensor diff;
  if (output.scalar_type() == at::kBool) {
    diff = at::eq(output, ref_output);
  } else {
    diff = at::sub(output, ref_output);
  }

  TORCH_CHECK(
      (output.scalar_type() == at::kBool
           ? output.equal(ref_output)
           :
           // The absolute Tolerance was raised to 1e-07 from 1e-08 to allow
           // allow for the remainder function to pass.
           output.allclose(ref_output, /*rtol*/ 1e-05, /*atol*/ 1e-07)),
      "\nOp Type: -- ",
      op_str,
      " -- had a mismatch.",
      aten_inputs_to_str(),
      "\nJIT: ",
      output,
      "\nREF: ",
      ref_output,
      "\nDIFF: ",
      diff,
      "\n");
}

/*
 *  Templatized Helper Function that uses variadic templates to
 *  process a variable length Input Tuple of different Operand Type.
 */
template <typename AtenFunc, typename JitFunc, typename InputTuple>
void test_op(
    int blocks,
    int threads,
    std::string op_str,
    AtenFunc af,
    JitFunc jf,
    OutputPair op,
    InputTuple it) {
  static constexpr auto size = std::tuple_size<InputTuple>::value;
  test_op(
      blocks,
      threads,
      op_str,
      af,
      jf,
      op,
      it,
      std::make_index_sequence<size>{});
}

void testGPU_FusionUnaryOps() {
  using OpTuple =
      std::tuple<at::Tensor (*)(const at::Tensor&), UnaryOpType, std::string>;

  // [Note: explicit tuple type for uniform initialization list]
  // Tuple type must be explicitly specified for each uniform initialization
  // list within the vector to make this code compatible with some old env
  // which we still need to support. eg. gcc 5.4 + cuda 9.2.
  std::vector<OpTuple> ops{
      OpTuple{at::abs, UnaryOpType::Abs, "abs"},
      OpTuple{at::acos, UnaryOpType::Acos, "acos"},
      OpTuple{at::asin, UnaryOpType::Asin, "asin"},
      OpTuple{at::atan, UnaryOpType::Atan, "atan"},
      // There does not appear to be an appropriate ATen function for atanh
      // OpTuple{at::atanh,      UnaryOpType::Atanh,      "atanh"      },
      OpTuple{at::ceil, UnaryOpType::Ceil, "ceil"},
      OpTuple{at::cos, UnaryOpType::Cos, "cos"},
      OpTuple{at::cosh, UnaryOpType::Cosh, "cosh"},
      OpTuple{at::erf, UnaryOpType::Erf, "erf"},
      OpTuple{at::erfc, UnaryOpType::Erfc, "erfc"},
      OpTuple{at::exp, UnaryOpType::Exp, "exp"},
      OpTuple{at::expm1, UnaryOpType::Expm1, "expm1"},
      OpTuple{at::floor, UnaryOpType::Floor, "floor"},
      OpTuple{at::frac, UnaryOpType::Frac, "frac"},
      OpTuple{at::gelu, UnaryOpType::Gelu, "gelu"},
      OpTuple{at::lgamma, UnaryOpType::Lgamma, "lgamma"},
      OpTuple{at::log, UnaryOpType::Log, "log"},
      OpTuple{at::log10, UnaryOpType::Log10, "log10"},
      OpTuple{at::log1p, UnaryOpType::Log1p, "log1p"},
      OpTuple{at::log2, UnaryOpType::Log2, "log2"},
      OpTuple{at::neg, UnaryOpType::Neg, "neg"},
      OpTuple{at::reciprocal, UnaryOpType::Reciprocal, "reciprocal"},
      OpTuple{at::relu, UnaryOpType::Relu, "relu"},
      OpTuple{at::round, UnaryOpType::Round, "round"},
      OpTuple{at::rsqrt, UnaryOpType::Rsqrt, "rsqrt"},
      OpTuple{at::sigmoid, UnaryOpType::Sigmoid, "sigmoid"},
      OpTuple{at::sin, UnaryOpType::Sin, "sin"},
      OpTuple{at::sinh, UnaryOpType::Sinh, "sinh"},
      OpTuple{at::sqrt, UnaryOpType::Sqrt, "sqrt"},
      OpTuple{at::tan, UnaryOpType::Tan, "tan"},
      OpTuple{at::tanh, UnaryOpType::Tanh, "tanh"},
      OpTuple{at::trunc, UnaryOpType::Trunc, "trunc"}};

  std::for_each(ops.begin(), ops.end(), [](OpTuple& op) {
    test_op(
        /*blocks*/ 640,
        /*threads*/ 64,
        /*name*/ std::get<2>(op),
        /*Aten Func   */
        [&op](std::array<IValue, 1>& vals) {
          return std::get<0>(op)(vals[0].toTensor());
        },
        /*JIT  Func   */
        [&op](Val* in1) -> Val* { return unaryOp(std::get<1>(op), in1); },
        /*Output      */ std::make_pair(ValType::TensorView, DataType::Float),
        /*Inputs Tuple*/
        std::make_tuple(std::make_pair(ValType::TensorView, DataType::Float)));
  });

  test_op(
      /*blocks*/ 128,
      /*threads*/ 64,
      /*name*/ "rand_like",
      /*Aten Func   */
      [](std::array<IValue, 1>& vals) {
        return at::rand_like(vals[0].toTensor());
      },
      /*JIT  Func   */
      [](Val* in1) -> Val* { return unaryOp(UnaryOpType::RandLike, in1); },
      /*Output      */ std::make_pair(ValType::TensorView, DataType::Float),
      /*Inputs Tuple*/
      std::make_tuple(std::make_pair(ValType::TensorView, DataType::Float)));
}

void testGPU_FusionBinaryOps() {
  using AtenFuncSig = at::Tensor (*)(const at::Tensor&, const at::Tensor&);
  using OpTuple = std::tuple<AtenFuncSig, BinaryOpType, std::string>;

  // see [Note: explicit tuple type for uniform initialization list]
  std::vector<OpTuple> logic_ops{OpTuple{at::eq, BinaryOpType::Eq, "eq"},
                                 OpTuple{at::ge, BinaryOpType::GE, "ge"},
                                 OpTuple{at::gt, BinaryOpType::GT, "gt"},
                                 OpTuple{at::le, BinaryOpType::LE, "le"},
                                 OpTuple{at::lt, BinaryOpType::LT, "lt"},
                                 OpTuple{at::ne, BinaryOpType::NE, "ne"}};

  std::for_each(logic_ops.begin(), logic_ops.end(), [](OpTuple& op) {
    test_op(
        /*blocks*/ 640,
        /*threads*/ 64,
        /*name*/ std::get<2>(op),
        /*Aten Func   */
        [&op](std::array<IValue, 2>& vals) {
          return std::get<0>(op)(vals[0].toTensor(), vals[1].toTensor());
        },
        /*JIT  Func   */
        [&op](Val* in1, Val* in2) -> Val* {
          return binaryOp(std::get<1>(op), in1, in2);
        },
        /*Output      */ std::make_pair(ValType::TensorView, DataType::Bool),
        /*Inputs Tuple*/
        std::make_tuple(
            std::make_pair(ValType::TensorView, DataType::Float),
            std::make_pair(ValType::TensorView, DataType::Float)));
  });

  // see [Note: explicit tuple type for uniform initialization list]
  std::vector<OpTuple> math_ops{
      OpTuple{at::atan2, BinaryOpType::Atan2, "atan2"},
      OpTuple{at::div, BinaryOpType::Div, "div"},
      OpTuple{at::fmod, BinaryOpType::Fmod, "fmod"},
      OpTuple{at::max, BinaryOpType::Max, "max"},
      OpTuple{at::min, BinaryOpType::Min, "min"},
      OpTuple{at::mul, BinaryOpType::Mul, "mul"},
      OpTuple{at::pow, BinaryOpType::Pow, "pow"},
      // NOTE: Remainder does not match the Aten impl exactly
      // despite using an identical function.
      OpTuple{at::remainder, BinaryOpType::Remainder, "remainder"},
  };

  std::for_each(math_ops.begin(), math_ops.end(), [](OpTuple& op) {
    test_op(
        /*blocks*/ 640,
        /*threads*/ 64,
        /*name*/ std::get<2>(op),
        /*Aten Func   */
        [&op](std::array<IValue, 2>& vals) {
          return std::get<0>(op)(vals[0].toTensor(), vals[1].toTensor());
        },
        /*JIT  Func   */
        [&op](Val* in1, Val* in2) -> Val* {
          return binaryOp(std::get<1>(op), in1, in2);
        },
        /*Output      */ std::make_pair(ValType::TensorView, DataType::Float),
        /*Inputs Tuple*/
        std::make_tuple(
            std::make_pair(ValType::TensorView, DataType::Float),
            std::make_pair(ValType::TensorView, DataType::Float)));
  });

  test_op(
      /*blocks*/ 640,
      /*threads*/ 64,
      /*name*/ "add_alpha",
      /*Aten Func   */
      [](std::array<IValue, 3>& vals) {
        return at::add(
            vals[0].toTensor(), vals[1].toTensor(), vals[2].toScalar());
      },
      /*JIT  Func   */ static_cast<Val* (*)(Val*, Val*, Val*)>(&add_alpha),
      /*Output      */ std::make_pair(ValType::TensorView, DataType::Float),
      /*Inputs Tuple*/
      std::make_tuple(
          std::make_pair(ValType::TensorView, DataType::Float),
          std::make_pair(ValType::TensorView, DataType::Float),
          std::make_pair(ValType::Scalar, DataType::Float)));
  test_op(
      /*blocks*/ 640,
      /*threads*/ 64,
      /*name*/ "sub_alpha",
      /*Aten Func   */
      [](std::array<IValue, 3>& vals) {
        return at::sub(
            vals[0].toTensor(), vals[1].toTensor(), vals[2].toScalar());
      },
      /*JIT  Func   */ static_cast<Val* (*)(Val*, Val*, Val*)>(&sub_alpha),
      /*Output      */ std::make_pair(ValType::TensorView, DataType::Float),
      /*Inputs Tuple*/
      std::make_tuple(
          std::make_pair(ValType::TensorView, DataType::Float),
          std::make_pair(ValType::TensorView, DataType::Float),
          std::make_pair(ValType::Scalar, DataType::Float)));
}

void testGPU_FusionTernaryOps() {
  test_op(
      /*blocks*/ 640,
      /*threads*/ 64,
      /*name*/ "clamp",
      /*Aten Func   */
      [](std::array<IValue, 1>& vals) {
        return at::clamp(vals[0].toTensor(), 0.f, 1.f);
      },
      /*JIT  Func   */
      [](Val* in1) -> Val* {
        return clamp(in1, new Float(0.f), new Float(1.f));
      },
      /*Output      */ std::make_pair(ValType::TensorView, DataType::Float),
      /*Inputs Tuple*/
      std::make_tuple(std::make_pair(ValType::TensorView, DataType::Float)));
  test_op(
      /*blocks*/ 640,
      /*threads*/ 64,
      /*name*/ "threshold",
      /*Aten Func   */
      [](std::array<IValue, 1>& vals) {
        return at::threshold(vals[0].toTensor(), 0.f, 1.f);
      },
      /*JIT  Func   */
      [](Val* in1) -> Val* {
        return threshold(in1, new Float(0.f), new Float(1.f));
      },
      /*Output      */ std::make_pair(ValType::TensorView, DataType::Float),
      /*Inputs Tuple*/
      std::make_tuple(std::make_pair(ValType::TensorView, DataType::Float)));
  test_op(
      /*blocks*/ 640,
      /*threads*/ 64,
      /*name*/ "where",
      /*Aten Func   */
      [](std::array<IValue, 3>& vals) {
        return at::where(
            vals[0].toTensor(), vals[1].toTensor(), vals[2].toTensor());
      },
      /*JIT  Func   */ static_cast<Val* (*)(Val*, Val*, Val*)>(&where),
      /*Output      */ std::make_pair(ValType::TensorView, DataType::Float),
      /*Inputs Tuple*/
      std::make_tuple(
          std::make_pair(ValType::TensorView, DataType::Bool),
          std::make_pair(ValType::TensorView, DataType::Float),
          std::make_pair(ValType::TensorView, DataType::Float)));
}

void testGPU_FusionCompoundOps() {
  test_op(
      /*blocks*/ 640,
      /*threads*/ 64,
      /*name*/ "lerp",
      /*Aten Func   */
      [](std::array<IValue, 3>& vals) {
        return at::lerp(
            vals[0].toTensor(), vals[1].toTensor(), vals[2].toTensor());
      },
      /*JIT  Func   */ static_cast<Val* (*)(Val*, Val*, Val*)>(&lerp),
      /*Output      */ std::make_pair(ValType::TensorView, DataType::Float),
      /*Inputs Tuple*/
      std::make_tuple(
          std::make_pair(ValType::TensorView, DataType::Float),
          std::make_pair(ValType::TensorView, DataType::Float),
          std::make_pair(ValType::TensorView, DataType::Float)));
  test_op(
      /*blocks*/ 640,
      /*threads*/ 64,
      /*name*/ "addcmul",
      /*Aten Func   */
      [](std::array<IValue, 4>& vals) {
        return at::addcmul(
            vals[0].toTensor(),
            vals[1].toTensor(),
            vals[2].toTensor(),
            vals[3].toScalar());
      },
      /*JIT  Func   */ static_cast<Val* (*)(Val*, Val*, Val*, Val*)>(&addcmul),
      /*Output      */ std::make_pair(ValType::TensorView, DataType::Float),
      /*Inputs Tuple*/
      std::make_tuple(
          std::make_pair(ValType::TensorView, DataType::Float),
          std::make_pair(ValType::TensorView, DataType::Float),
          std::make_pair(ValType::TensorView, DataType::Float),
          std::make_pair(ValType::Scalar, DataType::Float)));
}

void testGPU_FusionCastOps() {
  Fusion fusion;
  FusionGuard fg(&fusion);

  TensorView* tv0 = makeDummyTensor(2, DataType::Half);

  TensorView* intrm1 = castOp(DataType::Float, tv0);
  TensorView* out = castOp(DataType::Half, intrm1);

  fusion.addInput(tv0);
  fusion.addOutput(out);
  tv0->computeAt(out, -1);

  out->axis(0)->parallelize(ParallelType::BIDx);
  out->axis(-1)->parallelize(ParallelType::TIDx);

  auto options = at::TensorOptions().dtype(at::kHalf).device(at::kCUDA, 0);

  at::Tensor input1 = at::rand({1, 4}, options);
  at::Tensor ref_output = at::empty_like(input1);

  std::array<IValue, 1> inputs = {input1};
  const at::ArrayRef<IValue> input_ivalues(inputs);

  torch::jit::fuser::cuda::FusionExecutor fe;
  fe.compileFusion(&fusion);
  auto outputs = fe.runFusion(input_ivalues);

  ref_output = at::_cast_Half(at::_cast_Float(input1));

  TORCH_CHECK(
      outputs[0].equal(ref_output),
      "\nOp Type: -- ",
      "cast FP16->FP32->FP16",
      " -- had a mismatch.\n",
      "IN1 : ",
      input1,
      "\n",
      "JIT: ",
      outputs[0],
      "\n",
      "REF: ",
      ref_output,
      "\n");
}

// We want split/merge/reorder all tested both on and off rfactor domains, also
// want compute at into the rfactor domain, and into its consumer
void testGPU_FusionRFactorReplay() {
  Fusion fusion;
  FusionGuard fg(&fusion);

  // Set up your input tensor views
  TensorView* tv0 = makeDummyTensor(2);

  // Register your inputs
  fusion.addInput(tv0);

  // Do math with it, it returns a `Val*` but can be static_casted back to
  // TensorView
  TensorView* tv1 = sum(tv0, {1});
  // tv1[I0, R1]
  tv1->split(0, 32);
  // tv1[I0o, I0i{32}, R1]
  tv1->split(0, 16);
  // tv1[I0oo, I0oi{16}, I0i{32}, R1]
  tv1->split(-1, 8);
  // tv1[I0oo, I0oi{16}, I0i{32}, R1o, R1i{8}]
  tv1->split(-2, 4);
  // tv1[I0oo, I0oi{16}, I0i{32}, R1oo, R1oi{4}, R1i{8}]
  tv1->reorder({{0, -2}, {2, -1}, {-3, 0}, {-1, 1}});
  // tv1[R1oo, R1i{8}, I0oi{16}, R1oi{4}, I0oo, I0i{32}]

  tv1->merge(0);
  tv1->merge(-2);

  // tv1[R1oo*R1i{8}, I0oi{16}, R1oi{4}, I0oo*I0i{32}]
  TensorDomain* new_domain = TransformRFactor::runReplay(tv1->domain(), {0});
  // new_domain[r(R1oo*R1i{8})rf, I0oi{16}, ir1oi{4}rf, I0oo*I0i{32}]

  TensorDomain* new_domain2 = TransformRFactor::runReplay2(tv1->domain(), {0});
  // new_domain2[                 I0oi{16},           , I0oo*I0i{32}, R1oi{4}]

  // Move rfactor axis to end, keep iter rfactor axis
  new_domain->reorder({{0, -1}, {2, 2}});

  // Replay casp, replay new_domain2 as new_domain
  // reordered_new_domain[I0oi{16}, I0oo*I0i{32}, ir1oi{4}rf, R(R1oo*R1i{8})rf]
  auto replay_casp = TransformReplay::replayCasP(new_domain2, new_domain, 2);
  TensorDomain* casp = replay_casp.first;
  // new_domain[I0oi{16}, I0oo*I0i{32}, ir1oi{4}rf, R(R1oo*R1i{8})rf]
  //       casp[I0oi{16}, I0oo*I0i{32},  R1oi{4}]

  casp->split(1, new Int(2));
  // casp      [I0oi{16}, (I0oo*I0i{32})o, I(Ioo*I0i)i{2}, ir1oi{4} ]
  // new_domain[I0oi{16},  I0oo*I0i{32}  ,                 ir1oi{4}rf,
  // R(R1oo*R1i{8})rf]

  auto replay_pasc = TransformReplay::replayPasC(new_domain, casp, 2);
  TensorDomain* pasc = replay_pasc.first;
  // pasc      [I0oi{16}, (I0oo*I0i{32})o, I(Ioo*I0i)i{2}, ir1oi{4}rf,
  // R(R1oo*R1i{8})rf]

  TORCH_CHECK(
      new_domain->nDims() - 1 == new_domain2->nDims(),
      casp->nDims() == new_domain2->nDims() + 1,
      pasc->nDims() == new_domain->nDims() + 1,
      "Error in rfactor, number of dimensions is not correct.");

  TORCH_CHECK(
      !casp->sameAs(new_domain2) && !pasc->sameAs(new_domain) &&
          !new_domain->sameAs(new_domain2) &&
          !tv1->domain()->sameAs(new_domain) &&
          !tv1->domain()->sameAs(new_domain2),
      "Error in rfactor, number of dimensions is not correct.");

  auto dom = new_domain->rootDomain();
  TORCH_CHECK(
      !dom[0]->isReduction() &&
          std::any_of(
              dom.begin(),
              dom.end(),
              [](IterDomain* id) { return id->isReduction(); }) &&
          std::any_of(
              dom.begin(),
              dom.end(),
              [](IterDomain* id) { return id->isRFactorProduct(); }),
      "Error in rFactor, there seems to be something wrong in root domain.");

  auto dom2 = new_domain2->rootDomain();
  TORCH_CHECK(
      !dom2[0]->isReduction() &&
          std::any_of(
              dom2.begin(),
              dom2.end(),
              [](IterDomain* id) { return id->isReduction(); }),
      "Error in rFactor, there seems to be something wrong in root domain.");
}

// Start off simple, block on the outer dim
// block stride + thread all reduce + unrolling on inner dim
void testGPU_FusionReduction() {
  Fusion fusion;
  FusionGuard fg(&fusion);

  // Set up your input tensor views
  TensorView* tv0 = makeDummyTensor(2);
  fusion.addInput(tv0);

  // tv1[I0, R1] = tv0[I0, I1]
  TensorView* tv1 = reductionOp(BinaryOpType::Add, {1}, new Float(0), tv0);
  fusion.addOutput(tv1);

  TORCH_CHECK(fusion.hasReduction(), "Could not detect reduction in fusion.");

  tv1->split(1, 128);
  // tv1[I0, R1o, R1i{128}] = tv0[I0, I1]
  tv1->split(1, 4);
  // tv1[I0, R1oo, R1oi{4}, R1i{128}] = tv0[I0, I1]

  TensorView* tv2 = tv1->rFactor({1});
  // tv2[I0, R1oo, Ir1oi{4}, Ir1i{128}] = tv0[I0, I1]
  // tv1[I0,        R1oi{4},  R1i{128}] = tv2[I0, R1oo, Ir1oi{4}, Ir1i{128}]

  TensorView* tv3 = tv1->rFactor({1});
  // tv2[I0, R1oo, Ir1oi{4}, Ir1i{128}] = tv0[I0, I1]
  // tv3[I0,        R1oi{4}, Ir1i{128}] = tv2[I0, R1oo, Ir1oi{4}, Ir1i{128}]
  // tv1[I0,                  R1i{128}] = tv3[I0,        R1oi{4}, Ir1i{128}]

  // Incrementally, can print in between for debugging
  tv0->computeAt(tv2, 1);
  tv2->computeAt(tv3, 1);
  tv3->computeAt(tv1, 1);

  // Re do it all at once, because why not.
  tv0->computeAt(tv1, 1);

  tv2->axis(2)->parallelize(ParallelType::Unroll);
  tv1->axis(0)->parallelize(ParallelType::BIDx);

  tv1->axis(-1)->parallelize(ParallelType::TIDx);
  tv2->axis(-1)->parallelize(ParallelType::TIDx);
  tv3->axis(-1)->parallelize(ParallelType::TIDx);

  int numel_x = 65000;
  int numel_y = 1025;

  auto options = at::TensorOptions().dtype(at::kFloat).device(at::kCUDA, 0);
  at::Tensor input = at::rand({numel_x, numel_y}, options);
  at::Tensor cg_output = at::empty({numel_x}, options);

  torch::jit::fuser::cuda::FusionExecutor fe;
  fe.compileFusion(&fusion);
  fe.runFusion({input}, {cg_output});

  auto aten_output = input.sum({1});
  TORCH_CHECK(aten_output.allclose(cg_output));
}

void testGPU_FusionReduction2() {
  {
    Fusion fusion;
    FusionGuard fg(&fusion);

    // Set up your input tensor views
    TensorView* tv0 = makeDummyTensor(2);
    fusion.addInput(tv0);

    // tv1[I0, R1] = tv0[I0, I1]
    TensorView* tv1 = reductionOp(BinaryOpType::Add, {1}, new Float(0), tv0);

    fusion.addOutput(tv1);

    // switches to try some different scenarios. maybe we should iterate on all
    // permutations.
    bool bind_bidx = true;
    bool bind_tidx = true;
    bool bind_tidy = true;
    bool bind_unroll = true;

    int numel_x = 1025; // Cannot exceed block dim max size / tidy
    int numel_y = 129;
    int tidx = 16;
    int tidy = 8;
    int unroll_factor = 4;

    int bidx = bind_tidy ? ceilDiv_(numel_x, tidy) : numel_x;

    tv1->split(1, tidx);
    // tv1[I0, R1o, R1i{tidx}] = tv0[I0, I1]

    tv1->split(1, unroll_factor);
    // tv1[I0, R1oo, R1oi{unroll}, R1i{tidx}] = tv0[I0, I1]

    tv1->split(0, tidy);

    TensorView* tv2 = tv1->rFactor({-3});
    // tv2[I0,             >R1oo<, Ir1oi{unroll}, Ir1i{tidx}]
    // tv1[I0o, I0i{tidy},          R1oi{unroll},  R1i{tidx}]

    TensorView* tv3 = tv1->rFactor({-2});
    // tv2[I0,             >R1oo<, Ir1oi{unroll}, Ir1i{tidx}]
    // tv3[I0,                      R1oi{unroll}, Ir1i{tidx}]
    // tv1[I0o, I0i{tidy},                         R1i{tidx}]

    tv0->computeAt(tv1, -2);

    if (bind_unroll)
      tv2->axis(-2)->parallelize(ParallelType::Unroll);
    if (bind_bidx)
      tv1->axis(0)->parallelize(ParallelType::BIDx);
    if (bind_tidy)
      tv1->axis(1)->parallelize(ParallelType::TIDy);

    if (bind_tidx) {
      tv2->axis(-1)->parallelize(ParallelType::TIDx);
      tv3->axis(-1)->parallelize(ParallelType::TIDx);
      tv1->axis(-1)->parallelize(ParallelType::TIDx);
    }

    auto options = at::TensorOptions().dtype(at::kFloat).device(at::kCUDA, 0);
    at::Tensor input = at::rand({numel_x, numel_y}, options);

    torch::jit::fuser::cuda::FusionExecutor fe;
    fe.compileFusion(&fusion);
    auto outputs = fe.runFusion({input});

    c10::cuda::CUDAStream stream = c10::cuda::getCurrentCUDAStream();
    AT_CUDA_CHECK(cudaStreamSynchronize(stream));

    auto aten_output = input.sum({1});
    TORCH_CHECK(aten_output.allclose(outputs[0]));
  }

  {
    // What if Z participates in the reduction with X?
    Fusion fusion;
    FusionGuard fg(&fusion);

    // Set up your input tensor views
    TensorView* tv0 = makeDummyTensor(2);
    fusion.addInput(tv0);

    // tv1[I0, R1] = tv0[I0, I1]
    TensorView* tv1 = reductionOp(BinaryOpType::Add, {1}, new Float(0), tv0);

    fusion.addOutput(tv1);

    int numel_x = 1025; // Cannot exceed block dim max size / tidy
    int numel_y = 129;
    int tidx = 16;
    int tidz = 8;

    tv1->split(1, tidz);
    // tv1[I0, R1o, R1i{tidz}] = tv0[I0, I1]

    tv1->split(1, tidx);
    // tv1[I0, R1oo, R1oi{tidx}, R1i{tidz}] = tv0[I0, I1]

    TensorView* tv2 = tv1->rFactor({-3});
    // tv2[I0,  >R1oo<, Ir1oi{tidx}, Ir1i{tidz}]
    // tv1[I0o,          R1oi{tidx},  R1i{tidz}]

    tv0->computeAt(tv1, -3);

    tv1->axis(0)->parallelize(ParallelType::BIDx);
    tv1->axis(-2)->parallelize(ParallelType::TIDx);
    tv1->axis(-1)->parallelize(ParallelType::TIDz);

    tv2->axis(-2)->parallelize(ParallelType::TIDx);
    tv2->axis(-1)->parallelize(ParallelType::TIDz);

    auto options = at::TensorOptions().dtype(at::kFloat).device(at::kCUDA, 0);
    at::Tensor input = at::rand({numel_x, numel_y}, options);
    at::Tensor cg_output = at::empty({numel_x}, options);

    torch::jit::fuser::cuda::FusionExecutor fe;
    fe.compileFusion(&fusion);
    fe.runFusion({input}, {cg_output});

    c10::cuda::CUDAStream stream = c10::cuda::getCurrentCUDAStream();
    AT_CUDA_CHECK(cudaStreamSynchronize(stream));

    auto aten_output = input.sum({1});
    TORCH_CHECK(aten_output.allclose(cg_output));
  }
}

// TODO: Fix and reenable this test.
void testGPU_FusionReduction3() {
  {
    Fusion fusion;
    FusionGuard fg(&fusion);

    // Set up your input tensor views
    TensorView* tv0 = makeDummyTensor(2);
    TensorView* tv1 = makeDummyTensor(2);

    TensorView* tv2 = add(tv0, tv1);
    // tv2[I0, I1] = tv0[I0, I1] + tv1[I0, I1]

    fusion.addInput(tv0);
    fusion.addInput(tv1);

    TensorView* tv3 = reductionOp(BinaryOpType::Add, {1}, new Float(0), tv2);
    // tv3[I0, R1] = tv2[I0, I1]

    TensorView* tv4 = makeDummyTensor(1);
    fusion.addInput(tv4);

    // tv5[I0] = tv3[I0, R1] * tv4[I0]
    TensorView* tv5 = mul(tv3, tv4);
    fusion.addOutput(tv5);

    int tidx = 16;

    // RFactor the reduction
    tv3->split(1, tidx);
    // tv3[I0, R1o, R1i{tidx}] = tv2[I0, I1]

    TensorView* tv6 = tv3->rFactor({-2});
    // tv6[I0, R1o, iR1i{tidx}] = tv2[I0, I1]
    // tv3[I0,       R1i{tidx}] = tv3[I0, I1]
    tv2->computeAt(tv6, 2);

    // Compute at inline with tv5 (only 1D)
    tv6->computeAt(tv3, 1);
    tv3->computeAt(tv5, 1);

    tv5->axis(0)->parallelize(ParallelType::BIDx);

    // Intermediate tensors only need this, but doesn't hurt to do on inputs
    // tv0, 1, 4
    tv2->axis(-1)->parallelize(ParallelType::TIDx);
    tv3->axis(-1)->parallelize(ParallelType::TIDx);
    tv6->axis(-1)->parallelize(ParallelType::TIDx);

    int numel_x = 1025;
    int numel_y = 129;
    int bidx = numel_x;

    auto options = at::TensorOptions().dtype(at::kFloat).device(at::kCUDA, 0);
    at::Tensor t0 = at::rand({numel_x, numel_y}, options);
    at::Tensor t1 = at::rand({numel_x, numel_y}, options);
    auto t2 = t0.add(t1);
    auto t3 = t2.sum({1});
    at::Tensor t4 = at::rand({numel_x}, options);
    auto t5 = t3.mul(t4);

    torch::jit::fuser::cuda::FusionExecutor fe;
    fe.compileFusion(&fusion);
    auto outputs = fe.runFusion({t0, t1, t4});

    c10::cuda::CUDAStream stream = c10::cuda::getCurrentCUDAStream();
    AT_CUDA_CHECK(cudaStreamSynchronize(stream));

    TORCH_CHECK(
        t5.allclose(outputs[0]), "Error of: ", t5.sub(outputs[0]).abs().max());
  }
}

void testGPU_FusionReduction4() {
  Fusion fusion;
  FusionGuard fg(&fusion);

  // Set up your input tensor views
  TensorView* tv0 = makeDummyTensor(3);

  fusion.addInput(tv0);

  TensorView* tv1 = reductionOp(BinaryOpType::Add, {1}, new Float(0), tv0);

  fusion.addOutput(tv1);

  int bidy = 2;
  int tidy = 4;
  int tidx = 5;

  int dim1 = 11;

  tv1->split(-2, tidy);

  TensorView* tv2 = tv1->rFactor({-3});

  tv0->computeAt(tv1, 1);

  tv1->axis(0)->parallelize(ParallelType::BIDy);

  for (auto* val : fusion.vals()) {
    if (!fusion.hasInput(val) &&
        val->getValType().value() == ValType::TensorView) {
      val->as<TensorView>()->axis(-1)->parallelize(ParallelType::TIDx);
    }
  }

  tv2->axis(-2)->parallelize(ParallelType::TIDy);
  tv1->axis(-2)->parallelize(ParallelType::TIDy);

  auto options = at::TensorOptions().dtype(at::kFloat).device(at::kCUDA, 0);
  at::Tensor input = at::randn({bidy, dim1, tidx}, options);

  at::Tensor cg_output = at::empty({bidy, tidx}, options);

  torch::jit::fuser::cuda::FusionExecutor fe;
  fe.compileFusion(&fusion);
  fe.runFusion({input}, {cg_output});

  auto aten_output = input.sum({1});
  TORCH_CHECK(aten_output.allclose(cg_output));
}

void testGPU_FusionReduction5() {
  Fusion fusion;
  FusionGuard fg(&fusion);

  const int bdimx = 64;
  const int bdimy = 8;

  // Set up your input tensor views
  TensorView* tv0 = makeDummyTensor(3);
  fusion.addInput(tv0);

  // tv1[I0, R1, R2] = tv0[I0, I1, I2]
  TensorView* tv1 = reductionOp(BinaryOpType::Add, {1, 2}, new Float(0), tv0);
  fusion.addOutput(tv1);

  TORCH_CHECK(fusion.hasReduction(), "Could not detect reduction in fusion.");

  tv1->split(2, bdimx);
  // tv1[I0, R1, R2o, R2i{128}] = tv0[I0, I1, I2]
  tv1->split(1, bdimy);
  // tv1[I0, R1o, R1i{8}, R2o, R2i{128}] = tv0[I0, I1, I2]

  TensorView* tv2 = tv1->rFactor({3});
  // tv2[I0, I1o, I1i{8}, R2o, I2i{128}] = tv0[I0, I1, I2]
  // tv1[I0, R1o, R1i{8},      R2i{128}] = tv2[I0, I1o, I1i{8}, R2o, I2i{128}]

  TensorView* tv3 = tv1->rFactor({1});
  // tv2[I0, I1o, I1i{8}, R2o, I2i{128}] = tv0[I0, I1, I2]
  // tv3[I0, R1o, I1i{8},      I2i{128}] = tv2[I0, I1o, I1i{8}, R2o, I2i{128}]
  // tv1[I0,      R1i{8},      R2i{128}] = tv3[I0, R1o, I1i{8},      I2i{128}]

  tv3->computeAt(tv1, 1);
  tv2->computeAt(tv3, 2);

  tv1->axis(0)->parallelize(ParallelType::BIDx);
  tv2->axis(0)->parallelize(ParallelType::BIDx);
  tv3->axis(0)->parallelize(ParallelType::BIDx);

  tv1->axis(-1)->parallelize(ParallelType::TIDx);
  tv2->axis(-1)->parallelize(ParallelType::TIDx);
  tv3->axis(-1)->parallelize(ParallelType::TIDx);

  tv1->axis(-2)->parallelize(ParallelType::TIDy);
  tv3->axis(-2)->parallelize(ParallelType::TIDy);
  tv2->axis(-3)->parallelize(ParallelType::TIDy);

  int numel_x = 650;
  int numel_y = 1000;
  int numel_z = 1000;

  auto options = at::TensorOptions().dtype(at::kFloat).device(at::kCUDA, 0);
  at::Tensor input = at::rand({numel_x, numel_y, numel_z}, options);

  torch::jit::fuser::cuda::FusionExecutor fe;
  fe.compileFusion(&fusion);
  auto outputs = fe.runFusion({input});

  auto aten_output = input.sum({1, 2});
  TORCH_CHECK(aten_output.allclose(outputs[0]));
}

void testGPU_FusionReductionTFT() {
  Fusion fusion;
  FusionGuard fg(&fusion);

  // Set up your input tensor views
  TensorView* tv0 = makeDummyTensor(2);
  fusion.addInput(tv0);

  // tv1[I0, R1] = tv0[I0, I1]
  TensorView* tv1 = reductionOp(BinaryOpType::Add, {1}, new Float(0), tv0);

  fusion.addOutput(tv1);

  int numel_x = 1025;
  int numel_y = 129;
  int tidx = 16;
  int tidy = 8;
  int tidz = 8;

  tv1->split(1, tidx);
  // tv1[I0, R1o, R1i{tidx}]

  tv1->split(1, tidz);
  // tv1[I0, R1oo, R1Oi{tidz}, R1R1i{tidx}]

  tv1->split(0, tidy);
  // tv1[I0o, I0i, R1oo, R1Oi{tidz}, R1R1i{tidx}]

  TensorView* tv2 = tv1->rFactor({2});
  // tv2[I0o, I0i, R1oo, I1Oi{tidz}, I11i{tidx}]
  // tv1[I0o, I0i,       R1Oi{tidz}, R1R1i{tidx}]

  tv2->computeAt(tv1, 2);

  tv1->axis(1)->parallelize(ParallelType::TIDy);

  tv2->axis(-1)->parallelize(ParallelType::TIDx);
  tv1->axis(-1)->parallelize(ParallelType::TIDx);

  tv1->axis(-2)->parallelize(ParallelType::TIDz);
  tv2->axis(-2)->parallelize(ParallelType::TIDz);

  auto options = at::TensorOptions().dtype(at::kFloat).device(at::kCUDA, 0);
  at::Tensor input = at::rand({numel_x, numel_y}, options);
  at::Tensor cg_output = at::empty({numel_x}, options);

  torch::jit::fuser::cuda::FusionExecutor fe;
  fe.compileFusion(&fusion);
  fe.runFusion({input}, {cg_output});

  c10::cuda::CUDAStream stream = c10::cuda::getCurrentCUDAStream();
  AT_CUDA_CHECK(cudaStreamSynchronize(stream));

  auto aten_output = input.sum({1});
  TORCH_CHECK(aten_output.allclose(cg_output));
}

void testGPU_FusionSimpleBCast() {
  {
    Fusion fusion;
    FusionGuard fg(&fusion);

    // Set up your input tensor views
    TensorView* tv0 = makeDummyTensor(2);
    TensorView* tv1 = makeDummyTensor(2);
    fusion.addInput(tv0);
    fusion.addInput(tv1);

    TensorView* tv2 = broadcast(tv0, {false, false, true});
    TensorView* tv3 = broadcast(tv1, {true, false, false});

    TensorView* tv4 = add(tv2, tv3);
    tv4->split(-1, 4);
    tv4->split(0, 8);
    fusion.addOutput(tv4);

    tv0->computeAt(tv4, -1);
    tv1->computeAt(tv4, -1);

    tv4->axis(0)->parallelize(ParallelType::BIDx);
    tv4->axis(-1)->parallelize(ParallelType::TIDx);

    constexpr int x = 63, y = 33, z = 15;

    auto options = at::TensorOptions().dtype(at::kFloat).device(at::kCUDA, 0);

    at::Tensor t0 = at::randn({x, y}, options);
    at::Tensor t1 = at::randn({y, z}, options);

    torch::jit::fuser::cuda::FusionExecutor fe;
    fe.compileFusion(&fusion);
    auto outputs = fe.runFusion({t0, t1});

    auto t2 = t0.unsqueeze(-1).expand({x, y, z});
    auto t3 = t1.expand({x, y, z});
    auto t4 = t2.add(t3);

    TORCH_CHECK(t4.allclose(outputs[0]));
  }

  {
    Fusion fusion;
    FusionGuard fg(&fusion);

    // Set up your input tensor views
    TensorView* tv0 = makeDummyTensor(2);
    TensorView* tv1 = makeDummyTensor(2);
    fusion.addInput(tv0);
    fusion.addInput(tv1);

    // TODO add pointwise ops on the begining before the bcast.

    TensorView* tv2 = broadcast(tv0, {false, false, true});
    TensorView* tv3 = broadcast(tv1, {true, false, false});

    TensorView* tv4 = add(tv2, tv3);

    tv4->merge(0, 1);

    fusion.addOutput(tv4);

    tv0->computeAt(tv4, -1);
    tv1->computeAt(tv4, -1);

    tv4->axis(0)->parallelize(ParallelType::BIDx);

    constexpr int x = 63, y = 33, z = 15;

    auto options = at::TensorOptions().dtype(at::kFloat).device(at::kCUDA, 0);

    at::Tensor t0 = at::randn({x, y}, options);
    at::Tensor t1 = at::randn({y, z}, options);

    at::Tensor cg_output = at::empty({x, y, z}, options);

    torch::jit::fuser::cuda::FusionExecutor fe;
    fe.compileFusion(&fusion);
    fe.runFusion({t0, t1}, {cg_output});

    auto t2 = t0.unsqueeze(-1).expand({x, y, z});
    auto t3 = t1.expand({x, y, z});
    auto t4 = t2.add(t3);

    TORCH_CHECK(t4.allclose(cg_output));
  }
}

// Test a simple Gemm but also play around with fusion executor features
void testGPU_FusionSimpleGemm() {
  Fusion fusion;
  FusionGuard fg(&fusion);

  // Set up your input tensor views
  TensorView* tv0 = makeDummyTensor(2); // M, K
  TensorView* tv1 = makeDummyTensor(2); // K, N
  fusion.addInput(tv0);
  fusion.addInput(tv1);

  TensorView* tv2 = broadcast(tv0, {false, false, true});
  // tv2[I0, I1, B] = tv0[I0, I1]

  TensorView* tv3 = broadcast(tv1, {true, false, false});
  // tv3[B, I1, I2] = tv1[I1, I2]

  // tv4[I0, I1, I2] = tv2[I0, I1, B] * tv3[B, I1, I2]
  TensorView* tv4 = mul(tv2, tv3);
  // tv5[I0, R1, I2] = tv4[I0, I1, I2]
  TensorView* tv5 = sum(tv4, {1});
  fusion.addOutput(tv5);

  tv5->split(1, 32);
  // tv5[I0, R1o, R1i{32}, I2]

  auto tv6 = tv5->rFactor({1});
  // tv6[I0, R1o, I1i{32}, I2] = tv4[I0, I1, I2]
  // tv5[I0,    , R1i{32}, I2] = tv6[I0, R1o, I1i{32}, I2]

  tv5->split(0, 4);
  tv5->split(-1, 4);
  // tv5[I0o, I0i{4}, R1i{32}, I2o, I2i{4}]
  // tv5[I0o, I0i{4}, R1i{32}, I2o, I2i{4}]

  tv0->computeAt(tv5, -1);
  tv1->computeAt(tv5, -1);

  // tv6[I0o, I0i{4}, R1o, I1i{32}, I2o, I2i{4}]
  // tv5[I0o, I0i{4},    , R1i{32}, I2o, I2i{4}]
  //--> (line symbolizes compute at location)
  // tv4[I0o, I0i{4}, I1i{32}, I2o, I2i{4}|, I1o]
  // tv6[I0o, I0i{4}, I1i{32}, I2o, I2i{4}|, R1o]
  // tv5[I0o, I0i{4}, R1i{32}, I2o, I2i{4}|]

  tv0->computeAt(tv6, -1);
  tv1->computeAt(tv6, -1);
  // tv4[I0o, I0i{4}, I1i{32}, I2o, I2i{4}, I1o |]
  // tv6[I0o, I0i{4}, I1i{32}, I2o, I2i{4}, R1o |]
  // tv5[I0o, I0i{4}, R1i{32}, I2o, I2i{4}|]

  tv5->axis(0)->parallelize(ParallelType::BIDz);
  tv5->axis(1)->parallelize(ParallelType::TIDz);

  tv5->axis(-2)->parallelize(ParallelType::BIDy);
  tv5->axis(-1)->parallelize(ParallelType::TIDy);

  tv5->axis(2)->parallelize(ParallelType::TIDx);
  tv6->axis(2)->parallelize(ParallelType::TIDx);

  constexpr int M = 65, K = 33, N = 17;

  auto options = at::TensorOptions().dtype(at::kFloat).device(at::kCUDA, 0);

  at::Tensor t0 = at::randn({M, K}, options);
  at::Tensor t1 = at::randn({K, N}, options);

  torch::jit::fuser::cuda::FusionExecutor fe;
  fe.compileFusion(&fusion);
  // Lets specify a few bounds in launch params to make sure it works
  fe.runFusion(
      {t0, t1}, torch::jit::fuser::cuda::LaunchParams(1, -1, -1, 32, 4, 4));

  // Make sure bad launch params throws
  ASSERT_ANY_THROW(fe.runFusion(
      {t0, t1}, torch::jit::fuser::cuda::LaunchParams(1, 2, 3, 4, 5, 6)));

  // Don't specify any launch params
  auto outputs = fe.runFusion({t0, t1});

  auto t2 = t0.matmul(t1);
  TORCH_CHECK(
      t2.allclose(outputs[0], 1e-5, 1e-5),
      "Error of: ",
      t2.sub(outputs[0]).abs().max());
}

// Softmax with a 1D tensor. Parallelized only with a single thread block.
void testGPU_FusionSoftmax1D() {
  Fusion fusion;
  FusionGuard fg(&fusion);

  const int tidx = 128;
  const int dimx = 1000;

  // Set up your input tensor views
  TensorView* input_tv0 = makeDummyTensor(1);
  fusion.addInput(input_tv0);

  TensorView* exp_tv1 = unaryOp(UnaryOpType::Exp, input_tv0);
  TensorView* sum_exp_tv2 = sum(exp_tv1, {-1});
  TensorView* bcast_sum_tv3 = broadcast(sum_exp_tv2, {true});

  // Replicate exp_tv4 as exp_tv4_copy because exp_tv4 is going to be
  // computed at sum_exp_rf_tv8.
  TensorView* exp_tv1_copy = unaryOp(UnaryOpType::Exp, input_tv0);

  TensorView* output_tv4 = div(exp_tv1_copy, bcast_sum_tv3);

  fusion.addOutput(output_tv4);

  sum_exp_tv2->split(-1, tidx);
  TensorView* sum_exp_rf_tv5 = sum_exp_tv2->rFactor({-2});

  output_tv4->split(-1, tidx);

  exp_tv1->computeAt(sum_exp_rf_tv5, -1);
  exp_tv1_copy->computeAt(output_tv4, -1);

  TensorView* tensors_to_parallelize[] = {
      sum_exp_tv2, bcast_sum_tv3, output_tv4, sum_exp_rf_tv5};

  for (auto tv : tensors_to_parallelize) {
    tv->axis(-1)->parallelize(ParallelType::TIDx);
  }

  auto options = at::TensorOptions().dtype(at::kFloat).device(at::kCUDA, 0);
  at::Tensor t0 = at::randn({dimx}, options);
  at::Tensor cg_output = at::empty({dimx}, options);
  at::Tensor t3_output = at::empty_like(cg_output, options);

  torch::jit::fuser::cuda::FusionExecutor fe;
  fe.compileFusion(&fusion);
  fe.runFusion({t0}, {cg_output});

  auto t2 = at::_softmax(t0, -1, false);
  TORCH_CHECK(
      t2.allclose(cg_output, 1e-5, 1e-5),
      "Error of: ",
      t2.sub(cg_output).abs().max());
}

// Softmax with a 1D tensor with input normalization.
void testGPU_FusionSoftmax1DNormalized() {
  Fusion fusion;
  FusionGuard fg(&fusion);

  const int tidx = 128;
  const int dimx = 1000;

  // Set up your input tensor views
  TensorView* input_tv0 = makeDummyTensor(1);
  fusion.addInput(input_tv0);

  // Normalize with the max value before computing exp.
  TensorView* max_val_tv1 =
      reductionOp(BinaryOpType::Max, {-1}, new Float(0), input_tv0);
  TensorView* bcast_max_tv2 = broadcast(max_val_tv1, {true});
  TensorView* sub_tv3 = sub(input_tv0, bcast_max_tv2);
  TensorView* exp_tv4 = unaryOp(UnaryOpType::Exp, sub_tv3);
  TensorView* sum_exp_tv5 = sum(exp_tv4, {-1});
  TensorView* bcast_sum_tv6 = broadcast(sum_exp_tv5, {true});

  // Replicate exp_tv4 as exp_tv4_copy because exp_tv4 is going to be
  // computed at sum_exp_rf_tv8.
  TensorView* sub_tv3_copy = sub(input_tv0, bcast_max_tv2);
  TensorView* exp_tv4_copy = unaryOp(UnaryOpType::Exp, sub_tv3_copy);

  TensorView* output_tv7 = div(exp_tv4_copy, bcast_sum_tv6);

  fusion.addOutput(output_tv7);

  max_val_tv1->split(-1, tidx);
  TensorView* max_val_rf_tv8 = max_val_tv1->rFactor({-2});

  sum_exp_tv5->split(-1, tidx);
  TensorView* sum_exp_rf_tv9 = sum_exp_tv5->rFactor({-2});

  output_tv7->split(-1, tidx);

  sub_tv3->computeAt(sum_exp_rf_tv9, -1);
  sub_tv3_copy->computeAt(output_tv7, -1);

  TensorView* tensors_to_parallelize[] = {max_val_tv1,
                                          bcast_max_tv2,
                                          sum_exp_tv5,
                                          bcast_sum_tv6,
                                          output_tv7,
                                          max_val_rf_tv8,
                                          sum_exp_rf_tv9};

  for (auto tv : tensors_to_parallelize) {
    tv->axis(-1)->parallelize(ParallelType::TIDx);
  }

  auto options = at::TensorOptions().dtype(at::kFloat).device(at::kCUDA, 0);
  at::Tensor t0 = at::randn({dimx}, options);
  at::Tensor t3_output = at::empty({dimx}, options);

  torch::jit::fuser::cuda::FusionExecutor fe;
  fe.compileFusion(&fusion);
  auto outputs = fe.runFusion({t0});

  auto t2 = at::_softmax(t0, -1, false);
  TORCH_CHECK(
      t2.allclose(outputs[0], 1e-5, 1e-5),
      "Error of: ",
      t2.sub(outputs[0]).abs().max());
}

// Softmax with a 3D tensor, where the inner-most 3rd dimension is
// normalized. Pallelized with multiple thread blocks.
void testGPU_FusionSoftmax3D() {
  Fusion fusion;
  FusionGuard fg(&fusion);

  const int tidx = 32;
  const int dimx = 32;
  const int dimy = 16;
  const int dimz = 130;

  // Set up your input tensor views
  TensorView* input_tv0 = makeDummyTensor(3);
  fusion.addInput(input_tv0);

  TensorView* exp_tv1 = unaryOp(UnaryOpType::Exp, input_tv0);
  TensorView* sum_exp_tv2 = sum(exp_tv1, {-1});
  TensorView* bcast_sum_tv3 = broadcast(sum_exp_tv2, {false, false, true});

  // Replicate exp_tv4 as exp_tv4_copy because exp_tv4 is going to be
  // computed at sum_exp_rf_tv8.
  TensorView* exp_tv1_copy = unaryOp(UnaryOpType::Exp, input_tv0);

  TensorView* output_tv4 = div(exp_tv1_copy, bcast_sum_tv3);

  fusion.addOutput(output_tv4);

  sum_exp_tv2->split(-1, tidx);
  TensorView* sum_exp_rf_tv5 = sum_exp_tv2->rFactor({-2});

  output_tv4->split(-1, tidx);

  exp_tv1->computeAt(sum_exp_rf_tv5, -1);
  exp_tv1_copy->computeAt(output_tv4, -1);

  TensorView* tensors_to_parallelize[] = {
      sum_exp_tv2, bcast_sum_tv3, output_tv4, sum_exp_rf_tv5};

  for (auto tv : tensors_to_parallelize) {
    tv->axis(0)->parallelize(ParallelType::BIDx);
    tv->axis(1)->parallelize(ParallelType::BIDy);
    tv->axis(-1)->parallelize(ParallelType::TIDx);
  }

  auto options = at::TensorOptions().dtype(at::kFloat).device(at::kCUDA, 0);
  at::Tensor t0 = at::randn({dimx, dimy, dimz}, options);
  at::Tensor cg_output = at::empty({dimx, dimy, dimz}, options);
  at::Tensor t3_output = at::empty_like(cg_output, options);
  torch::jit::fuser::cuda::FusionExecutor fe;
  fe.compileFusion(&fusion);
  fe.runFusion({t0}, {cg_output});

  auto t2 = at::_softmax(t0, -1, false);
  TORCH_CHECK(
      t2.allclose(cg_output, 1e-5, 1e-5),
      "Error of: ",
      t2.sub(cg_output).abs().max());
}

// Softmax with a 3D tensor with input normalization.
void testGPU_FusionSoftmax3DNormalized() {
  Fusion fusion;
  FusionGuard fg(&fusion);

  const int tidx = 32;
  const int dimx = 32;
  const int dimy = 16;
  const int dimz = 130;

  // Set up your input tensor views
  TensorView* input_tv0 = makeDummyTensor(3);
  fusion.addInput(input_tv0);

  // Normalize with the max value before computing exp.
  TensorView* max_val_tv1 =
      reductionOp(BinaryOpType::Max, {-1}, new Float(0), input_tv0);
  TensorView* bcast_max_tv2 = broadcast(max_val_tv1, {false, false, true});
  TensorView* sub_tv3 = sub(input_tv0, bcast_max_tv2);
  TensorView* exp_tv4 = unaryOp(UnaryOpType::Exp, sub_tv3);
  TensorView* sum_exp_tv5 = sum(exp_tv4, {-1});
  TensorView* bcast_sum_tv6 = broadcast(sum_exp_tv5, {false, false, true});

  // Replicate exp_tv4 as exp_tv4_copy because exp_tv4 is going to be
  // computed at sum_exp_rf_tv8.
  TensorView* sub_tv3_copy = sub(input_tv0, bcast_max_tv2);
  TensorView* exp_tv4_copy = unaryOp(UnaryOpType::Exp, sub_tv3_copy);

  TensorView* output_tv7 = div(exp_tv4_copy, bcast_sum_tv6);

  fusion.addOutput(output_tv7);

  max_val_tv1->split(-1, tidx);
  TensorView* max_val_rf_tv8 = max_val_tv1->rFactor({-2});

  sum_exp_tv5->split(-1, tidx);
  TensorView* sum_exp_rf_tv9 = sum_exp_tv5->rFactor({-2});

  output_tv7->split(-1, tidx);

  sub_tv3->computeAt(sum_exp_rf_tv9, -1);
  sub_tv3_copy->computeAt(output_tv7, -1);

  TensorView* tensors_to_parallelize[] = {max_val_tv1,
                                          bcast_max_tv2,
                                          sum_exp_tv5,
                                          bcast_sum_tv6,
                                          output_tv7,
                                          max_val_rf_tv8,
                                          sum_exp_rf_tv9};

  for (auto tv : tensors_to_parallelize) {
    tv->axis(0)->parallelize(ParallelType::BIDx);
    tv->axis(1)->parallelize(ParallelType::BIDy);
    tv->axis(-1)->parallelize(ParallelType::TIDx);
  }

  auto options = at::TensorOptions().dtype(at::kFloat).device(at::kCUDA, 0);
  at::Tensor t0 = at::randn({dimx, dimy, dimz}, options);
  at::Tensor t3_output = at::empty({dimx, dimy, dimz}, options);

  torch::jit::fuser::cuda::FusionExecutor fe;
  fe.compileFusion(&fusion);
  auto outputs = fe.runFusion({t0});

  auto t2 = at::_softmax(t0, -1, false);
  TORCH_CHECK(
      t2.allclose(outputs[0], 1e-5, 1e-5),
      "Error of: ",
      t2.sub(outputs[0]).abs().max());
}

void testGPU_FusionSoftmaxComputeAt() {
  Fusion fusion;
  FusionGuard fg(&fusion);

  // Set up your input tensor views
  TensorView* tv0 = makeDummyTensor(2);
  fusion.addInput(tv0);

  auto tv1 = sum(tv0, {1});
  auto tv2 = broadcast(tv1, {false, true});

  auto tv3 = add(tv0, new Float(1.0));

  auto tv4 = mul(tv2, tv3);

  auto tv5 = sum(tv4, {1});
  auto tv6 = broadcast(tv5, {false, true});

  auto tv7 = sub(tv6, tv4);
  fusion.addOutput(tv7);

  tv1->computeAt(tv7, 1);
  ASSERT_ANY_THROW(tv1->computeAt(tv7, -1));
}

// Similar to FusionReduction but uses grid reduction
void testGPU_FusionGridReduction1() {
  const int gdimx = 32;
  const int bdimx = 128;

  Fusion fusion;
  FusionGuard fg(&fusion);

  // Set up your input tensor views
  TensorView* tv0 = makeDummyTensor(2);
  fusion.addInput(tv0);

  // tv1[I0, R1] = tv0[I0, I1]
  TensorView* tv1 = reductionOp(BinaryOpType::Add, {1}, new Float(0), tv0);
  fusion.addOutput(tv1);

  TORCH_CHECK(fusion.hasReduction(), "Could not detect reduction in fusion.");

  tv1->split(1, bdimx);
  // tv1[I0, R1o, R1i{128}] = tv0[I0, I1]
  tv1->split(1, gdimx);
  // tv1[I0, R1oo, R1oi{32}, R1i{128}] = tv0[I0, I1]

  TensorView* tv2 = tv1->rFactor({1});
  // tv2[I0, R1oo, Ir1oi{32}, Ir1i{128}] = tv0[I0, I1]
  // tv1[I0,        R1oi{32},  R1i{128}] = tv2[I0, R1oo, Ir1oi{32}, Ir1i{128}]

  // Incrementally, can print in between for debugging
  tv0->computeAt(tv2, 1);
  tv2->computeAt(tv1, 1);

  // Re do it all at once, because why not.
  tv0->computeAt(tv1, 1);

  tv1->axis(0)->parallelize(ParallelType::BIDy);
  tv1->axis(1)->parallelize(ParallelType::BIDx);
  tv2->axis(2)->parallelize(ParallelType::BIDx);

  tv1->axis(-1)->parallelize(ParallelType::TIDx);
  tv2->axis(-1)->parallelize(ParallelType::TIDx);

  int numel_x = 10000;
  int numel_y = 65000;

  // fusion.printKernel();

  auto options = at::TensorOptions().dtype(at::kFloat).device(at::kCUDA, 0);
  at::Tensor input = at::rand({numel_x, numel_y}, options);
  at::Tensor cg_output = at::empty({numel_x}, options);

  torch::jit::fuser::cuda::FusionExecutor fe;
  fe.compileFusion(&fusion);
  fe.runFusion({input}, {cg_output});

  auto aten_output = input.sum({1});
  TORCH_CHECK(aten_output.allclose(cg_output));
}

// Same test as the above but uses BIDy and TIDx for reduction
void testGPU_FusionGridReduction2() {
  const int gdimy = 32;
  const int bdimx = 128;

  Fusion fusion;
  FusionGuard fg(&fusion);

  // Set up your input tensor views
  TensorView* tv0 = makeDummyTensor(2);
  fusion.addInput(tv0);

  // tv1[I0, R1] = tv0[I0, I1]
  TensorView* tv1 = reductionOp(BinaryOpType::Add, {1}, new Float(0), tv0);
  fusion.addOutput(tv1);

  TORCH_CHECK(fusion.hasReduction(), "Could not detect reduction in fusion.");

  tv1->split(1, bdimx);
  // tv1[I0, R1o, R1i{128}] = tv0[I0, I1]
  tv1->split(1, gdimy);
  // tv1[I0, R1oo, R1oi{32}, R1i{128}] = tv0[I0, I1]

  TensorView* tv2 = tv1->rFactor({1});
  // tv2[I0, R1oo, Ir1oi{32}, Ir1i{128}] = tv0[I0, I1]
  // tv1[I0,        R1oi{32},  R1i{128}] = tv2[I0, R1oo, Ir1oi{32}, Ir1i{128}]

  // Incrementally, can print in between for debugging
  tv0->computeAt(tv2, 1);
  tv2->computeAt(tv1, 1);

  // Re do it all at once, because why not.
  tv0->computeAt(tv1, 1);

  tv1->axis(0)->parallelize(ParallelType::BIDx);
  tv1->axis(1)->parallelize(ParallelType::BIDy);
  tv2->axis(2)->parallelize(ParallelType::BIDy);

  tv1->axis(-1)->parallelize(ParallelType::TIDx);
  tv2->axis(-1)->parallelize(ParallelType::TIDx);

  int numel_x = 10000;
  int numel_y = 65000;

  auto options = at::TensorOptions().dtype(at::kFloat).device(at::kCUDA, 0);
  at::Tensor input = at::rand({numel_x, numel_y}, options);

  torch::jit::fuser::cuda::FusionExecutor fe;
  fe.compileFusion(&fusion);
  auto outputs = fe.runFusion({input});

  auto aten_output = input.sum({1});
  TORCH_CHECK(aten_output.allclose(outputs[0]));
}

// Same test but uses BIDy and BIDz for reduction. No TID used.
void testGPU_FusionGridReduction3dim1() {
  const int gdimz = 32;
  const int gdimy = 128;

  Fusion fusion;
  FusionGuard fg(&fusion);

  // Set up your input tensor views
  TensorView* tv0 = makeDummyTensor(2);
  fusion.addInput(tv0);

  // tv1[I0, R1] = tv0[I0, I1]
  TensorView* tv1 = reductionOp(BinaryOpType::Add, {1}, new Float(0), tv0);
  fusion.addOutput(tv1);

  TORCH_CHECK(fusion.hasReduction(), "Could not detect reduction in fusion.");

  tv1->split(1, gdimy);
  // tv1[I0, R1o, R1i{128}] = tv0[I0, I1]
  tv1->split(1, gdimz);
  // tv1[I0, R1oo, R1oi{32}, R1i{128}] = tv0[I0, I1]

  TensorView* tv2 = tv1->rFactor({1});
  // tv2[I0, R1oo, Ir1oi{32}, Ir1i{128}] = tv0[I0, I1]
  // tv1[I0,        R1oi{32},  R1i{128}] = tv2[I0, R1oo, Ir1oi{32}, Ir1i{128}]

  // Incrementally, can print in between for debugging
  tv0->computeAt(tv2, 1);
  tv2->computeAt(tv1, 1);

  // Re do it all at once, because why not.
  tv0->computeAt(tv1, 1);

  tv1->axis(0)->parallelize(ParallelType::BIDx);
  tv1->axis(1)->parallelize(ParallelType::BIDz);
  tv2->axis(2)->parallelize(ParallelType::BIDz);

  tv1->axis(-1)->parallelize(ParallelType::BIDy);
  tv2->axis(-1)->parallelize(ParallelType::BIDy);

  int numel_x = 100;
  int numel_y = 6500;

  auto options = at::TensorOptions().dtype(at::kFloat).device(at::kCUDA, 0);
  at::Tensor input = at::rand({numel_x, numel_y}, options);
  at::Tensor cg_output = at::empty({numel_x}, options);

  torch::jit::fuser::cuda::FusionExecutor fe;
  fe.compileFusion(&fusion);
  fe.runFusion({input}, {cg_output});

  auto aten_output = input.sum({1});
  TORCH_CHECK(aten_output.allclose(cg_output));
}

// Same as testGPU_FusionGridReduction3dim1 but reduces dimension 0
void testGPU_FusionGridReduction3dim0() {
  const int rdim = 0;
  const int gdimy = 128;
  const int gdimz = 32;

  Fusion fusion;
  FusionGuard fg(&fusion);

  // Set up your input tensor views
  TensorView* tv0 = makeDummyTensor(2);
  fusion.addInput(tv0);

  // tv1[R0, I1] = tv0[I0, I1]
  TensorView* tv1 = reductionOp(BinaryOpType::Add, {rdim}, new Float(0), tv0);
  fusion.addOutput(tv1);

  TORCH_CHECK(fusion.hasReduction(), "Could not detect reduction in fusion.");

  tv1->split(rdim, gdimy);
  // tv1[R0o, R0i{128}, I1] = tv0[I0, I1]
  tv1->split(rdim, gdimz);
  // tv1[R0oo, R0oi{32}, R0i{128}, I1] = tv0[I0, I1]

  TensorView* tv2 = tv1->rFactor({rdim});
  // tv2[R0oo, I0oi{32}, I0i{128}, I1] = tv0[I0, I1]
  // tv1[      R0oi{32}, R0i{128}, I1] = tv2[R0oo, I0oi{32}, I0i{128}, I1]

  // Note that computeAt isn't going to make anything better as there
  // is no dynamically sized dimension.

  // Map parallelism as [Serial, BIDz, BIDy, BIDx]
  tv1->axis(-1)->parallelize(ParallelType::BIDx);
  tv2->axis(-1)->parallelize(ParallelType::BIDx);
  tv1->axis(-2)->parallelize(ParallelType::BIDy);
  tv2->axis(-2)->parallelize(ParallelType::BIDy);
  tv1->axis(-3)->parallelize(ParallelType::BIDz);
  tv2->axis(-3)->parallelize(ParallelType::BIDz);

  int numel_x = 6500;
  int numel_y = 100;

  auto options = at::TensorOptions().dtype(at::kFloat).device(at::kCUDA, 0);
  at::Tensor input = at::rand({numel_x, numel_y}, options);

  torch::jit::fuser::cuda::FusionExecutor fe;
  fe.compileFusion(&fusion);
  auto outputs = fe.runFusion({input});

  auto aten_output = input.sum({0});
  TORCH_CHECK(aten_output.allclose(outputs[0]));
}

// This is similar to the FusionReduction, but swaps BIDx and TIDx
void testGPU_FusionGridReduction4() {
  Fusion fusion;
  FusionGuard fg(&fusion);

  const int bdimx = 128;
  const int gdimx = 1024;

  // Set up your input tensor views
  TensorView* tv0 = makeDummyTensor(2);
  fusion.addInput(tv0);

  // tv1[I0, R1] = tv0[I0, I1]
  TensorView* tv1 = reductionOp(BinaryOpType::Add, {1}, new Float(0), tv0);
  fusion.addOutput(tv1);

  TORCH_CHECK(fusion.hasReduction(), "Could not detect reduction in fusion.");

  tv1->split(1, gdimx);
  // tv1[I0, R1o, R1i{1024}] = tv0[I0, I1]
  tv1->split(1, 4);
  // tv1[I0, R1oo, R1oi{4}, R1i{128}] = tv0[I0, I1]

  TensorView* tv2 = tv1->rFactor({1});
  // tv2[I0, R1oo, Ir1oi{4}, Ir1i{1024}] = tv0[I0, I1]
  // tv1[I0,        R1oi{4},  R1i{1024}] = tv2[I0, R1oo, Ir1oi{4}, Ir1i{1024}]

  TensorView* tv3 = tv1->rFactor({1});
  // tv2[I0, R1oo, Ir1oi{4}, Ir1i{1024}] = tv0[I0, I1]
  // tv3[I0,        R1oi{4}, Ir1i{1024}] = tv2[I0, R1oo, Ir1oi{4}, Ir1i{1024}]
  // tv1[I0,                  R1i{1024}] = tv3[I0,        R1oi{4}, Ir1i{1024}]

  // Incrementally, can print in between for debugging
  tv0->computeAt(tv2, 1);
  tv2->computeAt(tv3, 1);
  tv3->computeAt(tv1, 1);

  // Re do it all at once, because why not.
  tv0->computeAt(tv1, 1);

  tv2->axis(2)->parallelize(ParallelType::Unroll);
  tv1->axis(0)->parallelize(ParallelType::TIDx);

  tv1->axis(-1)->parallelize(ParallelType::BIDx);
  tv2->axis(-1)->parallelize(ParallelType::BIDx);
  tv3->axis(-1)->parallelize(ParallelType::BIDx);

  int numel_x = bdimx;
  int numel_y = 65000;

  auto options = at::TensorOptions().dtype(at::kFloat).device(at::kCUDA, 0);
  at::Tensor input = at::rand({numel_x, numel_y}, options);
  at::Tensor cg_output = at::empty({numel_x}, options);

  torch::jit::fuser::cuda::FusionExecutor fe;
  fe.compileFusion(&fusion);
  fe.runFusion({input}, {cg_output});

  auto aten_output = input.sum({1});
  TORCH_CHECK(aten_output.allclose(cg_output));
}

// Grid reduction with 2D thread blocks but only TIDx and BIDx are
// mapped to a reduction dim
void testGPU_FusionGridReduction5() {
  Fusion fusion;
  FusionGuard fg(&fusion);

  const int bdimx = 64;
  const int bdimy = 16;
  const int gdimx = 4;

  // Set up your input tensor views
  TensorView* tv0 = makeDummyTensor(2);
  fusion.addInput(tv0);

  // tv1[I0, R1] = tv0[I0, I1]
  TensorView* tv1 = reductionOp(BinaryOpType::Add, {1}, new Float(0), tv0);
  fusion.addOutput(tv1);

  TORCH_CHECK(fusion.hasReduction(), "Could not detect reduction in fusion.");

  tv1->split(1, bdimx);
  // tv1[I0, R1o, R1i{64}] = tv0[I0, I1]
  tv1->split(1, gdimx);
  // tv1[I0, R1oo, R1oi{4}, R1i{64}] = tv0[I0, I1]

  TensorView* tv2 = tv1->rFactor({1});
  // tv2[I0, R1oo, Ir1oi{4}, Ir1i{64}] = tv0[I0, I1]
  // tv1[I0,        R1oi{4},  R1i{64}] = tv2[I0, R1oo, Ir1oi{4}, Ir1i{64}]

  tv0->computeAt(tv1, 1);

  tv1->axis(-1)->parallelize(ParallelType::TIDx);
  tv2->axis(-1)->parallelize(ParallelType::TIDx);

  tv1->axis(-2)->parallelize(ParallelType::BIDx);
  tv2->axis(-2)->parallelize(ParallelType::BIDx);

  tv1->axis(0)->parallelize(ParallelType::TIDy);

  int numel_x = bdimy;
  int numel_y = 6500;

  auto options = at::TensorOptions().dtype(at::kFloat).device(at::kCUDA, 0);
  at::Tensor input = at::rand({numel_x, numel_y}, options);

  torch::jit::fuser::cuda::FusionExecutor fe;
  fe.compileFusion(&fusion);
  auto outputs = fe.runFusion({input});

  auto aten_output = input.sum({1});
  TORCH_CHECK(aten_output.allclose(outputs[0]));
}

// Similar to FusionGridReduction1 but with 3D tensors
void testGPU_FusionGridReduction6() {
  Fusion fusion;
  FusionGuard fg(&fusion);

  // Set up your input tensor views
  TensorView* tv0 = makeDummyTensor(3);
  fusion.addInput(tv0);

  // tv1[I0, R1, R2] = tv0[I0, I1, I2]
  TensorView* tv1 = reductionOp(BinaryOpType::Add, {1, 2}, new Float(0), tv0);
  fusion.addOutput(tv1);

  TORCH_CHECK(fusion.hasReduction(), "Could not detect reduction in fusion.");

  // Splitting for TID
  tv1->split(2, 128);
  // tv1[I0, R1, R2o, R2i{128}] = tv0[I0, I1, I2]

  // Splitting for BID
  tv1->split(1, 128);

  // tv1[I0, R1o, R1i{128}, R2o, R2i{128}] = tv0[I0, I1, I2]

  TensorView* tv2 = tv1->rFactor({3});
  // tv2[I0, I1o, I1i{128}, R2o, I2i{128}]
  // tv1[I0, R1o, R1i{128},      R2i{128}]

  TensorView* tv3 = tv1->rFactor({1});
  // tv2[I0, I1o, I1i{128}, R2o, I2i{128}]
  // tv3[I0, R1o, I1i{128},      I2i{128}]
  // tv1[I0,      R1i{128},      R2i{128}]

  tv3->computeAt(tv1, 1);
  tv2->computeAt(tv3, 3);

  tv1->axis(0)->parallelize(ParallelType::BIDy);

  tv1->axis(-1)->parallelize(ParallelType::TIDx);
  tv2->axis(-1)->parallelize(ParallelType::TIDx);
  tv3->axis(-1)->parallelize(ParallelType::TIDx);

  tv1->axis(-2)->parallelize(ParallelType::BIDx);
  tv2->axis(-3)->parallelize(ParallelType::BIDx);
  tv3->axis(-2)->parallelize(ParallelType::BIDx);

  int numel_x = 6500;
  int numel_y = 200;
  int numel_z = numel_y;

  auto options = at::TensorOptions().dtype(at::kFloat).device(at::kCUDA, 0);
  at::Tensor input = at::rand({numel_x, numel_y, numel_z}, options);
  at::Tensor cg_output = at::empty({numel_x}, options);

  torch::jit::fuser::cuda::FusionExecutor fe;
  fe.compileFusion(&fusion);
  fe.runFusion({input}, {cg_output});

  auto aten_output = input.sum({1, 2});
  TORCH_CHECK(aten_output.allclose(cg_output));
}

void testGPU_FusionNonRedAxisBind() {
  int bid_x = 3;
  int tid_x = 2;
  int red_dim = 0;

  Fusion fusion;
  FusionGuard fg(&fusion);

  // Set up your input tensor views
  TensorView* tv0 = makeDummyTensor(2);
  fusion.addInput(tv0);

  TensorView* tv1 =
      reductionOp(BinaryOpType::Add, {red_dim}, new Float(0), tv0);
  fusion.addOutput(tv1);

  tv1->split(-1, tid_x);
  tv1->axis(-2)->parallelize(ParallelType::BIDx);
  tv1->axis(-1)->parallelize(ParallelType::TIDx);

  auto options = at::TensorOptions().dtype(at::kFloat).device(at::kCUDA, 0);
  at::Tensor input = at::rand({16, bid_x * tid_x}, options);

  torch::jit::fuser::cuda::FusionExecutor fe;
  fe.compileFusion(&fusion);
  auto outputs = fe.runFusion({input});

  auto aten_output = input.sum({red_dim});

  TORCH_CHECK(
      aten_output.allclose(outputs[0]),
      "Error of: ",
      aten_output.sub(outputs[0]).abs().max());
}

void testGPU_FusionSplitBCast() {
  Fusion fusion;
  FusionGuard fg(&fusion);

  // Set up your input tensor views
  TensorView* input_tv0 = makeDummyTensor(3);
  TensorView* input_tv1 = makeDummyTensor(3);
  fusion.addInput(input_tv0);
  fusion.addInput(input_tv1);

  TensorView* sum_tv2 =
      reductionOp(BinaryOpType::Add, {2}, new Float(0), input_tv0);
  TensorView* bcast_tv3 = broadcast(sum_tv2, {false, false, true});
  TensorView* output_tv4 = div(input_tv1, bcast_tv3);

  sum_tv2->split(-1, 32);
  TensorView* sum_rf_tv5 = sum_tv2->rFactor({-2});

  bcast_tv3->split(-1, 32);
  output_tv4->split(-1, 32);

  sum_rf_tv5->axis(0)->parallelize(ParallelType::BIDx);
  sum_tv2->axis(0)->parallelize(ParallelType::BIDx);
  bcast_tv3->axis(0)->parallelize(ParallelType::BIDx);
  output_tv4->axis(0)->parallelize(ParallelType::BIDx);

  sum_rf_tv5->axis(1)->parallelize(ParallelType::BIDy);
  sum_tv2->axis(1)->parallelize(ParallelType::BIDy);
  bcast_tv3->axis(1)->parallelize(ParallelType::BIDy);
  output_tv4->axis(1)->parallelize(ParallelType::BIDy);

  sum_rf_tv5->axis(-1)->parallelize(ParallelType::TIDx);
  sum_tv2->axis(-1)->parallelize(ParallelType::TIDx);
  bcast_tv3->axis(-1)->parallelize(ParallelType::TIDx);
  output_tv4->axis(-1)->parallelize(ParallelType::TIDx);

  fusion.addOutput(output_tv4);

  auto options = at::TensorOptions().dtype(at::kFloat).device(at::kCUDA, 0);
  at::Tensor t0 = at::randn({32, 32, 128}, options);
  at::Tensor t1 = at::randn({32, 32, 128}, options);
  at::Tensor cg_output = at::empty({32, 32, 128}, options);

  torch::jit::fuser::cuda::FusionExecutor fe;
  fe.compileFusion(&fusion);
  fe.runFusion({t0, t1}, {cg_output});
}

void testGPU_FusionBCastInnerDim() {
  Fusion fusion;
  FusionGuard fg(&fusion);

  TensorView* tv0 = makeDummyTensor(2);
  fusion.addInput(tv0);

  // reduce then broadcast
  auto tv1 = sum(tv0, {0});
  auto tv2 = broadcast(tv1, {false, true});

  TORCH_CHECK(!tv2->axis(0)->isReduction() && tv2->axis(1)->isBroadcast());
}

void testGPU_FusionBCastReduce() {
  Fusion fusion;
  FusionGuard fg(&fusion);

  // Set up your input tensor views
  TensorView* tv0 = makeDummyTensor(2);

  auto tv1 = broadcast(tv0, {true, false, false});
  auto tv2 = sum(tv1, {1});
  TORCH_CHECK(
      tv2->axis(0)->isBroadcast() && tv2->axis(1)->isReduction() &&
      !tv2->axis(2)->isBroadcast() && !tv2->axis(2)->isReduction());
}

// Multiple consumer reduction with computeAt
// https://github.com/csarofeen/pytorch/issues/110
void testGPU_FusionReductionMultiConsumer() {
  Fusion fusion;
  FusionGuard fg(&fusion);
  TensorView* tv0 = makeDummyTensor(2);
  fusion.addInput(tv0);
  auto tv1 = unaryOp(UnaryOpType::Exp, tv0);
  auto tv2 = reductionOp(BinaryOpType::Max, {-1}, new Float(0), tv1);
  auto tv3 = reductionOp(BinaryOpType::Min, {-1}, new Float(0), tv1);
  auto tv4 = add(tv2, tv3);
  fusion.addOutput(tv4);
  tv1->computeAt(tv2, -1);

  TORCH_CHECK(
      (tv1->getComputeAtView() == tv2 || tv1->getComputeAtView() == tv3) &&
      tv1->getThisComputeAtAxis() == 2 && tv1->getRelativeComputeAtAxis() == 2);
}

void testGPU_FusionComputeAtExprOrder() {
  {
    for (int i = 0; i < 2; ++i) {
      Fusion fusion;
      FusionGuard fg(&fusion);

      // Set up your input tensor views
      TensorView* tv0 = makeDummyTensor(1);
      fusion.addInput(tv0);

      auto tv1 = add(tv0, new Float(1));
      auto tv2 = add(tv0, new Float(1));
      TensorView* tv3 = add(tv1, tv2);
      if (i == 0) {
        tv1->computeAt(tv3, -1);
        fusion.addOutput(tv2);
      } else {
        tv2->computeAt(tv3, -1);
        fusion.addOutput(tv1);
      }
      fusion.addOutput(tv3);

      auto options = at::TensorOptions().dtype(at::kFloat).device(at::kCUDA, 0);
      at::Tensor input = at::rand({100}, options);

      torch::jit::fuser::cuda::FusionExecutor fe;
      fe.compileFusion(&fusion);
      auto outputs = fe.runFusion({input});

      auto aten_output = (input + 1) * 2;
      TORCH_CHECK(
          aten_output.allclose(outputs[1]),
          "Error of: ",
          aten_output.sub(outputs[1]).abs().max());
    }
  }
  {
    Fusion fusion;
    FusionGuard fg(&fusion);

    // Set up your input tensor views
    TensorView* tv0 = makeDummyTensor(2);
    fusion.addInput(tv0);

    auto tv1 = add(tv0, new Float(1));
    auto tv2 = add(tv0, new Float(1));
    TensorView* tv3 = add(tv1, tv2);
    fusion.addOutput(tv3);

    tv3->split(-1, 32);

    tv1->computeAt(tv3, -1);
    tv2->computeAt(tv3, -2);

    auto options = at::TensorOptions().dtype(at::kFloat).device(at::kCUDA, 0);
    at::Tensor input = at::rand({100, 100}, options);
    at::Tensor output = at::empty_like(input, options);

    torch::jit::fuser::cuda::FusionExecutor fe;
    fe.compileFusion(&fusion);
    fe.runFusion({input}, {output});

    auto aten_output = (input + 1) * 2;
    TORCH_CHECK(
        aten_output.allclose(output),
        "Error of: ",
        aten_output.sub(output).abs().max());
  }
}

void testGPU_FusionZeroDimComputeAt() {
  Fusion fusion;
  FusionGuard fg(&fusion);

  TensorView* tv0 = makeDummyTensor(1);
  fusion.addInput(tv0);

  auto tv1 = sum(tv0, {0});
  auto tv2 = add(tv1, new Float(1));
  fusion.addOutput(tv2);
  TORCH_CHECK(tv2->nDims() == 0);
  tv1->computeAt(tv2, 0);

  auto options = at::TensorOptions().dtype(at::kFloat).device(at::kCUDA, 0);
  at::Tensor input = at::rand({100}, options);

  torch::jit::fuser::cuda::FusionExecutor fe;
  fe.compileFusion(&fusion);
  auto outputs = fe.runFusion({input});

  auto aten_output = input.sum() + 1;
  TORCH_CHECK(
      aten_output.allclose(outputs[0]),
      "Error of: ",
      aten_output.sub(outputs[0]).abs().max());
}

void testGPU_FusionZeroDimBroadcast() {
  Fusion fusion;
  FusionGuard fg(&fusion);

  TensorView* tv0 = makeDummyTensor(0);
  fusion.addInput(tv0);

  auto tv1 = broadcast(tv0, {true, true});
  TORCH_CHECK(tv1->nDims() == 2);

  TensorView* tv2 = makeDummyTensor(2);
  fusion.addInput(tv2);

  auto tv3 = add(tv1, tv2);
  auto tv4 = sum(tv3, {0, 1});
  fusion.addOutput(tv4);

  tv3->computeAt(tv4, -1);

  auto options = at::TensorOptions().dtype(at::kFloat).device(at::kCUDA, 0);
  at::Tensor input1 = at::rand({}, options);
  at::Tensor input2 = at::rand({10, 10}, options);
  at::Tensor output = at::empty({}, options);

  torch::jit::fuser::cuda::FusionExecutor fe;
  fe.compileFusion(&fusion);
  fe.runFusion({input1, input2}, {output});

  auto aten_output =
      (input1.unsqueeze(-1).unsqueeze(-1).expand({10, 10}) + input2).sum();
  TORCH_CHECK(
      aten_output.allclose(output),
      "Error of: ",
      aten_output.sub(output).abs().max());
}

void testGPU_FusionZeroDimReduction() {
  Fusion fusion;
  FusionGuard fg(&fusion);

  const int bdimx = 32;
  const int gdimx = 32;

  TensorView* tv0 = makeDummyTensor(1);
  fusion.addInput(tv0);

  auto tv1 = sum(tv0, {0});
  fusion.addOutput(tv1);

  tv1->split(0, bdimx);
  tv1->split(0, gdimx);
  auto tv2 = tv1->rFactor({0});

  tv1->axis(-1)->parallelize(ParallelType::TIDx);
  tv2->axis(-1)->parallelize(ParallelType::TIDx);
  tv1->axis(-2)->parallelize(ParallelType::BIDx);
  tv2->axis(-2)->parallelize(ParallelType::BIDx);

  auto options = at::TensorOptions().dtype(at::kFloat).device(at::kCUDA, 0);
  at::Tensor input = at::rand({1000}, options);
  at::Tensor output = at::empty({}, options);

  torch::jit::fuser::cuda::FusionExecutor fe;
  fe.compileFusion(&fusion);
  fe.runFusion({input}, {output});

  auto aten_output = input.sum();
  TORCH_CHECK(
      aten_output.allclose(output),
      "Error of: ",
      aten_output.sub(output).abs().max());
}

void testGPU_FusionBCastAfterReduce() {
  Fusion fusion;
  FusionGuard fg(&fusion);
  const int tidx = 128;

  // Set up your input tensor views
  TensorView* tv0 = makeDummyTensor(2);
  fusion.addInput(tv0);

  auto tv1 = sum(tv0, {1});
  auto tv2 = broadcast(tv1, {false, true});

  tv1->split(1, tidx);
  auto tv3 = tv1->rFactor({-2});

  TensorView* tv4 = makeDummyTensor(2);
  fusion.addInput(tv4);

  auto tv5 = add(tv2, tv4);
  fusion.addOutput(tv5);
  tv5->split(1, tidx);

  tv3->computeAt(tv5, 1);

  tv1->axis(-1)->parallelize(ParallelType::TIDx);
  tv2->axis(-1)->parallelize(ParallelType::TIDx);
  tv3->axis(-1)->parallelize(ParallelType::TIDx);
  tv5->axis(-1)->parallelize(ParallelType::TIDx);

  tv5->axis(0)->parallelize(ParallelType::BIDx);

  size_t x = 63, y = 200;

  auto options = at::TensorOptions().dtype(at::kFloat).device(at::kCUDA, 0);

  at::Tensor t0 = at::randn({x, y}, options);
  at::Tensor t4 = at::randn({x, y}, options);

  torch::jit::fuser::cuda::FusionExecutor fe;
  fe.compileFusion(&fusion);
  auto outputs = fe.runFusion({t0, t4});

  auto t3 = t0.sum({1}).unsqueeze(-1).expand({x, y});
  auto t5 = t3.add(t4);

  // Error is larger than the default threshold
  TORCH_CHECK(t5.allclose(outputs[0], 1e-5, 1e-5));
}

void testGPU_FusionReductionScheduler() {
  constexpr int bid_x = 80;
  constexpr int tid_x = 4096;
  constexpr int red_dim = 1;

  auto fusion = std::make_unique<Fusion>();
  FusionGuard fg(fusion.get());

  // Set up your input tensor views
  TensorView* tv0 = makeDummyTensor(2);
  fusion->addInput(tv0);

  TensorView* tv1 =
      reductionOp(BinaryOpType::Add, {red_dim}, new Float(0), tv0);
  fusion->addOutput(tv1);

  const auto options =
      at::TensorOptions().dtype(at::kFloat).device(at::kCUDA, 0);
  at::Tensor input = at::rand({bid_x, tid_x}, options);
  at::Tensor cg_output = at::empty({bid_x}, options);

  // Apply reduction heuristic
  const at::ArrayRef<c10::IValue> inputs({input});

  TORCH_CHECK(
      cuda::scheduleReduction(fusion.get(), inputs),
      "Reduction schedule was not generated!");

  torch::jit::fuser::cuda::CudaKernel prog;
  prog.setFusionPtr(std::move(fusion));
  prog.setDevice(0);

  torch::jit::fuser::cuda::compileKernel(&prog);
  torch::jit::fuser::cuda::runKernel(&prog, {input}, {cg_output}, c10::nullopt);

  auto aten_output = input.sum({red_dim});

  TORCH_CHECK(
      aten_output.allclose(cg_output),
      "Error of: ",
      aten_output.sub(cg_output).abs().max());
}

<<<<<<< HEAD
// Simple reduction parallelized on a symbolic size.
void testGPU_FusionSymbolicReduction() {
  Fusion fusion;
  FusionGuard fg(&fusion);

  // Set up your input tensor views
  TensorView* tv0 = makeDummyTensor(2);
  fusion.addInput(tv0);

  // tv1[I0, R1] = tv0[I0, I1]
  TensorView* tv1 = reductionOp(BinaryOpType::Add, {1}, new Float(0), tv0);
  fusion.addOutput(tv1);

  // Interface should just be a direct split with a Parallel type. We can
  // include the parallelize call if we do this.
  tv1->split(1, NamedScalar::getParallelDim(ParallelType::TIDx));
  // tv1[I0, R1o, R1i{BIDx}] = tv0[I0, I1]

  TensorView* tv2 = tv1->rFactor({1});
  // tv2[I0, R1oo, Ir1oi{4}, Ir1i{BIDx}] = tv0[I0, I1]
  // tv1[I0,        R1oi{4},  R1i{BIDx}] = tv2[I0, R1oo, Ir1oi{4}, Ir1i{BIDx}]

  // Incrementally, can print in between for debugging
  tv0->computeAt(tv2, 1);
  tv2->computeAt(tv1, 1);

  tv2->axis(-1)->parallelize(ParallelType::TIDx);

  tv1->axis(0)->parallelize(ParallelType::BIDx);
  tv1->axis(-1)->parallelize(ParallelType::TIDx);

  int numel_x = 65000;
  int numel_y = 1025;

  auto options = at::TensorOptions().dtype(at::kFloat).device(at::kCUDA, 0);
  at::Tensor input = at::rand({numel_x, numel_y}, options);

  // How many threads to use for the block reduction
  int runtime_threadIdx_dim = 128;

  torch::jit::fuser::cuda::FusionExecutor executor;
  executor.compileFusion(&fusion);
  auto outputs = executor.runFusion(
      {input},
      torch::jit::fuser::cuda::LaunchParams(
          -1, -1, -1, runtime_threadIdx_dim, -1, -1));

  auto aten_output = input.sum({1});
  TORCH_CHECK(aten_output.allclose(outputs[0]));
=======
void testGPU_FusionReductionSchedulerMultiDimNonFastest() {
  const std::vector<int> red_dims = {0, 2};
  // Copy is because CodeGen requires int and Pytorch requires int64_t
  // for a vector of reduction dimensions
  const std::vector<int64_t> red_dims64 = {0, 2};
  const std::vector<int64_t> tensor_dims_in = {5, 10, 15, 20};
  const std::vector<int64_t> tensor_dims_out = {10, 20};

  auto fusion = std::make_unique<Fusion>();
  FusionGuard fg(fusion.get());

  // Set up your input tensor views
  TensorView* tv0 = makeDummyTensor(tensor_dims_in.size());
  fusion->addInput(tv0);

  TensorView* tv1 = reductionOp(BinaryOpType::Add, red_dims, new Float(0), tv0);
  fusion->addOutput(tv1);

  const auto options =
      at::TensorOptions().dtype(at::kFloat).device(at::kCUDA, 0);
  at::Tensor input = at::rand(tensor_dims_in, options);
  at::Tensor cg_output = at::empty(tensor_dims_out, options);

  // Apply reduction heuristic
  const at::ArrayRef<c10::IValue> inputs({input});

  TORCH_CHECK(
      cuda::scheduleReduction(fusion.get(), inputs),
      "Reduction schedule was not generated!");

  torch::jit::fuser::cuda::CudaKernel prog;
  prog.setFusionPtr(std::move(fusion));
  prog.setDevice(0);

  torch::jit::fuser::cuda::compileKernel(&prog);
  torch::jit::fuser::cuda::runKernel(&prog, {input}, {cg_output}, c10::nullopt);

  auto aten_output = input.sum(red_dims64);

  TORCH_CHECK(
      aten_output.allclose(cg_output),
      "Error of: ",
      aten_output.sub(cg_output).abs().max());
}

void testGPU_FusionReductionSchedulerMultiDimFastest() {
  const std::vector<int> red_dims = {1, 3};
  // Copy is because CodeGen requires int and Pytorch requires int64_t
  // for a vector of reduction dimensions
  const std::vector<int64_t> red_dims64 = {1, 3};
  const std::vector<int64_t> tensor_dims_in = {5, 10, 15, 20};
  const std::vector<int64_t> tensor_dims_out = {5, 15};

  auto fusion = std::make_unique<Fusion>();
  FusionGuard fg(fusion.get());

  // Set up your input tensor views
  TensorView* tv0 = makeDummyTensor(tensor_dims_in.size());
  fusion->addInput(tv0);

  TensorView* tv1 = reductionOp(BinaryOpType::Add, red_dims, new Float(0), tv0);
  fusion->addOutput(tv1);

  const auto options =
      at::TensorOptions().dtype(at::kFloat).device(at::kCUDA, 0);
  at::Tensor input = at::rand(tensor_dims_in, options);
  at::Tensor cg_output = at::empty(tensor_dims_out, options);

  // Apply reduction heuristic
  const at::ArrayRef<c10::IValue> inputs({input});

  TORCH_CHECK(
      cuda::scheduleReduction(fusion.get(), inputs),
      "Reduction schedule was not generated!");

  torch::jit::fuser::cuda::CudaKernel prog;
  prog.setFusionPtr(std::move(fusion));
  prog.setDevice(0);

  torch::jit::fuser::cuda::compileKernel(&prog);
  torch::jit::fuser::cuda::runKernel(&prog, {input}, {cg_output}, c10::nullopt);

  auto aten_output = input.sum(red_dims64);

  TORCH_CHECK(
      aten_output.allclose(cg_output),
      "Error of: ",
      aten_output.sub(cg_output).abs().max());
}

void testGPU_FusionCacheBefore() {
  // TVM Cache Write
  torch::jit::fuser::cuda::CudaKernel prog;
  prog.setFusionPtr(std::make_unique<Fusion>());
  Fusion* fusion = prog.fusion();
  FusionGuard fg(fusion);

  TensorView* tv0 = makeDummyTensor(2);
  TensorView* tv1 = add(tv0, new Float(1.0));
  TensorView* tv2 = mul(tv1, new Float(3.0));
  fusion->addInput(tv0);
  fusion->addOutput(tv2);
  // Before: TV2 = TV1 * 3
  // After:  TV3 = TV1 * 3;
  //         TV2 = TV3;
  // Algorithm

  constexpr int BSX = 32;
  tv2->split(-1, BSX);
  tv0->computeAt(tv2, -1);

  // cache_before automatically applies ComputeAt to the cache TensorView
  TensorView* tv3 = tv2->cache_before();
  // Schedule
  // fusion->printMath();

  tv2->axis(0)->parallelize(ParallelType::BIDx);
  tv2->axis(-1)->parallelize(ParallelType::TIDx);
  // Thread and Block binding
  // fusion->printKernel();

  constexpr int M = 32, N = 750;
  prog.setDevice(0);
  setupLaunchConfig(
      prog.fusion(),
      BSX, // tid_x
      1, // tid_y
      1, // tid_z
      M, // gid_x
      1, // gid_y
      1, // gid_z
      0 // shared_memory size
  );

  auto options = at::TensorOptions().dtype(at::kFloat).device(at::kCUDA, 0);
  at::Tensor input = at::rand({M, N}, options);
  at::Tensor cg_output = at::empty({M, N}, options);

  torch::jit::fuser::cuda::compileKernel(&prog);
  torch::jit::fuser::cuda::runKernel(&prog, {input}, {cg_output}, c10::nullopt);

  at::Tensor aten_output = (input + 1.0) * 3.0;
  TORCH_CHECK(
      aten_output.allclose(cg_output, 1e-5, 1e-5),
      "Error of: ",
      aten_output.sub(cg_output).abs().sum());
}

void testGPU_FusionCacheAfter() {
  // TVM Cache Read
  torch::jit::fuser::cuda::CudaKernel prog;
  prog.setFusionPtr(std::make_unique<Fusion>());
  Fusion* fusion = prog.fusion();
  FusionGuard fg(fusion);

  TensorView* tv0 = makeDummyTensor(2);
  TensorView* tv1 = add(tv0, new Float(1.0));
  TensorView* tv2 = mul(tv1, new Float(3.0));
  fusion->addInput(tv0);
  fusion->addOutput(tv2);
  // Before: TV1 = TV0 + 1
  // After:  TV3 = TV0;
  //         TV1 = TV3 + 1
  // Algorithm

  constexpr int BSX = 32;
  tv2->split(-1, BSX);
  tv0->computeAt(tv2, -1);

  // cache_after automatically applies ComputeAt to the cache TensorView
  TensorView* tv3 = tv0->cache_after();
  // Schedule
  // fusion->printMath();

  tv2->axis(0)->parallelize(ParallelType::BIDx);
  tv2->axis(-1)->parallelize(ParallelType::TIDx);
  // Thread and Block binding
  // fusion->printKernel();

  constexpr int M = 32, N = 457;
  prog.setDevice(0);
  setupLaunchConfig(
      prog.fusion(),
      BSX, // tid_x
      1, // tid_y
      1, // tid_z
      M, // gid_x
      1, // gid_y
      1, // gid_z
      0 // shared_memory size
  );

  auto options = at::TensorOptions().dtype(at::kFloat).device(at::kCUDA, 0);
  at::Tensor input = at::rand({M, N}, options);
  at::Tensor cg_output = at::empty({M, N}, options);

  torch::jit::fuser::cuda::compileKernel(&prog);
  torch::jit::fuser::cuda::runKernel(&prog, {input}, {cg_output}, c10::nullopt);

  at::Tensor aten_output = (input + 1.0) * 3.0;
  TORCH_CHECK(
      aten_output.allclose(cg_output, 1e-5, 1e-5),
      "Error of: ",
      aten_output.sub(cg_output).abs().sum());
}

void testGPU_FusionCacheIndirect() {
  torch::jit::fuser::cuda::CudaKernel prog;
  prog.setFusionPtr(std::make_unique<Fusion>());
  Fusion* fusion = prog.fusion();
  FusionGuard fg(fusion);

  TensorView* tv0 = makeDummyTensor(2);
  TensorView* tv1 = makeDummyTensor(2);
  TensorView* tv2 = makeDummyTensor(2);
  TensorView* tv3 = makeDummyTensor(2);
  TensorView* tv4 = sub(tv2, tv3);
  TensorView* tv5 = add(tv1, tv4);
  TensorView* tv6 = sub(tv5, tv0);
  fusion->addInput(tv0);
  fusion->addInput(tv1);
  fusion->addInput(tv2);
  fusion->addInput(tv3);
  fusion->addOutput(tv6);
  // t6 = ((t1 + (t2 - t3)) - t0)

  // cache_after on inputs placed before schedule

  constexpr int BSX = 32;
  tv6->split(-1, BSX);
  tv2->computeAt(tv6, -1);

  TensorView* tv7 = tv5->cache_after();
  TensorView* tv8 = tv5->cache_before();
  // Schedule
  // fusion->printMath();

  tv6->axis(0)->parallelize(ParallelType::BIDx);
  tv6->axis(-1)->parallelize(ParallelType::TIDx);
  // Thread and Block binding
  // fusion->printKernel();

  constexpr int M = 32, N = 810;
  prog.setDevice(0);
  setupLaunchConfig(
      prog.fusion(),
      BSX, // tid_x
      1, // tid_y
      1, // tid_z
      M, // gid_x
      1, // gid_y
      1, // gid_z
      0 // shared_memory size
  );

  auto options = at::TensorOptions().dtype(at::kFloat).device(at::kCUDA, 0);
  at::Tensor in0 = at::rand({M, N}, options);
  at::Tensor in1 = at::rand({M, N}, options);
  at::Tensor in2 = at::rand({M, N}, options);
  at::Tensor in3 = at::rand({M, N}, options);
  at::Tensor cg_output = at::empty({M, N}, options);

  torch::jit::fuser::cuda::compileKernel(&prog);
  torch::jit::fuser::cuda::runKernel(
      &prog, {in0, in1, in2, in3}, {cg_output}, c10::nullopt);

  at::Tensor aten_output = (in1 + (in2 - in3)) - in0;
  TORCH_CHECK(
      aten_output.allclose(cg_output, 1e-5, 1e-5),
      "Error of: ",
      aten_output.sub(cg_output).abs().sum());
}

void testGPU_FusionCacheBcast() {
  torch::jit::fuser::cuda::CudaKernel prog;
  prog.setFusionPtr(std::make_unique<Fusion>());
  Fusion* fusion = prog.fusion();
  FusionGuard fg(fusion);

  TensorView* tv0 = makeDummyTensor(1); // (M, 1)
  TensorView* tv1 = broadcast(tv0, {false, true});
  TensorView* tv2 = makeDummyTensor(1); // (1, N)
  TensorView* tv3 = broadcast(tv2, {true, false});
  TensorView* tv4 = mul(tv1, tv3);
  fusion->addInput(tv0);
  fusion->addInput(tv2);
  fusion->addOutput(tv4);
  // Algorithm

  constexpr int BSX = 128;
  tv4->split(0, BSX);
  tv4->split(-1, BSX);
  tv4->reorder({{0, 0}, {1, 2}, {2, 1}, {3, 3}});
  // M/BSX, N/BSY, BSX, BSY
  tv0->computeAt(tv4, 2);
  tv2->computeAt(tv4, 2);
  // 0, 1 | 2, 3, 4

  // Case 1
  TensorView* tv5 = tv0->cache_after();

  // Case 2
  TensorView* tv6 = tv1->cache_before();

  // Case 3
  TensorView* tv7 = tv1->cache_after();

  // Case 4
  TensorView* tv8 = tv4->cache_before();
  // Schedule
  // fusion->printMath();

  tv4->axis(0)->parallelize(ParallelType::BIDx);
  tv4->axis(1)->parallelize(ParallelType::BIDy);
  tv4->axis(-1)->parallelize(ParallelType::TIDx);
  // Manual Replay on TV3
  tv3->axis(-1)->parallelize(ParallelType::TIDx);
  tv8->axis(-1)->parallelize(ParallelType::TIDx);
  // Thread and Block binding
  // fusion->printKernel();

  constexpr int M = 92, N = 500;
  const int Mr = ceilDiv_(M, BSX);
  const int Nr = ceilDiv_(N, BSX);
  prog.setDevice(0);
  setupLaunchConfig(
      prog.fusion(),
      BSX, // tid_x
      1, // tid_y
      1, // tid_z
      Mr, // gid_x
      Nr, // gid_y
      1, // gid_z
      0 // shared_memory size
  );

  auto options = at::TensorOptions().dtype(at::kFloat).device(at::kCUDA, 0);
  at::Tensor t0 = at::randn({M}, options);
  at::Tensor t1 = at::randn({N}, options);
  at::Tensor cg_output = at::empty({M, N}, options);

  torch::jit::fuser::cuda::compileKernel(&prog);
  torch::jit::fuser::cuda::runKernel(
      &prog, {t0, t1}, {cg_output}, c10::nullopt);

  at::Tensor aten_output = t0.unsqueeze(1).matmul(t1.unsqueeze(0));
  TORCH_CHECK(
      aten_output.allclose(cg_output, 1e-5, 1e-5),
      "Error of: ",
      aten_output.sub(cg_output).abs().max());
}

void testGPU_FusionCacheComplex() {
  torch::jit::fuser::cuda::CudaKernel prog;
  prog.setFusionPtr(std::make_unique<Fusion>());
  Fusion* fusion = prog.fusion();
  FusionGuard fg(fusion);

  TensorView* tv0 = makeDummyTensor(2); // (N, N)
  TensorView* tv1 = makeDummyTensor(1); // (N)
  TensorView* tv2 = sum(tv0, {1}); // (N)
  TensorView* tv3 = broadcast(tv2, {false, true}); // (N, 1)
  TensorView* tv4 = broadcast(tv1, {true, false}); // (1, N)
  TensorView* tv5 = mul(tv3, tv4); // (N, N)
  fusion->addInput(tv0);
  fusion->addInput(tv1);
  fusion->addOutput(tv5);
  // Algorithm

  // Exception: Cache-Before on reduction Op
  // TensorView* tv9 = tv2->cache_before();

  constexpr int BSX = 128;
  tv5->split(0, BSX);
  tv5->split(-1, BSX);
  // M/BSX, BSX, N/BSX, BSX
  tv5->reorder({{0, 0}, {1, 2}, {2, 1}, {3, 3}});
  // M/BSX, N/BSY, BSX, BSY
  tv0->computeAt(tv5, 2);
  tv1->computeAt(tv5, 2);
  // 0, 1 | 2, 3, 4

  TensorView* tv6 = tv2->cache_after();
  TensorView* tv7 = tv5->cache_before();
  // Schedule
  // fusion->printMath();

  tv5->axis(0)->parallelize(ParallelType::BIDx);
  tv5->axis(1)->parallelize(ParallelType::BIDy);
  tv5->axis(-1)->parallelize(ParallelType::TIDx);

  tv4->axis(-1)->parallelize(ParallelType::TIDx);
  tv7->axis(-1)->parallelize(ParallelType::TIDx);
  // Thread and Block binding
  // fusion->printKernel();

  constexpr int N = 800;
  const int Nr = ceilDiv_(N, BSX);
  prog.setDevice(0);
  setupLaunchConfig(
      prog.fusion(),
      BSX, // tid_x
      1, // tid_y
      1, // tid_z
      Nr, // gid_x
      Nr, // gid_y
      1, // gid_z
      0 // shared_memory size
  );

  auto options = at::TensorOptions().dtype(at::kFloat).device(at::kCUDA, 0);
  at::Tensor input1 = at::rand({N, N}, options);
  at::Tensor input2 = at::rand({N}, options);
  at::Tensor cg_output = at::empty({N, N}, options);

  torch::jit::fuser::cuda::compileKernel(&prog);
  torch::jit::fuser::cuda::runKernel(
      &prog, {input1, input2}, {cg_output}, c10::nullopt);

  at::Tensor aten_output =
      matmul(sum(input1, 1).unsqueeze(1), input2.unsqueeze(0));
  TORCH_CHECK(
      aten_output.allclose(cg_output, 1e-5, 1e-5),
      "Error of: ",
      aten_output.sub(cg_output).abs().sum());
}

void testGPU_FusionCacheMultiConsumer() {
  torch::jit::fuser::cuda::CudaKernel prog;
  prog.setFusionPtr(std::make_unique<Fusion>());
  Fusion* fusion = prog.fusion();
  FusionGuard fg(fusion);

  TensorView* tv0 = makeDummyTensor(1);
  TensorView* tv1 = add(tv0, new Float(1));
  TensorView* tv2 = add(tv1, new Float(2));
  TensorView* tv3 = add(tv0, new Float(1));
  TensorView* tv4 = add(tv3, new Float(2));

  fusion->addInput(tv0);
  fusion->addOutput(tv2);
  fusion->addOutput(tv4);

  tv1->computeAt(tv2, -1);
  tv3->computeAt(tv4, -1);

  // std::cout << "Before caching\n";
  // fusion->printKernel();

  // Passes
  auto tv5 = tv1->cache_before();
  auto tv6 = tv3->cache_before();

  // Fails because tensor must be recomputed twice
  // auto tv7 = tv0->cache_after();

  // std::cout << "After caching\n";
  // fusion->printKernel();

  prog.setDevice(0);
  torch::jit::fuser::cuda::compileKernel(&prog);
  return;
}

void testGPU_FusionConstCheck() {
  torch::jit::fuser::cuda::CudaKernel prog;
  prog.setFusionPtr(std::make_unique<Fusion>());
  Fusion* fusion = prog.fusion();
  FusionGuard fg(fusion);

  auto one = new Int(1);
  TORCH_CHECK(one->isConstScalar());

  auto one_x2 = mul(one, one);
  TORCH_CHECK(one_x2->isConstScalar());

  auto one_x3 = mul(one_x2, one);
  TORCH_CHECK(one_x3->isConstScalar());

  auto one_x4 = mul(one_x3, one);
  TORCH_CHECK(one_x4->isConstScalar());
>>>>>>> 85a7f150
}

} // namespace jit
} // namespace torch

#endif // #if defined(USE_CUDA)<|MERGE_RESOLUTION|>--- conflicted
+++ resolved
@@ -4026,7 +4026,6 @@
       aten_output.sub(cg_output).abs().max());
 }
 
-<<<<<<< HEAD
 // Simple reduction parallelized on a symbolic size.
 void testGPU_FusionSymbolicReduction() {
   Fusion fusion;
@@ -4076,7 +4075,8 @@
 
   auto aten_output = input.sum({1});
   TORCH_CHECK(aten_output.allclose(outputs[0]));
-=======
+}
+
 void testGPU_FusionReductionSchedulerMultiDimNonFastest() {
   const std::vector<int> red_dims = {0, 2};
   // Copy is because CodeGen requires int and Pytorch requires int64_t
@@ -4558,7 +4558,6 @@
 
   auto one_x4 = mul(one_x3, one);
   TORCH_CHECK(one_x4->isConstScalar());
->>>>>>> 85a7f150
 }
 
 } // namespace jit
