--- conflicted
+++ resolved
@@ -11900,7 +11900,6 @@
       &fusion, cg_outputs, aten_inputs, {aten_output}, __LINE__, __FILE__);
 }
 
-<<<<<<< HEAD
 TEST(NVFuserTest, FusionOmitPredicate_CUDA) {
   Fusion fusion;
   FusionGuard fg(&fusion);
@@ -12041,7 +12040,19 @@
   auto options = at::TensorOptions().dtype(at::kFloat).device(at::kCUDA, 0);
   at::Tensor t0 = at::randn({x}, options);
   at::Tensor t1 = at::randn({x, x}, options);
-=======
+  std::vector<IValue> aten_inputs = {t0, t1};
+
+  auto cg_outputs = fe.runFusion(aten_inputs);
+
+  auto t6 = t0 + 5;
+  auto t7 = t6.unsqueeze(-1);
+  auto t8 = t1 + t7;
+  auto t9 = t1 + t8;
+
+  testValidate(
+      &fusion, cg_outputs, aten_inputs, {t6, t8, t9}, __LINE__, __FILE__);
+}
+
 // Grid reduction can be executed only once in a kernel. Should result
 // in an error at the time of compilation.
 TEST(NVFuserTest, FusionGridReductionInLoop_CUDA) {
@@ -12107,25 +12118,14 @@
   auto options = at::TensorOptions().dtype(at::kFloat).device(at::kCUDA, 0);
   at::Tensor t0 = at::randn({dx, dy, dz}, options);
   at::Tensor t1 = at::randn({dx, dy, 1}, options);
->>>>>>> 4d857560
   std::vector<IValue> aten_inputs = {t0, t1};
 
   auto cg_outputs = fe.runFusion(aten_inputs);
 
-<<<<<<< HEAD
-  auto t6 = t0 + 5;
-  auto t7 = t6.unsqueeze(-1);
-  auto t8 = t1 + t7;
-  auto t9 = t1 + t8;
-
-  testValidate(
-      &fusion, cg_outputs, aten_inputs, {t6, t8, t9}, __LINE__, __FILE__);
-=======
   auto aten_output = t0 + t1;
 
   testValidate(
       &fusion, cg_outputs, aten_inputs, {aten_output}, __LINE__, __FILE__);
->>>>>>> 4d857560
 }
 
 } // namespace jit
