#if defined(USE_CUDA)
#include <gtest/gtest.h>

#include <torch/csrc/jit/codegen/cuda/arith.h>
#include <torch/csrc/jit/codegen/cuda/codegen.h>
#include <torch/csrc/jit/codegen/cuda/disjoint_set.h>
#include <torch/csrc/jit/codegen/cuda/executor.h>
#include <torch/csrc/jit/codegen/cuda/executor_launch_params.h>
#include <torch/csrc/jit/codegen/cuda/expr_evaluator.h>
#include <torch/csrc/jit/codegen/cuda/fusion.h>
#include <torch/csrc/jit/codegen/cuda/fusion_segmenter.h>
#include <torch/csrc/jit/codegen/cuda/interface.h>
#include <torch/csrc/jit/codegen/cuda/ir_all_nodes.h>
#include <torch/csrc/jit/codegen/cuda/ir_graphviz.h>
#include <torch/csrc/jit/codegen/cuda/ir_iostream.h>
#include <torch/csrc/jit/codegen/cuda/ir_utils.h>
#include <torch/csrc/jit/codegen/cuda/iter_visitor.h>
#include <torch/csrc/jit/codegen/cuda/kernel_cache.h>
#include <torch/csrc/jit/codegen/cuda/kernel_expr_evaluator.h>
#include <torch/csrc/jit/codegen/cuda/kernel_ir.h>
#include <torch/csrc/jit/codegen/cuda/kernel_ir_builder.h>
#include <torch/csrc/jit/codegen/cuda/lower2device.h>
#include <torch/csrc/jit/codegen/cuda/mutator.h>
#include <torch/csrc/jit/codegen/cuda/root_domain_map.h>
#include <torch/csrc/jit/codegen/cuda/scheduler.h>
#include <torch/csrc/jit/codegen/cuda/transform_replay.h>
#include <torch/csrc/jit/codegen/cuda/transform_rfactor.h>

// fuser and IR parser
#include <torch/csrc/jit/codegen/cuda/parser.h>
#include <torch/csrc/jit/ir/irparser.h>

#include "test_gpu_validator.h"

#include <ATen/cuda/Exceptions.h>
#include <c10/cuda/CUDAStream.h>

#include <algorithm>
#include <iostream>

// Tests go in torch::jit
namespace torch {
namespace jit {

using namespace torch::jit::fuser::cuda;

namespace {

// Make a tensor that is known to be fully contiguous of dimensionality=ndims,
// but unknown sizes
TensorView* makeContigTensor(size_t ndims, DataType dtype = DataType::Float) {
  return TensorViewBuilder()
      .ndims(ndims)
      .dtype(dtype)
      .contiguity(std::vector<bool>(ndims, true))
      .build();
}

// Make a tensor that is known to be non-contiguous of dimensionality=ndims,
// but unknown sizes
TensorView* makeSymbolicTensor(size_t ndims, DataType dtype = DataType::Float) {
  return TensorViewBuilder().ndims(ndims).dtype(dtype).build();
}

// Make a non-contiguous tensor of compile-time known sizes
TensorView* makeConcreteTensor(
    std::vector<int64_t> shape,
    DataType dtype = DataType::Float) {
  return TensorViewBuilder().shape(shape).dtype(dtype).build();
}

void checkIntValue(
    ExpressionEvaluator& evaluator,
    Val* val,
    Int::ScalarType expected_value) {
  TORCH_CHECK(val->isAnInt());
  const auto actual_value = evaluator.evaluate(val);
  TORCH_CHECK(actual_value.has_value());
  TORCH_CHECK(actual_value.value() == expected_value);
}

void checkIntValue(
    kir::ExpressionEvaluator& evaluator,
    const kir::Val* val,
    kir::Int::ScalarType expected_value) {
  const auto actual_value = evaluator.evaluate(val);
  TORCH_CHECK(actual_value.has_value());
  TORCH_CHECK(actual_value.value() == expected_value);
}

} // namespace

// 1. Test cases are void() functions.
// 2. They start with the prefix `test`

// A few smoke tests for IrGraphGenerator
// (These tests exercise IrGraphGenerator through a non-trivial IR,
//  to make sure that it runs w/o crashing. The actual output is not
//  validated)
TEST(NVFuserTest, IrGraphGenerator_CUDA) {
  Fusion fusion;
  FusionGuard fg(&fusion);

  // Make sure we can handle empty IRs
  TORCH_CHECK(!IrGraphGenerator::toGraphviz(
                   &fusion, IrGraphGenerator::DetailLevel::Basic)
                   .empty());

  // Construct an interesting IR
  TensorView* tv0 = makeSymbolicTensor(2);
  fusion.addInput(tv0);

  TensorView* tv2 = add(tv0, new Double(3.141));
  TensorView* tv3 = broadcast(tv0, {false, true, false, true});
  TensorView* tv4 = reductionOp(BinaryOpType::Add, {2}, new Double(0), tv3);
  TensorView* tv5 = clamp(tv4, new Double(0.f), new Double(1.f));
  TensorView* tv6 = add(tv2, tv2);

  // Another checkpoint before adding outputs
  TORCH_CHECK(!IrGraphGenerator::toGraphviz(
                   &fusion, IrGraphGenerator::DetailLevel::Explicit)
                   .empty());

  fusion.addOutput(tv6);

  tv4->axis(2)->parallelize(ParallelType::BIDy);
  tv6->merge(0);
  tv6->split(0, 4);
  tv6->axis(0)->parallelize(ParallelType::BIDx);
  tv5->reorder({{-1, 0}});
  tv2->computeAt(tv6, 1);

  // Another checkpoint with more node types
  TORCH_CHECK(!IrGraphGenerator::toGraphviz(
                   &fusion, IrGraphGenerator::DetailLevel::ComputeOnly)
                   .empty());

  for (Val* val : fusion.vals()) {
    if (!fusion.hasInput(val) &&
        val->getValType().value() == ValType::TensorView) {
      TensorView* tv = static_cast<TensorView*>(val);
      tv->axis(-1)->parallelize(ParallelType::TIDx);
    }
  }

  // Final IR graph
  TORCH_CHECK(!IrGraphGenerator::toGraphviz(
                   &fusion, IrGraphGenerator::DetailLevel::Verbose)
                   .empty());
}

TEST(NVFuserTest, FusionDispatch_CUDA) {
  Fusion fusion;
  FusionGuard fg(&fusion);

  Double* f = new Double{2.f};
  std::stringstream ss1, ss2, ss3;
  ss1 << f;
  ss2 << static_cast<Val*>(f);
  ss3 << static_cast<Statement*>(f);
  TORCH_CHECK(
      ss1.str().compare(ss2.str()) == 0 && ss1.str().compare(ss3.str()) == 0,
      "Error with dispatch system where results differ by passing Double* vs Val* vs Statement*.");
}

// Evaluate basic scalar operations with constant values
TEST(NVFuserTest, FusionExprEvalConstants_CUDA) {
  Fusion fusion;
  FusionGuard fg(&fusion);

  ExpressionEvaluator evaluator(&fusion);

  auto* a = new Int(7);
  auto* b = new Int(3);

  checkIntValue(evaluator, neg(a), -7);
  checkIntValue(evaluator, add(a, b), 10);
  checkIntValue(evaluator, neg(mul(sub(a, b), div(a, b))), -8);
  checkIntValue(evaluator, mod(a, b), 1);
  checkIntValue(evaluator, ceilDiv(a, b), 3);
}

// Evaluate basic scalar operations with bound values
TEST(NVFuserTest, FusionExprEvalBindings_CUDA) {
  Fusion fusion;
  FusionGuard fg(&fusion);

  ExpressionEvaluator evaluator(&fusion);

  auto* a = new Int();
  auto* b = new Int();
  auto* c = add(a, b);
  auto* d = neg(ceilDiv(c, b));
  auto* e = new Int(0);

  // trying to evaluate before binding should give empty results
  TORCH_CHECK(!evaluator.evaluate(a).has_value());
  TORCH_CHECK(!evaluator.evaluate(d).has_value());

  evaluator.bind(a, 7);
  evaluator.bind(b, 3);

  // can't bind to the results of expressions
  ASSERT_ANY_THROW(evaluator.bind(c, 100));

  // can't bind to concrete values
  ASSERT_ANY_THROW(evaluator.bind(e, 100));

  checkIntValue(evaluator, c, 10);
  checkIntValue(evaluator, sub(a, b), 4);
  checkIntValue(evaluator, mod(a, b), 1);
  checkIntValue(evaluator, ceilDiv(a, b), 3);
  checkIntValue(evaluator, d, -4);

  // Reset evaluation context
  evaluator = ExpressionEvaluator(&fusion);

  evaluator.bind(a, 2);
  evaluator.bind(b, 5);

  checkIntValue(evaluator, c, 7);
  checkIntValue(evaluator, sub(a, b), -3);
  checkIntValue(evaluator, mod(a, b), 2);
  checkIntValue(evaluator, ceilDiv(a, b), 1);
  checkIntValue(evaluator, d, -2);
}

// Evaluate expressions in a simple IR
TEST(NVFuserTest, FusionExprEvalBasic_CUDA) {
  Fusion fusion;
  FusionGuard fg(&fusion);

  // Create a non-trivial IR
  TensorView* tv0 = makeSymbolicTensor(2);
  TensorView* tv1 = makeSymbolicTensor(2);

  fusion.addInput(tv0);
  fusion.addInput(tv1);

  TensorView* tv2 = add(tv1, new Double(2.0));
  TensorView* tv3 = add(tv0, tv2);

  fusion.addOutput(tv3);

  tv3->split(0, 4);

  tv0->computeAt(tv3, 1);
  tv1->computeAt(tv3, 1);

  tv3->axis(0)->parallelize(ParallelType::BIDx);
  tv2->axis(1)->parallelize(ParallelType::Unroll);
  tv3->axis(1)->parallelize(ParallelType::Unroll);
  tv2->axis(-1)->parallelize(ParallelType::TIDx);
  tv3->axis(-1)->parallelize(ParallelType::TIDx);

  // 1. Create an evaluator
  ExpressionEvaluator evaluator(&fusion);

  // 2. Bind values
  //
  // IMPORTANT:
  // a. The bindings are only as stable as the Vals are in the fusion graph
  // b. You must use the original (rootDomain) extents
  //  (ex. `tv0->getRootDomain()[0]->extent()`
  //   instead of `tv0->axis(0)->extent()`)
  //
  evaluator.bind(tv0->getRootDomain()[0]->rawExtent(), 6);
  evaluator.bind(tv0->getRootDomain()[1]->rawExtent(), 128);
  evaluator.bind(tv1->getRootDomain()[0]->rawExtent(), 6);
  evaluator.bind(tv1->getRootDomain()[1]->rawExtent(), 128);

  // 3. Evaluate and check result values
  TORCH_CHECK(tv2->domain()->nDims() == 3);
  checkIntValue(evaluator, tv2->axis(0)->rawExtent(), 2);
  checkIntValue(evaluator, tv2->axis(1)->rawExtent(), 4);
  checkIntValue(evaluator, tv2->axis(2)->rawExtent(), 128);

  TORCH_CHECK(tv3->domain()->nDims() == 3);
  checkIntValue(evaluator, tv3->axis(0)->rawExtent(), 2);
  checkIntValue(evaluator, tv3->axis(1)->rawExtent(), 4);
  checkIntValue(evaluator, tv3->axis(2)->rawExtent(), 128);
}

// Evaluate expressions in a more complex IR
TEST(NVFuserTest, FusionExprEvalComplex_CUDA) {
  Fusion fusion;
  FusionGuard fg(&fusion);

  TensorView* tv0 = makeSymbolicTensor(2);
  fusion.addInput(tv0);

  TensorView* tv1 = mul(tv0, new Double(-1.0));
  TensorView* tv2 = add(tv0, new Double(3.0));
  TensorView* tv3 = mul(tv0, new Double(2.0));
  TensorView* tv4 = add(tv2, tv1);
  TensorView* tv5 = add(tv4, tv3);
  TensorView* tv6 = add(tv0, tv3);

  fusion.addOutput(tv5);
  fusion.addOutput(tv6);

  tv5->reorder({{-1, 0}});

  tv6->split(0, 5);
  tv5->merge(0);

  // 1. Create an evaluator
  ExpressionEvaluator evaluator(&fusion);

  // 2. Bind values
  evaluator.bind(tv0->getRootDomain()[0]->rawExtent(), 129);
  evaluator.bind(tv0->getRootDomain()[1]->rawExtent(), 127);

  // Evaluate and check extent values
  TORCH_CHECK(tv0->domain()->nDims() == 2);
  checkIntValue(evaluator, tv0->axis(0)->rawExtent(), 129);
  checkIntValue(evaluator, tv0->axis(1)->rawExtent(), 127);

  TORCH_CHECK(tv3->domain()->nDims() == 2);
  checkIntValue(evaluator, tv3->axis(0)->rawExtent(), 129);
  checkIntValue(evaluator, tv3->axis(1)->rawExtent(), 127);

  TORCH_CHECK(tv4->domain()->nDims() == 2);
  checkIntValue(evaluator, tv4->axis(0)->rawExtent(), 129);
  checkIntValue(evaluator, tv4->axis(1)->rawExtent(), 127);

  TORCH_CHECK(tv5->domain()->nDims() == 1);
  checkIntValue(evaluator, tv5->axis(0)->rawExtent(), 16383);

  TORCH_CHECK(tv6->domain()->nDims() == 3);
  checkIntValue(evaluator, tv6->axis(0)->rawExtent(), 26);
  checkIntValue(evaluator, tv6->axis(1)->rawExtent(), 5);
  checkIntValue(evaluator, tv6->axis(2)->rawExtent(), 127);
}

// Evaluate expressions post lowering
TEST(NVFuserTest, FusionExprEvalPostLower_CUDA) {
  Fusion fusion;
  FusionGuard fg(&fusion);

  // Create a non-trivial IR
  TensorView* tv0 = makeSymbolicTensor(2);
  TensorView* tv1 = makeSymbolicTensor(2);

  fusion.addInput(tv0);
  fusion.addInput(tv1);

  TensorView* tv2 = add(tv1, new Double(2.0));
  TensorView* tv3 = add(tv0, tv2);

  fusion.addOutput(tv3);

  tv3->split(0, 4);

  tv0->computeAt(tv3, 1);
  tv1->computeAt(tv3, 1);

  tv3->axis(0)->parallelize(ParallelType::BIDx);
  tv2->axis(1)->parallelize(ParallelType::Unroll);
  tv3->axis(1)->parallelize(ParallelType::Unroll);
  tv2->axis(-1)->parallelize(ParallelType::TIDx);
  tv3->axis(-1)->parallelize(ParallelType::TIDx);

  auto* bid_x = add(tv3->axis(0)->rawExtent(), new Int(0));
  auto* tid_x = add(tv3->axis(-1)->rawExtent(), new Int(0));

  // Lower
  GpuLower gpulw(&fusion);

  // 1. Create an evaluation context
  ExpressionEvaluator evaluator(&fusion);

  // 2. Bind values
  evaluator.bind(tv0->getRootDomain()[0]->rawExtent(), 6);
  evaluator.bind(tv0->getRootDomain()[1]->rawExtent(), 128);
  evaluator.bind(tv1->getRootDomain()[0]->rawExtent(), 6);
  evaluator.bind(tv1->getRootDomain()[1]->rawExtent(), 128);

  // 3. Evaluate and check result values
  TORCH_CHECK(tv2->domain()->nDims() == 3);
  checkIntValue(evaluator, tv2->axis(0)->rawExtent(), 2);
  checkIntValue(evaluator, tv2->axis(1)->rawExtent(), 4);
  checkIntValue(evaluator, tv2->axis(2)->rawExtent(), 128);

  TORCH_CHECK(tv3->domain()->nDims() == 3);
  checkIntValue(evaluator, tv3->axis(0)->rawExtent(), 2);
  checkIntValue(evaluator, tv3->axis(1)->rawExtent(), 4);
  checkIntValue(evaluator, tv3->axis(2)->rawExtent(), 128);

  checkIntValue(evaluator, bid_x, 2);
  checkIntValue(evaluator, tid_x, 128);
}

// Kernel IR: Evaluate basic scalar operations with constant values
TEST(NVFuserTest, KernelExprEvalConstants_CUDA) {
  kir::Kernel kernel;
  kir::IrBuilder ir_builder(&kernel);

  auto a = ir_builder.create<kir::Int>(7);
  auto b = ir_builder.create<kir::Int>(3);
  auto c = ir_builder.subExpr(a, b);
  auto d = ir_builder.divExpr(a, b);
  auto e = ir_builder.mulExpr(c, d);

  kir::ExpressionEvaluator evaluator;

  checkIntValue(evaluator, ir_builder.negExpr(a), -7);
  checkIntValue(evaluator, ir_builder.addExpr(a, b), 10);
  checkIntValue(evaluator, ir_builder.negExpr(e), -8);
  checkIntValue(evaluator, ir_builder.modExpr(a, b), 1);
  checkIntValue(evaluator, ir_builder.ceilDivExpr(a, b), 3);
}

// Kernel IR: Evaluate basic scalar operations with bound values
TEST(NVFuserTest, KernelExprEvalBindings_CUDA) {
  kir::Kernel kernel;
  kir::IrBuilder ir_builder(&kernel);

  kir::ExpressionEvaluator evaluator;

  auto a = ir_builder.create<kir::Int>(c10::nullopt);
  auto b = ir_builder.create<kir::Int>(c10::nullopt);
  auto c = ir_builder.addExpr(a, b);
  auto d = ir_builder.negExpr(ir_builder.ceilDivExpr(c, b));
  auto e = ir_builder.create<kir::Int>(0);

  // trying to evaluate before binding should give empty results
  TORCH_CHECK(!evaluator.evaluate(a).has_value());
  TORCH_CHECK(!evaluator.evaluate(d).has_value());

  evaluator.bind(a, 7);
  evaluator.bind(b, 3);

  // can't bind to the results of expressions
  ASSERT_ANY_THROW(evaluator.bind(c, 100));

  // can't bind to concrete values
  ASSERT_ANY_THROW(evaluator.bind(e, 100));

  checkIntValue(evaluator, c, 10);
  checkIntValue(evaluator, ir_builder.subExpr(a, b), 4);
  checkIntValue(evaluator, ir_builder.modExpr(a, b), 1);
  checkIntValue(evaluator, ir_builder.ceilDivExpr(a, b), 3);
  checkIntValue(evaluator, d, -4);

  // Reset the evaluation context
  evaluator = kir::ExpressionEvaluator();

  evaluator.bind(a, 2);
  evaluator.bind(b, 5);

  checkIntValue(evaluator, c, 7);
  checkIntValue(evaluator, ir_builder.subExpr(a, b), -3);
  checkIntValue(evaluator, ir_builder.modExpr(a, b), 2);
  checkIntValue(evaluator, ir_builder.ceilDivExpr(a, b), 1);
  checkIntValue(evaluator, d, -2);
}

// Test name-to-node lookup in the Fusion IR
TEST(NVFuserTest, FusionValueLookup_CUDA) {
  Fusion fusion;
  FusionGuard fg(&fusion);

  auto tv0 = makeSymbolicTensor(2);
  fusion.addInput(tv0);

  auto scalar = new Double(-1.0);
  auto tv1 = mul(tv0, scalar);
  auto tv2 = add(tv0, new Double(3.0));
  auto tv3 = mul(tv0, new Double(2.0));
  auto tv4 = add(tv2, tv1);
  auto tv5 = add(tv4, tv3);
  auto tv6 = add(tv0, tv3);

  fusion.addOutput(tv5);
  fusion.addOutput(tv6);

  // using the value's val type
  ASSERT_EQ(fusion.lookupValue(*tv0->getValType(), tv0->name()), tv0);
  ASSERT_EQ(fusion.lookupValue(*scalar->getValType(), scalar->name()), scalar);

  // explicit ValType
  ASSERT_EQ(fusion.lookupValue(ValType::TensorView, tv1->name()), tv1);
  ASSERT_EQ(fusion.lookupValue(ValType::TensorView, tv2->name()), tv2);
  ASSERT_EQ(fusion.lookupValue(ValType::TensorView, tv3->name()), tv3);
  ASSERT_EQ(fusion.lookupValue(ValType::TensorView, tv4->name()), tv4);
  ASSERT_EQ(fusion.lookupValue(ValType::TensorView, tv5->name()), tv5);
  ASSERT_EQ(fusion.lookupValue(ValType::TensorView, tv6->name()), tv6);

  // misses
  ASSERT_NE(fusion.lookupValue(ValType::Scalar, tv0->name()), tv0);
  ASSERT_NE(fusion.lookupValue(ValType::TensorView, tv1->name()), tv0);

  // non-existent names
  ASSERT_EQ(fusion.lookupValue(ValType::Scalar, 12345), nullptr);
  ASSERT_EQ(fusion.lookupValue(ValType::TensorView, 12345), nullptr);

  Fusion copy(fusion);

  auto copy_tv1 = copy.lookupValue(ValType::TensorView, tv1->name());
  auto copy_tv2 = copy.lookupValue(ValType::TensorView, tv2->name());
  auto copy_tv3 = copy.lookupValue(ValType::TensorView, tv3->name());
  auto copy_tv4 = copy.lookupValue(ValType::TensorView, tv4->name());
  auto copy_tv5 = copy.lookupValue(ValType::TensorView, tv5->name());
  auto copy_tv6 = copy.lookupValue(ValType::TensorView, tv6->name());

  swap(fusion, copy);

  ASSERT_EQ(fusion.lookupValue(ValType::TensorView, tv1->name()), copy_tv1);
  ASSERT_EQ(fusion.lookupValue(ValType::TensorView, tv2->name()), copy_tv2);
  ASSERT_EQ(fusion.lookupValue(ValType::TensorView, tv3->name()), copy_tv3);
  ASSERT_EQ(fusion.lookupValue(ValType::TensorView, tv4->name()), copy_tv4);
  ASSERT_EQ(fusion.lookupValue(ValType::TensorView, tv5->name()), copy_tv5);
  ASSERT_EQ(fusion.lookupValue(ValType::TensorView, tv6->name()), copy_tv6);

  fusion.clear();

  ASSERT_EQ(copy.lookupValue(ValType::TensorView, tv1->name()), tv1);
  ASSERT_EQ(copy.lookupValue(ValType::TensorView, tv2->name()), tv2);
  ASSERT_EQ(copy.lookupValue(ValType::TensorView, tv3->name()), tv3);
  ASSERT_EQ(copy.lookupValue(ValType::TensorView, tv4->name()), tv4);
  ASSERT_EQ(copy.lookupValue(ValType::TensorView, tv5->name()), tv5);
  ASSERT_EQ(copy.lookupValue(ValType::TensorView, tv6->name()), tv6);
}

TEST(NVFuserTest, FusionClear_CUDA) {
  Fusion fusion;
  FusionGuard fg(&fusion);

  // 1. Create a dummy IR

  {
    TensorView* tv0 = makeSymbolicTensor(2);
    TensorView* tv1 = makeSymbolicTensor(2);

    fusion.addInput(tv0);
    fusion.addInput(tv1);

    TensorView* tv2 = add(tv1, new Double(2.0));
    TensorView* tv3 = add(tv0, tv2);

    fusion.addOutput(tv3);

    tv3->split(0, 4);
    tv0->computeAt(tv3, 1);
    tv1->computeAt(tv3, 1);

    tv3->axis(0)->parallelize(ParallelType::BIDx);
    tv2->axis(1)->parallelize(ParallelType::Unroll);
    tv3->axis(-1)->parallelize(ParallelType::TIDx);
  }

  // 2. Clear the IR

  fusion.clear();

  TORCH_CHECK(fusion.unordered_exprs().empty());
  TORCH_CHECK(fusion.vals().empty());

  TORCH_CHECK(fusion.inputs().empty());
  TORCH_CHECK(fusion.outputs().empty());

  TORCH_CHECK(!fusion.hasReduction());

  // 3. Rebuild the IR

  {
    TensorView* tv0 = makeSymbolicTensor(3);
    TensorView* tv1 = makeSymbolicTensor(3);
    TensorView* tv2 = add(tv1, new Double(2.0));
    TensorView* tv3 = add(tv0, tv2);

    fusion.addInput(tv0);
    fusion.addInput(tv1);
    fusion.addOutput(tv3);

    // tv3 [i0, i1, i2]
    tv3->reorder({{0, 2}, {2, 0}});
    // tv3 [i2, i1, i0]
    tv3->split(-1, 4);
    // tv3 [i2, i1, i0outer, i0inner{4}]
    tv3->reorder({{2, 0}, {3, 1}, {0, 3}});
    // tv3 [i0outer, i0inner{4}, i1, i2]
    tv0->computeAt(tv3, -1);
    tv1->computeAt(tv3, -1);
    tv3->axis(1)->parallelize(ParallelType::BIDx);
  }

  auto options = at::TensorOptions().dtype(at::kFloat).device(at::kCUDA, 0);

  at::Tensor input1 = at::randn({16, 8, 8}, options);
  at::Tensor input2 = at::randn_like(input1);

  FusionExecutor fe;
  fe.compileFusion(&fusion);
  auto outputs = fe.runFusion({input1, input2});

  at::Tensor tv2_ref = input2 + 2.0;
  at::Tensor output_ref = input1 + tv2_ref;

  TORCH_CHECK(output_ref.equal(outputs[0]));
}

TEST(NVFuserTest, FusionCopy_CUDA) {
  Fusion original_fusion;

  // Create the test IR
  {
    FusionGuard fg(&original_fusion);

    auto tv0 = makeSymbolicTensor(3);
    auto tv1 = makeSymbolicTensor(3);
    auto tv2 = add(tv1, new Double(2.0));
    auto tv3 = sub(add(tv0, mul(tv2, tv2)), tv2);

    original_fusion.addInput(tv0);
    original_fusion.addInput(tv1);
    original_fusion.addOutput(tv3);

    tv3->reorder({{0, 2}, {2, 0}});
    tv3->split(-1, 4);
    tv3->reorder({{2, 0}, {3, 1}, {0, 3}});

    tv0->computeAt(tv3, -1);
    tv1->computeAt(tv3, -1);

    tv3->axis(0)->parallelize(ParallelType::BIDx);
    tv3->axis(-1)->parallelize(ParallelType::TIDx);
  }

  // Test copy before lowering
  Fusion clone = original_fusion;

  // Compare IR dumps
  std::stringstream original_ir;
  std::stringstream clone_ir;
  original_ir << original_fusion;
  clone_ir << clone;
  ASSERT_EQ(original_ir.str(), clone_ir.str());

  // Lower original fusion
  std::string original_kernel;
  {
    // TODO(kir): remove this guard once we implement the cuda codegen visitor
    FusionGuard fg(&original_fusion);
    original_kernel =
        codegen::generateCudaKernel(GpuLower(&original_fusion).kernel());
  }

  // Make sure the "before lowering" clone was not mutated
  // while lowering the original fusion IR
  std::stringstream before_lowering_ir;
  before_lowering_ir << clone;
  ASSERT_EQ(original_ir.str(), before_lowering_ir.str());

  // Test copy after lowering (including assignment operator)
  Fusion before_lowering = clone;
  clone = original_fusion;

  // Compare IR dumps
  std::stringstream original_lowered_ir;
  std::stringstream clone_lowered_ir;
  original_lowered_ir << original_fusion;
  clone_lowered_ir << clone;
  ASSERT_EQ(original_lowered_ir.str(), clone_lowered_ir.str());

  // Lower the "before lowering" and compare kernels
  std::string clone_kernel;
  {
    // TODO(kir): remove this guard once we implement the cuda codegen visitor
    FusionGuard fg(&before_lowering);
    clone_kernel =
        codegen::generateCudaKernel(GpuLower(&before_lowering).kernel());
  }
  ASSERT_EQ(original_kernel, clone_kernel);
}

TEST(NVFuserTest, FusionMove_CUDA) {
  Fusion fusion;

  // Create the test IR
  {
    FusionGuard fg(&fusion);

    auto tv0 = makeSymbolicTensor(3);
    auto tv1 = makeSymbolicTensor(3);
    auto tv2 = add(tv1, new Double(2.0));
    auto tv3 = sub(add(tv0, mul(tv2, tv2)), tv2);

    fusion.addInput(tv0);
    fusion.addInput(tv1);
    fusion.addOutput(tv3);

    tv3->reorder({{0, 2}, {2, 0}});
    tv3->split(-1, 4);
    tv3->reorder({{2, 0}, {3, 1}, {0, 3}});

    tv0->computeAt(tv3, -1);
    tv1->computeAt(tv3, -1);

    tv3->axis(0)->parallelize(ParallelType::BIDx);
    tv3->axis(-1)->parallelize(ParallelType::TIDx);
  }

  std::stringstream original_ir;
  original_ir << fusion;

  // Test move before lowering
  Fusion another_fusion = std::move(fusion);

  // Check that the original fusion is "empty"
  //
  // IMPORTANT: these checks assume knowledge of the internal
  //    implementation of the move operations. General uses
  //    should only assume that the moved-from object is in
  //    a valid, but unspecified state. This is similar to the
  //    standard library containers:
  //    https://en.cppreference.com/w/cpp/utility/move
  //
  TORCH_CHECK(fusion.unordered_exprs().empty());
  TORCH_CHECK(fusion.vals().empty());
  TORCH_CHECK(fusion.inputs().empty());
  TORCH_CHECK(fusion.outputs().empty());

  // clear() has no pre-conditions so it's valid to call on a moved-from object
  fusion.clear();

  // Compare IR dumps
  std::stringstream another_ir;
  another_ir << another_fusion;
  ASSERT_EQ(original_ir.str(), another_ir.str());

  // Lower the fusion IR
  GpuLower lower(&another_fusion);

  std::stringstream lowered_ir;
  lowered_ir << another_fusion;

  // Test move assignment after lowering
  fusion = std::move(another_fusion);

  // Compare IR dumps
  std::stringstream moved_lowered_ir;
  moved_lowered_ir << fusion;
  ASSERT_EQ(lowered_ir.str(), moved_lowered_ir.str());
}

TEST(NVFuserTest, FusionSimpleArith_CUDA) {
  std::stringstream ss1, ss2;

  Fusion fusion;
  FusionGuard fg(&fusion);

  Double* d1 = new Double(1.f);
  Double* d2 = new Double{2.f};
  Double* d3 = new Double();

  // Disrupt the fusion to make sure guard works well
  {
    Fusion fusion2;
    FusionGuard fg(&fusion2);

    Double* d1 = new Double(1.f);
    Double* d2 = new Double(2.f);
    add(d1, d2);
    ss2 << fusion2;
  }

  new BinaryOp(BinaryOpType::Add, d3, d1, d2);
  ss1 << fusion;

  TORCH_CHECK(
      ss1.str().compare(ss2.str()) == 0,
      "Error where explicit add nodes don't match implicit add nodes.");
}

TEST(NVFuserTest, FusionSimpleTypePromote_CUDA) {
  Fusion fusion;
  FusionGuard fg(&fusion);

  Double* d4 = new Double{4.f};
  Int* i1 = new Int{3};
  auto d5 = add(d4, i1);

  TORCH_CHECK(d5->getDataType() == DataType::Double);
}

TEST(NVFuserTest, FusionRegister_CUDA) {
  Fusion fusion;
  FusionGuard fg(&fusion);
  Double* v1 = new Double{1.f};
  Double* v2 = new Double{2.f};
  Val* v3 = binaryOp(BinaryOpType::Add, v1, v2);
  Val* v4 = binaryOp(BinaryOpType::Add, v1, v2);
  TORCH_CHECK(v1->name() + 1 == v2->name());
  TORCH_CHECK(v2->name() + 1 == v3->name());
  TORCH_CHECK(v3->name() + 1 == v4->name());
  TORCH_CHECK(v3->definition()->name() + 1 == v4->definition()->name());
}

// dummy expr with 2 outputs only for toposort test.
struct DummyExpr : public Expr {
  ~DummyExpr() = default;
  DummyExpr(Val* _outlhs, Val* _outrhs, Val* _lhs, Val* _rhs)
      : Expr(ExprType::UnaryOp) // Not terribly safe...
  {
    addOutput(_outlhs);
    addOutput(_outrhs);
    addInput(_lhs);
    addInput(_rhs);
    this->name_ = FusionGuard::getCurFusion()->registerExpr(this);
  }
  DummyExpr(const DummyExpr& other) = delete;
  DummyExpr& operator=(const DummyExpr& other) = delete;
  DummyExpr(DummyExpr&& other) = delete;
  DummyExpr& operator=(DummyExpr&& other) = delete;
};

TEST(NVFuserTest, FusionTopoSort_CUDA) {
  Fusion fusion;
  FusionGuard fg(&fusion);

  // e0: v3, v2 = dummy(v1, v0)
  // e1: v4     =   add(v3, v2)
  // e2: v5     =   add(v2, v4)
  // e3: v6     =   add(v5, v5)
  Double* v0 = new Double{1.f};
  Double* v1 = new Double{2.f};
  Double* v2 = new Double();
  Double* v3 = new Double();
  Double* v4 = new Double();
  Double* v5 = new Double();
  Double* v6 = new Double();

  std::vector<Val*> inputs = {v0, v1};
  for (auto val : inputs) {
    fusion.addInput(val);
  }

  Expr* e0 = new DummyExpr(v3, v2, v1, v0);
  Expr* e1 = new BinaryOp(BinaryOpType::Add, v4, v3, v2);
  Expr* e2 = new BinaryOp(BinaryOpType::Add, v5, v2, v4);
  Expr* e3 = new BinaryOp(BinaryOpType::Add, v6, v5, v5);

  fusion.addOutput(v2);
  fusion.addOutput(v3);
  auto exprs = fusion.exprs();
  TORCH_CHECK(exprs.size() == 1, "Found ", exprs.size(), " but expecting 1");
  TORCH_CHECK(exprs[0] == e0);

  fusion.addOutput(v5);
  exprs = fusion.exprs();
  TORCH_CHECK(exprs.size() == 3, "Found ", exprs.size(), " but expecting 3");
  TORCH_CHECK(exprs[0] == e0);
  TORCH_CHECK(exprs[1] == e1);
  TORCH_CHECK(exprs[2] == e2);

  fusion.addOutput(v4);
  exprs = fusion.exprs();
  TORCH_CHECK(exprs.size() == 3, "Found ", exprs.size(), " but expecting 3");
  TORCH_CHECK(exprs[0] == e0);
  TORCH_CHECK(exprs[1] == e1);
  TORCH_CHECK(exprs[2] == e2);

  fusion.addOutput(v6);
  exprs = fusion.exprs();
  TORCH_CHECK(exprs.size() == 4, "Found ", exprs.size(), " but expecting 4");
  TORCH_CHECK(exprs[0] == e0);
  TORCH_CHECK(exprs[1] == e1);
  TORCH_CHECK(exprs[2] == e2);
  TORCH_CHECK(exprs[3] == e3);

  TORCH_CHECK(v2->definition()->name() == 0);
  TORCH_CHECK(v3->definition()->name() == 0);
  TORCH_CHECK(v4->definition()->name() == 1);
  TORCH_CHECK(v5->definition()->name() == 2);
  TORCH_CHECK(v6->definition()->name() == 3);
}

TEST(NVFuserTest, FusionTensor_CUDA) {
  auto options = at::TensorOptions().dtype(at::kFloat).device(at::kCUDA, 0);

  Fusion fusion;
  FusionGuard fg(&fusion);

  {
    auto tensor = at::randn({2, 3, 4, 5}, options);
    auto tensor_type = TensorType::create(tensor);
    auto fuser_tensor = new TensorView(tensor_type);
    TORCH_CHECK((int64_t)fuser_tensor->nDims() == tensor.dim());
    TORCH_CHECK(fuser_tensor->getDataType().value() == DataType::Float);
    TORCH_CHECK(fuser_tensor->domain() != nullptr);
    for (int i = 0; i < static_cast<int>(fuser_tensor->nDims()); i++) {
      // size 1 dimension are makred as broadcast
      TORCH_CHECK(
          fuser_tensor->axis(i)->isBroadcast() == (tensor.sizes()[i] == 1));
      // check contiguity information;
      TORCH_CHECK(fuser_tensor->domain()->contiguity()[i]);
    }
  }

  // TensorType::create fills stride_properties, which helps us to mark
  // IterDomain properly
  // Note: implementation could change, depending on how much we want to invest
  // in our home-brew contiguity coalescing. For now let's make sure that we
  // properly test what we are using.
  {
    auto tensor = at::randn({4, 4, 4}, options);
    auto sliced_tensor = tensor.slice(1, 0, -1, 2);

    auto tensor_type = TensorType::create(sliced_tensor);
    auto fuser_tensor = new TensorView(tensor_type);
    TORCH_CHECK((int64_t)fuser_tensor->nDims() == tensor.dim());
    TORCH_CHECK(fuser_tensor->getDataType().value() == DataType::Float);
    TORCH_CHECK(fuser_tensor->domain() != nullptr);
    for (int i = 0; i < static_cast<int>(fuser_tensor->nDims()); i++) {
      // size 1 dimension are makred as broadcast
      TORCH_CHECK(fuser_tensor->axis(i)->isBroadcast() == false);
    }
    TORCH_CHECK(fuser_tensor->domain()->contiguity()[0]);
    TORCH_CHECK(!fuser_tensor->domain()->contiguity()[1]);
    TORCH_CHECK(fuser_tensor->domain()->contiguity()[2]);
  }

  {
    auto tensor = at::randn({2, 3, 4, 5}, options);
    auto permuted_tensor = tensor.permute({0, 3, 1, 2});
    auto tensor_type = TensorType::create(permuted_tensor);
    auto fuser_tensor = new TensorView(tensor_type);
    TORCH_CHECK((int64_t)fuser_tensor->nDims() == tensor.dim());
    TORCH_CHECK(fuser_tensor->getDataType().value() == DataType::Float);
    TORCH_CHECK(fuser_tensor->domain() != nullptr);
    for (int i = 0; i < static_cast<int>(fuser_tensor->nDims()); i++) {
      // size 1 dimension are makred as broadcast
      TORCH_CHECK(fuser_tensor->axis(i)->isBroadcast() == false);
    }
    TORCH_CHECK(!fuser_tensor->domain()->contiguity()[0]);
    TORCH_CHECK(!fuser_tensor->domain()->contiguity()[1]);
    TORCH_CHECK(fuser_tensor->domain()->contiguity()[2]);
    TORCH_CHECK(!fuser_tensor->domain()->contiguity()[3]);
  }
}

TEST(NVFuserTest, FusionFilterVals_CUDA) {
  Fusion fusion;
  FusionGuard fg(&fusion);

  auto tv0 = makeSymbolicTensor(1);
  auto tv1 = makeSymbolicTensor(1);
  auto scalar0 = new Double(0);
  auto scalar1 = new Int(0);
  auto scalar2 = new Int(1);

  const std::vector<Val*> vals = {tv0, scalar0, tv1, scalar1, scalar2};

  std::vector<TensorView*> tvs(
      ir_utils::filterByType<TensorView>(vals).begin(),
      ir_utils::filterByType<TensorView>(vals).end());
  TORCH_CHECK(tvs.size() == 2);
  TORCH_CHECK(tvs[0] == tv0);
  TORCH_CHECK(tvs[1] == tv1);

  std::vector<Double*> floats(
      ir_utils::filterByType<Double>(vals).begin(),
      ir_utils::filterByType<Double>(vals).end());
  TORCH_CHECK(floats.size() == 1);
  TORCH_CHECK(floats[0] == scalar0);

  std::vector<Int*> ints(
      ir_utils::filterByType<Int>(vals).begin(),
      ir_utils::filterByType<Int>(vals).end());
  TORCH_CHECK(ints.size() == 2);
  TORCH_CHECK(ints[0] == scalar1);
  TORCH_CHECK(ints[1] == scalar2);

  TORCH_CHECK(
      ir_utils::filterByType<Expr>(vals).begin() ==
          ir_utils::filterByType<Expr>(vals).end(),
      "Not expecting any results");
}

TEST(NVFuserTest, FusionTVSplit_CUDA) {
  Fusion fusion;
  FusionGuard fg(&fusion);

  TensorView* tv = makeSymbolicTensor(3);

  tv = tv->split(2, 2);
  TORCH_CHECK(tv->nDims() == 4);
  Expr* outer = tv->axis(2)->extent()->definition();

  TORCH_CHECK(
      outer->getExprType().value() == ExprType::BinaryOp &&
      static_cast<BinaryOp*>(outer)->getBinaryOpType() ==
          BinaryOpType::CeilDiv &&
      static_cast<BinaryOp*>(outer)->lhs()->sameAs(
          tv->getRootDomain()[2]->extent()) &&
      static_cast<Int*>(static_cast<BinaryOp*>(outer)->rhs())
          ->sameAs(new Int(2)));

  IterDomain* inner = static_cast<IterDomain*>(tv->axis(3));
  TORCH_CHECK(
      inner->extent()->isScalar() &&
      static_cast<Int*>(inner->extent())->isConst() &&
      static_cast<Int*>(inner->extent())->value().value() == 2);
}

TEST(NVFuserTest, FusionTVMerge_CUDA) {
  Fusion fusion;
  FusionGuard fg(&fusion);

  TensorView* tv = makeSymbolicTensor(3);

  tv = tv->merge(1);
  Expr* axisOp = tv->axis(1)->extent()->definition();

  TORCH_CHECK(
      tv->nDims() == 2 && axisOp->getExprType() == ExprType::BinaryOp &&
      static_cast<BinaryOp*>(axisOp)->getBinaryOpType() == BinaryOpType::Mul &&
      static_cast<BinaryOp*>(axisOp)->lhs() ==
          tv->getRootDomain()[1]->extent() &&
      static_cast<BinaryOp*>(axisOp)->rhs() ==
          tv->getRootDomain()[2]->extent());
}

TEST(NVFuserTest, FusionTVReorder_CUDA) {
  Fusion fusion;
  FusionGuard fg(&fusion);

  std::unordered_map<int, int> shift_right{{-1, 0}};

  std::unordered_map<int, int> shift_left{{0, -1}};

  std::unordered_map<int, int> shift_left_2{{0, -1}, {1, 0}, {2, 1}};

  std::unordered_map<int, int> swap{{0, 2}, {2, 0}};

  auto tv = makeSymbolicTensor(3);
  std::vector<IterDomain*> ref;
  ref = std::vector<IterDomain*>(
      tv->domain()->domain().begin(), tv->domain()->domain().end());

  tv->reorder(shift_left);
  for (int i = 0; i < (int)tv->nDims(); i++)
    TORCH_CHECK(ref[i]->sameAs(tv->axis(i - 1)));

  tv = makeSymbolicTensor(3);
  ref = std::vector<IterDomain*>(
      tv->domain()->domain().begin(), tv->domain()->domain().end());

  tv->reorder(shift_left);
  for (int i = 0; i < (int)tv->nDims(); i++)
    TORCH_CHECK(ref[i]->sameAs(tv->axis(i - 1)));

  tv = makeSymbolicTensor(3);
  ref = std::vector<IterDomain*>(
      tv->domain()->domain().begin(), tv->domain()->domain().end());

  tv->reorder(shift_right);
  TORCH_CHECK(ref[ref.size() - 1]->sameAs(tv->axis(0)));
  for (int i = 1; i < (int)tv->nDims(); i++)
    TORCH_CHECK(ref[i - 1]->sameAs(tv->axis(i)));

  tv = makeSymbolicTensor(3);
  ref = std::vector<IterDomain*>(
      tv->domain()->domain().begin(), tv->domain()->domain().end());
  tv->reorder(swap);
  TORCH_CHECK(ref[0]->sameAs(tv->axis(2)));
  TORCH_CHECK(ref[2]->sameAs(tv->axis(0)));
  TORCH_CHECK(ref[1]->sameAs(tv->axis(1)));
}

TEST(NVFuserTest, FusionEquality_CUDA) {
  Fusion fusion;
  FusionGuard fg(&fusion);

  Double* fval1 = new Double();
  Double* fval1_copy = fval1;
  Double* fval2 = new Double();
  Double* fone = new Double(1.0);

  TORCH_CHECK(fval1->sameAs(fval1_copy));
  TORCH_CHECK(!fval1->sameAs(fval2));
  TORCH_CHECK(!fone->sameAs(fval1));
  TORCH_CHECK(fone->sameAs(new Double(1.0)));

  Int* ival1 = new Int();
  Int* ival1_copy = ival1;
  Int* ival2 = new Int();
  Int* ione = new Int(1);

  TORCH_CHECK(ival1->sameAs(ival1_copy));
  TORCH_CHECK(!ival1->sameAs(ival2));
  TORCH_CHECK(!ione->sameAs(ival1));
  TORCH_CHECK(ione->sameAs(new Int(1)));

  BinaryOp* add1 = new BinaryOp(BinaryOpType::Add, new Double(), fval1, ival1);
  BinaryOp* add1_copy =
      new BinaryOp(BinaryOpType::Add, new Double(), fval1, ival1);
  BinaryOp* sub1 = new BinaryOp(BinaryOpType::Sub, new Double(), fval1, ival1);

  UnaryOp* neg1 = new UnaryOp(UnaryOpType::Neg, new Double(), fval1);
  UnaryOp* neg2 = new UnaryOp(UnaryOpType::Neg, new Double(), fval2);
  UnaryOp* neg1_copy = new UnaryOp(UnaryOpType::Neg, new Double(), fval1);

  TORCH_CHECK(add1->sameAs(add1_copy));
  TORCH_CHECK(!add1->sameAs(sub1));

  TORCH_CHECK(neg1->sameAs(neg1_copy));
  TORCH_CHECK(!static_cast<Expr*>(neg1)->sameAs(add1));
  TORCH_CHECK(!neg1->sameAs(neg2));
}

TEST(NVFuserTest, FusionDependency_CUDA) {
  Fusion fusion;
  FusionGuard fg(&fusion);

  Double* d0 = new Double(0.f);
  Double* d1 = new Double(1.f);
  auto d2 = add(d0, d1);

  auto d3 = add(d2, d2);

  Double* d4 = new Double(4.f);
  Double* d5 = new Double(5.f);
  auto d6 = add(d4, d5);

  Double* d7 = new Double(7.f);
  Double* d8 = new Double(8.f);
  auto d9 = add(d7, d8);

  auto d10 = add(d6, d9);

  auto d11 = add(d3, d10);

  TORCH_CHECK(DependencyCheck::isDependencyOf(d0, d11));
  TORCH_CHECK(DependencyCheck::isDependencyOf(d1, d11));
  TORCH_CHECK(DependencyCheck::isDependencyOf(d2, d11));
  TORCH_CHECK(DependencyCheck::isDependencyOf(d3, d11));
  TORCH_CHECK(DependencyCheck::isDependencyOf(d6, d11));
  TORCH_CHECK(DependencyCheck::isDependencyOf(d9, d11));
  TORCH_CHECK(DependencyCheck::isDependencyOf(d0, d2));
  TORCH_CHECK(DependencyCheck::isDependencyOf(d2, d3));
  TORCH_CHECK(DependencyCheck::isDependencyOf(d4, d6));
  TORCH_CHECK(DependencyCheck::isDependencyOf(d8, d10));

  TORCH_CHECK(!DependencyCheck::isDependencyOf(d11, d0));
  TORCH_CHECK(!DependencyCheck::isDependencyOf(d11, d1));
  TORCH_CHECK(!DependencyCheck::isDependencyOf(d11, d2));
  TORCH_CHECK(!DependencyCheck::isDependencyOf(d11, d3));
  TORCH_CHECK(!DependencyCheck::isDependencyOf(d11, d4));
  TORCH_CHECK(!DependencyCheck::isDependencyOf(d11, d5));
  TORCH_CHECK(!DependencyCheck::isDependencyOf(d2, d0));
  TORCH_CHECK(!DependencyCheck::isDependencyOf(d3, d2));
  TORCH_CHECK(!DependencyCheck::isDependencyOf(d6, d4));
  TORCH_CHECK(!DependencyCheck::isDependencyOf(d10, d8));

  auto dep_chain = DependencyCheck::getSingleDependencyChain(d0, d11);
  TORCH_CHECK(dep_chain.back() == d11);
  dep_chain.pop_back();
  TORCH_CHECK(dep_chain.back() == d3);
  dep_chain.pop_back();
  TORCH_CHECK(dep_chain.back() == d2);
  dep_chain.pop_back();

  dep_chain = DependencyCheck::getSingleDependencyChain(d6, d11);
  TORCH_CHECK(dep_chain.back() == d11);
  dep_chain.pop_back();
  TORCH_CHECK(dep_chain.back() == d10);
  dep_chain.pop_back();

  dep_chain = DependencyCheck::getSingleDependencyChain(d4, d11);
  TORCH_CHECK(dep_chain.back() == d11);
  dep_chain.pop_back();
  TORCH_CHECK(dep_chain.back() == d10);
  dep_chain.pop_back();
  TORCH_CHECK(dep_chain.back() == d6);
  dep_chain.pop_back();

  dep_chain = DependencyCheck::getSingleDependencyChain(d11, d2);
  TORCH_CHECK(dep_chain.empty());
}

TEST(NVFuserTest, FusionParser_CUDA) {
  auto g = std::make_shared<Graph>();
  const auto graph0_string = R"IR(
    graph(%0 : Float(2, strides=[1]),
          %1 : Float(2, strides=[1])):
      %c0 : Float(2, strides=[1]) = aten::mul(%0, %1)
      %d0 : Float(2, strides=[1]) = aten::mul(%c0, %0)
      return (%d0))IR";
  parseIR(graph0_string, g.get());

  // strides are not yet supported in the irparser.
  for (auto val : g->block()->inputs()) {
    if (val->isCompleteTensor())
      val->setType(val->type()->cast<TensorType>()->contiguous());
  }
  for (auto node : g->block()->nodes()) {
    for (auto val : node->outputs()) {
      if (val->isCompleteTensor())
        val->setType(val->type()->cast<TensorType>()->contiguous());
    }
  }

  auto fusion = parseJitIR(g);
  FusionGuard fg(fusion.get());
  auto options = at::TensorOptions().dtype(at::kFloat).device(at::kCUDA, 0);
  at::Tensor input1 = at::randn({16}, options);
  at::Tensor input2 = at::randn({16}, options);
  scheduleFusion(fusion.get(), {input1, input2});

  // CONSIDER:
  // 1. this can be moved to a dedicated "golden" file
  // 2. use a fuzzy compare (ignore non-significant whitespaces for example)
  const std::string expected_kernel = R"(
__global__ void CUDAGeneratedKernel(Tensor<float, 1> T0, Tensor<float, 1> T1, Tensor<float, 1> T3) {
  float T2[1];
  if ((((((blockIdx.x * 1) + (1 - 1)) * 128) + threadIdx.x) < T0.size[0])) {
    for(size_t ki38 = 0; ki38 < 1; ++ki38) {
      T2[ki38]
        = T0[((((blockIdx.x * 1) + ki38) * 128) + threadIdx.x)]
        * T1[((((blockIdx.x * 1) + ki38) * 128) + threadIdx.x)];
      T3[((((blockIdx.x * 1) + ki38) * 128) + threadIdx.x)]
        = T2[ki38]
        * T0[((((blockIdx.x * 1) + ki38) * 128) + threadIdx.x)];
    }
  } else {
    for(size_t ki38 = 0; ki38 < 1; ++ki38) {
      if ((((((blockIdx.x * 1) + ki38) * 128) + threadIdx.x) < T0.size[0])) {
        T2[ki38]
          = T0[((((blockIdx.x * 1) + ki38) * 128) + threadIdx.x)]
          * T1[((((blockIdx.x * 1) + ki38) * 128) + threadIdx.x)];
      }
      if ((((((blockIdx.x * 1) + ki38) * 128) + threadIdx.x) < T0.size[0])) {
        T3[((((blockIdx.x * 1) + ki38) * 128) + threadIdx.x)]
          = T2[ki38]
          * T0[((((blockIdx.x * 1) + ki38) * 128) + threadIdx.x)];
      }
    }
  }
}
)";

  const std::string actual_kernel =
      "\n" + codegen::generateCudaKernel(GpuLower(fusion.get()).kernel());
  if (expected_kernel.size() != actual_kernel.size() ||
      expected_kernel.compare(actual_kernel) != 0) {
    std::cerr
        << " Codegen mismatch, codegen possibly changed, or is incorrect. "
        << " \n ========= EXPECTED ========= \n"
        << expected_kernel << "\n========= ACTUAL ========== \n"
        << actual_kernel << "\n=================" << std::endl;
    TORCH_CHECK(false);
  }

  FusionExecutor fe;
  fe.compileFusion(fusion.get());
  auto outputs = fe.runFusion({input1, input2});
  at::Tensor output_ref = input1 * input2 * input1;
  TORCH_CHECK(output_ref.equal(outputs[0]));
}

TEST(NVFuserTest, FusionForLoop_CUDA) {
// TODO(kir): re-enable this test
//  due to the current "GpuLower guard" approach, we can only create
//  kernel IR during GpuLower::lower()
#if 0
  Fusion fusion;
  FusionGuard fg(&fusion);

  const auto TV0 = new TensorView(
      new TensorDomain({new IterDomain(new Int(0), new Int(16))}),
      DataType::Float);
  const auto TV1 = new TensorView(
      new TensorDomain({new IterDomain(new Int(0), new Int(16))}),
      DataType::Float);

  fusion.addInput(TV0);
  fusion.addInput(TV1);

  auto ID0 = new kir::IterDomain(new IterDomain(new Int(0), new Int(8)));

  TensorView* TV2 = add(TV0, TV1);
  BinaryOp* op = static_cast<BinaryOp*>(TV2->definition();
  fusion.addOutput(TV2);

  auto fl = new kir::ForLoop(new kir::Int(c10::nullopt), ID0, {op});

  std::stringstream result;
  std::stringstream ref;
  result << fl;
  ref << "for(size_t i3{0}; i3 < iS{8}; ++i3 ) {\nT2[ iS{16} ] = T0[ iS{16} ] + T1[ iS{16} ]\n}";

  if (result.str().compare(ref.str()) == 0) {
    std::stringstream err_msg;
    err_msg << "ForLoop printing has changed or something has gone wrong. "
            << result.str() << "\n does not match reference: " << ref.str()
            << std::endl;
    TORCH_CHECK(false, err_msg.str());
  }
#endif
}

TEST(NVFuserTest, FusionOuterSplit_CUDA) {
  Fusion fusion;
  FusionGuard fg(&fusion);

  TensorView* tv0 = makeSymbolicTensor(3);

  new BinaryOp(BinaryOpType::Add, tv0, new Double(0.0), new Double(1.0));
  TensorView* tv1 = add(tv0, new Double(2.0));
  TensorView* tv2 = add(tv1, new Double(3.0));
  fusion.addOutput(tv2);

  //[I0, I1, I2]
  tv2 = tv2->split(-1, 4, false);
  //[I0, I1, I2o{4}, I2i]
  tv2 = tv2->merge(0);
  tv2 = tv2->merge(0);
  //[I0*I1*I2o{4}, I2i]
  tv2 = tv2->split(0, 2);
  //[I0*I1*I2o{4}o, I0*I1*I2o{4}i{2}, I2i]
  tv2 = tv2->reorder({{0, 1}, {1, 0}});
  // I0*I1*I2o{4}i{2}, [I0*I1*I2o{4}o, I2i]

  tv0->computeAt(tv2, -1);

  auto options = at::TensorOptions().dtype(at::kFloat).device(at::kCUDA, 0);

  at::Tensor output = at::empty({2, 6, 32}, options);

  FusionExecutor fe;
  fe.compileFusion(&fusion);
  fe.runFusion({}, {output});

  at::Tensor output_ref = at::zeros_like(output, options);
  output_ref = output_ref + 0.0 + 1.0 + 2.0 + 3.0;

  TORCH_CHECK(output_ref.equal(output));
}

TEST(NVFuserTest, FusionCodeGen_CUDA) {
  Fusion fusion;
  FusionGuard fg(&fusion);

  TensorView* tv0 = makeSymbolicTensor(3);

  new BinaryOp(BinaryOpType::Add, tv0, new Double(0.0), new Double(1.0));
  TensorView* tv1 = add(tv0, new Double(2.0));
  TensorView* tv2 = add(tv1, new Double(3.0));
  fusion.addOutput(tv2);

  //[I0, I1, I2]
  tv2 = tv2->split(0, 4);
  //[I0o, I0i{4}, I1, I2]
  tv2 = tv2->merge(1);
  //[I0o, I0i{4}*I1, I2]
  tv2 = tv2->split(-1, 2);
  //[I0o, I0i{4}*I1, I2o, I2i{2}]
  tv2 = tv2->reorder({{0, 1}, {1, 0}, {3, 2}});
  //[I0i{4}*I1, I0o, I2i{2}, I2o]

  tv0->computeAt(tv2, -1);

  auto options = at::TensorOptions().dtype(at::kFloat).device(at::kCUDA, 0);

  at::Tensor output = at::empty({16, 8, 8}, options);

  FusionExecutor fe;
  fe.compileFusion(&fusion);
  fe.runFusion({}, {output});

  at::Tensor output_ref = at::zeros_like(output, options);
  output_ref = output_ref + 0.0 + 1.0 + 2.0 + 3.0;

  TORCH_CHECK(output_ref.equal(output));
}

TEST(NVFuserTest, FusionCodeGen2_CUDA) {
  Fusion fusion;
  FusionGuard fg(&fusion);

  TensorView* tv0 = makeSymbolicTensor(3);
  TensorView* tv1 = makeSymbolicTensor(3);
  TensorView* tv2 = add(tv1, new Double(2.0));
  TensorView* tv3 = add(tv0, tv2);

  fusion.addInput(tv0);
  fusion.addInput(tv1);
  fusion.addOutput(tv3);

  //[I0, I1, I2]
  tv3->reorder({{0, 2}, {2, 0}});
  //[I2, I1, I0]
  tv3->split(-1, 4);
  //[I2, I1, I0o, I0i{4}]
  tv3->reorder({{2, 0}, {3, 1}, {0, 3}});
  // I0o, I0i{4}, I1, I2]

  tv0->computeAt(tv3, -1);
  tv1->computeAt(tv3, -1);

  tv3->axis(0)->parallelize(ParallelType::BIDx);
  tv3->axis(-1)->parallelize(ParallelType::TIDx);

  auto options = at::TensorOptions().dtype(at::kFloat).device(at::kCUDA, 0);

  at::Tensor input1 = at::randn({16, 8, 8}, options);
  at::Tensor input2 = at::randn_like(input1);

  FusionExecutor fe;
  fe.compileFusion(&fusion);
  auto outputs = fe.runFusion({input1, input2});

  at::Tensor tv2_ref = input2 + 2.0;
  at::Tensor output_ref = input1 + tv2_ref;

  TORCH_CHECK(output_ref.equal(outputs[0]));
}

TEST(NVFuserTest, FusionSimplePWise_CUDA) {
  Fusion fusion;
  FusionGuard fg(&fusion);
  // dimensionality of the problem
  int nDims = 3;

  // Set up your input tensor views
  TensorView* tv0 = makeContigTensor(nDims);
  TensorView* tv1 = makeContigTensor(nDims);

  // Register your inputs
  fusion.addInput(tv0);
  fusion.addInput(tv1);

  // Do math with it, it returns a `Val*` but can be static_casted back to
  // TensorView
  TensorView* tv2 = add(tv1, new Double(2.0));
  TensorView* tv3 = add(tv0, tv2);

  // Register your outputs
  fusion.addOutput(tv3);

  // Do transformations, remember, transformations are outputs to inputs
  // This doesn't have to be in this order
  tv3->merge(1);
  tv3->merge(0);

  // Split by n_threads
  tv3->split(0, 128);
  tv3->split(0, 4);

  // For all inputs, computeAt the output inline, temporaries should be squeezed
  // between them
  tv0->computeAt(tv3, -1);
  tv1->computeAt(tv3, -1);

  // Parallelize TV3
  tv3->axis(0)->parallelize(ParallelType::BIDx);
  tv3->axis(-2)->parallelize(ParallelType::Unroll);
  tv3->axis(-1)->parallelize(ParallelType::TIDx);

  auto options = at::TensorOptions().dtype(at::kFloat).device(at::kCUDA, 0);

  at::Tensor input1 = at::randn({64, 2, 128}, options);
  at::Tensor input2 = at::rand_like(input1);
  at::Tensor output = at::empty_like(input1);

  FusionExecutor fe;
  fe.compileFusion(&fusion);
  fe.runFusion({input1, input2}, {output});

  at::Tensor tv2_ref = input2 + 2.0;
  at::Tensor output_ref = input1 + tv2_ref;

  TORCH_CHECK(output_ref.equal(output));
}

TEST(NVFuserTest, FusionExecKernel_CUDA) {
  Fusion fusion;
  FusionGuard fg(&fusion);

  // Set up your input tensor views
  TensorView* tv0 = makeSymbolicTensor(2);
  TensorView* tv1 = makeSymbolicTensor(2);

  // Register your inputs
  fusion.addInput(tv0);
  fusion.addInput(tv1);

  // Do math with it, it returns a `Val*` but can be static_casted back to
  // TensorView
  TensorView* tv2 = add(tv1, new Double(2.0));
  TensorView* tv3 = add(tv0, tv2);

  // Register your outputs
  fusion.addOutput(tv3);

  tv3->merge(0);
  tv3->split(0, 128);
  tv3->split(0, 4);

  // For all inputs, computeAt the output inline, temporaries should be squeezed
  // between them
  tv0->computeAt(tv3, 1);
  tv1->computeAt(tv3, 1);

  // Parallelize TV3
  tv3->axis(0)->parallelize(ParallelType::BIDx);
  tv2->axis(1)->parallelize(ParallelType::Unroll);
  tv3->axis(1)->parallelize(ParallelType::Unroll);
  tv2->axis(-1)->parallelize(ParallelType::TIDx);
  tv3->axis(-1)->parallelize(ParallelType::TIDx);

  auto options = at::TensorOptions().dtype(at::kFloat).device(at::kCUDA, 0);

  at::Tensor input1 = at::ones({1, 128}, options);
  at::Tensor input2 = at::ones_like(input1);

  FusionExecutor fe;
  fe.compileFusion(&fusion);
  auto outputs = fe.runFusion({input1, input2});

  at::Tensor check = at::full({1, 128}, 4, options);
  ;
  TORCH_CHECK(outputs[0].equal(check));
}

int ceilDiv_(int a, int b) {
  return (a + b - 1) / b;
}

TEST(NVFuserTest, FusionAdvancedComputeAt1_CUDA) {
  // Case 1
  // tv1 = tv0 * 0.5
  // tv2 = tv1 * -1
  // tv3 = tv1 + 3
  // tv4 = tv1 * 2
  // tv5 = tv3 + tv2
  // tv6 = tv5 + tv4
  // tv7 = tv1 + tv4
  Fusion fusion;
  FusionGuard fg(&fusion);

  TensorView* tv0 = makeSymbolicTensor(2);
  fusion.addInput(tv0);

  TensorView* tv1 = mul(tv0, new Double(0.5));
  TensorView* tv2 = mul(tv1, new Double(-1.0));
  TensorView* tv3 = add(tv1, new Double(3.0));
  TensorView* tv4 = mul(tv1, new Double(2.0));
  TensorView* tv5 = add(tv3, tv2);

  TensorView* tv6 = add(tv5, tv4);
  TensorView* tv7 = add(tv1, tv4);

  fusion.addOutput(tv6);
  fusion.addOutput(tv7);

  // Lets setup to actually run
  tv7->merge(0);
  tv7->split(0, 128);
  tv7->split(0, 4);

  tv7->axis(0)->parallelize(ParallelType::BIDx);

  tv0->computeAt(tv7, 1);

  GpuLower gpulw(&fusion);

  // The this-position of the last tensor should be zero.
  TORCH_CHECK(tv7->nDims() == 3 && tv7->getThisComputeAtAxis() == 0);
  // The position of every other tensor should be 1.
  for (auto tv : {tv1, tv2, tv3, tv4, tv5, tv6}) {
    TORCH_CHECK(tv->nDims() == 3 && tv->getThisComputeAtAxis() == 1);
    TORCH_CHECK(gpulw.caLoopMap().areMapped(tv7->axis(0), tv->axis(0)));
  }

  for (Val* val : fusion.vals()) {
    if (!fusion.hasInput(val) &&
        val->getValType().value() == ValType::TensorView) {
      TensorView* tv = static_cast<TensorView*>(val);
      tv->axis(1)->parallelize(ParallelType::Unroll);
      tv->axis(-1)->parallelize(ParallelType::TIDx);
    }
  }

  auto options = at::TensorOptions().dtype(at::kFloat).device(at::kCUDA, 0);

  at::Tensor aten_input = at::randn({129, 127}, options);

  auto t1 = aten_input.mul({0.5});
  auto t2 = t1.mul({-1.0});
  auto t3 = t1.add({3.0});
  auto t4 = t1.mul({2.0});
  auto t5 = t3.add(t2);
  auto t6 = t5.add(t4);
  auto t7 = t1.add(t4);

  std::vector<at::Tensor> aten_outputs = {t6, t7};
  std::vector<at::Tensor> cg_outputs = {
      at::empty_like(aten_input, options), at::empty_like(aten_input, options)};

  FusionExecutor fe;
  fe.compileFusion(&fusion);
  fe.runFusion({aten_input}, cg_outputs);

  testValidate(
      &fusion, cg_outputs, {aten_input}, aten_outputs, __LINE__, __FILE__);
}

TEST(NVFuserTest, FusionAdvancedComputeAt2_CUDA) {
  // Case 2
  // tv1 = tv0 * -1
  // tv2 = tv0 + 3
  // tv3 = tv0 * 2
  // tv4 = tv2 + tv1
  // tv5 = tv4 + tv3
  // tv6 = tv5 + tv3
  Fusion fusion;
  FusionGuard fg(&fusion);

  TensorView* tv0 = makeSymbolicTensor(2);
  fusion.addInput(tv0);

  TensorView* tv1 = mul(tv0, new Double(-1.0));
  TensorView* tv2 = add(tv0, new Double(3.0));
  TensorView* tv3 = mul(tv0, new Double(2.0));
  TensorView* tv4 = add(tv2, tv1);

  TensorView* tv5 = add(tv4, tv3);
  TensorView* tv6 = add(tv5, tv3);

  fusion.addOutput(tv5);
  fusion.addOutput(tv6);

  // Lets setup to actually run
  tv6->merge(0);
  tv6->split(0, 128);
  tv6->split(0, 4);

  tv6->axis(0)->parallelize(ParallelType::BIDx);

  tv0->computeAt(tv6, 1);

  for (Val* val : fusion.vals()) {
    if (!fusion.hasInput(val) &&
        val->getValType().value() == ValType::TensorView) {
      TensorView* tv = static_cast<TensorView*>(val);

      tv->axis(1)->parallelize(ParallelType::Unroll);
      tv->axis(-1)->parallelize(ParallelType::TIDx);
    }
  }

  auto options = at::TensorOptions().dtype(at::kFloat).device(at::kCUDA, 0);
  at::Tensor input = at::randn({129, 127}, options);

  auto t1 = input.mul({-1.0});
  auto t2 = input.add({3.0});
  auto t3 = input.mul({2.0});
  auto t4 = t2.add(t1);
  auto t5 = t4.add(t3);
  auto t6 = t5.add(t3);

  std::vector<at::Tensor> aten_outputs = {t5, t6};

  FusionExecutor fe;
  fe.compileFusion(&fusion);
  auto cg_outputs = fe.runFusion({input});

  testValidate(&fusion, cg_outputs, {input}, aten_outputs, __LINE__, __FILE__);
}

TEST(NVFuserTest, FusionAdvancedComputeAt3_CUDA) {
  // Case 3
  // T2 = T1 * 0.979361
  // T3 = T2 * T0
  Fusion fusion;
  FusionGuard fg(&fusion);

  TensorView* tv0 = makeSymbolicTensor(4);
  fusion.addInput(tv0);

  TensorView* tv1 = makeSymbolicTensor(4);
  fusion.addInput(tv1);

  TensorView* tv2 = mul(tv1, new Double(.979361));
  TensorView* tv3 = mul(tv2, tv0);

  fusion.addOutput(tv3);

  // Lets setup to actually run
  while (tv3->nDims() > 1)
    tv3->merge(0);
  tv3->split(0, 128);
  tv3->split(0, 4);

  tv0->computeAt(tv3, 1);
  tv1->computeAt(tv3, 1);

  tv3->axis(0)->parallelize(ParallelType::BIDx);

  for (Val* val : fusion.vals()) {
    if (!fusion.hasInput(val) &&
        val->getValType().value() == ValType::TensorView) {
      TensorView* tv = static_cast<TensorView*>(val);

      tv->axis(1)->parallelize(ParallelType::Unroll);
      tv->axis(-1)->parallelize(ParallelType::TIDx);
    }
  }

  auto options = at::TensorOptions().dtype(at::kFloat).device(at::kCUDA, 0);
  at::Tensor t0 = at::randn({129, 127, 63, 65}, options);
  at::Tensor t1 = at::rand_like(t0, options);

  auto t2 = t1.mul({0.979361});
  auto aten_output = t2.mul(t0);

  std::vector<IValue> aten_inputs = {t0, t1};

  at::Tensor cg_output = at::empty_like(t0, options);

  FusionExecutor fe;
  fe.compileFusion(&fusion);
  fe.runFusion(aten_inputs, {cg_output});

  testValidate(
      &fusion, {cg_output}, aten_inputs, {aten_output}, __LINE__, __FILE__);
}

TEST(NVFuserTest, FusionAdvancedComputeAt4_CUDA) {
  // Case 4
  // T4 = T2 - T3
  // T5 = T1 + T4
  // T6 = T5 - T0
  Fusion fusion;
  FusionGuard fg(&fusion);

  TensorView* tv0 = makeSymbolicTensor(4);
  fusion.addInput(tv0);

  TensorView* tv1 = makeSymbolicTensor(4);
  fusion.addInput(tv1);

  TensorView* tv2 = makeSymbolicTensor(4);
  fusion.addInput(tv2);

  TensorView* tv3 = makeSymbolicTensor(4);
  fusion.addInput(tv3);

  TensorView* tv4 = sub(tv2, tv3);
  TensorView* tv5 = add(tv1, tv4);
  TensorView* tv6 = sub(tv5, tv0);

  fusion.addOutput(tv6);

  // Lets setup to actually run
  while (tv6->nDims() > 1)
    tv6->merge(0);
  tv6->split(0, 128);
  tv6->split(0, 4);

  tv0->computeAt(tv6, 1);
  tv1->computeAt(tv6, 1);
  tv2->computeAt(tv6, 1);
  tv3->computeAt(tv6, 1);

  tv6->axis(0)->parallelize(ParallelType::BIDx);

  for (Val* val : fusion.vals()) {
    if (!fusion.hasInput(val) &&
        val->getValType().value() == ValType::TensorView) {
      TensorView* tv = static_cast<TensorView*>(val);

      tv->axis(1)->parallelize(ParallelType::Unroll);
      tv->axis(-1)->parallelize(ParallelType::TIDx);
    }
  }

  auto options = at::TensorOptions().dtype(at::kFloat).device(at::kCUDA, 0);
  at::Tensor t0 = at::randn({129, 127, 63, 65}, options);
  at::Tensor t1 = at::rand_like(t0, options);
  at::Tensor t2 = at::rand_like(t0, options);
  at::Tensor t3 = at::rand_like(t0, options);

  auto t4 = t2.sub(t3);
  auto t5 = t1.add(t4);
  auto aten_output = t5.sub(t0);

  std::vector<IValue> aten_inputs = {t0, t1, t2, t3};

  FusionExecutor fe;
  fe.compileFusion(&fusion);
  auto cg_outputs = fe.runFusion(aten_inputs);

  testValidate(
      &fusion, cg_outputs, aten_inputs, {aten_output}, __LINE__, __FILE__);
}

TEST(NVFuserTest, FusionAdvancedComputeAt5_CUDA) {
  // Case 5
  // tv2 = tv0 + 2.0
  // tv3 = tv1 * tv2
  Fusion fusion;
  FusionGuard fg(&fusion);

  // Set up your input tensor views
  TensorView* tv0 = makeSymbolicTensor(2);
  fusion.addInput(tv0);
  TensorView* tv1 = makeSymbolicTensor(2);
  fusion.addInput(tv1);
  TensorView* tv2 = add(tv0, new Double(2.0));
  TensorView* tv3 = mul(tv1, tv2);
  fusion.addOutput(tv3);

  tv3->merge(0);
  tv3->split(-1, 8);
  tv3->split(-1, 4);

  tv2->computeAt(tv3, 1);
  tv3->axis(0)->parallelize(ParallelType::BIDx);

  auto options = at::TensorOptions().dtype(at::kFloat).device(at::kCUDA, 0);
  at::Tensor t0 = at::randn({63, 65}, options);
  at::Tensor t1 = at::rand_like(t0, options);

  auto t2 = t0.add(2.0);
  auto aten_output = t1.mul(t2);

  std::vector<IValue> aten_inputs = {t0, t1};

  FusionExecutor fe;
  fe.compileFusion(&fusion);
  auto cg_outputs = fe.runFusion(aten_inputs);

  testValidate(
      &fusion, cg_outputs, aten_inputs, {aten_output}, __LINE__, __FILE__);
}

TEST(NVFuserTest, FusionAdvancedComputeAt6_CUDA) {
  Fusion fusion;
  FusionGuard fg(&fusion);

  TensorView* tv0 = makeSymbolicTensor(2);
  fusion.addInput(tv0);
  TensorView* tv1 = makeSymbolicTensor(2);
  fusion.addInput(tv1);
  TensorView* tv2 = add(tv0, new Double(2.0));
  TensorView* tv3 = mul(tv1, tv2);
  fusion.addOutput(tv3);

  tv2->merge(0);
  tv2->split(-1, 8);
  tv2->split(-1, 4);
  tv3->merge(0);
  tv3->split(-1, 8);

  tv2->computeAt(tv3, 1);

  tv3->axis(0)->parallelize(ParallelType::BIDx);

  auto options = at::TensorOptions().dtype(at::kFloat).device(at::kCUDA, 0);
  at::Tensor t0 = at::randn({63, 65}, options);
  at::Tensor t1 = at::rand_like(t0, options);

  auto t2 = t0.add(2.0);
  auto aten_output = t1.mul(t2);

  std::vector<IValue> aten_inputs = {t0, t1};

  FusionExecutor fe;
  fe.compileFusion(&fusion);
  auto cg_outputs = fe.runFusion(aten_inputs);

  testValidate(
      &fusion, cg_outputs, aten_inputs, {aten_output}, __LINE__, __FILE__);
}

TEST(NVFuserTest, FusionComputeAtMultiConsumers_CUDA) {
  // tv1 = tv0 * 0.5
  // tv2 = tv1 * -1
  // tv3 = tv2 * -2
  Fusion fusion;
  FusionGuard fg(&fusion);

  TensorView* tv0 = makeSymbolicTensor(1);
  fusion.addInput(tv0);

  TensorView* tv1 = mul(tv0, new Double(0.5));
  TensorView* tv2 = mul(tv1, new Double(-1.0));
  TensorView* tv3 = mul(tv1, new Double(-2.0));
  fusion.addOutput(tv2);
  fusion.addOutput(tv3);

  // This computeAt will affect tv2 as well, even though tv2 is not in
  // the data-flow path between tv1 and tv3. The reason is that tv1 is
  // now computed at tv3, so tv2 must also be computed at the same
  // location. Overall, what will happen is basically we merge
  // expressions of all tensors and compute them in a single loop
  // nest.
  TensorView* computeAtTarget = tv3;
  computeAtTarget->split(0, 128);
  tv1->computeAt(computeAtTarget, 1);

  TensorView* affected_tensors[] = {tv1, tv2, tv3};
  for (auto tv : affected_tensors) {
    TORCH_CHECK(tv->nDims() == computeAtTarget->nDims());
  }

  GpuLower gpulw(&fusion);

  // Note that tv2 is also computed at tv3.
  for (auto tv : {tv1, tv2}) {
    TORCH_CHECK(tv->getThisComputeAtAxis() == 1);
    TORCH_CHECK(
        gpulw.caLoopMap().areMapped(tv->axis(0), computeAtTarget->axis(0)));
  }

  TORCH_CHECK(tv3->getThisComputeAtAxis() == 0);

  computeAtTarget->axis(0)->parallelize(ParallelType::BIDx);
  for (auto tv : affected_tensors) {
    tv->axis(-1)->parallelize(ParallelType::TIDx);
  }

  auto options = at::TensorOptions().dtype(at::kFloat).device(at::kCUDA, 0);

  at::Tensor aten_input = at::randn({1000}, options);

  auto t1 = aten_input * 0.5;
  auto t2 = t1 * -1.0;
  auto t3 = t1 * -2.0;

  std::vector<at::Tensor> aten_outputs = {t2, t3};

  std::vector<at::Tensor> cg_outputs = {
      at::empty_like(aten_input, options), at::empty_like(aten_input, options)};

  FusionExecutor fe;
  fe.compileFusion(&fusion);
  fe.runFusion({aten_input}, cg_outputs);

  testValidate(
      &fusion, cg_outputs, {aten_input}, aten_outputs, __LINE__, __FILE__);
}

// Similar to ComputeAtMultiConsumers, but with a common consumer.
TEST(NVFuserTest, FusionComputeAtCommonConsumer1_CUDA) {
  // tv1 = tv0 * 0.5
  // tv2 = tv1 * -1
  // tv3 = tv2 * -2
  // tv4 = tv2 + tv3
  // tv5 = tv4 * 5
  Fusion fusion;
  FusionGuard fg(&fusion);

  TensorView* tv0 = makeSymbolicTensor(1);
  fusion.addInput(tv0);

  TensorView* tv1 = mul(tv0, new Double(0.5));
  TensorView* tv2 = mul(tv1, new Double(-1.0));
  TensorView* tv3 = mul(tv1, new Double(-2.0));
  TensorView* tv4 = add(tv2, tv3);
  TensorView* tv5 = mul(tv4, new Double(5.0));
  fusion.addOutput(tv3);
  fusion.addOutput(tv4);
  fusion.addOutput(tv5);

  // Computing tv1 at tv3. This will affect tv2 as discussed in
  // ComplexComputeAt1. Additionally, in this case, notice that tv4 is
  // the common consumer of tv2 and tv3, so they are computed at
  // tv4. The indirect propagation of the computeAt should stop at the
  // common consumer, and no further change should occur. More
  // specifically, the computeAT position of tv4 and tv5 should be zero.
  TensorView* computeAtTarget = tv3;
  computeAtTarget->split(0, 128);
  tv1->computeAt(computeAtTarget, 1);

  TensorView* affected_tensors[] = {tv1, tv2, tv3, tv4};
  for (auto tv : affected_tensors) {
    TORCH_CHECK(tv->nDims() == computeAtTarget->nDims());
  }

  TORCH_CHECK(tv1->getThisComputeAtAxis() == 1);
  TORCH_CHECK(tv2->getThisComputeAtAxis() == 1);
  TORCH_CHECK(tv3->getThisComputeAtAxis() == 1);
  TORCH_CHECK(tv4->getThisComputeAtAxis() == 0);
  TORCH_CHECK(tv5->getThisComputeAtAxis() == 0);

  computeAtTarget->axis(0)->parallelize(ParallelType::BIDx);

  for (auto tv : affected_tensors) {
    tv->axis(-1)->parallelize(ParallelType::TIDx);
  }

  auto options = at::TensorOptions().dtype(at::kFloat).device(at::kCUDA, 0);

  at::Tensor aten_input = at::randn({1000}, options);

  auto t1 = aten_input * 0.5;
  auto t2 = t1 * -1.0;
  auto t3 = t1 * -2.0;
  auto t4 = t2 + t3;
  auto t5 = t4 * 5.0;

  std::vector<at::Tensor> aten_outputs = {t3, t4, t5};
  std::vector<at::Tensor> cg_outputs = {
      at::empty_like(aten_input, options),
      at::empty_like(aten_input, options),
      at::empty_like(aten_input, options)};

  FusionExecutor fe;
  fe.compileFusion(&fusion);
  fe.runFusion({aten_input}, cg_outputs);

  testValidate(
      &fusion, cg_outputs, {aten_input}, aten_outputs, __LINE__, __FILE__);
}

TEST(NVFuserTest, FusionComputeAtCommonConsumer2_CUDA) {
  // tv1 = tv0 * 0.5
  // tv2 = tv1 * -1
  // tv3 = tv2 * -1
  // tv4 = tv1 + 4
  // tv5 = tv3 + tv4
  Fusion fusion;
  FusionGuard fg(&fusion);

  TensorView* tv0 = makeSymbolicTensor(2);
  fusion.addInput(tv0);

  TensorView* tv1 = mul(tv0, new Double(0.5));
  TensorView* tv2 = mul(tv1, new Double(-1.0));
  TensorView* tv3 = mul(tv2, new Double(-1.0));
  TensorView* tv4 = add(tv1, new Double(4.0));
  TensorView* tv5 = add(tv3, tv4);

  fusion.addOutput(tv5);

  TensorView* computeAtTarget = tv3;

  computeAtTarget->merge(0);
  computeAtTarget->split(0, 128);
  computeAtTarget->split(0, 4);

  computeAtTarget->axis(0)->parallelize(ParallelType::BIDx);

  // This computeAt will affect all tensors including tv3, tv4 and
  // tv5, even though it appears to impact only tv1 and tv2. The
  // reason is that tv1 is now computed at tv3, so tv4 must also be
  // computed at the same location. Similarly, the consumer of tv4,
  // tv5, must also be computed at the same location. Overall, what
  // will happen is basically we merge expressions of all tensors and
  // compute them in a single loop nest. Internally, this will be
  // realized by making all tensors, except for those in the path
  // between tv1 and tv3, computed at tv5, which we call the common
  // consumer.
  tv1->computeAt(computeAtTarget, 1);

  // All tensors should have the same dimenionality as the target
  for (Val* val : fusion.vals()) {
    if (fusion.hasInput(val) ||
        val->getValType().value() != ValType::TensorView) {
      continue;
    }
    TensorView* tv = val->as<TensorView>();
    TORCH_CHECK(tv->nDims() == computeAtTarget->nDims());
    if (tv == tv5) {
      TORCH_CHECK(tv->getThisComputeAtAxis() == 0);
    } else {
      TORCH_CHECK(tv->getThisComputeAtAxis() == 1);
    }
  }

  for (auto tv : ir_utils::filterByType<TensorView>(fusion.vals())) {
    if (!fusion.hasInput(tv)) {
      tv->axis(1)->parallelize(ParallelType::Unroll);
      tv->axis(-1)->parallelize(ParallelType::TIDx);
    }
  }

  auto options = at::TensorOptions().dtype(at::kFloat).device(at::kCUDA, 0);

  at::Tensor aten_input = at::randn({129, 127}, options);

  auto t1 = aten_input.mul({0.5});
  auto t2 = t1.mul({-1.0});
  auto t3 = t2.mul({-1.0});
  auto t4 = t1.add({4.0});
  auto aten_output = t3 + t4;

  at::Tensor cg_output = at::empty_like(aten_input, options);

  FusionExecutor fe;
  fe.compileFusion(&fusion);
  fe.runFusion({aten_input}, {cg_output});

  testValidate(
      &fusion, {cg_output}, {aten_input}, {aten_output}, __LINE__, __FILE__);
}

// Similar to the above common consumer test but adds an additional
// tensor that has no common consumer with the other tensors.
TEST(NVFuserTest, FusionComputeAtCommonConsumer3_CUDA) {
  // tv1 = tv0 * 0.5
  // tv2 = tv1 * -1
  // tv3 = tv2 * -1
  // tv4 = tv1 + 4
  // tv5 = tv2 + tv3
  // tv6 = tv1 + 6
  Fusion fusion;
  FusionGuard fg(&fusion);

  TensorView* tv0 = makeSymbolicTensor(2);
  fusion.addInput(tv0);

  TensorView* tv1 = mul(tv0, new Double(0.5));
  TensorView* tv2 = mul(tv1, new Double(-1.0));
  TensorView* tv3 = mul(tv2, new Double(-1.0));
  TensorView* tv4 = add(tv1, new Double(4.0));
  TensorView* tv5 = add(tv3, tv4);
  TensorView* tv6 = add(tv1, new Double(6.0));

  fusion.addOutput(tv5);
  fusion.addOutput(tv6);

  TensorView* computeAtTarget = tv3;

  computeAtTarget->merge(0);
  computeAtTarget->split(0, 128);
  computeAtTarget->split(0, 4);

  computeAtTarget->axis(0)->parallelize(ParallelType::BIDx);

  // This will have the same impact on the tensors except for tv5 and
  // tv6. tv6 does not have any common consumer with the computeAt
  // target, but since it uses tv1, it must be also computed at the
  // same location as the other impacted tensors. We can either make
  // tv5 computed at tv6 or tv6 computed at tv5. In this case, tv5
  // should be computed at tv6 just because the current implementation
  // orders the computeAt relationship based on the order in which
  // tensors are specified as outputs.

  tv1->computeAt(computeAtTarget, 1);

  // All tensors should have the same dimenionality as the target
  for (auto tv : ir_utils::filterByType<TensorView>(fusion.vals())) {
    if (fusion.hasInput(tv)) {
      continue;
    }
    TORCH_CHECK(tv->nDims() == computeAtTarget->nDims());
    if (tv == tv6) {
      TORCH_CHECK(tv->getThisComputeAtAxis() == 0);
    } else {
      TORCH_CHECK(tv->getThisComputeAtAxis() == 1);
    }
  }

  for (Val* val : fusion.vals()) {
    if (!fusion.hasInput(val) &&
        val->getValType().value() == ValType::TensorView) {
      TensorView* tv = val->as<TensorView>();
      tv->axis(1)->parallelize(ParallelType::Unroll);
      tv->axis(-1)->parallelize(ParallelType::TIDx);
    }
  }

  auto options = at::TensorOptions().dtype(at::kFloat).device(at::kCUDA, 0);

  at::Tensor aten_input = at::randn({129, 127}, options);

  auto t1 = aten_input.mul({0.5});
  auto t2 = t1.mul({-1.0});
  auto t3 = t2.mul({-1.0});
  auto t4 = t1.add({4.0});
  auto t5 = t3 + t4;
  auto t6 = t1.add({6.0});

  std::vector<at::Tensor> aten_outputs = {t5, t6};
  std::vector<at::Tensor> cg_outputs = {
      at::empty_like(aten_input, options), at::empty_like(aten_input, options)};

  FusionExecutor fe;
  fe.compileFusion(&fusion);
  fe.runFusion({aten_input}, cg_outputs);

  testValidate(
      &fusion, cg_outputs, {aten_input}, aten_outputs, __LINE__, __FILE__);
}

// Similar to ComputeAtCommonConsumer1 but with an addtiona ltensor
// that does not have data dependency with the consumer.
TEST(NVFuserTest, FusionComputeAtNoCommonConsumer_CUDA) {
  // tv1 = tv0 * 0.5
  // tv2 = tv1 * -1
  // tv3 = tv1 * -2
  // tv4 = tv2 + tv3
  // tv5 = tv4 * 5
  // tv6 = tv1 * 6
  Fusion fusion;
  FusionGuard fg(&fusion);

  TensorView* tv0 = makeSymbolicTensor(1);
  fusion.addInput(tv0);

  TensorView* tv1 = mul(tv0, new Double(0.5));
  TensorView* tv2 = mul(tv1, new Double(-1.0));
  TensorView* tv3 = mul(tv1, new Double(-2.0));
  TensorView* tv4 = add(tv2, tv3);
  TensorView* tv5 = mul(tv4, new Double(5.0));
  // Notice that tv6 is not a consumer of tv4.
  TensorView* tv6 = mul(tv1, new Double(6.0));
  fusion.addOutput(tv3);
  fusion.addOutput(tv4);
  fusion.addOutput(tv5);
  fusion.addOutput(tv6);

  TensorView* computeAtTarget = tv3;
  computeAtTarget->split(0, 128);
  tv1->computeAt(computeAtTarget, 1);

  TensorView* affected_tensors[] = {tv1, tv2, tv3, tv4, tv6};
  for (auto tv : affected_tensors) {
    TORCH_CHECK(tv->nDims() == computeAtTarget->nDims());
    if (tv == tv6) {
      TORCH_CHECK(tv->getThisComputeAtAxis() == 0);
    } else {
      TORCH_CHECK(tv->getThisComputeAtAxis() == 1);
    }
  }

  computeAtTarget->axis(0)->parallelize(ParallelType::BIDx);

  for (auto tv : affected_tensors) {
    tv->axis(-1)->parallelize(ParallelType::TIDx);
  }

  auto options = at::TensorOptions().dtype(at::kFloat).device(at::kCUDA, 0);

  at::Tensor aten_input = at::randn({1000}, options);

  auto t1 = aten_input * 0.5;
  auto t2 = t1 * -1.0;
  auto t3 = t1 * -2.0;
  auto t4 = t2 + t3;
  auto t5 = t4 * 5.0;
  auto t6 = t1 * 6.0;

  std::vector<at::Tensor> aten_outputs = {t3, t4, t5, t6};
  std::vector<at::Tensor> cg_outputs = {
      at::empty_like(aten_input, options),
      at::empty_like(aten_input, options),
      at::empty_like(aten_input, options),
      at::empty_like(aten_input, options)};

  FusionExecutor fe;
  fe.compileFusion(&fusion);
  fe.runFusion({aten_input}, cg_outputs);

  testValidate(
      &fusion, cg_outputs, {aten_input}, aten_outputs, __LINE__, __FILE__);
}

namespace {

void checkConcretized(
    TensorView* v0,
    int a0,
    TensorView* v1,
    int a1,
    bool should_concretize) {
  if (should_concretize) {
    TORCH_CHECK(
        IterDomain::concretizeDomain(v0->axis(a0))->sameAs(v1->axis(a1)));
  } else {
    TORCH_CHECK(
        !IterDomain::concretizeDomain(v0->axis(a0))->sameAs(v1->axis(a1)));
  }
}

} // namespace

TEST(NVFuserTest, FusionBCastConcretizeBasic_CUDA) {
  Fusion fusion;
  FusionGuard fg(&fusion);

  // tv0: [I I]
  TensorView* tv0 = makeSymbolicTensor(2);

  // tv1: [I I I]
  TensorView* tv1 = makeSymbolicTensor(3);

  fusion.addInput(tv0);
  fusion.addInput(tv1);

  // tv2*: [B I I]
  auto tv2_0 = broadcast(tv0, {true, false, false});
  auto tv2_1 = broadcast(tv0, {true, false, false});
  auto tv2 = add(tv2_0, tv2_1);

  // tv3: [I I I]
  auto tv3 = add(tv2, tv1);

  fusion.addOutput(tv3);

  checkConcretized(tv2, 0, tv1, 0, true);
  checkConcretized(tv2_0, 0, tv1, 0, true);
  checkConcretized(tv2_1, 0, tv1, 0, true);
  checkConcretized(tv2_0, 1, tv1, 0, false);
  checkConcretized(tv2_0, 0, tv1, 1, false);
}

TEST(NVFuserTest, FusionBCastConcretizeRfactor_CUDA) {
  Fusion fusion;
  FusionGuard fg(&fusion);

  // both tv0 and tv1 = [I, I]
  TensorView* tv0 = makeSymbolicTensor(2);
  TensorView* tv1 = makeSymbolicTensor(2);

  //[B,I,I]
  auto tv2 = broadcast(tv1, {true, false, false});

  //[B,I,R]
  auto tv3 = sum(tv2, {2});

  auto tv5 = add(tv3, tv1);

  fusion.addInput(tv0);
  fusion.addInput(tv1);
  fusion.addOutput(tv5);

  // scheduling:
  //[B,I,R0,R1=128], root = [B,I,R]
  tv3->split(2, 128);

  // root=[B,I,Irf], rfactor=[B,I,Irf,Rrf]
  auto tv4 = tv3->rFactor({3});

  checkConcretized(tv2, 0, tv5, 0, true);
  checkConcretized(tv4, 0, tv5, 0, true);
  checkConcretized(tv3, 0, tv5, 0, true);
}

namespace {

void checkIdMapped(
    ComputeAtRootDomainMap& root_map,
    TensorView* v0,
    IterDomain* id0,
    TensorView* v1,
    IterDomain* id1,
    bool should_map) {
  if (should_map) {
    TORCH_CHECK(root_map.canMap(v0->domain(), id0, v1->domain(), id1));
  } else {
    TORCH_CHECK(!root_map.canMap(v0->domain(), id0, v1->domain(), id1));
  }
}

void checkIdMapped(
    TensorView* v0,
    const std::vector<IterDomain*>& root0,
    const std::vector<bool> should_map0,
    TensorView* v1,
    const std::vector<IterDomain*>& root1,
    const std::vector<bool> should_map1) {
  ComputeAtRootDomainMap map;
  map.build();
  TORCH_INTERNAL_ASSERT(root0.size() == should_map0.size());
  TORCH_INTERNAL_ASSERT(root1.size() == should_map1.size());
  size_t idx0 = 0;
  for (size_t i = 0; i < root0.size(); ++i) {
    size_t idx1 = 0;
    for (size_t j = 0; j < root1.size(); ++j) {
      if (should_map0[i] && should_map1[j] && idx0 == idx1) {
        checkIdMapped(map, v0, root0[i], v1, root1[j], true);
      } else {
        checkIdMapped(map, v0, root0[i], v1, root1[j], false);
      }
      if (should_map1[j])
        ++idx1;
    }
    if (should_map0[i])
      ++idx0;
  }
}

void checkIdMapped(
    TensorView* v0,
    const std::vector<IterDomain*>& root0,
    TensorView* v1,
    const std::vector<IterDomain*>& root1) {
  checkIdMapped(
      v0,
      root0,
      std::vector<bool>(root0.size(), true),
      v1,
      root1,
      std::vector<bool>(root1.size(), true));
}

} // namespace

TEST(NVFuserTest, FusionRootMappingBasic_CUDA) {
  Fusion fusion;
  FusionGuard fg(&fusion);

  TensorView* tv0 = makeSymbolicTensor(2);
  TensorView* tv1 = makeSymbolicTensor(2);

  fusion.addInput(tv0);
  fusion.addInput(tv1);
  auto tv3 = broadcast(tv0, {true, false, false});
  auto tv4 = broadcast(tv1, {false, true, false});
  auto tv5 = add(tv3, tv4);
  fusion.addOutput(tv5);

  checkIdMapped(
      tv0,
      tv0->getRootDomain(),
      {true, true},
      tv4,
      tv4->getRootDomain(),
      {false, true, true});
  checkIdMapped(
      tv1,
      tv1->getRootDomain(),
      {true, true},
      tv4,
      tv4->getRootDomain(),
      {true, false, true});
  checkIdMapped(
      tv0,
      tv0->getRootDomain(),
      {false, true},
      tv1,
      tv1->getRootDomain(),
      {false, true});
  checkIdMapped(
      tv0,
      tv0->getRootDomain(),
      {true, true},
      tv5,
      tv5->getRootDomain(),
      {false, true, true});
  checkIdMapped(
      tv1,
      tv1->getRootDomain(),
      {true, true},
      tv5,
      tv5->getRootDomain(),
      {true, false, true});
  checkIdMapped(tv3, tv3->getRootDomain(), tv4, tv4->getRootDomain());
  checkIdMapped(tv3, tv3->getRootDomain(), tv5, tv5->getRootDomain());
  checkIdMapped(tv4, tv4->getRootDomain(), tv5, tv5->getRootDomain());
}

TEST(NVFuserTest, FusionRootMappingRfactor_CUDA) {
  Fusion fusion;
  FusionGuard fg(&fusion);

  // [I,I]
  TensorView* tv0 = makeSymbolicTensor(2);
  // [I,I,I]
  TensorView* tv1 = makeSymbolicTensor(3);

  //[I,I,R]
  auto tv2 = sum(tv1, {2});
  auto tv3 = add(tv2, tv0);

  fusion.addInput(tv0);
  fusion.addInput(tv1);
  fusion.addOutput(tv3);

  // scheduling:
  //[B,I,R0,R1=128], root = [B,I,R]
  tv2->split(2, 128);

  // root=[B,I,Irf], rfactor=[B,I,Irf,Rrf]
  auto tv4 = tv2->rFactor({3});

  checkIdMapped(tv1, tv1->getRootDomain(), tv4, tv4->getRootDomain());
  checkIdMapped(
      tv4,
      tv4->getRFactorDomain(),
      {true, true, true, false},
      tv2,
      tv2->getRootDomain(),
      {true, true, true});
  checkIdMapped(
      tv1,
      tv1->getRootDomain(),
      {true, true, false},
      tv2,
      tv2->getRootDomain(),
      {true, true, false});
  checkIdMapped(
      tv1,
      tv1->getRootDomain(),
      {true, true, false},
      tv3,
      tv3->getRootDomain(),
      {true, true});
  checkIdMapped(
      tv2,
      tv2->getRootDomain(),
      {true, true, false},
      tv3,
      tv3->getRootDomain(),
      {true, true});
  checkIdMapped(tv0, tv0->getRootDomain(), tv3, tv3->getRootDomain());
  checkIdMapped(
      tv0,
      tv0->getRootDomain(),
      {true, true},
      tv1,
      tv1->getRootDomain(),
      {true, true, false});
  checkIdMapped(
      tv0,
      tv0->getRootDomain(),
      {true, true},
      tv2,
      tv2->getRootDomain(),
      {true, true, false});
  checkIdMapped(
      tv0,
      tv0->getRootDomain(),
      {true, true},
      tv4,
      tv4->getRFactorDomain(),
      {true, true, false, false});
  checkIdMapped(
      tv0,
      tv0->getRootDomain(),
      {true, true},
      tv4,
      tv4->getRootDomain(),
      {true, true, false});
}

TEST(NVFuserTest, FusionRootMappingReductionDependency_CUDA) {
  Fusion fusion;
  FusionGuard fg(&fusion);

  TensorView* tv0 = makeSymbolicTensor(2);
  auto tv1 = sum(tv0, {1});
  auto tv2 = broadcast(tv1, {false, true});
  fusion.addOutput(tv2);

  // The second dimension cannot be mapped as it would require recomputation.
  checkIdMapped(tv0, tv0->getRootDomain(), tv1, tv1->getRootDomain());
  checkIdMapped(
      tv1,
      tv1->getRootDomain(),
      {true, false},
      tv2,
      tv2->getRootDomain(),
      {true, false});
  checkIdMapped(
      tv0,
      tv0->getRootDomain(),
      {true, false},
      tv2,
      tv2->getRootDomain(),
      {true, false});
}

TEST(NVFuserTest, FusionRootMappingMultipleBroadcast_CUDA) {
  Fusion fusion;
  FusionGuard fg(&fusion);

  TensorView* tv0 = makeSymbolicTensor(1);
  auto tv1 = broadcast(tv0, {false, true});
  auto tv2 = broadcast(tv0, {true, false});
  auto tv3 = add(tv1, tv2);
  fusion.addOutput(tv3);

  // tv0 cannot be mapped with the consumers as it would mean its only
  // domain would be mapped to both the first and second domains of
  // the two consumers, thus computing tv0 at both corresponding loops.
  checkIdMapped(
      tv0,
      tv0->getRootDomain(),
      {false},
      tv1,
      tv1->getRootDomain(),
      {false, false});
  checkIdMapped(
      tv0,
      tv0->getRootDomain(),
      {false},
      tv2,
      tv2->getRootDomain(),
      {false, false});
  checkIdMapped(tv1, tv1->getRootDomain(), tv3, tv3->getRootDomain());
  checkIdMapped(tv2, tv2->getRootDomain(), tv3, tv3->getRootDomain());
  checkIdMapped(
      tv0,
      tv0->getRootDomain(),
      {false},
      tv3,
      tv3->getRootDomain(),
      {false, false});
}

TEST(NVFuserTest, FusionRootMappingMultipleBroadcastWithNoCommonConsumer_CUDA) {
  Fusion fusion;
  FusionGuard fg(&fusion);

  TensorView* tv0 = makeSymbolicTensor(1);
  auto tv1 = broadcast(tv0, {false, true});
  auto tv2 = broadcast(tv0, {true, false});
  fusion.addOutput(tv1);
  fusion.addOutput(tv2);

  // If there is no common consumer, there is no recomputation constraint.
  checkIdMapped(
      tv0,
      tv0->getRootDomain(),
      {true},
      tv1,
      tv1->getRootDomain(),
      {true, false});
  checkIdMapped(
      tv0,
      tv0->getRootDomain(),
      {true},
      tv2,
      tv2->getRootDomain(),
      {false, true});
  checkIdMapped(
      tv1,
      tv1->getRootDomain(),
      {true, false},
      tv2,
      tv2->getRootDomain(),
      {false, true});
}

TEST(NVFuserTest, FusionRootMappingBroadcastNonUniqueSize_CUDA) {
  Fusion fusion;
  FusionGuard fg(&fusion);

  auto tv0 = makeSymbolicTensor(1);
  fusion.addInput(tv0);
  auto tv1 = makeSymbolicTensor(2);
  fusion.addInput(tv1);
  auto tv2 = makeSymbolicTensor(2);
  fusion.addInput(tv2);
  auto tv3 = broadcast(tv0, {false, true});
  auto tv4 = add(tv1, tv3);
  fusion.addOutput(tv4);
  auto tv5 = add(tv2, tv3);
  fusion.addOutput(tv5);

  // Broadcast domains can be used with multiple domains with
  // different sizes. In this test, the broadcast domain of tv3 has
  // two consumers, tv4 and tv5, which may have different sizes. Each
  // of the consumers is used with the broadcast domain of tv3, but
  // the two consumers may not have the same size, it is not possible
  // to map those domains.
  checkIdMapped(
      tv0,
      tv0->getRootDomain(),
      {true},
      tv3,
      tv3->getRootDomain(),
      {true, false});
  checkIdMapped(
      tv0,
      tv0->getRootDomain(),
      {true},
      tv1,
      tv1->getRootDomain(),
      {true, false});
  checkIdMapped(
      tv0,
      tv0->getRootDomain(),
      {true},
      tv2,
      tv2->getRootDomain(),
      {true, false});
  checkIdMapped(
      tv1,
      tv1->getRootDomain(),
      {true, false},
      tv2,
      tv2->getRootDomain(),
      {true, false});
  checkIdMapped(
      tv1,
      tv1->getRootDomain(),
      {true, false},
      tv3,
      tv3->getRootDomain(),
      {true, false});
  checkIdMapped(
      tv2,
      tv2->getRootDomain(),
      {true, false},
      tv3,
      tv3->getRootDomain(),
      {true, false});
  checkIdMapped(
      tv3,
      tv3->getRootDomain(),
      {true, false},
      tv4,
      tv4->getRootDomain(),
      {true, false});
  checkIdMapped(
      tv3,
      tv3->getRootDomain(),
      {true, false},
      tv5,
      tv5->getRootDomain(),
      {true, false});
  checkIdMapped(
      tv4,
      tv4->getRootDomain(),
      {true, false},
      tv5,
      tv5->getRootDomain(),
      {true, false});
}

TEST(NVFuserTest, FusionRootMappingBroadcast_CUDA) {
  Fusion fusion;
  FusionGuard fg(&fusion);

  auto tv0 = makeSymbolicTensor(1);
  // tv0[I0]
  fusion.addInput(tv0);
  auto tv1 = broadcast(tv0, {true, false});
  // tv1[B1, I0]
  auto tv2 = broadcast(tv1, {true, false, false});
  // tv2[B2, B1, I0]
  fusion.addOutput(tv2);

  // In this case, tv1 and tv2 has one and two broadcast domains,
  // respectively. It is the second broadcast domain that is mapped to
  // the broadcast of tv1.
  checkIdMapped(
      tv0,
      tv0->getRootDomain(),
      {true},
      tv1,
      tv1->getRootDomain(),
      {false, true});
  checkIdMapped(
      tv1,
      tv1->getRootDomain(),
      {true, true},
      tv2,
      tv2->getRootDomain(),
      {false, true, true}); // Not {true, false, true}
  checkIdMapped(
      tv0,
      tv0->getRootDomain(),
      {true},
      tv2,
      tv2->getRootDomain(),
      {false, false, true});
}

TEST(NVFuserTest, FusionComputeAtFailDueToRootMapping_CUDA) {
  Fusion fusion;
  FusionGuard fg(&fusion);

  auto tv0 = makeSymbolicTensor(1);
  fusion.addInput(tv0);
  auto tv1 = add(tv0, new Double(1));
  auto tv2 = broadcast(tv1, {true, false});
  auto tv3 = broadcast(tv1, {false, true});
  auto tv4 = add(tv2, tv3);
  fusion.addOutput(tv4);

  // computeAt should fail as there is no valid root mapping.
  ASSERT_ANY_THROW(tv1->computeAt(tv4, 1));
}

TEST(NVFuserTest, FusionScalarInputs_CUDA) {
  Fusion fusion;
  FusionGuard fg(&fusion);

  TensorView* tv0 = makeSymbolicTensor(2);
  fusion.addInput(tv0);
  TensorView* tv1 = makeSymbolicTensor(2);
  fusion.addInput(tv1);

  Double* d0 = new Double();
  fusion.addInput(d0);
  Double* d1 = new Double();
  fusion.addInput(d1);
  Double* d2 = new Double();
  fusion.addInput(d2);
  Double* d3 = new Double();
  fusion.addInput(d3);
  Val* d4 = mul(d0, d1);
  Val* d5 = sub(d2, d3);

  TensorView* tv2 = sub(tv1, d4);
  TensorView* tv3 = add(tv0, d5);
  TensorView* tv4 = mul(tv3, tv2);

  fusion.addOutput(tv4);

  // Lets setup to actually run
  while (tv4->nDims() > 1)
    tv4->merge(0);
  tv4->split(0, 128);
  tv4->split(0, 4);

  tv0->computeAt(tv4, 1);
  tv1->computeAt(tv4, 1);

  tv4->axis(0)->parallelize(ParallelType::BIDx);

  for (Val* val : fusion.vals()) {
    if (!fusion.hasInput(val) &&
        val->getValType().value() == ValType::TensorView) {
      TensorView* tv = static_cast<TensorView*>(val);

      tv->axis(1)->parallelize(ParallelType::Unroll);
      tv->axis(-1)->parallelize(ParallelType::TIDx);
    }
  }

  // d4 = d0 * d1
  // d5 = d2 - d3
  // t2 = t1 - d4
  // t3 = t0 + d5
  // t4 = t3 * t2

  auto options = at::TensorOptions().dtype(at::kFloat).device(at::kCUDA, 0);

  float fl0 = 0.1;
  float fl1 = -0.2;
  float fl2 = 0.3;
  float fl3 = -0.4;
  float fl4 = fl0 * fl1;
  float fl5 = fl2 - fl3;

  at::Tensor t0 = at::randn({129, 127}, options);
  at::Tensor t1 = at::rand_like(t0, options);

  auto t2 = t1.sub(fl4);
  auto t3 = t0.add(fl5);
  auto aten_output = t3.mul(t2);

  at::Tensor cg_output = at::empty_like(t0, options);

  at::Scalar test(fl0);

  std::vector<IValue> aten_inputs = {
      t0,
      t1,
      at::Scalar(fl0),
      at::Scalar(fl1),
      at::Scalar(fl2),
      at::Scalar(fl3)};

  FusionExecutor fe;
  fe.compileFusion(&fusion);
  fe.runFusion(aten_inputs, {cg_output});

  testValidate(
      &fusion, {cg_output}, aten_inputs, {aten_output}, __LINE__, __FILE__);
}

TEST(NVFuserTest, FusionLoopUnroll_CUDA) {
  Fusion fusion;
  FusionGuard fg(&fusion);

  // Set up your input tensor views
  TensorView* tv0 = makeSymbolicTensor(3);
  TensorView* tv1 = makeSymbolicTensor(3);

  // Register your inputs
  fusion.addInput(tv0);
  fusion.addInput(tv1);

  // Do math with it, it returns a `Val*` but can be static_casted back to
  // TensorView
  TensorView* tv2 = add(tv1, new Double(2.0));
  TensorView* tv3 = add(tv0, tv2);

  // Register your outputs
  fusion.addOutput(tv3);

  int block_size = 16;

  tv3->merge(0, 1);
  tv3->merge(0, 1);

  tv3->split(0, block_size);
  tv3->split(0, 4);

  // For all inputs, computeAt the output inline, temporaries should be squeezed
  // between them
  tv0->computeAt(tv3, 1);
  tv1->computeAt(tv3, 1);

  // Parallelize
  tv2->axis(1)->parallelize(ParallelType::Unroll);
  tv3->axis(1)->parallelize(ParallelType::Unroll);
  tv2->axis(-1)->parallelize(ParallelType::TIDx);
  tv3->axis(-1)->parallelize(ParallelType::TIDx);
  tv3->axis(0)->parallelize(ParallelType::BIDx);

  auto options = at::TensorOptions().dtype(at::kFloat).device(at::kCUDA, 0);

  at::Tensor input0 = at::randn({129, 13, 3}, options);
  at::Tensor input1 = at::randn({129, 13, 3}, options);

  FusionExecutor fe;
  fe.compileFusion(&fusion);
  auto outputs = fe.runFusion({input0, input1});

  TORCH_CHECK(outputs[0].equal(input0.add(input1.add(2.0))));
}

/*
 * Helper function for single op testing that generates a codegen operand
 */

Val* gen_jit_operand(std::pair<ValType, DataType> desc) {
  if (desc.first == ValType::TensorView) {
    return makeSymbolicTensor(2, desc.second);
  } else if (desc.first == ValType::Scalar) {
    if (desc.second == DataType::Float) {
      return new Double();
    } else if (desc.second == DataType::Double) {
      return new Double();
    } else if (desc.second == DataType::Int) {
      return new Int();
    } else {
      TORCH_CHECK(false, "Not currently supported type: ", desc.first);
    }
  } else {
    TORCH_CHECK(false, "Not currently supported type: ", desc.first);
  }
  return nullptr;
}

/*
 * Helper function for single op testing that generates an ATen operand
 */

IValue gen_aten_operand(
    std::pair<ValType, DataType> desc,
    int blocks,
    int threads,
    bool rand) {
  if (desc.first == ValType::TensorView) {
    if (desc.second == DataType::Double || desc.second == DataType::Float ||
        desc.second == DataType::Half) {
      auto options = at::TensorOptions()
                         .dtype(data_type_to_aten(desc.second))
                         .device(at::kCUDA, 0);
      if (rand) {
        return IValue(at::rand({blocks, threads}, options));
      } else {
        return IValue(at::empty({blocks, threads}, options));
      }
    } else if (desc.second == DataType::Int || desc.second == DataType::Int32) {
      auto dtype = desc.second == DataType::Int32 ? at::kInt : at::kLong;
      if (rand) {
        auto options =
            at::TensorOptions().dtype(at::kFloat).device(at::kCUDA, 0);
        return IValue(at::randn({blocks, threads}, options).mul(5).to(dtype));
      } else {
        auto options = at::TensorOptions().dtype(dtype).device(at::kCUDA, 0);
        return IValue(at::empty({blocks, threads}, options));
      }
    } else if (desc.second == DataType::Bool) {
      if (rand) {
        auto options =
            at::TensorOptions().dtype(at::kFloat).device(at::kCUDA, 0);
        return IValue(
            at::rand({blocks, threads}, options).round().to(at::kBool));
      } else {
        auto options =
            at::TensorOptions().dtype(at::kBool).device(at::kCUDA, 0);
        return IValue(at::empty({blocks, threads}, options));
      }
    } else {
      TORCH_CHECK(false, "Not currently supported type: ", desc.second)
    }
  } else if (desc.first == ValType::Scalar) {
    // IValue scalars can only be double int64 or bool
    if (desc.second == DataType::Double || desc.second == DataType::Float ||
        desc.second == DataType::Half) {
      return IValue(at::Scalar(1.f));
    } else if (desc.second == DataType::Int) {
      return IValue(at::Scalar(1));
    } else {
      TORCH_CHECK(false, "Not currently supported type: ", desc.first);
    }
  } else {
    TORCH_CHECK(false, "Not currently supported type: ", desc.first);
  }
  return nullptr;
}

/*
 * Templatized Helper Function To generate single Op comparison between the
 * JIT codegen for Cuda and the ATen Library.
 */

using OutputPair = std::pair<ValType, DataType>;
template <
    typename AtenFunc,
    typename JitFunc,
    typename InputTuple,
    size_t... NumInputs>
void test_op(
    int blocks,
    int threads,
    std::string op_str,
    AtenFunc af,
    JitFunc jf,
    OutputPair op,
    InputTuple it,
    std::index_sequence<NumInputs...>) {
  Fusion fusion;
  FusionGuard fg(&fusion);

  // Generate Input JIT function Inputs and add them as Inputs to the Fusion
  // Graph
  std::array<Val*, sizeof...(NumInputs)> jit_inputs = {
      gen_jit_operand(std::get<NumInputs>(it))...};
  std::for_each(jit_inputs.begin(), jit_inputs.end(), [&fusion](Val* v) {
    fusion.addInput(v);
  });
  TensorView* out =
      static_cast<TensorView*>(jf(std::get<NumInputs>(jit_inputs)...));
  fusion.addOutput(out);

  std::for_each(jit_inputs.begin(), jit_inputs.end(), [out](Val* v) {
    if (v->getValType() == ValType::TensorView)
      static_cast<TensorView*>(v)->computeAt(out, -1);
  });
  out->axis(0)->parallelize(ParallelType::BIDx);
  out->axis(-1)->parallelize(ParallelType::TIDx);

  std::array<IValue, sizeof...(NumInputs)> aten_inputs = {gen_aten_operand(
      std::get<NumInputs>(it), blocks, threads, /*rand*/ true)...};
  const at::ArrayRef<IValue> aten_inputs_ivalues(aten_inputs);

  at::Tensor cg_output =
      gen_aten_operand(op, blocks, threads, /*rand*/ false).toTensor();
  std::vector<at::Tensor> output_vect = {cg_output};
  cudaDeviceSynchronize();
  if (fusion.isStochastic())
    at::manual_seed(0);

  FusionExecutor fe;
  fe.compileFusion(&fusion);
  fe.runFusion(aten_inputs_ivalues, output_vect);
  cudaDeviceSynchronize();

  if (fusion.isStochastic())
    at::manual_seed(0);
  at::Tensor aten_output = af(aten_inputs);
  cudaDeviceSynchronize(); // This sync shouldn't be necessary;

  std::string op_msg = "Operation " + op_str;

  testValidate(
      &fusion,
      {cg_output},
      aten_inputs,
      {aten_output},
      __LINE__,
      __FILE__,
      op_msg);
}

/*
 *  Templatized Helper Function that uses variadic templates to
 *  process a variable length Input Tuple of different Operand Type.
 */
template <typename AtenFunc, typename JitFunc, typename InputTuple>
void test_op(
    int blocks,
    int threads,
    std::string op_str,
    AtenFunc af,
    JitFunc jf,
    OutputPair op,
    InputTuple it) {
  static constexpr auto size = std::tuple_size<InputTuple>::value;
  test_op(
      blocks,
      threads,
      op_str,
      af,
      jf,
      op,
      it,
      std::make_index_sequence<size>{});
}

TEST(NVFuserTest, FusionUnaryOps_CUDA) {
  using OpTuple =
      std::tuple<at::Tensor (*)(const at::Tensor&), UnaryOpType, std::string>;

  // [Note: explicit tuple type for uniform initialization list]
  // Tuple type must be explicitly specified for each uniform initialization
  // list within the vector to make this code compatible with some old env
  // which we still need to support. eg. gcc 5.4 + cuda 9.2.
  std::vector<OpTuple> ops{
      OpTuple{at::abs, UnaryOpType::Abs, "abs"},
      OpTuple{at::acos, UnaryOpType::Acos, "acos"},
      OpTuple{at::asin, UnaryOpType::Asin, "asin"},
      OpTuple{at::atan, UnaryOpType::Atan, "atan"},
      // There does not appear to be an appropriate ATen function for atanh
      // OpTuple{at::atanh,      UnaryOpType::Atanh,      "atanh"      },
      OpTuple{at::ceil, UnaryOpType::Ceil, "ceil"},
      OpTuple{at::cos, UnaryOpType::Cos, "cos"},
      OpTuple{at::cosh, UnaryOpType::Cosh, "cosh"},
      OpTuple{at::erf, UnaryOpType::Erf, "erf"},
      OpTuple{at::erfc, UnaryOpType::Erfc, "erfc"},
      OpTuple{at::exp, UnaryOpType::Exp, "exp"},
      OpTuple{at::expm1, UnaryOpType::Expm1, "expm1"},
      OpTuple{at::floor, UnaryOpType::Floor, "floor"},
      OpTuple{at::frac, UnaryOpType::Frac, "frac"},
      OpTuple{at::gelu, UnaryOpType::Gelu, "gelu"},
      OpTuple{at::lgamma, UnaryOpType::Lgamma, "lgamma"},
      OpTuple{at::log, UnaryOpType::Log, "log"},
      OpTuple{at::log10, UnaryOpType::Log10, "log10"},
      OpTuple{at::log1p, UnaryOpType::Log1p, "log1p"},
      OpTuple{at::log2, UnaryOpType::Log2, "log2"},
      OpTuple{at::neg, UnaryOpType::Neg, "neg"},
      OpTuple{at::reciprocal, UnaryOpType::Reciprocal, "reciprocal"},
      OpTuple{at::relu, UnaryOpType::Relu, "relu"},
      OpTuple{at::round, UnaryOpType::Round, "round"},
      OpTuple{at::rsqrt, UnaryOpType::Rsqrt, "rsqrt"},
      OpTuple{at::sigmoid, UnaryOpType::Sigmoid, "sigmoid"},
      OpTuple{at::sin, UnaryOpType::Sin, "sin"},
      OpTuple{at::sinh, UnaryOpType::Sinh, "sinh"},
      OpTuple{at::sqrt, UnaryOpType::Sqrt, "sqrt"},
      OpTuple{at::tan, UnaryOpType::Tan, "tan"},
      OpTuple{at::tanh, UnaryOpType::Tanh, "tanh"},
      OpTuple{at::trunc, UnaryOpType::Trunc, "trunc"}};

  std::vector<DataType> dtypes = {DataType::Float, DataType::Double};

  for (auto dtype : dtypes) {
    std::for_each(ops.begin(), ops.end(), [&](OpTuple& op) {
      test_op(
          /*blocks*/ 640,
          /*threads*/ 64,
          /*name*/ std::get<2>(op),
          /*Aten Func   */
          [&op](std::array<IValue, 1>& vals) {
            return std::get<0>(op)(vals[0].toTensor());
          },
          /*JIT  Func   */
          [&op](Val* in1) -> Val* { return unaryOp(std::get<1>(op), in1); },
          /*Output      */ std::make_pair(ValType::TensorView, dtype),
          /*Inputs Tuple*/
          std::make_tuple(std::make_pair(ValType::TensorView, dtype)));
    });

    test_op(
        /*blocks*/ 128,
        /*threads*/ 64,
        /*name*/ "rand_like",
        /*Aten Func   */
        [](std::array<IValue, 1>& vals) {
          return at::rand_like(vals[0].toTensor());
        },
        /*JIT  Func   */
        [](Val* in1) -> Val* { return unaryOp(UnaryOpType::RandLike, in1); },
        /*Output      */ std::make_pair(ValType::TensorView, dtype),
        /*Inputs Tuple*/
        std::make_tuple(std::make_pair(ValType::TensorView, dtype)));
  }

  dtypes = {DataType::Int, DataType::Int32, DataType::Bool};
  for (auto dtype : dtypes) {
    test_op(
        /*blocks*/ 128,
        /*threads*/ 64,
        /*name*/ "bitwise_not",
        /*Aten Func   */
        [](std::array<IValue, 1>& vals) {
          return at::bitwise_not(vals[0].toTensor());
        },
        /*JIT  Func   */
        [](Val* in1) -> Val* { return unaryOp(UnaryOpType::Not, in1); },
        /*Output      */ std::make_pair(ValType::TensorView, dtype),
        /*Inputs Tuple*/
        std::make_tuple(std::make_pair(ValType::TensorView, dtype)));
  }
}

TEST(NVFuserTest, FusionBinaryOps_CUDA) {
  using AtenFuncSig = at::Tensor (*)(const at::Tensor&, const at::Tensor&);
  using OpTuple = std::tuple<AtenFuncSig, BinaryOpType, std::string>;

  // see [Note: explicit tuple type for uniform initialization list]
  std::vector<OpTuple> logic_ops{
      OpTuple{at::eq, BinaryOpType::Eq, "eq"},
      OpTuple{at::ge, BinaryOpType::GE, "ge"},
      OpTuple{at::gt, BinaryOpType::GT, "gt"},
      OpTuple{at::le, BinaryOpType::LE, "le"},
      OpTuple{at::lt, BinaryOpType::LT, "lt"},
      OpTuple{at::ne, BinaryOpType::NE, "ne"}};
  std::vector<DataType> dtypes = {DataType::Double, DataType::Float};

  for (auto dtype : dtypes) {
    std::for_each(logic_ops.begin(), logic_ops.end(), [&](OpTuple& op) {
      test_op(
          /*blocks*/ 640,
          /*threads*/ 64,
          /*name*/ std::get<2>(op),
          /*Aten Func   */
          [&op](std::array<IValue, 2>& vals) {
            return std::get<0>(op)(vals[0].toTensor(), vals[1].toTensor());
          },
          /*JIT  Func   */
          [&op](Val* in1, Val* in2) -> Val* {
            return binaryOp(std::get<1>(op), in1, in2);
          },
          /*Output      */ std::make_pair(ValType::TensorView, DataType::Bool),
          /*Inputs Tuple*/
          std::make_tuple(
              std::make_pair(ValType::TensorView, dtype),
              std::make_pair(ValType::TensorView, dtype)));
    });

    // see [Note: explicit tuple type for uniform initialization list]
    std::vector<OpTuple> math_ops{
        OpTuple{at::atan2, BinaryOpType::Atan2, "atan2"},
        OpTuple{at::div, BinaryOpType::Div, "div"},
        OpTuple{at::fmod, BinaryOpType::Fmod, "fmod"},
        OpTuple{at::max, BinaryOpType::Max, "max"},
        OpTuple{at::min, BinaryOpType::Min, "min"},
        OpTuple{at::mul, BinaryOpType::Mul, "mul"},
        OpTuple{at::pow, BinaryOpType::Pow, "pow"},
        // NOTE: Remainder does not match the Aten impl exactly
        // despite using an identical function.
        OpTuple{at::remainder, BinaryOpType::Remainder, "remainder"},
    };

    std::for_each(math_ops.begin(), math_ops.end(), [&](OpTuple& op) {
      test_op(
          /*blocks*/ 640,
          /*threads*/ 64,
          /*name*/ std::get<2>(op),
          /*Aten Func   */
          [&op](std::array<IValue, 2>& vals) {
            return std::get<0>(op)(vals[0].toTensor(), vals[1].toTensor());
          },
          /*JIT  Func   */
          [&op](Val* in1, Val* in2) -> Val* {
            return binaryOp(std::get<1>(op), in1, in2);
          },
          /*Output      */ std::make_pair(ValType::TensorView, dtype),
          /*Inputs Tuple*/
          std::make_tuple(
              std::make_pair(ValType::TensorView, dtype),
              std::make_pair(ValType::TensorView, dtype)));
    });

    test_op(
        /*blocks*/ 640,
        /*threads*/ 64,
        /*name*/ "add_alpha",
        /*Aten Func   */
        [](std::array<IValue, 3>& vals) {
          return at::add(
              vals[0].toTensor(), vals[1].toTensor(), vals[2].toScalar());
        },
        /*JIT  Func   */ static_cast<Val* (*)(Val*, Val*, Val*)>(&add_alpha),
        /*Output      */ std::make_pair(ValType::TensorView, dtype),
        /*Inputs Tuple*/
        std::make_tuple(
            std::make_pair(ValType::TensorView, dtype),
            std::make_pair(ValType::TensorView, dtype),
            std::make_pair(ValType::Scalar, dtype)));

    test_op(
        /*blocks*/ 640,
        /*threads*/ 64,
        /*name*/ "sub_alpha",
        /*Aten Func   */
        [](std::array<IValue, 3>& vals) {
          return at::sub(
              vals[0].toTensor(), vals[1].toTensor(), vals[2].toScalar());
        },
        /*JIT  Func   */ static_cast<Val* (*)(Val*, Val*, Val*)>(&sub_alpha),
        /*Output      */ std::make_pair(ValType::TensorView, dtype),
        /*Inputs Tuple*/
        std::make_tuple(
            std::make_pair(ValType::TensorView, dtype),
            std::make_pair(ValType::TensorView, dtype),
            std::make_pair(ValType::Scalar, dtype)));
  }
}

TEST(NVFuserTest, FusionTernaryOps_CUDA) {
  std::vector<DataType> dtypes = {DataType::Double, DataType::Float};

  for (auto dtype : dtypes) {
    test_op(
        /*blocks*/ 640,
        /*threads*/ 64,
        /*name*/ "clamp",
        /*Aten Func   */
        [](std::array<IValue, 1>& vals) {
          return at::clamp(vals[0].toTensor(), 0.f, 1.f);
        },
        /*JIT  Func   */
        [&](Val* in1) -> Val* {
          if (dtype == DataType::Float) {
            return clamp(in1, new Double(0.f), new Double(1.f));
          } else {
            return clamp(in1, new Double(0.f), new Double(1.f));
          }
        },
        /*Output      */ std::make_pair(ValType::TensorView, dtype),
        /*Inputs Tuple*/
        std::make_tuple(std::make_pair(ValType::TensorView, dtype)));
    test_op(
        /*blocks*/ 640,
        /*threads*/ 64,
        /*name*/ "threshold",
        /*Aten Func   */
        [](std::array<IValue, 1>& vals) {
          return at::threshold(vals[0].toTensor(), 0.f, 1.f);
        },
        /*JIT  Func   */
        [&](Val* in1) -> Val* {
          if (dtype == DataType::Float) {
            return threshold(in1, new Double(0.f), new Double(1.f));
          } else {
            return threshold(in1, new Double(0.f), new Double(1.f));
          }
        },
        /*Output      */ std::make_pair(ValType::TensorView, dtype),
        /*Inputs Tuple*/
        std::make_tuple(std::make_pair(ValType::TensorView, dtype)));
    test_op(
        /*blocks*/ 640,
        /*threads*/ 64,
        /*name*/ "where",
        /*Aten Func   */
        [](std::array<IValue, 3>& vals) {
          return at::where(
              vals[0].toTensor(), vals[1].toTensor(), vals[2].toTensor());
        },
        /*JIT  Func   */ static_cast<Val* (*)(Val*, Val*, Val*)>(&where),
        /*Output      */ std::make_pair(ValType::TensorView, dtype),
        /*Inputs Tuple*/
        std::make_tuple(
            std::make_pair(ValType::TensorView, DataType::Bool),
            std::make_pair(ValType::TensorView, dtype),
            std::make_pair(ValType::TensorView, dtype)));
  }
}

TEST(NVFuserTest, FusionCompoundOps_CUDA) {
  std::vector<DataType> dtypes = {DataType::Double, DataType::Float};

  for (auto dtype : dtypes) {
    test_op(
        /*blocks*/ 640,
        /*threads*/ 64,
        /*name*/ "lerp",
        /*Aten Func   */
        [](std::array<IValue, 3>& vals) {
          return at::lerp(
              vals[0].toTensor(), vals[1].toTensor(), vals[2].toTensor());
        },
        /*JIT  Func   */ static_cast<Val* (*)(Val*, Val*, Val*)>(&lerp),
        /*Output      */ std::make_pair(ValType::TensorView, dtype),
        /*Inputs Tuple*/
        std::make_tuple(
            std::make_pair(ValType::TensorView, dtype),
            std::make_pair(ValType::TensorView, dtype),
            std::make_pair(ValType::TensorView, dtype)));
    test_op(
        /*blocks*/ 640,
        /*threads*/ 64,
        /*name*/ "addcmul",
        /*Aten Func   */
        [](std::array<IValue, 4>& vals) {
          return at::addcmul(
              vals[0].toTensor(),
              vals[1].toTensor(),
              vals[2].toTensor(),
              vals[3].toScalar());
        },
        /*JIT  Func   */
        static_cast<Val* (*)(Val*, Val*, Val*, Val*)>(&addcmul),
        /*Output      */ std::make_pair(ValType::TensorView, dtype),
        /*Inputs Tuple*/
        std::make_tuple(
            std::make_pair(ValType::TensorView, dtype),
            std::make_pair(ValType::TensorView, dtype),
            std::make_pair(ValType::TensorView, dtype),
            std::make_pair(ValType::Scalar, dtype)));
  }
}

TEST(NVFuserTest, FusionCastOps_CUDA) {
  Fusion fusion;
  FusionGuard fg(&fusion);

  TensorView* tv0 = makeSymbolicTensor(2, DataType::Half);

  TensorView* intrm1 = castOp(DataType::Float, tv0);
  TensorView* out = castOp(DataType::Half, intrm1);

  fusion.addInput(tv0);
  fusion.addOutput(out);
  tv0->computeAt(out, -1);

  out->axis(0)->parallelize(ParallelType::BIDx);
  out->axis(-1)->parallelize(ParallelType::TIDx);

  auto options = at::TensorOptions().dtype(at::kHalf).device(at::kCUDA, 0);

  at::Tensor input1 = at::randn({1, 4}, options);
  at::Tensor ref_output = at::empty_like(input1);

  std::array<IValue, 1> inputs = {input1};
  const at::ArrayRef<IValue> input_ivalues(inputs);

  FusionExecutor fe;
  fe.compileFusion(&fusion);
  auto outputs = fe.runFusion(input_ivalues);

  ref_output = at::_cast_Half(at::_cast_Double(input1));

  TORCH_CHECK(
      outputs[0].equal(ref_output),
      "\nOp Type: -- ",
      "cast FP16->FP32->FP16",
      " -- had a mismatch.\n",
      "\nABS MAX DIFF: ",
      outputs[0].sub(ref_output).abs().max(),
      "\n");
}

// Start off simple, block on the outer dim
// block stride + thread all reduce + unrolling on inner dim
TEST(NVFuserTest, FusionReduction1_CUDA) {
  Fusion fusion;
  FusionGuard fg(&fusion);

  // Set up your input tensor views
  TensorView* tv0 = makeSymbolicTensor(2);
  fusion.addInput(tv0);

  // tv1[I0, R1] = tv0[I0, I1]
  TensorView* tv1 = reductionOp(BinaryOpType::Add, {1}, new Double(0), tv0);
  fusion.addOutput(tv1);

  TORCH_CHECK(fusion.hasReduction(), "Could not detect reduction in fusion.");

  tv1->split(1, 128);
  // tv1[I0, R1o, R1i{128}] = tv0[I0, I1]
  tv1->split(1, 4);
  // tv1[I0, R1oo, R1oi{4}, R1i{128}] = tv0[I0, I1]

  TensorView* tv2 = tv1->rFactor({1});
  // tv2[I0, R1oo, Ir1oi{4}, Ir1i{128}] = tv0[I0, I1]
  // tv1[I0,        R1oi{4},  R1i{128}] = tv2[I0, R1oo, Ir1oi{4}, Ir1i{128}]

  TensorView* tv3 = tv1->rFactor({1});
  // tv2[I0, R1oo, Ir1oi{4}, Ir1i{128}] = tv0[I0, I1]
  // tv3[I0,        R1oi{4}, Ir1i{128}] = tv2[I0, R1oo, Ir1oi{4}, Ir1i{128}]
  // tv1[I0,                  R1i{128}] = tv3[I0,        R1oi{4}, Ir1i{128}]

  // Incrementally, can print in between for debugging
  tv0->computeAt(tv2, 1);
  tv2->computeAt(tv3, 1);
  tv3->computeAt(tv1, 1);

  // Re do it all at once, because why not.
  tv0->computeAt(tv1, 1);

  tv2->axis(2)->parallelize(ParallelType::Unroll);
  tv1->axis(0)->parallelize(ParallelType::BIDx);

  tv1->axis(-1)->parallelize(ParallelType::TIDx);
  tv2->axis(-1)->parallelize(ParallelType::TIDx);
  tv3->axis(-1)->parallelize(ParallelType::TIDx);

  int numel_x = 65000;
  int numel_y = 1025;

  auto options = at::TensorOptions().dtype(at::kFloat).device(at::kCUDA, 0);
  at::Tensor input = at::randn({numel_x, numel_y}, options);
  at::Tensor cg_output = at::empty({numel_x}, options);

  FusionExecutor fe;
  fe.compileFusion(&fusion);
  fe.runFusion({input}, {cg_output});

  auto aten_output = input.to(at::kDouble).sum({1});

  testValidate(
      &fusion, {cg_output}, {input}, {aten_output}, __LINE__, __FILE__);
}

TEST(NVFuserTest, FusionReduction2_CUDA) {
  Fusion fusion;
  FusionGuard fg(&fusion);

  // Set up your input tensor views
  TensorView* tv0 = makeSymbolicTensor(2);
  fusion.addInput(tv0);

  // tv1[I0, R1] = tv0[I0, I1]
  TensorView* tv1 = reductionOp(BinaryOpType::Add, {1}, new Double(0), tv0);

  fusion.addOutput(tv1);

  // switches to try some different scenarios. maybe we should iterate on all
  // permutations.
  bool bind_bidx = true;
  bool bind_tidx = true;
  bool bind_tidy = true;
  bool bind_unroll = true;

  int numel_x = 1025; // Cannot exceed block dim max size / tidy
  int numel_y = 129;
  int tidx = 16;
  int tidy = 8;
  int unroll_factor = 4;

  tv1->split(1, tidx);
  // tv1[I0, R1o, R1i{tidx}] = tv0[I0, I1]

  tv1->split(1, unroll_factor);
  // tv1[I0, R1oo, R1oi{unroll}, R1i{tidx}] = tv0[I0, I1]

  tv1->split(0, tidy);

  TensorView* tv2 = tv1->rFactor({-3});
  // tv2[I0,             >R1oo<, Ir1oi{unroll}, Ir1i{tidx}]
  // tv1[I0o, I0i{tidy},          R1oi{unroll},  R1i{tidx}]

  TensorView* tv3 = tv1->rFactor({-2});
  // tv2[I0,             >R1oo<, Ir1oi{unroll}, Ir1i{tidx}]
  // tv3[I0,                      R1oi{unroll}, Ir1i{tidx}]
  // tv1[I0o, I0i{tidy},                         R1i{tidx}]

  tv0->computeAt(tv1, -2);

  if (bind_unroll)
    tv2->axis(-2)->parallelize(ParallelType::Unroll);
  if (bind_bidx)
    tv1->axis(0)->parallelize(ParallelType::BIDx);
  if (bind_tidy)
    tv1->axis(1)->parallelize(ParallelType::TIDy);

  if (bind_tidx) {
    tv2->axis(-1)->parallelize(ParallelType::TIDx);
    tv3->axis(-1)->parallelize(ParallelType::TIDx);
    tv1->axis(-1)->parallelize(ParallelType::TIDx);
  }

  auto options = at::TensorOptions().dtype(at::kFloat).device(at::kCUDA, 0);
  at::Tensor input = at::randn({numel_x, numel_y}, options);

  FusionExecutor fe;
  fe.compileFusion(&fusion);
  auto cg_outputs = fe.runFusion({input});

  auto aten_output = input.to(at::kDouble).sum({1});
  testValidate(&fusion, cg_outputs, {input}, {aten_output}, __LINE__, __FILE__);
}

TEST(NVFuserTest, FusionReduction3_CUDA) {
  // What if Z participates in the reduction with X?
  Fusion fusion;
  FusionGuard fg(&fusion);

  // Set up your input tensor views
  TensorView* tv0 = makeSymbolicTensor(2);
  fusion.addInput(tv0);

  // tv1[I0, R1] = tv0[I0, I1]
  TensorView* tv1 = reductionOp(BinaryOpType::Add, {1}, new Double(0), tv0);

  fusion.addOutput(tv1);

  int numel_x = 1025; // Cannot exceed block dim max size / tidy
  int numel_y = 129;
  int tidx = 16;
  int tidz = 8;

  tv1->split(1, tidz);
  // tv1[I0, R1o, R1i{tidz}] = tv0[I0, I1]

  tv1->split(1, tidx);
  // tv1[I0, R1oo, R1oi{tidx}, R1i{tidz}] = tv0[I0, I1]

  TensorView* tv2 = tv1->rFactor({-3});
  // tv2[I0,  >R1oo<, Ir1oi{tidx}, Ir1i{tidz}]
  // tv1[I0o,          R1oi{tidx},  R1i{tidz}]

  tv0->computeAt(tv1, -3);

  tv1->axis(0)->parallelize(ParallelType::BIDx);
  tv1->axis(-2)->parallelize(ParallelType::TIDx);
  tv1->axis(-1)->parallelize(ParallelType::TIDz);

  tv2->axis(-2)->parallelize(ParallelType::TIDx);
  tv2->axis(-1)->parallelize(ParallelType::TIDz);

  auto options = at::TensorOptions().dtype(at::kFloat).device(at::kCUDA, 0);
  at::Tensor aten_input = at::randn({numel_x, numel_y}, options);
  at::Tensor cg_output = at::empty({numel_x}, options);

  FusionExecutor fe;
  fe.compileFusion(&fusion);
  fe.runFusion({aten_input}, {cg_output});

  auto aten_output = aten_input.to(at::kDouble).sum({1});

  testValidate(
      &fusion, {cg_output}, {aten_input}, {aten_output}, __LINE__, __FILE__);
}

TEST(NVFuserTest, FusionReduction4_CUDA) {
  Fusion fusion;
  FusionGuard fg(&fusion);

  // Set up your input tensor views
  TensorView* tv0 = makeSymbolicTensor(2);
  TensorView* tv1 = makeSymbolicTensor(2);

  TensorView* tv2 = add(tv0, tv1);
  // tv2[I0, I1] = tv0[I0, I1] + tv1[I0, I1]

  fusion.addInput(tv0);
  fusion.addInput(tv1);

  TensorView* tv3 = reductionOp(BinaryOpType::Add, {1}, new Double(0), tv2);
  // tv3[I0, R1] = tv2[I0, I1]

  TensorView* tv4 = makeSymbolicTensor(1);
  fusion.addInput(tv4);

  // tv5[I0] = tv3[I0, R1] * tv4[I0]
  TensorView* tv5 = mul(tv3, tv4);
  fusion.addOutput(tv5);

  int tidx = 16;

  // RFactor the reduction
  tv3->split(1, tidx);
  // tv3[I0, R1o, R1i{tidx}] = tv2[I0, I1]

  TensorView* tv6 = tv3->rFactor({-2});
  // tv6[I0, R1o, iR1i{tidx}] = tv2[I0, I1]
  // tv3[I0,       R1i{tidx}] = tv3[I0, I1]
  tv2->computeAt(tv6, 2);

  // Compute at inline with tv5 (only 1D)
  tv6->computeAt(tv3, 1);
  tv3->computeAt(tv5, 1);

  tv5->axis(0)->parallelize(ParallelType::BIDx);

  // Intermediate tensors only need this, but doesn't hurt to do on inputs
  // tv0, 1, 4
  tv2->axis(-1)->parallelize(ParallelType::TIDx);
  tv3->axis(-1)->parallelize(ParallelType::TIDx);
  tv6->axis(-1)->parallelize(ParallelType::TIDx);

  int numel_x = 1025;
  int numel_y = 129;

  auto options = at::TensorOptions().dtype(at::kFloat).device(at::kCUDA, 0);
  at::Tensor t0 = at::randn({numel_x, numel_y}, options);
  at::Tensor t1 = at::randn({numel_x, numel_y}, options);
  at::Tensor t4 = at::randn({numel_x}, options);

  FusionExecutor fe;
  fe.compileFusion(&fusion);
  auto cg_outputs = fe.runFusion({t0, t1, t4});

  auto t2 = t0.add(t1);
  auto t3 = t2.to(at::kDouble).sum({1});
  auto aten_output = t3.mul(t4);

  testValidate(
      &fusion, cg_outputs, {t0, t1, t4}, {aten_output}, __LINE__, __FILE__);
}

TEST(NVFuserTest, FusionReduction5_CUDA) {
  Fusion fusion;
  FusionGuard fg(&fusion);

  // Set up your input tensor views
  TensorView* tv0 = makeSymbolicTensor(3);

  fusion.addInput(tv0);

  TensorView* tv1 = reductionOp(BinaryOpType::Add, {1}, new Double(0), tv0);

  fusion.addOutput(tv1);

  int bidy = 2;
  int tidy = 4;
  int tidx = 5;

  int dim1 = 11;

  tv1->split(-2, tidy);

  TensorView* tv2 = tv1->rFactor({-3});

  tv0->computeAt(tv1, 1);
  tv1->axis(0)->parallelize(ParallelType::BIDy);

  for (auto* val : fusion.vals()) {
    if (!fusion.hasInput(val) &&
        val->getValType().value() == ValType::TensorView) {
      val->as<TensorView>()->axis(-1)->parallelize(ParallelType::TIDx);
    }
  }

  tv2->axis(-2)->parallelize(ParallelType::TIDy);
  tv1->axis(-2)->parallelize(ParallelType::TIDy);

  auto options = at::TensorOptions().dtype(at::kFloat).device(at::kCUDA, 0);
  at::Tensor input = at::randn({bidy, dim1, tidx}, options);

  at::Tensor cg_output = at::empty({bidy, tidx}, options);

  FusionExecutor fe;
  fe.compileFusion(&fusion);
  fe.runFusion({input}, {cg_output});

  auto aten_output = input.to(at::kDouble).sum({1});
  testValidate(
      &fusion, {cg_output}, {input}, {aten_output}, __LINE__, __FILE__);
}

TEST(NVFuserTest, FusionReduction6_CUDA) {
  Fusion fusion;
  FusionGuard fg(&fusion);

  const int bdimx = 64;
  const int bdimy = 8;

  // Set up your input tensor views
  TensorView* tv0 = makeSymbolicTensor(3);
  fusion.addInput(tv0);

  // tv1[I0, R1, R2] = tv0[I0, I1, I2]
  TensorView* tv1 = reductionOp(BinaryOpType::Add, {1, 2}, new Double(0), tv0);
  fusion.addOutput(tv1);

  TORCH_CHECK(fusion.hasReduction(), "Could not detect reduction in fusion.");

  tv1->split(2, bdimx);
  // tv1[I0, R1, R2o, R2i{128}] = tv0[I0, I1, I2]
  tv1->split(1, bdimy);
  // tv1[I0, R1o, R1i{8}, R2o, R2i{128}] = tv0[I0, I1, I2]

  TensorView* tv2 = tv1->rFactor({3});
  // tv2[I0, I1o, I1i{8}, R2o, I2i{128}] = tv0[I0, I1, I2]
  // tv1[I0, R1o, R1i{8},      R2i{128}] = tv2[I0, I1o, I1i{8}, R2o, I2i{128}]

  TensorView* tv3 = tv1->rFactor({1});
  // tv2[I0, I1o, I1i{8}, R2o, I2i{128}] = tv0[I0, I1, I2]
  // tv3[I0, R1o, I1i{8},      I2i{128}] = tv2[I0, I1o, I1i{8}, R2o, I2i{128}]
  // tv1[I0,      R1i{8},      R2i{128}] = tv3[I0, R1o, I1i{8},      I2i{128}]

  tv3->computeAt(tv1, 1);
  tv2->computeAt(tv3, 2);

  tv1->axis(0)->parallelize(ParallelType::BIDx);
  tv2->axis(0)->parallelize(ParallelType::BIDx);
  tv3->axis(0)->parallelize(ParallelType::BIDx);

  tv1->axis(-1)->parallelize(ParallelType::TIDx);
  tv2->axis(-1)->parallelize(ParallelType::TIDx);
  tv3->axis(-1)->parallelize(ParallelType::TIDx);

  tv1->axis(-2)->parallelize(ParallelType::TIDy);
  tv3->axis(-2)->parallelize(ParallelType::TIDy);
  tv2->axis(-3)->parallelize(ParallelType::TIDy);

  int numel_x = 650;
  int numel_y = 1000;
  int numel_z = 4;

  auto options = at::TensorOptions().dtype(at::kFloat).device(at::kCUDA, 0);
  at::Tensor input = at::randn({numel_x, numel_y, numel_z}, options);

  FusionExecutor fe;
  fe.compileFusion(&fusion);
  auto cg_outputs = fe.runFusion({input});

  auto aten_output = input.to(at::kDouble).sum({1, 2});
  testValidate(&fusion, cg_outputs, {input}, {aten_output}, __LINE__, __FILE__);
}

TEST(NVFuserTest, FusionReductionTFT_CUDA) {
  Fusion fusion;
  FusionGuard fg(&fusion);

  // Set up your input tensor views
  TensorView* tv0 = makeSymbolicTensor(2);
  fusion.addInput(tv0);

  // tv1[I0, R1] = tv0[I0, I1]
  TensorView* tv1 = reductionOp(BinaryOpType::Add, {1}, new Double(0), tv0);

  fusion.addOutput(tv1);

  int numel_x = 1025;
  int numel_y = 129;
  int tidx = 16;
  int tidy = 8;
  int tidz = 8;

  tv1->split(1, tidx);
  // tv1[I0, R1o, R1i{tidx}]

  tv1->split(1, tidz);
  // tv1[I0, R1oo, R1Oi{tidz}, R1R1i{tidx}]

  tv1->split(0, tidy);
  // tv1[I0o, I0i, R1oo, R1Oi{tidz}, R1R1i{tidx}]

  TensorView* tv2 = tv1->rFactor({2});
  // tv2[I0o, I0i, R1oo, I1Oi{tidz}, I11i{tidx}]
  // tv1[I0o, I0i,       R1Oi{tidz}, R1R1i{tidx}]

  tv2->computeAt(tv1, 2);

  tv1->axis(1)->parallelize(ParallelType::TIDy);

  tv2->axis(-1)->parallelize(ParallelType::TIDx);
  tv1->axis(-1)->parallelize(ParallelType::TIDx);

  tv1->axis(-2)->parallelize(ParallelType::TIDz);
  tv2->axis(-2)->parallelize(ParallelType::TIDz);

  auto options = at::TensorOptions().dtype(at::kFloat).device(at::kCUDA, 0);
  at::Tensor input = at::randn({numel_x, numel_y}, options);
  at::Tensor cg_output = at::empty({numel_x}, options);

  FusionExecutor fe;
  fe.compileFusion(&fusion);
  fe.runFusion({input}, {cg_output});

  auto aten_output = input.to(at::kDouble).sum({1});
  testValidate(
      &fusion, {cg_output}, {input}, {aten_output}, __LINE__, __FILE__);
}

TEST(NVFuserTest, FusionReductionOuterSplit_CUDA) {
  // based off FusionReduction4
  Fusion fusion;
  FusionGuard fg(&fusion);

  // Set up your input tensor views
  TensorView* tv0 = makeSymbolicTensor(2);
  TensorView* tv1 = makeSymbolicTensor(2);

  TensorView* tv2 = add(tv0, tv1);
  // tv2[I0, I1] = tv0[I0, I1] + tv1[I0, I1]

  fusion.addInput(tv0);
  fusion.addInput(tv1);

  TensorView* tv3 = reductionOp(BinaryOpType::Add, {1}, new Double(0), tv2);
  // tv3[I0, R1] = tv2[I0, I1]

  TensorView* tv4 = makeSymbolicTensor(1);
  fusion.addInput(tv4);

  // tv5[I0] = tv3[I0, R1] * tv4[I0]
  TensorView* tv5 = mul(tv3, tv4);
  fusion.addOutput(tv5);

  // RFactor the reduction
  tv3->split(1, 16, false);
  // tv3[I0, R1o{16}, R1i{tidx}] = tv2[I0, I1]

  TensorView* tv6 = tv3->rFactor({-2});
  // tv6[I0, R1o{16}, iR1i{tidx}] = tv2[I0, I1]
  // tv3[I0,           R1i{tidx}] = tv3[I0, I1]
  tv2->computeAt(tv6, 2);

  // Compute at inline with tv5 (only 1D)
  tv6->computeAt(tv3, 1);
  tv3->computeAt(tv5, 1);

  tv5->axis(0)->parallelize(ParallelType::BIDx);

  // Intermediate tensors only need this, but doesn't hurt to do on inputs
  // tv0, 1, 4
  tv2->axis(-1)->parallelize(ParallelType::TIDx);
  tv3->axis(-1)->parallelize(ParallelType::TIDx);
  tv6->axis(-1)->parallelize(ParallelType::TIDx);

  int numel_x = 1025;
  int numel_y = 129;

  auto options = at::TensorOptions().dtype(at::kFloat).device(at::kCUDA, 0);
  at::Tensor t0 = at::randn({numel_x, numel_y}, options);
  at::Tensor t1 = at::randn({numel_x, numel_y}, options);
  at::Tensor t4 = at::randn({numel_x}, options);

  FusionExecutor fe;
  fe.compileFusion(&fusion);
  auto cg_outputs = fe.runFusion({t0, t1, t4});

  auto t2 = t0.add(t1);
  auto t3 = t2.to(at::kDouble).sum({1});
  auto aten_output = t3.mul(t4);

  testValidate(
      &fusion, cg_outputs, {t0, t1, t4}, {aten_output}, __LINE__, __FILE__);
}

TEST(NVFuserTest, FusionBranches_CUDA) {
  Fusion fusion;
  FusionGuard fg(&fusion);

  // Set up your input tensor views
  TensorView* tv0 = makeSymbolicTensor(2);
  TensorView* tv1 = makeSymbolicTensor(2);
  TensorView* tv2 = makeSymbolicTensor(2);
  fusion.addInput(tv0);
  fusion.addInput(tv1);
  fusion.addInput(tv2);

  auto tv3 = add(tv0, new Double(1.0));
  auto tv4 = add(tv3, tv1);
  auto tv5 = add(tv3, tv2);
  auto tv6 = add(tv4, tv5);

  fusion.addOutput(tv6);

  constexpr int x = 63, y = 33;

  auto options = at::TensorOptions().dtype(at::kFloat).device(at::kCUDA, 0);

  at::Tensor t0 = at::randn({x, y}, options);
  at::Tensor t1 = at::randn({x, y}, options);
  at::Tensor t2 = at::randn({x, y}, options);

  FusionExecutor fe;
  tv6->merge(0);
  tv6->split(0, 128);
  tv6->split(0, 4);

  tv6->axis(0)->parallelize(ParallelType::BIDx);

  tv0->computeAt(tv6, 1);
  tv1->computeAt(tv6, 1);
  tv2->computeAt(tv6, 1);

  tv3->axis(-2)->parallelize(ParallelType::Unroll);
  tv3->axis(-1)->parallelize(ParallelType::TIDx);
  tv4->axis(-2)->parallelize(ParallelType::Unroll);
  tv4->axis(-1)->parallelize(ParallelType::TIDx);
  tv5->axis(-2)->parallelize(ParallelType::Unroll);
  tv5->axis(-1)->parallelize(ParallelType::TIDx);
  tv6->axis(-1)->parallelize(ParallelType::TIDx);

  std::vector<IValue> aten_inputs = {t0, t1, t2};

  fe.compileFusion(&fusion);
  auto cg_outputs = fe.runFusion(aten_inputs);

  auto t3 = t0.add(1.0);
  auto t4 = t3.add(t1);
  auto t5 = t3.add(t2);
  auto aten_output = t4.add(t5);

  testValidate(
      &fusion, cg_outputs, aten_inputs, {aten_output}, __LINE__, __FILE__);
}

TEST(NVFuserTest, FusionSimpleBCast1_CUDA) {
  Fusion fusion;
  FusionGuard fg(&fusion);

  // Set up your input tensor views
  TensorView* tv0 = makeSymbolicTensor(2);
  fusion.addInput(tv0);
  TensorView* tv1 = add(tv0, new Double(1.5));

  TensorView* tv2 = makeSymbolicTensor(2);
  fusion.addInput(tv2);
  TensorView* tv3 = makeSymbolicTensor(2);
  fusion.addInput(tv3);
  TensorView* tv4 = sub(tv2, tv3);

  TensorView* tv5 = broadcast(tv1, {false, false, true});
  TensorView* tv6 = broadcast(tv4, {true, false, false});

  TensorView* tv7 = add(tv5, tv6);
  fusion.addOutput(tv7);

  tv7->split(-1, 4);
  tv7->split(0, 8);

  tv0->computeAt(tv7, -1);
  tv2->computeAt(tv7, -1);

  tv7->axis(0)->parallelize(ParallelType::BIDx);
  tv7->axis(-1)->parallelize(ParallelType::TIDx);

  constexpr int x = 63, y = 33, z = 15;

  auto options = at::TensorOptions().dtype(at::kFloat).device(at::kCUDA, 0);

  at::Tensor t0 = at::randn({x, y}, options);
  at::Tensor t1 = t0.add(1.5);

  at::Tensor t2 = at::randn({y, z}, options);
  at::Tensor t3 = at::randn({y, z}, options);

  at::Tensor t4 = t2.sub(t3);
  at::Tensor t5 = t1.unsqueeze(-1).expand({x, y, z});

  at::Tensor t6 = t4.expand({x, y, z});

  at::Tensor aten_output = t5.add(t6);

  std::vector<IValue> aten_inputs = {t0, t2, t3};

  FusionExecutor fe;
  fe.compileFusion(&fusion);
  auto cg_outputs = fe.runFusion(aten_inputs);

  testValidate(
      &fusion, cg_outputs, aten_inputs, {aten_output}, __LINE__, __FILE__);
}

TEST(NVFuserTest, FusionSimpleBCast2_CUDA) {
  Fusion fusion;
  FusionGuard fg(&fusion);

  // Set up your input tensor views
  TensorView* tv0 = makeSymbolicTensor(2);
  fusion.addInput(tv0);
  TensorView* tv1 = makeSymbolicTensor(2);
  fusion.addInput(tv1);

  TensorView* tv2 = add(tv0, tv1);

  TensorView* tv3 = broadcast(tv2, {false, false, true});

  TensorView* tv4 = makeSymbolicTensor(2);
  fusion.addInput(tv4);

  TensorView* tv5 = sub(tv4, new Double(0.1));

  TensorView* tv6 = broadcast(tv5, {true, false, false});

  TensorView* tv7 = add(tv3, tv6);

  fusion.addOutput(tv7);

  tv7->merge(0, 1);

  tv0->computeAt(tv7, -1);
  tv4->computeAt(tv7, -1);

  tv7->axis(0)->parallelize(ParallelType::BIDx);
  tv7->axis(-1)->parallelize(ParallelType::TIDx);

  constexpr int x = 63, y = 33, z = 15;

  auto options = at::TensorOptions().dtype(at::kFloat).device(at::kCUDA, 0);

  at::Tensor t0 = at::randn({x, y}, options);
  at::Tensor t1 = at::randn({x, y}, options);
  at::Tensor t2 = t0.add(t1);
  at::Tensor t3 = t2.unsqueeze(-1).expand({x, y, z});

  at::Tensor t4 = at::randn({y, z}, options);
  at::Tensor t5 = t4.sub(0.1);
  at::Tensor t6 = t5.expand({x, y, z});
  at::Tensor aten_output = t3.add(t6);

  at::Tensor cg_output = at::empty({x, y, z}, options);

  std::vector<IValue> aten_inputs = {t0, t1, t4};

  FusionExecutor fe;
  fe.compileFusion(&fusion);
  fe.runFusion(aten_inputs, {cg_output});

  testValidate(
      &fusion, {cg_output}, aten_inputs, {aten_output}, __LINE__, __FILE__);
}

TEST(NVFuserTest, FusionSimpleBCast3_CUDA) {
  Fusion fusion;
  FusionGuard fg(&fusion);

  // Set up your input tensor views
  std::vector<IterDomain*> dom;
  dom.push_back(new IterDomain(new Int(0), new Int()));
  dom.push_back(new IterDomain(
      new Int(0),
      new Int(1),
      ParallelType::Serial,
      IterType::BroadcastWithStride));

  // tv0[I1, B{1}]
  TensorView* tv0 = new TensorView(new TensorDomain(dom), DataType::Float);
  fusion.addInput(tv0);

  // tv1[I0, I1, I2]
  TensorView* tv2 = makeSymbolicTensor(3);
  fusion.addInput(tv2);

  TensorView* tv3 = add(tv0, tv2);

  fusion.addOutput(tv3);

  tv3->merge(0);
  tv3->merge(0);

  tv0->computeAt(tv3, -1);
  tv2->computeAt(tv3, -1);

  tv3->axis(0)->parallelize(ParallelType::BIDx);

  constexpr int x = 2, y = 3, z = 4;

  auto options = at::TensorOptions().dtype(at::kFloat).device(at::kCUDA, 0);

  at::Tensor t0 = at::randn({y, 1}, options);
  at::Tensor t2 = at::randn({x, y, z}, options);
  auto aten_output = t0.add(t2);

  std::vector<IValue> aten_inputs = {t0, t2};
  at::Tensor cg_output = at::empty({x, y, z}, options);

  FusionExecutor fe;
  fe.compileFusion(&fusion);
  fe.runFusion(aten_inputs, {cg_output});

  testValidate(
      &fusion, {cg_output}, aten_inputs, {aten_output}, __LINE__, __FILE__);
}

TEST(NVFuserTest, FusionSimpleBCast4_CUDA) {
  Fusion fusion;
  FusionGuard fg(&fusion);

  // Set up your input tensor views
  std::vector<IterDomain*> dom;
  dom.push_back(new IterDomain(
      new Int(0),
      new Int(1),
      ParallelType::Serial,
      IterType::BroadcastWithStride));
  dom.push_back(new IterDomain(new Int(0), new Int()));
  TensorView* tv0 = new TensorView(new TensorDomain(dom), DataType::Float);

  TensorView* tv1 = makeSymbolicTensor(3);
  fusion.addInput(tv0);
  fusion.addInput(tv1);

  TensorView* tv3 = add(tv0, tv1);

  tv3->merge(0);
  tv3->merge(0);
  tv3->split(0, 128);
  tv3->split(0, 4);

  fusion.addOutput(tv3);

  tv0->computeAt(tv3, -1);
  tv1->computeAt(tv3, -1);

  tv3->axis(0)->parallelize(ParallelType::BIDx);
  tv3->axis(-1)->parallelize(ParallelType::TIDx);
  tv3->axis(-2)->parallelize(ParallelType::Unroll);

  constexpr int x = 63, y = 33, z = 15;

  auto options = at::TensorOptions().dtype(at::kFloat).device(at::kCUDA, 0);

  at::Tensor t0 = at::randn({1, z}, options);
  at::Tensor t1 = at::randn({x, y, z}, options);

  auto aten_output = t0.add(t1);

  at::Tensor cg_output = at::empty({x, y, z}, options);

  std::vector<IValue> aten_inputs = {t0, t1};

  FusionExecutor fe;
  fe.compileFusion(&fusion);
  fe.runFusion(aten_inputs, {cg_output});

  testValidate(
      &fusion, {cg_output}, aten_inputs, {aten_output}, __LINE__, __FILE__);
}

TEST(NVFuserTest, FusionSimpleBCast5_CUDA) {
  Fusion fusion;
  FusionGuard fg(&fusion);

  constexpr int m = 2, k = 3, n = 4;

  auto zero = new Int(0);
  auto M = new IterDomain(zero, new Int(m));
  auto K = new IterDomain(zero, new Int(k));
  auto N = new IterDomain(zero, new Int(n));

  // Set up your input tensor views
  TensorView* tv0 =
      new TensorView(new TensorDomain({M, K}, {true, true}), DataType::Float);
  TensorView* tv1 =
      new TensorView(new TensorDomain({K, N}, {true, true}), DataType::Float);

  fusion.addInput(tv0);
  fusion.addInput(tv1);

  TensorView* tv2 = broadcast(tv0, {false, false, true});
  TensorView* tv3 = broadcast(tv1, {true, false, false});

  TensorView* tv4 = add(tv2, tv3);

  fusion.addOutput(tv4);

  tv4->merge(0);
  tv4->merge(0);

  tv0->computeAt(tv4, -1);
  tv1->computeAt(tv4, -1);

  auto options = at::TensorOptions().dtype(at::kFloat).device(at::kCUDA, 0);

  at::Tensor t0 = at::randn({m, k}, options);
  at::Tensor t1 = at::randn({k, n}, options);

  auto t2 = t0.unsqueeze(-1).expand({m, k, n});
  auto t3 = t1.expand({m, k, n});
  auto aten_output = t2.add(t3);

  at::Tensor cg_output = at::empty({m, k, n}, options);

  std::vector<IValue> aten_inputs = {t0, t1};

  FusionExecutor fe;
  fe.compileFusion(&fusion);
  fe.runFusion(aten_inputs, {cg_output});

  testValidate(
      &fusion, {cg_output}, aten_inputs, {aten_output}, __LINE__, __FILE__);
}

TEST(NVFuserTest, FusionComplexBCast1_CUDA) {
  Fusion fusion;
  FusionGuard fg(&fusion);

  int x = 2, y = 3, z = 4;

  auto tv0 = makeConcreteTensor({y});
  auto tv1 = div(tv0, new Double(2.0));
  auto tv2 = broadcast(tv1, {false, true});
  auto tv3 = makeConcreteTensor({y, z});
  auto tv4 = mul(tv2, tv3);
  auto tv5 = broadcast(tv4, {true, false, false});
  auto tv6 = makeConcreteTensor({x, y, z});
  auto tv7 = add(tv5, tv6);

  // tv0[    i1    ] = input
  // tv1[    i1    ] = tv0/2.0
  // tv2[    i1, b2] = bcast(tv1)
  // tv3[    i1, i2] = input
  // tv4[    i1, i2] = tv2 * tv3
  // tv5[b0, i1, i2] = bcast(tv4)
  // tv6[i0, i1, i2] = input
  // tv7[i0, i1, i2] = tv5 + tv6

  // tv4 = bcast(tv1) * tv3
  // tv7 = bcast(tv4) + tv6

  fusion.addInput(tv0);
  fusion.addInput(tv3);
  fusion.addInput(tv6);

  fusion.addOutput(tv7);

  tv7->merge(0);
  tv7->merge(0);
  tv0->computeAt(tv7, -1);

  auto options = at::TensorOptions().dtype(at::kFloat).device(at::kCUDA, 0);

  at::Tensor t0 = at::randn({y}, options);
  at::Tensor t3 = at::randn({y, z}, options);
  at::Tensor t6 = at::randn({x, y, z}, options);

  auto t4 = t0.div(2.0).unsqueeze(-1).expand({y, z}) * t3;
  auto aten_output = t4.unsqueeze(0).expand({x, y, z}) + t6;

  std::vector<IValue> aten_inputs = {t0, t3, t6};

  FusionExecutor fe;
  fe.compileFusion(&fusion);
  auto cg_outputs = fe.runFusion(aten_inputs);

  testValidate(
      &fusion, cg_outputs, aten_inputs, {aten_output}, __LINE__, __FILE__);
}

TEST(NVFuserTest, FusionComplexBCast2_CUDA) {
  Fusion fusion;
  FusionGuard fg(&fusion);

  int x = 2, y = 3, z = 4;

  auto tv0 = makeConcreteTensor({y, z});
  auto tv1 = div(tv0, new Double(2.0));
  auto tv2 = sum(tv1, {1});
  auto tv3 = broadcast(tv2, {true, false});
  auto tv4 = makeConcreteTensor({x, y});
  auto tv5 = add(tv3, tv4);

  // tv0[    i1, i2] = input
  // tv1[    i1, i2] = tv0/2.0
  // tv2[    i1    ] = sum(tv1, 1)
  // tv3[b0, i1    ] = bcast(tv2)
  // tv4[i0, i1    ] = input
  // tv5[i0, i1    ] = tv3 + tv4

  // tv2 = sum(tv0/2.0, 1)
  // tv5 = bcast(tv2) + tv4

  fusion.addInput(tv0);
  fusion.addInput(tv4);

  fusion.addOutput(tv5);

  tv5->merge(0);
  tv0->computeAt(tv5, -1);
  tv1->computeAt(tv2, -1);

  auto options = at::TensorOptions().dtype(at::kFloat).device(at::kCUDA, 0);

  at::Tensor t0 = at::randn({y, z}, options);
  at::Tensor t4 = at::randn({x, y}, options);

  FusionExecutor fe;
  fe.compileFusion(&fusion);
  auto cg_outputs = fe.runFusion({t0, t4});

  auto t1 = t0.div(2.0);
  auto t2 = t1.to(at::kDouble).sum(1);
  auto t3 = t2.unsqueeze(0).expand({x, y});
  auto aten_output = t3.add(t4);

  testValidate(
      &fusion, {cg_outputs}, {t0, t4}, {aten_output}, __LINE__, __FILE__);
}

TEST(NVFuserTest, FusionAdvancedIndexing1_CUDA) {
  Fusion fusion;
  FusionGuard fg(&fusion);

  int w = 3, x = 4, y = 7, z = 8;
  auto options = at::TensorOptions().dtype(at::kFloat).device(at::kCUDA, 0);

  auto tv0 = makeSymbolicTensor(3);
  auto tv1 = makeSymbolicTensor(4);
  fusion.addInput(tv0);
  fusion.addInput(tv1);

  auto tv2 = add(tv0, new Double(1.0));
  auto tv3 = broadcast(tv2, {true, false, false, false});
  auto tv4 = add(tv3, tv1);

  fusion.addOutput(tv4);

  tv4->merge(0);
  tv4->merge(0);
  tv4->merge(0);

  tv4->split(0, 128);
  tv4->split(0, 4);

  tv2->computeAt(tv4, 1);

  tv4->axis(0)->parallelize(ParallelType::BIDx);
  tv4->axis(1)->parallelize(ParallelType::Unroll);
  tv4->axis(2)->parallelize(ParallelType::TIDx);

  tv3->axis(1)->parallelize(ParallelType::Unroll);
  tv3->axis(2)->parallelize(ParallelType::TIDx);

  tv2->axis(1)->parallelize(ParallelType::Unroll);
  tv2->axis(2)->parallelize(ParallelType::TIDx);

  FusionExecutor fe;

  at::Tensor t0 = at::randn({x, y, z}, options);
  at::Tensor t1 = at::randn({w, x, y, z}, options);

  auto t3 = t0.add(1.0);
  auto aten_output = t3.add(t1);

  std::vector<IValue> aten_inputs = {t0, t1};

  fe.compileFusion(&fusion);
  auto cg_outputs = fe.runFusion(aten_inputs);

  testValidate(
      &fusion, cg_outputs, aten_inputs, {aten_output}, __LINE__, __FILE__);
}

TEST(NVFuserTest, FusionAdvancedIndexing2_CUDA) {
  Fusion fusion;
  FusionGuard fg(&fusion);

  int w = 3, x = 4, y = 7, z = 8;
  auto options = at::TensorOptions().dtype(at::kFloat).device(at::kCUDA, 0);

  auto tv0 = makeSymbolicTensor(3);
  auto tv1 = makeSymbolicTensor(4);
  fusion.addInput(tv0);
  fusion.addInput(tv1);

  auto tv2 = add(tv0, new Double(1.0));
  auto tv3 = broadcast(tv2, {true, false, false, false});
  auto tv4 = add(tv3, tv1);

  fusion.addOutput(tv4);

  tv4->merge(-2);
  tv4->merge(-2);
  tv4->merge(-2);

  tv4->split(0, 128);
  tv4->split(0, 4);

  tv2->computeAt(tv4, 1);

  tv4->axis(0)->parallelize(ParallelType::BIDx);
  tv4->axis(1)->parallelize(ParallelType::Unroll);
  tv4->axis(2)->parallelize(ParallelType::TIDx);

  tv3->axis(1)->parallelize(ParallelType::Unroll);
  tv3->axis(2)->parallelize(ParallelType::TIDx);

  tv2->axis(1)->parallelize(ParallelType::Unroll);
  tv2->axis(2)->parallelize(ParallelType::TIDx);

  FusionExecutor fe;

  at::Tensor t0 = at::randn({x, y, z}, options);
  at::Tensor t1 = at::randn({w, x, y, z}, options);

  auto t3 = t0.add(1.0);
  auto aten_output = t3.add(t1);

  std::vector<IValue> aten_inputs = {t0, t1};

  fe.compileFusion(&fusion);
  auto cg_outputs = fe.runFusion(aten_inputs);

  testValidate(
      &fusion, cg_outputs, aten_inputs, {aten_output}, __LINE__, __FILE__);
}

TEST(NVFuserTest, FusionAdvancedIndexing3_CUDA) {
  Fusion fusion;
  FusionGuard fg(&fusion);

  int w = 3, x = 4, y = 7, z = 8;

  auto tv0 = makeSymbolicTensor(3);
  auto tv1 = makeSymbolicTensor(4);
  fusion.addInput(tv0);
  fusion.addInput(tv1);

  auto tv2 = add(tv0, new Double(1.0));
  auto tv3 = add(tv2, tv1);
  fusion.addOutput(tv3);

  auto options = at::TensorOptions().dtype(at::kFloat).device(at::kCUDA, 0);
  at::Tensor t0 = at::randn({x, y, z}, options);
  at::Tensor t1 = at::randn({w, x, y, z}, options);

  auto t2 = t0.add(1.0);
  auto aten_output = t2.add(t1);

  std::vector<IValue> aten_inputs = {t0, t1};

  scheduleFusion(&fusion, aten_inputs);

  FusionExecutor fe;
  fe.compileFusion(&fusion);
  auto cg_outputs = fe.runFusion(aten_inputs);

  testValidate(
      &fusion, cg_outputs, aten_inputs, {aten_output}, __LINE__, __FILE__);
}

TEST(NVFuserTest, FusionAdvancedIndexing4_CUDA) {
  Fusion fusion;
  FusionGuard fg(&fusion);

  // Set up your input tensor views
  TensorView* tv0 = makeConcreteTensor({10, 20});
  fusion.addInput(tv0);
  TensorView* tv1 = makeConcreteTensor({10, 10, 20});
  fusion.addInput(tv1);

  TensorView* tv2 = add(tv0, new Double(1));
  TensorView* tv3 = broadcast(tv2, {true, false, false});
  TensorView* tv4 = add(tv3, tv1);
  fusion.addOutput(tv4);

  auto options = at::TensorOptions().dtype(at::kFloat).device(at::kCUDA, 0);
  at::Tensor t0 = at::randn({10, 20}, options);
  at::Tensor t1 = at::randn({10, 10, 20}, options);

  auto t2 = t0.add(1.0);
  auto aten_output = t2.add(t1);

  std::vector<IValue> aten_inputs = {t0, t1};

  FusionExecutor fe;
  fe.compileFusion(&fusion);
  auto cg_outputs = fe.runFusion(aten_inputs);

  testValidate(
      &fusion, cg_outputs, aten_inputs, {aten_output}, __LINE__, __FILE__);
}

TEST(NVFuserTest, FusionAdvancedIndexing5_CUDA) {
  Fusion fusion;
  FusionGuard fg(&fusion);

  // Set up your input tensor views
  TensorView* tv0 = makeSymbolicTensor(1);
  fusion.addInput(tv0);
  TensorView* tv1 = makeSymbolicTensor(3);
  fusion.addInput(tv1);

  TensorView* tv2 = add(tv0, new Double(1));
  TensorView* tv3 = broadcast(tv2, {true, false, true});
  TensorView* tv4 = add(tv3, tv1);
  fusion.addOutput(tv4);

  tv3->merge(0)->merge(0)->split(0, 2)->split(0, 3);
  tv4->merge(0)->merge(0)->split(0, 2)->split(0, 3);

  tv0->computeAt(tv4, 1);
  tv1->computeAt(tv4, 1);

  auto options = at::TensorOptions().dtype(at::kFloat).device(at::kCUDA, 0);
  at::Tensor t0 = at::randn({7}, options);
  at::Tensor t1 = at::randn({5, 7, 11}, options);

  auto t2 = t0.add(1.0);
  auto aten_output = t2.unsqueeze(-1).add(t1);

  std::vector<IValue> aten_inputs = {t0, t1};

  FusionExecutor fe;
  fe.compileFusion(&fusion);
  auto cg_outputs = fe.runFusion(aten_inputs);

  testValidate(
      &fusion, cg_outputs, aten_inputs, {aten_output}, __LINE__, __FILE__);
}

TEST(NVFuserTest, FusionAdvancedIndexing6_CUDA) {
  Fusion fusion;
  FusionGuard fg(&fusion);

  std::vector<int64_t> tensor0_shape{7, 4, 7};
  std::vector<int64_t> tensor1_shape{4, 7};

  TensorView* tv0 = makeSymbolicTensor(tensor0_shape.size());
  fusion.addInput(tv0);
  TensorView* tv1 = makeSymbolicTensor(tensor1_shape.size());
  fusion.addInput(tv1);

  TensorView* tv2 = add(tv0, tv1);
  TensorView* tv3 = sum(tv2, {0, 1});
  fusion.addOutput(tv3);

  const auto options =
      at::TensorOptions().dtype(at::kFloat).device(at::kCUDA, 0);

  at::Tensor input0 = at::randn(tensor0_shape, options);
  at::Tensor input1 = at::randn(tensor1_shape, options);

  std::vector<int64_t> reduction_axes{0, 1};
  auto reduction_params =
      getReductionHeuristics(&fusion, {input0, input1}, tv3);
  TORCH_CHECK(reduction_params, "Reduction schedule was not generated!");
  scheduleReduction(&fusion, reduction_params.value(), tv3, {});

  FusionExecutor fe;
  fe.compileFusion(&fusion);
  auto cg_outputs =
      fe.runFusion({input0, input1}, reduction_params.value().lparams);

  auto aten_output = input0.add(input1).to(at::kDouble).sum(reduction_axes);

  testValidate(
      &fusion,
      cg_outputs,
      {input0, input1},
      {aten_output},
      __LINE__,
      __FILE__,
      "",
      reduction_params.value().lparams);
}

TEST(NVFuserTest, FusionAdvancedIndexing7_CUDA) {
  // Might be able to use this one without 6 as the heuristics in 6 may change
  // and this test is to cover the same issue.
  Fusion fusion;
  FusionGuard fg(&fusion);

  auto tv0 = makeSymbolicTensor(1);
  fusion.addInput(tv0);

  auto tv1 = broadcast(tv0, {false, true});

  auto tv2 = makeSymbolicTensor(2);
  fusion.addInput(tv2);

  auto tv3 = add(tv1, tv2);
  auto tv4 = sum(tv3, {0, 1});
  fusion.addOutput(tv4);

  tv4->merge(0, 1);
  tv4->split(0, 128);
  tv4->split(0, 4);

  auto tv5 = tv4->rFactor({0, 1});

  tv5->computeAt(tv4, -1);
  tv0->computeAt(tv5, -1);

  tv4->axis(0)->parallelize(ParallelType::TIDx);

  FusionExecutor fe;
  fe.compileFusion(&fusion);

  const int numel_x = 100;
  const int numel_y = 200;
  auto options = at::TensorOptions().dtype(at::kFloat).device(at::kCUDA, 0);
  auto at_t0 = at::randn({numel_x}, options);
  auto at_t1 = at::randn({numel_x, numel_y}, options);

  auto cg_outputs = fe.runFusion({at_t0, at_t1});

  auto aten_output = (at_t0.unsqueeze(-1).expand({numel_x, numel_y}) + at_t1)
                         .to(at::kDouble)
                         .sum();

  testValidate(
      &fusion, cg_outputs, {at_t0, at_t1}, {aten_output}, __LINE__, __FILE__);
}

TEST(NVFuserTest, FusionAdvancedIndexing8_CUDA) {
  // Same as 7 but with outer splits instead of inner
  Fusion fusion;
  FusionGuard fg(&fusion);

  auto tv0 = makeSymbolicTensor(1);
  fusion.addInput(tv0);

  auto tv1 = broadcast(tv0, {false, true});

  auto tv2 = makeSymbolicTensor(2);
  fusion.addInput(tv2);

  auto tv3 = add(tv1, tv2);
  auto tv4 = sum(tv3, {0, 1});
  fusion.addOutput(tv4);

  tv4->merge(0, 1);
  tv4->split(0, 128, false);
  tv4->split(0, 4, false);

  auto tv5 = tv4->rFactor({0, 1});

  tv5->computeAt(tv4, -1);
  tv0->computeAt(tv5, -1);

  tv4->axis(0)->parallelize(ParallelType::TIDx);

  FusionExecutor fe;
  fe.compileFusion(&fusion);

  const int numel_x = 100;
  const int numel_y = 200;
  auto options = at::TensorOptions().dtype(at::kFloat).device(at::kCUDA, 0);
  auto at_t0 = at::randn({numel_x}, options);
  auto at_t1 = at::randn({numel_x, numel_y}, options);

  auto cg_outputs = fe.runFusion({at_t0, at_t1});

  auto aten_output = (at_t0.unsqueeze(-1).expand({numel_x, numel_y}) + at_t1)
                         .to(at::kDouble)
                         .sum();

  testValidate(
      &fusion, cg_outputs, {at_t0, at_t1}, {aten_output}, __LINE__, __FILE__);
}

// Intended to stress the lowering of our code generator
TEST(NVFuserTest, FusionAdvancedLowering1_CUDA) {
  Fusion fusion;
  FusionGuard fg(&fusion);

  TensorView* tv0 = makeConcreteTensor({9, 5});
  fusion.addInput(tv0);

  TensorView* tv1 = add(tv0, new Double(1));
  TensorView* tv2 = add(tv1, new Double(2));
  TensorView* tv3 = add(tv1, new Double(3));
  TensorView* tv4 = sum(tv3, {1});

  fusion.addOutput(tv2);
  fusion.addOutput(tv4);

  tv4->split(1, 4);
  auto tv5 = tv4->rFactor({2});

  tv1->computeAt(tv5, -1);

  auto options = at::TensorOptions().dtype(at::kFloat).device(at::kCUDA, 0);
  at::Tensor aten_input = at::randn({9, 5}, options);

  auto t1 = aten_input.add(1.0);
  auto t2 = t1.add(2.0);
  auto t3 = t1.add(3.0);
  auto t4 = t3.sum(1);

  std::vector<at::Tensor> aten_outputs = {t2, t4};

  FusionExecutor fe;
  fe.compileFusion(&fusion);

  auto cg_outputs = fe.runFusion({aten_input});

  testValidate(
      &fusion, cg_outputs, {aten_input}, aten_outputs, __LINE__, __FILE__);
}

TEST(NVFuserTest, FusionAdvancedLowering2_CUDA) {
  Fusion fusion;
  FusionGuard fg(&fusion);

  // Progressively broadcast tensors
  TensorView* tv0 = makeSymbolicTensor(1);
  fusion.addInput(tv0);
  TensorView* tv1 = makeSymbolicTensor(2);
  fusion.addInput(tv1);
  TensorView* tv2 = makeSymbolicTensor(3);
  fusion.addInput(tv2);

  TensorView* tv3 = add(tv0, new Double(1));
  TensorView* tv4 = broadcast(tv3, {false, true});
  TensorView* tv5 = add(tv4, tv1);
  TensorView* tv6 = add(tv5, tv2);

  fusion.addOutput(tv6);

  // Split inner dimension
  tv6->split(1, 4);
  // Merge middle dims with outer dimensions
  tv6->merge(2);
  tv6->merge(0);

  // tv6[I0*I1o, I1i*I2]

  // Compute everything inline
  tv0->computeAt(tv6, -1);

  tv6->axis(0)->parallelize(ParallelType::BIDx);
  tv6->axis(1)->parallelize(ParallelType::TIDx);

  auto options = at::TensorOptions().dtype(at::kFloat).device(at::kCUDA, 0);
  int x = 13, y = 9, z = 5;
  at::Tensor t0 = at::randn({y}, options);
  at::Tensor t1 = at::randn({y, z}, options);
  at::Tensor t2 = at::randn({x, y, z}, options);

  auto t3 = t0.add(1.0);
  auto t4 = t3.unsqueeze(-1);
  auto t5 = t4.add(t1);
  auto t6 = t5.add(t2);

  std::vector<IValue> aten_inputs = {t0, t1, t2};
  std::vector<at::Tensor> aten_outputs = {t6};

  FusionExecutor fe;
  fe.compileFusion(&fusion);

  auto cg_outputs = fe.runFusion(aten_inputs);

  testValidate(
      &fusion, cg_outputs, aten_inputs, aten_outputs, __LINE__, __FILE__);
}

// TODO: Enable test
TEST(NVFuserTest, FusionAdvancedLowering3_CUDA) {
  Fusion fusion;
  FusionGuard fg(&fusion);

  auto tv0 = makeConcreteTensor({1, -1});
  auto tv1 = makeSymbolicTensor(2);
  fusion.addInput(tv0);
  fusion.addInput(tv1);

  // [b0, i1]
  auto tv2 = add(tv0, new Double(2.0));

  // [i0, i1]
  auto tv3 = add(tv1, new Double(3.0));

  // [b0, i1]
  auto tv4 = add(tv2, new Double(4.0));

  // [io, i1]
  auto tv5 = add(tv2, tv3);

  fusion.addOutput(tv4);
  fusion.addOutput(tv5);

  // TODO: Enable this computeAt, enable test.
  // tv0->computeAt(tv4, -1);
}

// This excercises indexing with broadcast root axes. Non-broadcast
// axes need to be preferred when propagating index exprs to root
// axes. See, e.g., Index::getConsumerIndex_impl.
TEST(NVFuserTest, FusionAdvancedLowering4_CUDA) {
  Fusion fusion;
  FusionGuard fg(&fusion);

  auto tv0 = makeSymbolicTensor(1);
  fusion.addInput(tv0);
  auto tv1 = broadcast(tv0, {false, true});
  auto tv2 = broadcast(tv1, {false, false, true});
  auto tv3 = makeSymbolicTensor(3);
  fusion.addInput(tv3);
  auto tv4 = add(tv2, tv3);
  fusion.addOutput(tv4);

  tv4->merge(1)->merge(0);
  tv4->split(0, 8);
  tv0->computeAt(tv4, 1);

  FusionExecutor fe;
  fe.compileFusion(&fusion);

  auto options = at::TensorOptions().dtype(at::kFloat).device(at::kCUDA, 0);
  const int bx = 10;
  const int by = 20;
  const int bz = 30;
  at::Tensor t0 = at::randn({bx}, options);
  at::Tensor t3 = at::randn({bx, by, bz}, options);
  std::vector<IValue> aten_inputs = {t0, t3};

  auto cg_outputs = fe.runFusion(aten_inputs);

  auto aten_output =
      t0.unsqueeze(-1).expand({bx, by}).unsqueeze(-1).expand({bx, by, bz}) + t3;

  testValidate(
      &fusion, cg_outputs, aten_inputs, {aten_output}, __LINE__, __FILE__);
}

// Test a simple Gemm but also play around with fusion executor features
TEST(NVFuserTest, FusionSimpleGemm_CUDA) {
  Fusion fusion;
  FusionGuard fg(&fusion);

  // Set up your input tensor views
  TensorView* tv0 = makeSymbolicTensor(2); // M, K
  TensorView* tv1 = makeSymbolicTensor(2); // K, N
  fusion.addInput(tv0);
  fusion.addInput(tv1);

  TensorView* tv2 = broadcast(tv0, {false, false, true});
  // tv2[I0, I1, B] = tv0[I0, I1]

  TensorView* tv3 = broadcast(tv1, {true, false, false});
  // tv3[B, I1, I2] = tv1[I1, I2]

  // tv4[I0, I1, I2] = tv2[I0, I1, B] * tv3[B, I1, I2]
  TensorView* tv4 = mul(tv2, tv3);
  // tv5[I0, R1, I2] = tv4[I0, I1, I2]
  TensorView* tv5 = sum(tv4, {1});
  fusion.addOutput(tv5);

  tv5->split(1, 32);
  // tv5[I0, R1o, R1i{32}, I2]

  auto tv6 = tv5->rFactor({1});
  // tv6[I0, R1o, I1i{32}, I2] = tv4[I0, I1, I2]
  // tv5[I0,    , R1i{32}, I2] = tv6[I0, R1o, I1i{32}, I2]

  tv5->split(0, 4);
  tv5->split(-1, 4);
  // tv5[I0o, I0i{4}, R1i{32}, I2o, I2i{4}]
  // tv5[I0o, I0i{4}, R1i{32}, I2o, I2i{4}]

  tv0->computeAt(tv5, -1);
  tv1->computeAt(tv5, -1);

  // tv6[I0o, I0i{4}, R1o, I1i{32}, I2o, I2i{4}]
  // tv5[I0o, I0i{4},    , R1i{32}, I2o, I2i{4}]
  //--> (line symbolizes compute at location)
  // tv4[I0o, I0i{4}, I1i{32}, I2o, I2i{4}|, I1o]
  // tv6[I0o, I0i{4}, I1i{32}, I2o, I2i{4}|, R1o]
  // tv5[I0o, I0i{4}, R1i{32}, I2o, I2i{4}|]

  tv0->computeAt(tv6, -1);
  tv1->computeAt(tv6, -1);
  // tv4[I0o, I0i{4}, I1i{32}, I2o, I2i{4}, I1o |]
  // tv6[I0o, I0i{4}, I1i{32}, I2o, I2i{4}, R1o |]
  // tv5[I0o, I0i{4}, R1i{32}, I2o, I2i{4}|]

  tv5->axis(0)->parallelize(ParallelType::BIDz);
  tv5->axis(1)->parallelize(ParallelType::TIDz);

  tv5->axis(-2)->parallelize(ParallelType::BIDy);
  tv5->axis(-1)->parallelize(ParallelType::TIDy);

  tv5->axis(2)->parallelize(ParallelType::TIDx);
  tv6->axis(2)->parallelize(ParallelType::TIDx);

  constexpr int M = 65, K = 33, N = 17;

  auto options = at::TensorOptions().dtype(at::kFloat).device(at::kCUDA, 0);

  at::Tensor t0 = at::randn({M, K}, options);
  at::Tensor t1 = at::randn({K, N}, options);

  FusionExecutor fe;
  fe.compileFusion(&fusion);
  // Lets specify a few bounds in launch params to make sure it works
  fe.runFusion({t0, t1}, LaunchParams(1, -1, -1, 32, 4, 4));

  // Make sure bad launch params throws
  // TODO: Re-enable once we have parallelization validation in.
  // ASSERT_ANY_THROW(fe.runFusion({t0, t1}, LaunchParams(1, 2, 3, 4, 5, 6)));

  // Don't specify any launch params
  auto cg_outputs = fe.runFusion({t0, t1});

  auto aten_output = t0.to(at::kDouble).matmul(t1.to(at::kDouble));

  testValidate(
      &fusion, cg_outputs, {t0, t1}, {aten_output}, __LINE__, __FILE__);
}

// Softmax with a 1D tensor. Parallelized only with a single thread block.
TEST(NVFuserTest, FusionSoftmax1D_CUDA) {
  Fusion fusion;
  FusionGuard fg(&fusion);

  const int tidx = 128;
  const int dimx = 1000;

  // Set up your input tensor views
  TensorView* input_tv0 = makeSymbolicTensor(1);
  fusion.addInput(input_tv0);

  TensorView* exp_tv1 = unaryOp(UnaryOpType::Exp, input_tv0);
  TensorView* sum_exp_tv2 = sum(exp_tv1, {-1});
  TensorView* bcast_sum_tv3 = broadcast(sum_exp_tv2, {true});

  // Replicate exp_tv4 as exp_tv4_copy because exp_tv4 is going to be
  // computed at sum_exp_rf_tv8.
  TensorView* exp_tv1_copy = unaryOp(UnaryOpType::Exp, input_tv0);

  TensorView* output_tv4 = div(exp_tv1_copy, bcast_sum_tv3);

  fusion.addOutput(output_tv4);

  bcast_sum_tv3->split(0, tidx);

  sum_exp_tv2->split(-1, tidx);
  TensorView* sum_exp_rf_tv5 = sum_exp_tv2->rFactor({-2});

  output_tv4->split(-1, tidx);

  exp_tv1->computeAt(sum_exp_rf_tv5, -1);
  exp_tv1_copy->computeAt(output_tv4, -1);

  TensorView* tensors_to_parallelize[] = {
      sum_exp_tv2, bcast_sum_tv3, output_tv4, sum_exp_rf_tv5};

  for (auto tv : tensors_to_parallelize) {
    tv->axis(-1)->parallelize(ParallelType::TIDx);
  }

  auto options = at::TensorOptions().dtype(at::kFloat).device(at::kCUDA, 0);
  at::Tensor t0 = at::randn({dimx}, options);
  at::Tensor cg_output = at::empty({dimx}, options);
  at::Tensor t3_output = at::empty_like(cg_output, options);

  FusionExecutor fe;
  fe.compileFusion(&fusion);
  fe.runFusion({t0}, {cg_output});

  auto aten_output = at::_softmax(t0.to(at::kDouble), -1, false);

  testValidate(&fusion, {cg_output}, {t0}, {aten_output}, __LINE__, __FILE__);
}

// Softmax with a 1D tensor with input normalization.
TEST(NVFuserTest, FusionSoftmax1DNormalized_CUDA) {
  Fusion fusion;
  FusionGuard fg(&fusion);

  const int tidx = 128;
  const int dimx = 1000;

  // Set up your input tensor views
  TensorView* input_tv0 = makeSymbolicTensor(1);
  fusion.addInput(input_tv0);

  // Normalize with the max value before computing exp.
  TensorView* max_val_tv1 =
      reductionOp(BinaryOpType::Max, {-1}, new Double(0), input_tv0);
  TensorView* bcast_max_tv2 = broadcast(max_val_tv1, {true});
  TensorView* sub_tv3 = sub(input_tv0, bcast_max_tv2);
  TensorView* exp_tv4 = unaryOp(UnaryOpType::Exp, sub_tv3);
  TensorView* sum_exp_tv5 = sum(exp_tv4, {-1});
  TensorView* bcast_sum_tv6 = broadcast(sum_exp_tv5, {true});

  // Replicate exp_tv4 as exp_tv4_copy because exp_tv4 is going to be
  // computed at sum_exp_rf_tv8.
  TensorView* sub_tv3_copy = sub(input_tv0, bcast_max_tv2);
  TensorView* exp_tv4_copy = unaryOp(UnaryOpType::Exp, sub_tv3_copy);

  TensorView* output_tv7 = div(exp_tv4_copy, bcast_sum_tv6);

  fusion.addOutput(output_tv7);
  bcast_max_tv2->split(0, tidx);
  bcast_sum_tv6->split(0, tidx);

  max_val_tv1->split(-1, tidx);
  TensorView* max_val_rf_tv8 = max_val_tv1->rFactor({-2});

  sum_exp_tv5->split(-1, tidx);
  TensorView* sum_exp_rf_tv9 = sum_exp_tv5->rFactor({-2});

  output_tv7->split(-1, tidx);

  sub_tv3->computeAt(sum_exp_rf_tv9, -1);
  sub_tv3_copy->computeAt(output_tv7, -1);

  TensorView* tensors_to_parallelize[] = {
      max_val_tv1,
      bcast_max_tv2,
      sum_exp_tv5,
      bcast_sum_tv6,
      output_tv7,
      max_val_rf_tv8,
      sum_exp_rf_tv9};

  for (auto tv : tensors_to_parallelize) {
    tv->axis(-1)->parallelize(ParallelType::TIDx);
  }

  auto options = at::TensorOptions().dtype(at::kFloat).device(at::kCUDA, 0);
  at::Tensor input = at::randn({dimx}, options);
  at::Tensor t3_output = at::empty({dimx}, options);

  FusionExecutor fe;
  fe.compileFusion(&fusion);
  auto cg_outputs = fe.runFusion({input});

  auto aten_output = at::_softmax(input.to(at::kDouble), -1, false);

  testValidate(&fusion, cg_outputs, {input}, {aten_output}, __LINE__, __FILE__);
}

// Softmax with a 3D tensor, where the inner-most 3rd dimension is
// normalized. Pallelized with multiple thread blocks.
TEST(NVFuserTest, FusionSoftmax3D_CUDA) {
  Fusion fusion;
  FusionGuard fg(&fusion);

  const int tidx = 32;
  const int dimx = 32;
  const int dimy = 16;
  const int dimz = 130;

  // Set up your input tensor views
  TensorView* input_tv0 = makeSymbolicTensor(3);
  fusion.addInput(input_tv0);

  TensorView* exp_tv1 = unaryOp(UnaryOpType::Exp, input_tv0);
  TensorView* sum_exp_tv2 = sum(exp_tv1, {-1});
  TensorView* bcast_sum_tv3 = broadcast(sum_exp_tv2, {false, false, true});

  // Replicate exp_tv4 as exp_tv4_copy because exp_tv4 is going to be
  // computed at sum_exp_rf_tv8.
  TensorView* exp_tv1_copy = unaryOp(UnaryOpType::Exp, input_tv0);

  TensorView* output_tv4 = div(exp_tv1_copy, bcast_sum_tv3);

  fusion.addOutput(output_tv4);

  bcast_sum_tv3->split(-1, tidx);

  sum_exp_tv2->split(-1, tidx);
  TensorView* sum_exp_rf_tv5 = sum_exp_tv2->rFactor({-2});

  output_tv4->split(-1, tidx);

  exp_tv1->computeAt(sum_exp_rf_tv5, -1);
  exp_tv1_copy->computeAt(output_tv4, -1);

  TensorView* tensors_to_parallelize[] = {
      sum_exp_tv2, bcast_sum_tv3, output_tv4, sum_exp_rf_tv5};

  for (auto tv : tensors_to_parallelize) {
    tv->axis(0)->parallelize(ParallelType::BIDx);
    tv->axis(1)->parallelize(ParallelType::BIDy);
    tv->axis(-1)->parallelize(ParallelType::TIDx);
  }

  auto options = at::TensorOptions().dtype(at::kFloat).device(at::kCUDA, 0);
  at::Tensor input = at::randn({dimx, dimy, dimz}, options);

  at::Tensor cg_output = at::empty({dimx, dimy, dimz}, options);

  FusionExecutor fe;
  fe.compileFusion(&fusion);
  fe.runFusion({input}, {cg_output});

  auto aten_output = at::_softmax(input.to(at::kDouble), -1, false);

  testValidate(
      &fusion, {cg_output}, {input}, {aten_output}, __LINE__, __FILE__);
}

// Softmax with a 3D tensor with input normalization.
TEST(NVFuserTest, FusionSoftmax3DNormalized_CUDA) {
  Fusion fusion;
  FusionGuard fg(&fusion);

  const int tidx = 32;
  const int dimx = 32;
  const int dimy = 16;
  const int dimz = 130;

  // Set up your input tensor views
  TensorView* input_tv0 = makeSymbolicTensor(3);
  fusion.addInput(input_tv0);

  // Normalize with the max value before computing exp.
  TensorView* max_val_tv1 =
      reductionOp(BinaryOpType::Max, {-1}, new Double(0), input_tv0);
  TensorView* bcast_max_tv2 = broadcast(max_val_tv1, {false, false, true});
  TensorView* sub_tv3 = sub(input_tv0, bcast_max_tv2);
  TensorView* exp_tv4 = unaryOp(UnaryOpType::Exp, sub_tv3);
  TensorView* sum_exp_tv5 = sum(exp_tv4, {-1});
  TensorView* bcast_sum_tv6 = broadcast(sum_exp_tv5, {false, false, true});

  // Replicate exp_tv4 as exp_tv4_copy because exp_tv4 is going to be
  // computed at sum_exp_rf_tv8.
  TensorView* sub_tv3_copy = sub(input_tv0, bcast_max_tv2);
  TensorView* exp_tv4_copy = unaryOp(UnaryOpType::Exp, sub_tv3_copy);

  TensorView* output_tv7 = div(exp_tv4_copy, bcast_sum_tv6);

  fusion.addOutput(output_tv7);

  bcast_max_tv2->split(-1, tidx);
  bcast_sum_tv6->split(-1, tidx);

  max_val_tv1->split(-1, tidx);
  TensorView* max_val_rf_tv8 = max_val_tv1->rFactor({-2});

  sum_exp_tv5->split(-1, tidx);
  TensorView* sum_exp_rf_tv9 = sum_exp_tv5->rFactor({-2});

  output_tv7->split(-1, tidx);

  sub_tv3->computeAt(sum_exp_rf_tv9, -1);
  sub_tv3_copy->computeAt(output_tv7, -1);

  TensorView* tensors_to_parallelize[] = {
      max_val_tv1,
      bcast_max_tv2,
      sum_exp_tv5,
      bcast_sum_tv6,
      output_tv7,
      max_val_rf_tv8,
      sum_exp_rf_tv9};

  for (auto tv : tensors_to_parallelize) {
    tv->axis(0)->parallelize(ParallelType::BIDx);
    tv->axis(1)->parallelize(ParallelType::BIDy);
    tv->axis(-1)->parallelize(ParallelType::TIDx);
  }

  auto options = at::TensorOptions().dtype(at::kFloat).device(at::kCUDA, 0);
  at::Tensor input = at::randn({dimx, dimy, dimz}, options);
  at::Tensor t3_output = at::empty({dimx, dimy, dimz}, options);

  FusionExecutor fe;
  fe.compileFusion(&fusion);
  auto cg_outputs = fe.runFusion({input});

  auto aten_output = at::_softmax(input.to(at::kDouble), -1, false);

  testValidate(&fusion, cg_outputs, {input}, {aten_output}, __LINE__, __FILE__);
}

TEST(NVFuserTest, FusionSoftmaxComputeAt_CUDA) {
  Fusion fusion;
  FusionGuard fg(&fusion);

  // Set up your input tensor views
  TensorView* tv0 = makeSymbolicTensor(2);
  fusion.addInput(tv0);

  auto tv1 = sum(tv0, {1});
  auto tv2 = broadcast(tv1, {false, true});

  auto tv3 = add(tv0, new Double(1.0));

  auto tv4 = mul(tv2, tv3);

  auto tv5 = sum(tv4, {1});
  auto tv6 = broadcast(tv5, {false, true});

  auto tv7 = sub(tv6, tv4);
  fusion.addOutput(tv7);

  tv1->computeAt(tv7, 1);
  ASSERT_ANY_THROW(tv1->computeAt(tv7, -1));
}

// Similar to FusionReduction but uses grid reduction
TEST(NVFuserTest, FusionGridReduction1_CUDA) {
  const int gdimx = 32;
  const int bdimx = 128;

  Fusion fusion;
  FusionGuard fg(&fusion);

  // Set up your input tensor views
  TensorView* tv0 = makeSymbolicTensor(2);
  fusion.addInput(tv0);

  // tv1[I0, R1] = tv0[I0, I1]
  TensorView* tv1 = reductionOp(BinaryOpType::Add, {1}, new Double(0), tv0);
  fusion.addOutput(tv1);

  TORCH_CHECK(fusion.hasReduction(), "Could not detect reduction in fusion.");

  tv1->split(1, bdimx);
  // tv1[I0, R1o, R1i{128}] = tv0[I0, I1]
  tv1->split(1, gdimx);
  // tv1[I0, R1oo, R1oi{32}, R1i{128}] = tv0[I0, I1]

  TensorView* tv2 = tv1->rFactor({1});
  // tv2[I0, R1oo, Ir1oi{32}, Ir1i{128}] = tv0[I0, I1]
  // tv1[I0,        R1oi{32},  R1i{128}] = tv2[I0, R1oo, Ir1oi{32}, Ir1i{128}]

  // Incrementally, can print in between for debugging
  tv0->computeAt(tv2, 1);
  tv2->computeAt(tv1, 1);

  // Re do it all at once, because why not.
  tv0->computeAt(tv1, 1);

  tv1->axis(0)->parallelize(ParallelType::BIDy);
  tv1->axis(1)->parallelize(ParallelType::BIDx);
  tv2->axis(2)->parallelize(ParallelType::BIDx);

  tv1->axis(-1)->parallelize(ParallelType::TIDx);
  tv2->axis(-1)->parallelize(ParallelType::TIDx);

  int numel_x = 10000;
  int numel_y = 65000;

  auto options = at::TensorOptions().dtype(at::kFloat).device(at::kCUDA, 0);
  at::Tensor input = at::randn({numel_x, numel_y}, options);
  at::Tensor cg_output = at::empty({numel_x}, options);

  FusionExecutor fe;
  fe.compileFusion(&fusion);
  fe.runFusion({input}, {cg_output});

  auto aten_output = input.to(at::kDouble).sum({1});

  testValidate(
      &fusion, {cg_output}, {input}, {aten_output}, __LINE__, __FILE__);
}

// Same test as the above but uses BIDy and TIDx for reduction
TEST(NVFuserTest, FusionGridReduction2_CUDA) {
  const int gdimy = 32;
  const int bdimx = 128;

  Fusion fusion;
  FusionGuard fg(&fusion);

  // Set up your input tensor views
  TensorView* tv0 = makeSymbolicTensor(2);
  fusion.addInput(tv0);

  // tv1[I0, R1] = tv0[I0, I1]
  TensorView* tv1 = reductionOp(BinaryOpType::Add, {1}, new Double(0), tv0);
  fusion.addOutput(tv1);

  TORCH_CHECK(fusion.hasReduction(), "Could not detect reduction in fusion.");

  tv1->split(1, bdimx);
  // tv1[I0, R1o, R1i{128}] = tv0[I0, I1]
  tv1->split(1, gdimy);
  // tv1[I0, R1oo, R1oi{32}, R1i{128}] = tv0[I0, I1]

  TensorView* tv2 = tv1->rFactor({1});
  // tv2[I0, R1oo, Ir1oi{32}, Ir1i{128}] = tv0[I0, I1]
  // tv1[I0,        R1oi{32},  R1i{128}] = tv2[I0, R1oo, Ir1oi{32}, Ir1i{128}]

  // Incrementally, can print in between for debugging
  tv0->computeAt(tv2, 1);
  tv2->computeAt(tv1, 1);

  // Re do it all at once, because why not.
  tv0->computeAt(tv1, 1);

  tv1->axis(0)->parallelize(ParallelType::BIDx);
  tv1->axis(1)->parallelize(ParallelType::BIDy);
  tv2->axis(2)->parallelize(ParallelType::BIDy);

  tv1->axis(-1)->parallelize(ParallelType::TIDx);
  tv2->axis(-1)->parallelize(ParallelType::TIDx);

  int numel_x = 10000;
  int numel_y = 65000;

  auto options = at::TensorOptions().dtype(at::kFloat).device(at::kCUDA, 0);
  at::Tensor input = at::randn({numel_x, numel_y}, options);

  FusionExecutor fe;
  fe.compileFusion(&fusion);
  auto cg_outputs = fe.runFusion({input});

  auto aten_output = input.to(at::kDouble).sum({1});

  testValidate(&fusion, cg_outputs, {input}, {aten_output}, __LINE__, __FILE__);
}

// Same test but uses BIDy and BIDz for reduction. No TID used.
TEST(NVFuserTest, FusionGridReduction3dim1_CUDA) {
  // Grid reductions when there aren't any threads are serial reductions
  // keep these numbers low so our error isn't too high compared to normal cuda
  // reductions
  const int gdimz = 15;
  const int gdimy = 9;

  Fusion fusion;
  FusionGuard fg(&fusion);

  // Set up your input tensor views
  TensorView* tv0 = makeSymbolicTensor(2);
  fusion.addInput(tv0);

  // tv1[I0, R1] = tv0[I0, I1]
  TensorView* tv1 = reductionOp(BinaryOpType::Add, {1}, new Double(0), tv0);
  fusion.addOutput(tv1);

  TORCH_CHECK(fusion.hasReduction(), "Could not detect reduction in fusion.");

  tv1->split(1, gdimy);
  // tv1[I0, R1o, R1i{128}] = tv0[I0, I1]
  tv1->split(1, gdimz);
  // tv1[I0, R1oo, R1oi{32}, R1i{128}] = tv0[I0, I1]

  TensorView* tv2 = tv1->rFactor({1});
  // tv2[I0, R1oo, Ir1oi{32}, Ir1i{128}] = tv0[I0, I1]
  // tv1[I0,        R1oi{32},  R1i{128}] = tv2[I0, R1oo, Ir1oi{32}, Ir1i{128}]

  // Incrementally, can print in between for debugging
  tv0->computeAt(tv2, 1);
  tv2->computeAt(tv1, 1);

  // Re do it all at once, because why not.
  tv0->computeAt(tv1, 1);

  tv1->axis(0)->parallelize(ParallelType::BIDx);
  tv1->axis(1)->parallelize(ParallelType::BIDz);
  tv2->axis(2)->parallelize(ParallelType::BIDz);
  tv1->axis(-1)->parallelize(ParallelType::BIDy);
  tv2->axis(-1)->parallelize(ParallelType::BIDy);

  int numel_x = 100;
  int numel_y = 6500;

  auto options = at::TensorOptions().dtype(at::kFloat).device(at::kCUDA, 0);
  at::Tensor input = at::randn({numel_x, numel_y}, options);
  at::Tensor cg_output = at::empty({numel_x}, options);

  FusionExecutor fe;
  fe.compileFusion(&fusion);
  fe.runFusion({input}, {cg_output});

  auto aten_output = input.to(at::kDouble).sum({1});
  testValidate(
      &fusion, {cg_output}, {input}, {aten_output}, __LINE__, __FILE__);
}

// Same as testGPU_FusionGridReduction3dim1 but reduces dimension 0
TEST(NVFuserTest, FusionGridReduction3dim0_CUDA) {
  // Grid reductions when there aren't any threads are serial reductions
  // keep these numbers low so our error isn't too high compared to normal cuda
  // reductions
  const int gdimz = 15;
  const int gdimy = 9;

  Fusion fusion;
  FusionGuard fg(&fusion);

  // Set up your input tensor views
  TensorView* tv0 = makeSymbolicTensor(2);
  fusion.addInput(tv0);

  // tv1[R0, I1] = tv0[I0, I1]
  TensorView* tv1 = reductionOp(BinaryOpType::Add, {0}, new Double(0), tv0);
  fusion.addOutput(tv1);

  TORCH_CHECK(fusion.hasReduction(), "Could not detect reduction in fusion.");

  tv1->split(0, gdimy);
  // tv1[R0o, R0i{128}, I1] = tv0[I0, I1]
  tv1->split(0, gdimz);
  // tv1[R0oo, R0oi{32}, R0i{128}, I1] = tv0[I0, I1]

  TensorView* tv2 = tv1->rFactor({0});
  // tv2[R0oo, I0oi{32}, I0i{128}, I1] = tv0[I0, I1]
  // tv1[      R0oi{32}, R0i{128}, I1] = tv2[R0oo, I0oi{32}, I0i{128}, I1]

  // Note that computeAt isn't going to make anything better as there
  // is no dynamically sized dimension.

  // Map parallelism as [Serial, BIDz, BIDy, BIDx]
  tv1->axis(-1)->parallelize(ParallelType::BIDx);
  tv2->axis(-1)->parallelize(ParallelType::BIDx);
  tv1->axis(-2)->parallelize(ParallelType::BIDy);
  tv2->axis(-2)->parallelize(ParallelType::BIDy);
  tv1->axis(-3)->parallelize(ParallelType::BIDz);
  tv2->axis(-3)->parallelize(ParallelType::BIDz);

  int numel_x = 6500;
  int numel_y = 100;

  auto options = at::TensorOptions().dtype(at::kFloat).device(at::kCUDA, 0);
  at::Tensor input = at::randn({numel_x, numel_y}, options);

  FusionExecutor fe;
  fe.compileFusion(&fusion);
  auto cg_outputs = fe.runFusion({input});

  auto aten_output = input.to(at::kDouble).sum({0});

  testValidate(&fusion, cg_outputs, {input}, {aten_output}, __LINE__, __FILE__);
}

// This is similar to the FusionReduction, but swaps BIDx and TIDx
TEST(NVFuserTest, FusionGridReduction4_CUDA) {
  Fusion fusion;
  FusionGuard fg(&fusion);

  const int bdimx = 128;
  const int gdimx = 1024;

  // Set up your input tensor views
  TensorView* tv0 = makeSymbolicTensor(2);
  fusion.addInput(tv0);

  // tv1[I0, R1] = tv0[I0, I1]
  TensorView* tv1 = reductionOp(BinaryOpType::Add, {1}, new Double(0), tv0);
  fusion.addOutput(tv1);

  TORCH_CHECK(fusion.hasReduction(), "Could not detect reduction in fusion.");

  tv1->split(1, gdimx);
  // tv1[I0, R1o, R1i{1024}] = tv0[I0, I1]
  tv1->split(1, 4);
  // tv1[I0, R1oo, R1oi{4}, R1i{128}] = tv0[I0, I1]

  TensorView* tv2 = tv1->rFactor({1});
  // tv2[I0, R1oo, Ir1oi{4}, Ir1i{1024}] = tv0[I0, I1]
  // tv1[I0,        R1oi{4},  R1i{1024}] = tv2[I0, R1oo, Ir1oi{4}, Ir1i{1024}]

  TensorView* tv3 = tv1->rFactor({1});
  // tv2[I0, R1oo, Ir1oi{4}, Ir1i{1024}] = tv0[I0, I1]
  // tv3[I0,        R1oi{4}, Ir1i{1024}] = tv2[I0, R1oo, Ir1oi{4}, Ir1i{1024}]
  // tv1[I0,                  R1i{1024}] = tv3[I0,        R1oi{4}, Ir1i{1024}]

  // Incrementally, can print in between for debugging
  tv0->computeAt(tv2, 1);
  tv2->computeAt(tv3, 1);
  tv3->computeAt(tv1, 1);

  // Re do it all at once, because why not.
  tv0->computeAt(tv1, 1);

  tv2->axis(2)->parallelize(ParallelType::Unroll);
  tv1->axis(0)->parallelize(ParallelType::TIDx);

  tv1->axis(-1)->parallelize(ParallelType::BIDx);
  tv2->axis(-1)->parallelize(ParallelType::BIDx);
  tv3->axis(-1)->parallelize(ParallelType::BIDx);

  int numel_x = bdimx;
  int numel_y = 65000;

  auto options = at::TensorOptions().dtype(at::kFloat).device(at::kCUDA, 0);
  at::Tensor input = at::randn({numel_x, numel_y}, options);
  at::Tensor cg_output = at::empty({numel_x}, options);

  FusionExecutor fe;
  fe.compileFusion(&fusion);
  fe.runFusion({input}, {cg_output});

  auto aten_output = input.to(at::kDouble).sum({1});
  testValidate(
      &fusion, {cg_output}, {input}, {aten_output}, __LINE__, __FILE__);
}

// Grid reduction with 2D thread blocks but only TIDx and BIDx are
// mapped to a reduction dim
TEST(NVFuserTest, FusionGridReduction5_CUDA) {
  Fusion fusion;
  FusionGuard fg(&fusion);

  const int bdimx = 64;
  const int bdimy = 16;
  const int gdimx = 4;

  // Set up your input tensor views
  TensorView* tv0 = makeSymbolicTensor(2);
  fusion.addInput(tv0);

  // tv1[I0, R1] = tv0[I0, I1]
  TensorView* tv1 = reductionOp(BinaryOpType::Add, {1}, new Double(0), tv0);
  fusion.addOutput(tv1);

  TORCH_CHECK(fusion.hasReduction(), "Could not detect reduction in fusion.");

  tv1->split(1, bdimx);
  // tv1[I0, R1o, R1i{64}] = tv0[I0, I1]
  tv1->split(1, gdimx);
  // tv1[I0, R1oo, R1oi{4}, R1i{64}] = tv0[I0, I1]

  TensorView* tv2 = tv1->rFactor({1});
  // tv2[I0, R1oo, Ir1oi{4}, Ir1i{64}] = tv0[I0, I1]
  // tv1[I0,        R1oi{4},  R1i{64}] = tv2[I0, R1oo, Ir1oi{4}, Ir1i{64}]

  tv0->computeAt(tv1, 1);

  tv1->axis(-1)->parallelize(ParallelType::TIDx);
  tv2->axis(-1)->parallelize(ParallelType::TIDx);

  tv1->axis(-2)->parallelize(ParallelType::BIDx);
  tv2->axis(-2)->parallelize(ParallelType::BIDx);

  tv1->axis(0)->parallelize(ParallelType::TIDy);

  int numel_x = bdimy;
  int numel_y = 6500;

  auto options = at::TensorOptions().dtype(at::kFloat).device(at::kCUDA, 0);
  at::Tensor input = at::randn({numel_x, numel_y}, options);

  FusionExecutor fe;
  fe.compileFusion(&fusion);
  auto cg_outputs = fe.runFusion({input});

  auto aten_output = input.to(at::kDouble).sum({1});
  testValidate(&fusion, cg_outputs, {input}, {aten_output}, __LINE__, __FILE__);
}

// Similar to FusionGridReduction1 but with 3D tensors
TEST(NVFuserTest, FusionGridReduction6_CUDA) {
  Fusion fusion;
  FusionGuard fg(&fusion);

  // Set up your input tensor views
  TensorView* tv0 = makeSymbolicTensor(3);
  fusion.addInput(tv0);

  // tv1[I0, R1, R2] = tv0[I0, I1, I2]
  TensorView* tv1 = reductionOp(BinaryOpType::Add, {1, 2}, new Double(0), tv0);
  fusion.addOutput(tv1);

  TORCH_CHECK(fusion.hasReduction(), "Could not detect reduction in fusion.");

  // Splitting for TID
  tv1->split(2, 128);
  // tv1[I0, R1, R2o, R2i{128}] = tv0[I0, I1, I2]

  // Splitting for BID
  tv1->split(1, 128);

  // tv1[I0, R1o, R1i{128}, R2o, R2i{128}] = tv0[I0, I1, I2]

  TensorView* tv2 = tv1->rFactor({3});
  // tv2[I0, I1o, I1i{128}, R2o, I2i{128}]
  // tv1[I0, R1o, R1i{128},      R2i{128}]

  TensorView* tv3 = tv1->rFactor({1});
  // tv2[I0, I1o, I1i{128}, R2o, I2i{128}]
  // tv3[I0, R1o, I1i{128},      I2i{128}]
  // tv1[I0,      R1i{128},      R2i{128}]

  tv3->computeAt(tv1, 1);
  tv2->computeAt(tv3, 3);

  tv1->axis(0)->parallelize(ParallelType::BIDy);

  tv1->axis(-1)->parallelize(ParallelType::TIDx);
  tv2->axis(-1)->parallelize(ParallelType::TIDx);
  tv3->axis(-1)->parallelize(ParallelType::TIDx);

  tv1->axis(-2)->parallelize(ParallelType::BIDx);
  tv2->axis(-3)->parallelize(ParallelType::BIDx);
  tv3->axis(-2)->parallelize(ParallelType::BIDx);

  int numel_x = 6500;
  int numel_y = 200;
  int numel_z = numel_y;

  auto options = at::TensorOptions().dtype(at::kFloat).device(at::kCUDA, 0);
  at::Tensor input = at::randn({numel_x, numel_y, numel_z}, options);
  at::Tensor cg_output = at::empty({numel_x}, options);

  FusionExecutor fe;
  fe.compileFusion(&fusion);
  fe.runFusion({input}, {cg_output});

  auto aten_output = input.to(at::kDouble).sum({1, 2});

  testValidate(
      &fusion, {cg_output}, {input}, {aten_output}, __LINE__, __FILE__);
}

TEST(NVFuserTest, FusionNonRedAxisBind_CUDA) {
  int bid_x = 3;
  int tid_x = 2;
  int red_dim = 0;

  Fusion fusion;
  FusionGuard fg(&fusion);

  // Set up your input tensor views
  TensorView* tv0 = makeSymbolicTensor(2);
  fusion.addInput(tv0);

  TensorView* tv1 =
      reductionOp(BinaryOpType::Add, {red_dim}, new Double(0), tv0);
  fusion.addOutput(tv1);

  tv1->split(-1, tid_x);
  tv1->axis(-2)->parallelize(ParallelType::BIDx);
  tv1->axis(-1)->parallelize(ParallelType::TIDx);

  auto options = at::TensorOptions().dtype(at::kFloat).device(at::kCUDA, 0);
  at::Tensor input = at::randn({16, bid_x * tid_x}, options);

  FusionExecutor fe;
  fe.compileFusion(&fusion);
  auto cg_outputs = fe.runFusion({input});

  auto aten_output = input.to(at::kDouble).sum({red_dim});

  testValidate(&fusion, cg_outputs, {input}, {aten_output}, __LINE__, __FILE__);
}

TEST(NVFuserTest, FusionSplitBCast_CUDA) {
  Fusion fusion;
  FusionGuard fg(&fusion);

  // Set up your input tensor views
  TensorView* input_tv0 = makeSymbolicTensor(3);
  TensorView* input_tv1 = makeSymbolicTensor(3);
  fusion.addInput(input_tv0);
  fusion.addInput(input_tv1);

  TensorView* sum_tv2 =
      reductionOp(BinaryOpType::Add, {2}, new Double(0), input_tv0);
  TensorView* bcast_tv3 = broadcast(sum_tv2, {false, false, true});
  TensorView* output_tv4 = div(input_tv1, bcast_tv3);

  sum_tv2->split(-1, 32);
  TensorView* sum_rf_tv5 = sum_tv2->rFactor({-2});

  bcast_tv3->split(-1, 32);
  output_tv4->split(-1, 32);

  sum_rf_tv5->axis(0)->parallelize(ParallelType::BIDx);
  sum_tv2->axis(0)->parallelize(ParallelType::BIDx);
  bcast_tv3->axis(0)->parallelize(ParallelType::BIDx);
  output_tv4->axis(0)->parallelize(ParallelType::BIDx);

  sum_rf_tv5->axis(1)->parallelize(ParallelType::BIDy);
  sum_tv2->axis(1)->parallelize(ParallelType::BIDy);
  bcast_tv3->axis(1)->parallelize(ParallelType::BIDy);
  output_tv4->axis(1)->parallelize(ParallelType::BIDy);

  sum_rf_tv5->axis(-1)->parallelize(ParallelType::TIDx);
  sum_tv2->axis(-1)->parallelize(ParallelType::TIDx);
  bcast_tv3->axis(-1)->parallelize(ParallelType::TIDx);
  output_tv4->axis(-1)->parallelize(ParallelType::TIDx);

  fusion.addOutput(output_tv4);

  auto options = at::TensorOptions().dtype(at::kFloat).device(at::kCUDA, 0);
  at::Tensor t0 = at::randn({32, 32, 128}, options);
  at::Tensor t1 = at::randn({32, 32, 128}, options);
  at::Tensor cg_output = at::empty({32, 32, 128}, options);

  FusionExecutor fe;
  fe.compileFusion(&fusion);
  fe.runFusion({t0, t1}, {cg_output});
}

TEST(NVFuserTest, FusionBCastInnerDim_CUDA) {
  Fusion fusion;
  FusionGuard fg(&fusion);

  TensorView* tv0 = makeSymbolicTensor(2);
  fusion.addInput(tv0);

  // reduce then broadcast
  auto tv1 = sum(tv0, {0});
  auto tv2 = broadcast(tv1, {false, true});

  TORCH_CHECK(!tv2->axis(0)->isReduction() && tv2->axis(1)->isBroadcast());
}

TEST(NVFuserTest, FusionBCastReduce_CUDA) {
  Fusion fusion;
  FusionGuard fg(&fusion);

  // Set up your input tensor views
  TensorView* tv0 = makeSymbolicTensor(2);

  auto tv1 = broadcast(tv0, {true, false, false});
  auto tv2 = sum(tv1, {1});
  TORCH_CHECK(
      tv2->axis(0)->isBroadcast() && tv2->axis(1)->isReduction() &&
      !tv2->axis(2)->isBroadcast() && !tv2->axis(2)->isReduction());
}

// Multiple consumer reduction with computeAt
// https://github.com/csarofeen/pytorch/issues/110
TEST(NVFuserTest, FusionReductionMultiConsumer_CUDA) {
  Fusion fusion;
  FusionGuard fg(&fusion);
  TensorView* tv0 = makeSymbolicTensor(2);
  fusion.addInput(tv0);
  auto tv1 = unaryOp(UnaryOpType::Exp, tv0);
  auto tv2 = reductionOp(BinaryOpType::Max, {-1}, new Double(0), tv1);
  auto tv3 = reductionOp(BinaryOpType::Min, {-1}, new Double(0), tv1);
  auto tv4 = add(tv2, tv3);
  fusion.addOutput(tv4);
  tv1->computeAt(tv2, -1);

  TORCH_CHECK(tv1->getThisComputeAtAxis() == 2);
}

TEST(NVFuserTest, FusionComputeAtExprOrder1_CUDA) {
  for (int i = 0; i < 2; ++i) {
    Fusion fusion;
    FusionGuard fg(&fusion);

    // Set up your input tensor views
    TensorView* tv0 = makeSymbolicTensor(1);
    fusion.addInput(tv0);

    auto tv1 = add(tv0, new Double(1));
    auto tv2 = add(tv0, new Double(1));
    TensorView* tv3 = add(tv1, tv2);
    // Set outputs tv2 or tv1 and then tv3
    if (i == 0) {
      fusion.addOutput(tv2);
    } else {
      fusion.addOutput(tv1);
    }
    fusion.addOutput(tv3);

    if (i == 0) {
      tv1->computeAt(tv3, -1);
    } else {
      tv2->computeAt(tv3, -1);
    }

    auto options = at::TensorOptions().dtype(at::kFloat).device(at::kCUDA, 0);
    at::Tensor aten_input = at::randn({100}, options);
    std::vector<at::Tensor> aten_outputs = {
        aten_input + 1, (aten_input + 1) * 2};

    FusionExecutor fe;
    fe.compileFusion(&fusion);
    auto cg_outputs = fe.runFusion({aten_input});

    testValidate(
        &fusion, cg_outputs, {aten_input}, aten_outputs, __LINE__, __FILE__);
  }
}

TEST(NVFuserTest, FusionComputeAtExprOrder2_CUDA) {
  Fusion fusion;
  FusionGuard fg(&fusion);

  // Set up your input tensor views
  TensorView* tv0 = makeSymbolicTensor(2);
  fusion.addInput(tv0);

  auto tv1 = add(tv0, new Double(1));
  auto tv2 = add(tv0, new Double(1));
  TensorView* tv3 = add(tv1, tv2);
  fusion.addOutput(tv3);

  tv3->split(-1, 32);

  tv1->computeAt(tv3, -1);
  tv2->computeAt(tv3, -2);

  auto options = at::TensorOptions().dtype(at::kFloat).device(at::kCUDA, 0);
  at::Tensor aten_input = at::randn({100, 100}, options);
  auto aten_output = (aten_input + 1) * 2;

  at::Tensor cg_output = at::empty_like(aten_input, options);

  FusionExecutor fe;
  fe.compileFusion(&fusion);
  fe.runFusion({aten_input}, {cg_output});

  testValidate(
      &fusion, {cg_output}, {aten_input}, {aten_output}, __LINE__, __FILE__);
}

TEST(NVFuserTest, FusionZeroDimComputeAt_CUDA) {
  Fusion fusion;
  FusionGuard fg(&fusion);

  TensorView* tv0 = makeSymbolicTensor(1);
  fusion.addInput(tv0);

  auto tv1 = sum(tv0, {0});
  auto tv2 = add(tv1, new Double(1));
  fusion.addOutput(tv2);
  TORCH_CHECK(tv2->nDims() == 0);
  tv1->computeAt(tv2, 0);

  auto options = at::TensorOptions().dtype(at::kFloat).device(at::kCUDA, 0);
  at::Tensor aten_input = at::randn({100}, options);
  auto aten_output = aten_input.to(at::kDouble).sum() + 1;

  FusionExecutor fe;
  fe.compileFusion(&fusion);
  auto cg_outputs = fe.runFusion({aten_input});

  testValidate(
      &fusion, cg_outputs, {aten_input}, {aten_output}, __LINE__, __FILE__);
}

TEST(NVFuserTest, FusionZeroDimBroadcast_CUDA) {
  Fusion fusion;
  FusionGuard fg(&fusion);

  TensorView* tv0 = makeSymbolicTensor(0);
  fusion.addInput(tv0);

  auto tv1 = broadcast(tv0, {true, true});
  TORCH_CHECK(tv1->nDims() == 2);

  TensorView* tv2 = makeSymbolicTensor(2);
  fusion.addInput(tv2);

  auto tv3 = add(tv1, tv2);
  auto tv4 = sum(tv3, {0, 1});
  fusion.addOutput(tv4);

  tv3->computeAt(tv4, -1);

  auto options = at::TensorOptions().dtype(at::kFloat).device(at::kCUDA, 0);
  at::Tensor t0 = at::randn({}, options);
  at::Tensor t1 = at::randn({10, 10}, options);

  auto aten_output = (t0.unsqueeze(-1).unsqueeze(-1).expand({10, 10}) + t1)
                         .to(at::kDouble)
                         .sum();

  std::vector<IValue> aten_inputs = {t0, t1};
  at::Tensor cg_output = at::empty({}, options);

  FusionExecutor fe;
  fe.compileFusion(&fusion);
  fe.runFusion(aten_inputs, {cg_output});

  testValidate(
      &fusion, {cg_output}, aten_inputs, {aten_output}, __LINE__, __FILE__);
}

TEST(NVFuserTest, FusionZeroDimReduction_CUDA) {
  Fusion fusion;
  FusionGuard fg(&fusion);

  const int bdimx = 32;
  const int gdimx = 32;

  TensorView* tv0 = makeSymbolicTensor(1);
  fusion.addInput(tv0);

  auto tv1 = sum(tv0, {0});
  fusion.addOutput(tv1);

  tv1->split(0, bdimx);
  tv1->split(0, gdimx);
  auto tv2 = tv1->rFactor({0});

  tv1->axis(-1)->parallelize(ParallelType::TIDx);
  tv2->axis(-1)->parallelize(ParallelType::TIDx);
  tv1->axis(-2)->parallelize(ParallelType::BIDx);
  tv2->axis(-2)->parallelize(ParallelType::BIDx);

  auto options = at::TensorOptions().dtype(at::kFloat).device(at::kCUDA, 0);
  at::Tensor aten_input = at::randn({1000}, options);
  auto aten_output = aten_input.to(at::kDouble).sum();

  at::Tensor cg_output = at::empty({}, options);

  FusionExecutor fe;
  fe.compileFusion(&fusion);
  fe.runFusion({aten_input}, {cg_output});

  testValidate(
      &fusion, {cg_output}, {aten_input}, {aten_output}, __LINE__, __FILE__);
}

TEST(NVFuserTest, FusionBCastAfterReduce_CUDA) {
  Fusion fusion;
  FusionGuard fg(&fusion);
  const int tidx = 128;

  // Set up your input tensor views
  TensorView* tv0 = makeSymbolicTensor(2);
  fusion.addInput(tv0);

  auto tv1 = sum(tv0, {1});
  auto tv2 = broadcast(tv1, {false, true});

  tv1->split(1, tidx);
  auto tv3 = tv1->rFactor({-2});

  TensorView* tv4 = makeSymbolicTensor(2);
  fusion.addInput(tv4);

  auto tv5 = add(tv2, tv4);
  fusion.addOutput(tv5);
  tv5->split(1, tidx);

  tv3->computeAt(tv5, 1);

  tv2->split(1, tidx);

  tv1->axis(-1)->parallelize(ParallelType::TIDx);
  tv2->axis(-1)->parallelize(ParallelType::TIDx);
  tv3->axis(-1)->parallelize(ParallelType::TIDx);
  tv5->axis(-1)->parallelize(ParallelType::TIDx);

  tv5->axis(0)->parallelize(ParallelType::BIDx);

  int x = 63, y = 200;

  auto options = at::TensorOptions().dtype(at::kFloat).device(at::kCUDA, 0);

  at::Tensor t0 = at::randn({x, y}, options);
  at::Tensor t4 = at::randn({x, y}, options);

  auto t3 = t0.to(at::kDouble).sum({1}).unsqueeze(-1).expand({x, y});
  auto aten_output = t3.add(t4);

  std::vector<IValue> aten_inputs = {t0, t4};
  FusionExecutor fe;
  fe.compileFusion(&fusion);
  auto cg_outputs = fe.runFusion({t0, t4});

  testValidate(
      &fusion, cg_outputs, aten_inputs, {aten_output}, __LINE__, __FILE__);
}

TEST(NVFuserTest, FusionOutputBroadcast_CUDA) {
  Fusion fusion;
  FusionGuard fg(&fusion);

  TensorView* tv0 = makeConcreteTensor({2, 3});
  fusion.addInput(tv0);

  TensorView* tv1 = broadcast(tv0, {true, false, true, false, true});

  fusion.addOutput(tv1);

  const auto options =
      at::TensorOptions().dtype(at::kFloat).device(at::kCUDA, 0);

  at::Tensor aten_input = at::randn({2, 3}, options);
  auto aten_output = aten_input.unsqueeze(2).unsqueeze(1).unsqueeze(0);

  FusionExecutor fe;
  fe.compileFusion(&fusion);

  auto cg_outputs = fe.runFusion({aten_input});

  testValidate(
      &fusion, cg_outputs, {aten_input}, {aten_output}, __LINE__, __FILE__);
}

TEST(NVFuserTest, FusionReductionKeepDimBasic_CUDA) {
  Fusion fusion;
  FusionGuard fg(&fusion);

  TensorView* tv0 = makeConcreteTensor({2, 3, 4, 5, 6});
  fusion.addInput(tv0);

  TensorView* tv1 = sum(tv0, {0, 2, 4}, /*keep_dim=*/true);

  fusion.addOutput(tv1);

  const auto options =
      at::TensorOptions().dtype(at::kFloat).device(at::kCUDA, 0);

  at::Tensor aten_input = at::randn({2, 3, 4, 5, 6}, options);
  auto aten_output =
      aten_input.to(at::kDouble).sum({0, 2, 4}, /*keepdim=*/true);

  FusionExecutor fe;
  fe.compileFusion(&fusion);

  auto cg_outputs = fe.runFusion({aten_input});

  testValidate(
      &fusion, cg_outputs, {aten_input}, {aten_output}, __LINE__, __FILE__);
}

TEST(NVFuserTest, FusionReductionKeepDimScheduler_CUDA) {
  constexpr int bid_x = 80;
  constexpr int tid_x = 4096;
  constexpr int red_dim = 1;

  Fusion fusion;
  FusionGuard fg(&fusion);

  // Set up your input tensor views
  TensorView* tv0 = makeConcreteTensor({bid_x, tid_x});
  fusion.addInput(tv0);

  TensorView* tv1 = reductionOp(
      BinaryOpType::Add, {red_dim}, new Double(0), tv0, /*keep_dim=*/true);

  TensorView* red_tv = tv1->definition()->inputs()[0]->as<TensorView>();

  fusion.addOutput(tv1);

  const auto options =
      at::TensorOptions().dtype(at::kFloat).device(at::kCUDA, 0);

  at::Tensor aten_input = at::randn({bid_x, tid_x}, options);
  auto aten_output =
      aten_input.to(at::kDouble).sum({red_dim}, /*keepdim=*/true);

  // Apply reduction heuristic
  auto reduction_params = getReductionHeuristics(&fusion, {aten_input}, red_tv);
  TORCH_CHECK(reduction_params, "Reduction schedule was not generated!");
  scheduleReduction(&fusion, reduction_params.value(), red_tv, {tv1});

  FusionExecutor fe;
  fe.compileFusion(&fusion);

  auto lparams = reduction_params.value().lparams;

  auto cg_outputs = fe.runFusion({aten_input}, lparams);

  testValidate(
      &fusion,
      cg_outputs,
      {aten_input},
      {aten_output},
      __LINE__,
      __FILE__,
      "",
      lparams);
}

TEST(NVFuserTest, FusionSumTo_CUDA) {
  Fusion fusion;
  FusionGuard fg(&fusion);

  std::vector<int64_t> tensor_shape{2, 3, 4, 5, 6};
  std::vector<int64_t> sum_to_shape{1, 5, 6};

  std::vector<int64_t> tensor_shape_ref{2, 3, 4, 5, 6};
  std::vector<int64_t> sum_to_shape_ref{1, 5, 6};

  std::vector<Int*> sum_to_symb;
  std::transform(
      sum_to_shape.begin(),
      sum_to_shape.end(),
      std::back_inserter(sum_to_symb),
      [](int s) -> Int* { return new Int(s); });

  TensorView* tv0 = makeConcreteTensor(tensor_shape);
  fusion.addInput(tv0);

  TensorView* tv1 = sum_to(tv0, sum_to_symb);
  fusion.addOutput(tv1);

  const auto options =
      at::TensorOptions().dtype(at::kFloat).device(at::kCUDA, 0);

  at::Tensor aten_input = at::randn(tensor_shape_ref, options);
  auto aten_output = at::sum_to(aten_input.to(at::kDouble), sum_to_shape_ref);

  FusionExecutor fe;
  fe.compileFusion(&fusion);

  auto cg_outputs = fe.runFusion({aten_input});

  TORCH_CHECK(
      cg_outputs[0].dim() == sum_to_shape.size(),
      "sum_to not keeping the final dimension");

  testValidate(
      &fusion, cg_outputs, {aten_input}, {aten_output}, __LINE__, __FILE__);
}

TEST(NVFuserTest, FusionSumToNoop_CUDA) {
  Fusion fusion;
  FusionGuard fg(&fusion);

  std::vector<int64_t> tensor_shape{4, 5, 6};
  std::vector<int64_t> sum_to_shape{4, 5, 6};

  std::vector<int64_t> tensor_shape_ref{4, 5, 6};
  std::vector<int64_t> sum_to_shape_ref{4, 5, 6};

  std::vector<Int*> sum_to_symb;
  std::transform(
      sum_to_shape.begin(),
      sum_to_shape.end(),
      std::back_inserter(sum_to_symb),
      [](int s) -> Int* { return new Int(s); });

  TensorView* tv0 = makeConcreteTensor(tensor_shape);
  fusion.addInput(tv0);

  TensorView* tv1 = sum_to(tv0, sum_to_symb);

  // Dummy operator to avoid tv0 both input and output
  TensorView* tv2 = add(tv1, new Double(0));
  fusion.addOutput(tv2);

  const auto options =
      at::TensorOptions().dtype(at::kFloat).device(at::kCUDA, 0);

  at::Tensor aten_input = at::randn(tensor_shape_ref, options);

  FusionExecutor fe;
  fe.compileFusion(&fusion);

  auto cg_outputs = fe.runFusion({aten_input});
  auto aten_output = at::sum_to(aten_input.to(at::kDouble), sum_to_shape_ref);

  TORCH_CHECK(
      cg_outputs[0].dim() == sum_to_shape.size(),
      "sum_to not keeping the final dimension");

  testValidate(
      &fusion, cg_outputs, {aten_input}, {aten_output}, __LINE__, __FILE__);
}

TEST(NVFuserTest, FusionReductionScheduler_CUDA) {
  constexpr int bid_x = 80;
  constexpr int tid_x = 4096;
  constexpr int red_dim = 1;

  Fusion fusion;
  FusionGuard fg(&fusion);

  // Set up your input tensor views
  TensorView* tv0 = makeSymbolicTensor(2);
  fusion.addInput(tv0);

  TensorView* tv1 =
      reductionOp(BinaryOpType::Add, {red_dim}, new Double(0), tv0);
  fusion.addOutput(tv1);

  const auto options =
      at::TensorOptions().dtype(at::kFloat).device(at::kCUDA, 0);

  at::Tensor aten_input = at::randn({bid_x, tid_x}, options);
  auto aten_output = aten_input.to(at::kDouble).sum({red_dim});

  // Apply reduction heuristic
  auto reduction_params = getReductionHeuristics(&fusion, {aten_input}, tv1);
  TORCH_CHECK(reduction_params, "Reduction schedule was not generated!");
  scheduleReduction(&fusion, reduction_params.value(), tv1, {});

  auto lparams = reduction_params.value().lparams;

  FusionExecutor fe;
  fe.compileFusion(&fusion);
  // no broadcasting needed, omitting the last optional argument;
  auto cg_outputs = fe.runFusion({aten_input}, lparams);

  testValidate(
      &fusion,
      cg_outputs,
      {aten_input},
      {aten_output},
      __LINE__,
      __FILE__,
      "",
      lparams);
}

// Simple reduction parallelized on a symbolic size.
TEST(NVFuserTest, FusionSymbolicReduction_CUDA) {
  Fusion fusion;
  FusionGuard fg(&fusion);

  // Set up your input tensor views
  TensorView* tv0 = makeSymbolicTensor(2);
  fusion.addInput(tv0);

  // tv1[I0, R1] = tv0[I0, I1]
  TensorView* tv1 = reductionOp(BinaryOpType::Add, {1}, new Double(0), tv0);
  fusion.addOutput(tv1);

  // Interface should just be a direct split with a Parallel type. We can
  // include the parallelize call if we do this.
  tv1->split(1, NamedScalar::getParallelDim(ParallelType::TIDx));
  // tv1[I0, R1o, R1i{BIDx}] = tv0[I0, I1]

  TensorView* tv2 = tv1->rFactor({1});
  // tv2[I0, R1oo, Ir1oi{4}, Ir1i{BIDx}] = tv0[I0, I1]
  // tv1[I0,        R1oi{4},  R1i{BIDx}] = tv2[I0, R1oo, Ir1oi{4}, Ir1i{BIDx}]

  // Incrementally, can print in between for debugging
  tv0->computeAt(tv2, 1);
  tv2->computeAt(tv1, 1);

  tv2->axis(-1)->parallelize(ParallelType::TIDx);

  tv1->axis(0)->parallelize(ParallelType::BIDx);
  tv1->axis(-1)->parallelize(ParallelType::TIDx);

  int numel_x = 65000;
  int numel_y = 1025;

  auto options = at::TensorOptions().dtype(at::kFloat).device(at::kCUDA, 0);
  at::Tensor aten_input = at::randn({numel_x, numel_y}, options);
  auto aten_output = aten_input.to(at::kDouble).sum({1});

  // How many threads to use for the block reduction
  int runtime_threadIdx_dim = 128;

  LaunchParams lparams(-1, -1, -1, runtime_threadIdx_dim, -1, -1);

  FusionExecutor fe;
  fe.compileFusion(&fusion);
  auto cg_outputs = fe.runFusion({aten_input}, lparams);

  testValidate(
      &fusion,
      cg_outputs,
      {aten_input},
      {aten_output},
      __LINE__,
      __FILE__,
      "",
      lparams);
}

TEST(NVFuserTest, FusionReductionSchedulerMultiDimNonFastest_CUDA) {
  const std::vector<int> red_dims = {0, 2};
  // Copy is because CodeGen requires int and Pytorch requires int64_t
  // for a vector of reduction dimensions
  const std::vector<int64_t> red_dims64 = {0, 2};
  const std::vector<int64_t> tensor_dims_in = {5, 10, 15, 20};
  const std::vector<int64_t> tensor_dims_out = {10, 20};

  Fusion fusion;
  FusionGuard fg(&fusion);

  // Set up your input tensor views
  TensorView* tv0 = makeSymbolicTensor(tensor_dims_in.size());
  fusion.addInput(tv0);

  TensorView* tv1 =
      reductionOp(BinaryOpType::Add, red_dims, new Double(0), tv0);
  fusion.addOutput(tv1);

  const auto options =
      at::TensorOptions().dtype(at::kFloat).device(at::kCUDA, 0);
  at::Tensor aten_input = at::randn(tensor_dims_in, options);
  auto aten_output = aten_input.to(at::kDouble).sum(red_dims64);
  at::Tensor cg_output = at::empty(tensor_dims_out, options);

  // Apply reduction heuristic
  auto reduction_params = getReductionHeuristics(&fusion, {aten_input}, tv1);
  TORCH_CHECK(reduction_params, "Reduction schedule was not generated!");
  scheduleReduction(&fusion, reduction_params.value(), tv1, {});
  auto lparams = reduction_params.value().lparams;

  FusionExecutor fe;
  fe.compileFusion(&fusion);
  fe.runFusion({aten_input}, {cg_output}, lparams);

  testValidate(
      &fusion,
      {cg_output},
      {aten_input},
      {aten_output},
      __LINE__,
      __FILE__,
      "",
      lparams);
}

TEST(NVFuserTest, FusionReductionSchedulerMultiDimFastest_CUDA) {
  const std::vector<int> red_dims = {1, 3};
  // Copy is because CodeGen requires int and Pytorch requires int64_t
  // for a vector of reduction dimensions
  const std::vector<int64_t> red_dims64 = {1, 3};
  const std::vector<int64_t> tensor_dims_in = {5, 10, 15, 20};

  Fusion fusion;
  FusionGuard fg(&fusion);

  // Set up your input tensor views
  TensorView* tv0 = makeSymbolicTensor(tensor_dims_in.size());
  fusion.addInput(tv0);

  TensorView* tv1 =
      reductionOp(BinaryOpType::Add, red_dims, new Double(0), tv0);
  fusion.addOutput(tv1);

  const auto options =
      at::TensorOptions().dtype(at::kFloat).device(at::kCUDA, 0);
  at::Tensor aten_input = at::randn(tensor_dims_in, options);
  auto aten_output = aten_input.to(at::kDouble).sum(red_dims64);

  auto reduction_params = getReductionHeuristics(&fusion, {aten_input}, tv1);
  TORCH_CHECK(reduction_params, "Reduction schedule was not generated!");
  scheduleReduction(&fusion, reduction_params.value(), tv1, {});
  auto lparams = reduction_params.value().lparams;

  FusionExecutor fe;
  fe.compileFusion(&fusion);
  auto cg_outputs = fe.runFusion({aten_input}, lparams);

  testValidate(
      &fusion,
      cg_outputs,
      {aten_input},
      {aten_output},
      __LINE__,
      __FILE__,
      "",
      lparams);
}

TEST(NVFuserTest, FusionReductionSchedulerNoODimShmoo_CUDA) {
  std::vector<DataType> dtypes = {
      DataType::Double, DataType::Float, DataType::Half};
  std::vector<int> red_dims;

  // Tried to cut down the number iterations with just
  // doing every other power of 2.
  for (int i = 1; i <= 1024 * 1024; i <<= 2) {
    red_dims.push_back(i);
  }

  for (auto dtype : dtypes) {
    at::ScalarType aten_dtype = data_type_to_aten(dtype);
    for (auto& rdim : red_dims) {
      Fusion fusion;
      FusionGuard fg(&fusion);

      bool is_fp16 = dtype == DataType::Half;

      TensorView* tv0 = makeSymbolicTensor(1, dtype);
      fusion.addInput(tv0);

      TensorView* tv0_cast = tv0;
      if (is_fp16) {
        tv0_cast = castOp(DataType::Float, tv0);
      }

      TensorView* tv1 = sum(tv0_cast, {0});

      TensorView* tv1_cast = tv1;
      if (is_fp16) {
        tv1_cast = castOp(DataType::Half, tv1);
      }

      fusion.addOutput(tv1_cast);

      auto options = at::TensorOptions().dtype(aten_dtype).device(at::kCUDA, 0);

      at::Tensor aten_input = at::randn({rdim}, options);
      auto aten_output = aten_input.to(at::kDouble).sum({0});

      std::vector<TensorView*> outputs_of_red;
      if (is_fp16) {
        outputs_of_red.push_back(tv1_cast);
      }

      auto reduction_params =
          getReductionHeuristics(&fusion, {aten_input}, tv1);
      TORCH_CHECK(reduction_params.has_value(), "Reduction is not found!");
      scheduleReduction(&fusion, reduction_params.value(), tv1, outputs_of_red);
      auto lparams = reduction_params.value().lparams;

      FusionExecutor fe;
      fe.compileFusion(&fusion);

      auto cg_outputs = fe.runFusion({aten_input}, lparams);

      testValidate(
          &fusion,
          cg_outputs,
          {aten_input},
          {aten_output},
          __LINE__,
          __FILE__,
          "",
          lparams);
    }
  }
}

TEST(NVFuserTest, FusionReductionSchedulerDimShmoo_CUDA) {
  std::vector<DataType> dtypes = {
      DataType::Double, DataType::Float, DataType::Half};
  std::vector<int> red_axis = {1, 0};
  std::vector<int> output_dims = {160, 320};
  std::vector<int> red_dims;

  // Tried to cut down the number iterations with just
  // doing every other power of 2.
  for (int i = 1; i <= 1024 * 1024; i <<= 2) {
    red_dims.push_back(i);
  }

  for (auto dtype : dtypes) {
    at::ScalarType aten_dtype = data_type_to_aten(dtype);
    for (auto& axis : red_axis) {
      for (auto& odim : output_dims) {
        for (auto& rdim : red_dims) {
          Fusion fusion;
          FusionGuard fg(&fusion);

          bool is_fp16 = dtype == DataType::Half;

          TensorView* tv0 = makeSymbolicTensor(2, dtype);
          fusion.addInput(tv0);

          TensorView* tv0_cast = tv0;
          if (is_fp16) {
            tv0_cast = castOp(DataType::Float, tv0);
          }

          TensorView* tv1 = sum(tv0_cast, {axis});

          TensorView* tv1_cast = tv1;
          if (is_fp16) {
            tv1_cast = castOp(DataType::Half, tv1);
          }

          fusion.addOutput(tv1_cast);

          auto options =
              at::TensorOptions().dtype(aten_dtype).device(at::kCUDA, 0);

          at::Tensor aten_input =
              (axis ? at::randn({odim, rdim}, options)
                    : at::randn({rdim, odim}, options));

          std::vector<TensorView*> outputs_of_red;
          if (is_fp16) {
            outputs_of_red.push_back(tv1_cast);
          }

          auto reduction_params =
              getReductionHeuristics(&fusion, {aten_input}, tv1);
          TORCH_CHECK(reduction_params.has_value(), "Reduction is not found!");
          scheduleReduction(
              &fusion, reduction_params.value(), tv1, outputs_of_red);
          auto lparams = reduction_params.value().lparams;

          FusionExecutor fe;
          fe.compileFusion(&fusion);

          auto cg_outputs = fe.runFusion({aten_input}, lparams);
          auto aten_output = aten_input.to(at::kDouble).sum({axis});
          testValidate(
              &fusion,
              cg_outputs,
              {aten_input},
              {aten_output},
              __LINE__,
              __FILE__,
              "",
              lparams);
        }
      }
    }
  }
}

TEST(NVFuserTest, FusionCacheBefore_CUDA) {
  // TVM Cache Write
  Fusion fusion;
  FusionGuard fg(&fusion);

  TensorView* tv0 = makeSymbolicTensor(2);
  TensorView* tv1 = add(tv0, new Double(1.0));
  TensorView* tv2 = mul(tv1, new Double(3.0));
  fusion.addInput(tv0);
  fusion.addOutput(tv2);
  // Before: TV2 = TV1 * 3
  // After:  TV3 = TV1 * 3;
  //         TV2 = TV3;

  constexpr int BSX = 32;
  tv2->split(-1, BSX);
  tv0->computeAt(tv2, -1);

  // cache_before automatically applies ComputeAt to the cache TensorView
  tv2->cache_before();

  // Thread and Block binding
  tv2->axis(0)->parallelize(ParallelType::BIDx);
  tv2->axis(-1)->parallelize(ParallelType::TIDx);

  constexpr int M = 32, N = 750;

  auto options = at::TensorOptions().dtype(at::kFloat).device(at::kCUDA, 0);
  at::Tensor aten_input = at::randn({M, N}, options);
  at::Tensor aten_output = (aten_input + 1.0) * 3.0;

  FusionExecutor fe;
  fe.compileFusion(&fusion);
  auto cg_outputs = fe.runFusion({aten_input});

  testValidate(
      &fusion, cg_outputs, {aten_input}, {aten_output}, __LINE__, __FILE__);
}

TEST(NVFuserTest, FusionCacheAfter_CUDA) {
  // TVM Cache Read
  Fusion fusion;
  FusionGuard fg(&fusion);

  TensorView* tv0 = makeSymbolicTensor(2);
  TensorView* tv1 = add(tv0, new Double(1.0));
  TensorView* tv2 = mul(tv1, new Double(3.0));
  fusion.addInput(tv0);
  fusion.addOutput(tv2);
  // Before: TV1 = TV0 + 1
  // After:  TV3 = TV0;
  //         TV1 = TV3 + 1

  constexpr int BSX = 32;
  tv2->split(-1, BSX);
  tv0->computeAt(tv2, -1);

  // cache_after automatically applies ComputeAt to the cache TensorView
  tv0->cache_after();

  // Thread and Block binding
  tv2->axis(0)->parallelize(ParallelType::BIDx);
  tv2->axis(-1)->parallelize(ParallelType::TIDx);

  constexpr int M = 32, N = 457;

  auto options = at::TensorOptions().dtype(at::kFloat).device(at::kCUDA, 0);
  at::Tensor aten_input = at::randn({M, N}, options);
  at::Tensor aten_output = (aten_input + 1.0) * 3.0;

  FusionExecutor fe;
  fe.compileFusion(&fusion);
  auto cg_outputs = fe.runFusion({aten_input});

  testValidate(
      &fusion, cg_outputs, {aten_input}, {aten_output}, __LINE__, __FILE__);
}

TEST(NVFuserTest, FusionCacheFork_CUDA) {
  Fusion fusion;
  FusionGuard fg(&fusion);

  TensorView* tv0 = makeSymbolicTensor(2);
  TensorView* tv1 = add(tv0, new Double(1.0));
  TensorView* tv2 = mul(tv1, new Double(3.0));
  fusion.addInput(tv0);
  fusion.addOutput(tv1);
  fusion.addOutput(tv2);
  // Before:  TV1 = TV0 + 1
  //          TV2 = TV1 * 1
  // Output:  TV1, TV2

  // After:   TV1 = TV0 + 1
  //          TV3 = TV1
  //          TV2 = TV1 * 1
  // Output:  TV3, TV2

  constexpr int BSX = 32;
  tv2->split(-1, BSX);
  tv0->computeAt(tv2, -1);

  // cache_fork automatically applies ComputeAt to the cache TensorView
  auto cf1 = tv1->cache_fork();

  // Thread and Block binding
  tv2->axis(0)->parallelize(ParallelType::BIDx);
  tv2->axis(-1)->parallelize(ParallelType::TIDx);

  constexpr int M = 32, N = 457;

  auto options = at::TensorOptions().dtype(at::kFloat).device(at::kCUDA, 0);
  at::Tensor aten_input = at::randn({M, N}, options);
  at::Tensor aten_output1 = aten_input + 1.0;
  at::Tensor aten_output2 = aten_output1 * 3.0;

  FusionExecutor fe;
  fe.compileFusion(&fusion);
  auto cg_outputs = fe.runFusion({aten_input});

  testValidate(
      &fusion,
      cg_outputs,
      {aten_input},
      {aten_output1, aten_output2},
      __LINE__,
      __FILE__);
}

TEST(NVFuserTest, FusionCacheIndirect_CUDA) {
  Fusion fusion;
  FusionGuard fg(&fusion);

  TensorView* tv0 = makeSymbolicTensor(2);
  TensorView* tv1 = makeSymbolicTensor(2);
  TensorView* tv2 = makeSymbolicTensor(2);
  TensorView* tv3 = makeSymbolicTensor(2);
  TensorView* tv4 = sub(tv2, tv3);
  TensorView* tv5 = add(tv1, tv4);
  TensorView* tv6 = sub(tv5, tv0);
  fusion.addInput(tv0);
  fusion.addInput(tv1);
  fusion.addInput(tv2);
  fusion.addInput(tv3);
  fusion.addOutput(tv6);
  // t6 = ((t1 + (t2 - t3)) - t0)

  // cache_after on inputs placed before schedule
  constexpr int BSX = 32;
  tv6->split(-1, BSX);
  tv2->computeAt(tv6, -1);

  tv5->cache_after();
  tv5->cache_before();

  // Thread and Block binding
  tv6->axis(0)->parallelize(ParallelType::BIDx);
  tv6->axis(-1)->parallelize(ParallelType::TIDx);

  constexpr int M = 32, N = 810;

  auto options = at::TensorOptions().dtype(at::kFloat).device(at::kCUDA, 0);
  at::Tensor t0 = at::randn({M, N}, options);
  at::Tensor t1 = at::randn({M, N}, options);
  at::Tensor t2 = at::randn({M, N}, options);
  at::Tensor t3 = at::randn({M, N}, options);

  std::vector<IValue> aten_inputs = {t0, t1, t2, t3};
  at::Tensor aten_output = (t1 + (t2 - t3)) - t0;

  FusionExecutor fe;
  fe.compileFusion(&fusion);
  auto cg_outputs = fe.runFusion(aten_inputs);

  testValidate(
      &fusion, cg_outputs, aten_inputs, {aten_output}, __LINE__, __FILE__);
}

TEST(NVFuserTest, FusionCacheBcast_CUDA) {
  Fusion fusion;
  FusionGuard fg(&fusion);

  // Algorithm
  TensorView* tv0 = makeSymbolicTensor(1); // (M, 1)
  TensorView* tv1 = broadcast(tv0, {false, true});
  TensorView* tv2 = makeSymbolicTensor(1); // (1, N)
  TensorView* tv3 = broadcast(tv2, {true, false});
  TensorView* tv4 = mul(tv1, tv3);
  fusion.addInput(tv0);
  fusion.addInput(tv2);
  fusion.addOutput(tv4);

  constexpr int BSX = 128;
  tv4->split(0, BSX);
  tv4->split(-1, BSX);
  tv4->reorder({{0, 0}, {1, 2}, {2, 1}, {3, 3}});
  // M/BSX, N/BSY, BSX, BSY
  tv0->computeAt(tv4, 2);
  tv2->computeAt(tv4, 2);
  // 0, 1 | 2, 3, 4

  // Case 1
  tv0->cache_after();

  // Case 2
  tv1->cache_before();

  // Case 3
  tv1->cache_after();

  // Case 4
  TensorView* tv8 = tv4->cache_before();

  tv4->axis(0)->parallelize(ParallelType::BIDx);
  tv4->axis(1)->parallelize(ParallelType::BIDy);
  tv4->axis(-1)->parallelize(ParallelType::TIDx);
  // Manual Replay on TV3
  tv3->axis(-1)->parallelize(ParallelType::TIDx);
  tv8->axis(-1)->parallelize(ParallelType::TIDx);

  constexpr int M = 92, N = 500;

  auto options = at::TensorOptions().dtype(at::kFloat).device(at::kCUDA, 0);
  at::Tensor t0 = at::randn({M}, options);
  at::Tensor t1 = at::randn({N}, options);
  std::vector<IValue> aten_inputs = {t0, t1};
  at::Tensor aten_output =
      t0.to(at::kDouble).unsqueeze(1).matmul(t1.to(at::kDouble).unsqueeze(0));

  FusionExecutor fe;
  fe.compileFusion(&fusion);
  auto cg_outputs = fe.runFusion(aten_inputs);

  testValidate(
      &fusion, cg_outputs, aten_inputs, {aten_output}, __LINE__, __FILE__);
}

TEST(NVFuserTest, FusionCacheMultiConsumer_CUDA) {
  Fusion fusion;
  FusionGuard fg(&fusion);

  TensorView* tv0 = makeSymbolicTensor(1);
  TensorView* tv1 = add(tv0, new Double(1));
  TensorView* tv2 = add(tv1, new Double(2));
  TensorView* tv3 = add(tv0, new Double(1));
  TensorView* tv4 = add(tv3, new Double(2));

  fusion.addInput(tv0);
  fusion.addOutput(tv2);
  fusion.addOutput(tv4);

  tv1->computeAt(tv2, -1);
  tv3->computeAt(tv4, -1);

  auto tv5 = tv1->cache_before();
  auto tv6 = tv3->cache_before();
  tv5->setMemoryType(MemoryType::Shared);
  tv6->setMemoryType(MemoryType::Shared);

  // Fails because tensor must be recomputed twice
  // auto tv7 = tv0->cache_after();

  constexpr int N = 800;

  auto options = at::TensorOptions().dtype(at::kFloat).device(at::kCUDA, 0);
  at::Tensor aten_input = at::randn({N}, options);
  auto aten_output = (aten_input + 1) + 2;

  FusionExecutor fe;
  fe.compileFusion(&fusion);
  auto cg_outputs = fe.runFusion({aten_input});

  testValidate(
      &fusion,
      cg_outputs,
      {aten_input},
      {aten_output, aten_output},
      __LINE__,
      __FILE__);
}

TEST(NVFuserTest, FusionSmem_CUDA) {
  Fusion fusion;
  FusionGuard fg(&fusion);

  // Algorithm
  TensorView* tv0 = makeSymbolicTensor(2); // (M, N)
  TensorView* tv1 = makeSymbolicTensor(2); // (M, N)
  TensorView* tv2 = mul(tv0, tv1);
  fusion.addInput(tv0);
  fusion.addInput(tv1);
  fusion.addOutput(tv2);

  // Schedule
  TensorView* tv3 = tv0->cache_after();
  TensorView* tv4 = tv1->cache_after();
  tv3->setMemoryType(MemoryType::Shared);
  tv4->setMemoryType(MemoryType::Shared);

  constexpr int BSY = 32;
  constexpr int BSX = 128;
  tv2->split(0, BSY);
  tv2->split(2, BSX);
  // M/BSX, BSX, N/BSX, BSX
  tv2->reorder({{0, 0}, {1, 2}, {2, 1}, {3, 3}});
  // M/BSX, N/BSX, BSX, BSX

  tv0->computeAt(tv2, 2);
  tv1->computeAt(tv2, 2);

  // Thread and Block binding
  tv2->axis(0)->parallelize(ParallelType::BIDx);
  tv2->axis(1)->parallelize(ParallelType::BIDy);
  tv2->axis(-1)->parallelize(ParallelType::TIDx);
  // Manual Binding
  tv3->axis(-1)->parallelize(ParallelType::TIDx);
  tv4->axis(-1)->parallelize(ParallelType::TIDx);

  constexpr int M = 128, N = 10240;

  auto options = at::TensorOptions().dtype(at::kFloat).device(at::kCUDA, 0);
  at::Tensor t0 = at::randn({M, N}, options);
  at::Tensor t1 = at::randn({M, N}, options);
  at::Tensor aten_output = mul(t0, t1);

  std::vector<IValue> aten_inputs = {t0, t1};

  FusionExecutor fe;
  fe.compileFusion(&fusion);
  auto cg_outputs = fe.runFusion({t0, t1});

  testValidate(
      &fusion, cg_outputs, aten_inputs, {aten_output}, __LINE__, __FILE__);

  TORCH_CHECK(fe.kernel()->summary().war_hazard_syncs_count == 0);
}

TEST(NVFuserTest, FusionSmemReduce_CUDA) {
  Fusion fusion;
  FusionGuard fg(&fusion);

  // Algorithm
  TensorView* tv0 = makeSymbolicTensor(3); // M, K, N
  TensorView* tv1 = sum(tv0, {1}); // M, R, N
  fusion.addInput(tv0);
  fusion.addOutput(tv1);

  TensorView* tv2 = tv0->cache_after();
  tv2->setMemoryType(MemoryType::Shared);

  // Schedule
  constexpr int BSX = 32;
  tv1->split(2, BSX);
  tv1->split(1, 128);
  tv1->split(0, BSX);
  // M/BSX, BSX, K/BSX, BSX, N/BSX, BSX
  tv1->reorder({{0, 0}, {1, 2}, {2, 4}, {3, 5}, {4, 1}, {5, 3}});
  TensorView* tv3 = tv1->rFactor({-2});

  tv0->computeAt(tv1, -2);
  tv0->computeAt(tv3, -2);

  // Thread and Block binding
  tv1->axis(0)->parallelize(ParallelType::BIDx);
  tv1->axis(1)->parallelize(ParallelType::BIDy);
  tv1->axis(-1)->parallelize(ParallelType::TIDx);
  // Manual Binding
  tv2->axis(-1)->parallelize(ParallelType::TIDx);
  tv3->axis(-1)->parallelize(ParallelType::TIDx);

  constexpr int M = 154, K = 45, N = 1524;

  auto options = at::TensorOptions().dtype(at::kFloat).device(at::kCUDA, 0);
  at::Tensor aten_input = at::randn({M, K, N}, options);
  at::Tensor aten_output = sum(aten_input.to(at::kDouble), {1});

  FusionExecutor fe;
  fe.compileFusion(&fusion);
  auto cg_outputs = fe.runFusion({aten_input});

  testValidate(
      &fusion, cg_outputs, {aten_input}, {aten_output}, __LINE__, __FILE__);
  TORCH_CHECK(fe.kernel()->summary().war_hazard_syncs_count == 1);
}

TEST(NVFuserTest, FusionSmemBlockGemm_CUDA) {
  Fusion fusion;
  FusionGuard fg(&fusion);

  // Algorithm
  TensorView* tv0 = makeSymbolicTensor(2); // (M, K)
  TensorView* tv1 = makeSymbolicTensor(2); // (K, N)
  TensorView* tv2 = broadcast(tv0, {false, false, true}); // (M, K, B)
  TensorView* tv3 = broadcast(tv1, {true, false, false}); // (B, K, N)
  TensorView* tv4 = mul(tv2, tv3); // M, K, N
  TensorView* tv5 = sum(tv4, {1}); // M, R, N
  fusion.addInput(tv0);
  fusion.addInput(tv1);
  fusion.addOutput(tv5);

  // Schedule
  constexpr int BSX = 16;
  tv5->split(2, BSX);
  tv5->split(1, BSX);
  tv5->split(0, BSX);
  // M/BSX, BSX, K/BSX, BSX, N/BSX, BSX
  tv5->reorder({{0, 0}, {1, 3}, {2, 2}, {3, 5}, {4, 1}, {5, 4}});
  // M/BSX, N/BSX, K/BSX, MSX, NSX, KSX
  TensorView* tv6 = tv5->rFactor({-1});

  tv2->setMemoryType(MemoryType::Shared);
  tv3->setMemoryType(MemoryType::Shared);
  tv4->setMemoryType(MemoryType::Shared);
  tv6->setMemoryType(MemoryType::Shared);

  tv0->computeAt(tv5, 3);
  tv1->computeAt(tv5, 3);

  // Thread and Block binding
  tv5->axis(0)->parallelize(ParallelType::BIDx);
  tv5->axis(1)->parallelize(ParallelType::BIDy);
  tv5->axis(-2)->parallelize(ParallelType::TIDy);
  tv5->axis(-1)->parallelize(ParallelType::TIDx);
  // Manual Binding
  tv2->axis(-3)->parallelize(ParallelType::TIDy);
  tv2->axis(-1)->parallelize(ParallelType::TIDx);
  tv3->axis(-1)->parallelize(ParallelType::TIDx);
  tv4->axis(-3)->parallelize(ParallelType::TIDy);
  tv4->axis(-1)->parallelize(ParallelType::TIDx);
  tv6->axis(-3)->parallelize(ParallelType::TIDy);
  tv6->axis(-2)->parallelize(ParallelType::TIDx);

  constexpr int M = 154, K = 45, N = 1524;

  auto options = at::TensorOptions().dtype(at::kFloat).device(at::kCUDA, 0);
  at::Tensor t0 = at::randn({M, K}, options);
  at::Tensor t1 = at::randn({K, N}, options);

  std::vector<IValue> aten_inputs = {t0, t1};
  at::Tensor aten_output = matmul(t0.to(at::kDouble), t1.to(at::kDouble));

  FusionExecutor fe;
  fe.compileFusion(&fusion);
  auto cg_outputs = fe.runFusion({t0, t1});

  testValidate(
      &fusion, cg_outputs, aten_inputs, {aten_output}, __LINE__, __FILE__);

  TORCH_CHECK(fe.kernel()->summary().war_hazard_syncs_count == 0);
}

TEST(NVFuserTest, FusionSmemBlockGemmCache_CUDA) {
  Fusion fusion;
  FusionGuard fg(&fusion);

  // Algorithm
  TensorView* tv0 = makeSymbolicTensor(2); // (M, K)
  TensorView* tv1 = makeSymbolicTensor(2); // (K, N)
  TensorView* tv2 = broadcast(tv0, {false, false, true}); // (M, K, B)
  TensorView* tv3 = broadcast(tv1, {true, false, false}); // (B, K, N)
  TensorView* tv4 = mul(tv2, tv3); // M, K, N
  TensorView* tv5 = sum(tv4, {1}); // M, R, N
  fusion.addInput(tv0);
  fusion.addInput(tv1);
  fusion.addOutput(tv5);

  // Schedule
  // Remove reduction axis from tv5
  // tv6 = (M, R, N)
  // tv5 = (M, N)
  TensorView* tv6 = tv5->cache_before();

  constexpr int BSX = 16;
  tv5->split(1, BSX);
  tv5->split(0, BSX);
  // M/BSX, BSX, N/BSX, BSX
  tv5->reorder({{0, 0}, {1, 2}, {2, 1}, {3, 3}});
  // tv5 = M/BSX, N/BSX, MSX, NSX

  tv6->computeAt(tv5, 2);
  tv6->computeAt(tv5, 2);

  tv6->split(-1, BSX);
  // M/BSX, BSX, K/BSX, BSX, N/BSX, BSX
  tv6->reorder({{0, 0}, {1, 1}, {2, 3}, {3, 4}, {4, 2}, {5, 5}});
  // M/BSX, N/BSX, K/BSX, MSX, NSX, KSX
  TensorView* tv7 = tv6->rFactor({-1});
  // tv7 = M/BSX, N/BSX, K/BSXrf, MSX, NSX, KSXr
  // tv6 = M/BSX, N/BSX, K/BSXr, MSX, NSX

  tv0->computeAt(tv6, 3);
  tv1->computeAt(tv6, 3);

  tv0->computeAt(tv7, 3);
  tv1->computeAt(tv7, 3);

  tv2->setMemoryType(MemoryType::Shared);
  tv3->setMemoryType(MemoryType::Shared);
  tv4->setMemoryType(MemoryType::Shared);
  tv6->setMemoryType(MemoryType::Shared);
  tv7->setMemoryType(MemoryType::Shared);
  // Memory Type

  // Thread and Block binding
  tv5->axis(0)->parallelize(ParallelType::BIDx);
  tv5->axis(1)->parallelize(ParallelType::BIDy);
  tv5->axis(-2)->parallelize(ParallelType::TIDy);
  tv5->axis(-1)->parallelize(ParallelType::TIDx);
  // Manual Binding
  tv2->axis(-3)->parallelize(ParallelType::TIDy);
  tv2->axis(-1)->parallelize(ParallelType::TIDx);
  tv3->axis(-1)->parallelize(ParallelType::TIDx);
  tv4->axis(-3)->parallelize(ParallelType::TIDy);
  tv4->axis(-1)->parallelize(ParallelType::TIDx);

  tv7->axis(-3)->parallelize(ParallelType::TIDy);
  tv7->axis(-2)->parallelize(ParallelType::TIDx);

  tv6->axis(-2)->parallelize(ParallelType::TIDy);
  tv6->axis(-1)->parallelize(ParallelType::TIDx);

  constexpr int M = 154, K = 45, N = 1524;

  auto options = at::TensorOptions().dtype(at::kFloat).device(at::kCUDA, 0);
  at::Tensor t0 = at::randn({M, K}, options);
  at::Tensor t1 = at::randn({K, N}, options);
  at::Tensor aten_output = matmul(t0.to(at::kDouble), t1.to(at::kDouble));

  std::vector<IValue> aten_inputs = {t0, t1};

  FusionExecutor fe;
  fe.compileFusion(&fusion);
  auto cg_outputs = fe.runFusion(aten_inputs);

  testValidate(
      &fusion, cg_outputs, aten_inputs, {aten_output}, __LINE__, __FILE__);

  TORCH_CHECK(fe.kernel()->summary().war_hazard_syncs_count == 0);
}

TEST(NVFuserTest, FusionSmemDynamicPersistentSoftmax2D_CUDA) {
  Fusion fusion;
  FusionGuard fg(&fusion);

  TensorView* x = makeSymbolicTensor(2);
  fusion.addInput(x);
  TensorView* max_val =
      reductionOp(BinaryOpType::Max, {-1}, new Double(FLT_MIN), x); // (M)
  TensorView* bcast_max = broadcast(max_val, {false, true}); // (M, B)
  TensorView* x_max_sub = sub(x, bcast_max); // (M, N)
  TensorView* exp = unaryOp(UnaryOpType::Exp, x_max_sub); // (M, N)
  TensorView* sum_exp = sum(exp, {-1}); // (M, R)
  TensorView* bcast_sum = broadcast(sum_exp, {false, true}); // (M, B)
  TensorView* softmax = div(exp, bcast_sum); // (M, N)
  fusion.addOutput(softmax);

  // Read Input into Shared Memory
  // Load Input + Pwise into shared memory
  auto cache_x = x->cache_after();
  cache_x->setMemoryType(MemoryType::Shared);
  exp->setMemoryType(MemoryType::Shared);

  std::vector<TensorView*> all_tensors(
      {x,
       cache_x,
       max_val,
       bcast_max,
       x_max_sub,
       exp,
       sum_exp,
       bcast_sum,
       softmax});

  auto tidx = new Int();
  fusion.addInput(tidx);

  for (auto tensor : all_tensors) {
    tensor->split(-1, tidx);
  }

  auto sum_exp_rf = sum_exp->rFactor({1});
  all_tensors.push_back(sum_exp_rf);

  // computeAt
  x->computeAt(x_max_sub, 1);
  exp->computeAt(softmax, 1);
  x_max_sub->computeAt(exp, 2);

  softmax->axis(0)->parallelize(ParallelType::BIDx);
  for (auto tensor : all_tensors) {
    tensor->axis(-1)->parallelize(ParallelType::TIDx);
  }

  const size_t dimx = 1024;
  const size_t dimy = 4096;
  auto options = at::TensorOptions().dtype(at::kFloat).device(at::kCUDA, 0);
  at::Tensor aten_input = at::randn({dimx, dimy}, options);
  auto aten_output = at::_softmax(aten_input.to(at::kDouble), -1, false);

  torch::jit::fuser::cuda::FusionExecutor fe;
  fe.compileFusion(&fusion);
  auto cg_outputs = fe.runFusion({aten_input, 128});

  testValidate(
      &fusion,
      cg_outputs,
      {aten_input, 128},
      {aten_output},
      __LINE__,
      __FILE__);
}

TEST(NVFuserTest, FusionMagicSchedulerSoftmax_CUDA) {
  Fusion fusion;
  FusionGuard fg(&fusion);

  const int kReductionAxis = 3;
  std::vector<int64_t> input_shape{10, 10, 10, 67};
  TensorView* input = makeSymbolicTensor(input_shape.size());

  const int kNumberOfDims = input->nDims();
  std::vector<bool> broadcast_mask(kNumberOfDims, false);
  broadcast_mask[kReductionAxis] = true;

  TensorView* max_val = max(input, {kReductionAxis});
  TensorView* bcast_max = broadcast(max_val, broadcast_mask);
  TensorView* x_max_sub = sub(input, bcast_max);
  TensorView* exp = unaryOp(UnaryOpType::Exp, x_max_sub);
  TensorView* sum_exp = sum(exp, {kReductionAxis});
  TensorView* bcast_sum = broadcast(sum_exp, broadcast_mask);
  TensorView* output = div(exp, bcast_sum);

  fusion.addInput(input);
  fusion.addOutput(output);

  std::vector<TensorView*> reduction_tensors({max_val, sum_exp});
  std::vector<TensorView*> other_tensors(
      {bcast_max, x_max_sub, exp, bcast_sum, output});

  auto options = at::TensorOptions().dtype(at::kFloat).device(at::kCUDA, 0);
  at::Tensor aten_input = at::randn(input_shape, options);
  auto aten_output =
      at::_softmax(aten_input.to(at::kDouble), kReductionAxis, false);

  auto reduction_params =
      getNormalizationHeuristics(&fusion, {aten_input}, reduction_tensors);
  TORCH_CHECK(reduction_params, "Reduction schedule was not generated!");

  scheduleNormalization(
      &fusion, reduction_params.value(), reduction_tensors, other_tensors);

  auto lparams = reduction_params.value().lparams;

  torch::jit::fuser::cuda::FusionExecutor fe;
  fe.compileFusion(&fusion);
  auto cg_outputs = fe.runFusion({aten_input}, lparams);

  testValidate(
      &fusion,
      cg_outputs,
      {aten_input},
      {aten_output},
      __LINE__,
      __FILE__,
      "",
      lparams);
}

TEST(NVFuserTest, FusionMagicSchedulerLayerNormBackward_CUDA) {
  Fusion fusion;
  FusionGuard fg(&fusion);

  const float kEps = 1e-5;
  std::vector<int64_t> shape{20, 100, 35, 67};
  std::vector<int64_t> norm_shape{67};

  const size_t kM = shape.size();
  const size_t kN = norm_shape.size();
  const size_t kOuterNumDims = kM - kN;

  std::vector<int64_t> outer_shape;
  for (size_t idx = 0; idx < kOuterNumDims; ++idx) {
    outer_shape.push_back(shape[idx]);
  }
  for (size_t idx = kOuterNumDims; idx < kM; ++idx) {
    outer_shape.push_back(1);
  }

  auto grad_out = makeSymbolicTensor(shape.size());
  auto input = makeSymbolicTensor(shape.size());
  auto mean = makeConcreteTensor(outer_shape);
  auto rstd = makeConcreteTensor(outer_shape);
  auto weight = makeSymbolicTensor(norm_shape.size());
  fusion.addInput(grad_out);
  fusion.addInput(input);
  fusion.addInput(mean);
  fusion.addInput(rstd);
  fusion.addInput(weight);

  std::vector<int> outer_reduction_axes(kOuterNumDims);
  std::vector<bool> outer_broadcast_mask(input->nDims(), false);
  for (int idx = 0; idx < kOuterNumDims; ++idx) {
    outer_reduction_axes[idx] = idx;
    outer_broadcast_mask[idx] = true;
  }

  std::vector<int> inner_reduction_axes(norm_shape.size());
  std::vector<bool> inner_broadcast_mask(input->nDims(), false);
  Val* num_features = new Double(1.0);
  for (size_t idx = 0; idx < norm_shape.size(); ++idx) {
    const int axis = input->nDims() - 1 - idx;
    inner_reduction_axes[idx] = axis;
    inner_broadcast_mask[axis] = true;
    num_features = mul(num_features, input->domain()->domain()[axis]->extent());
  }

  /*
  auto grad_bias = sum(grad_out, outer_reduction_axes);
  fusion.addOutput(grad_bias);

  auto x_hat = mul(sub(input, mean), rstd);
  auto grad_weight = sum(mul(grad_out, x_hat), outer_reduction_axes);
  fusion.addOutput(grad_weight);
  */

  auto x_hat = mul(sub(input, mean), rstd);

  auto* bcast_weight = broadcast(weight, outer_broadcast_mask);
  auto* grad_x_hat = mul(grad_out, bcast_weight);

  auto* a = mul(num_features, grad_x_hat);

  auto* b = sum(grad_x_hat, inner_reduction_axes);
  auto* bcast_b = broadcast(b, inner_broadcast_mask);

  auto* c1 = mul(grad_x_hat, x_hat);
  auto* c2 = sum(c1, inner_reduction_axes);
  auto* bcast_c2 = broadcast(c2, inner_broadcast_mask);
  auto* c3 = mul(x_hat, bcast_c2);

  auto* inner = sub(sub(a, bcast_b), c3);

  auto reciprocal_size = unaryOp(UnaryOpType::Reciprocal, num_features);
  auto* grad_in = mul(mul(reciprocal_size, rstd), inner);
  fusion.addOutput(grad_in);

  std::vector<TensorView*> reduction_tensors;
  std::vector<TensorView*> other_tensors;

  auto all_values = DependencyCheck::getAllValsBetween(
      {fusion.inputs().begin(), fusion.inputs().end()}, fusion.outputs());

  for (auto tensor : ir_utils::filterByType<TensorView>(all_values)) {
    if (tensor->hasReduction()) {
      reduction_tensors.push_back(tensor);
    } else if (!fusion.hasInput(tensor)) {
      other_tensors.push_back(tensor);
    }
  }

  auto options = at::TensorOptions().dtype(at::kFloat).device(at::kCUDA, 0);
  at::Tensor aten_grad_out = at::randn(shape, options);
  at::Tensor aten_input = at::randn(shape, options);
  at::Tensor aten_weight = at::randn(norm_shape, options);
  at::Tensor aten_bias = at::randn(norm_shape, options);
  auto at_weight = c10::optional<at::Tensor>(aten_weight);
  auto at_bias = c10::optional<at::Tensor>(aten_bias);

  auto aten_results =
      at::native_layer_norm(aten_input, norm_shape, at_weight, at_bias, kEps);
  auto aten_output = std::get<0>(aten_results);
  auto aten_mean = std::get<1>(aten_results);
  auto aten_rstd = std::get<2>(aten_results);

  // Check reduction axis is same for all reductions
  // Generate Launch Parameters
  auto reduction_params = getNormalizationHeuristics(
      &fusion,
      {aten_grad_out, aten_input, aten_mean, aten_rstd, aten_weight},
      reduction_tensors);
  TORCH_CHECK(reduction_params, "Reduction schedule was not generated!");

  scheduleNormalization(
      &fusion, reduction_params.value(), reduction_tensors, other_tensors);
  auto lparams = reduction_params.value().lparams;

  torch::jit::fuser::cuda::FusionExecutor fe;
  fe.compileFusion(&fusion);
  auto cg_outputs = fe.runFusion(
      {aten_grad_out, aten_input, aten_mean, aten_rstd, aten_weight}, lparams);

  auto aten_gradients = at::native_layer_norm_backward(
      aten_grad_out.to(at::kDouble),
      aten_input.to(at::kDouble),
      norm_shape,
      aten_mean.to(at::kDouble),
      aten_rstd.to(at::kDouble),
      c10::optional<at::Tensor>(aten_weight.to(at::kDouble)),
      c10::optional<at::Tensor>(aten_bias.to(at::kDouble)),
      {true, true, true});
  auto aten_grad_in = std::get<0>(aten_gradients);
  auto aten_grad_weight = std::get<1>(aten_gradients);
  auto aten_grad_bias = std::get<2>(aten_gradients);

  testValidate(
      &fusion,
      cg_outputs,
      {aten_grad_out, aten_input, aten_mean, aten_rstd, aten_weight},
      {aten_grad_in},
      __LINE__,
      __FILE__,
      "",
      lparams);
}

TEST(NVFuserTest, FusionMagicSchedulerLayerNormalization_CUDA) {
  Fusion fusion;
  FusionGuard fg(&fusion);

  const float kEps = 1e-5;
  std::vector<int64_t> input_shape{20, 100, 35, 67};
  std::vector<int64_t> norm_shape{67};

  auto input = makeSymbolicTensor(input_shape.size());
  fusion.addInput(input);

  std::vector<int> reduction_axes(norm_shape.size());
  std::vector<bool> broadcast_mask(input->nDims(), false);
  Val* num_features = new Double(1);
  for (int idx = 0; idx < norm_shape.size(); ++idx) {
    const int axis = input->nDims() - 1 - idx;
    reduction_axes[idx] = axis;
    broadcast_mask[axis] = true;
    num_features = mul(num_features, input->domain()->domain()[axis]->extent());
  }

  // Reduction
  auto x_sum = sum(input, reduction_axes);
  // Broadcast
  auto x_sum_bcast = broadcast(x_sum, broadcast_mask);
  // Point-wise
  auto x_mean = div(x_sum_bcast, num_features);
  auto x_mean_sub = sub(input, x_mean);

  auto x_mean_sub_pow = mul(x_mean_sub, x_mean_sub);
  // Reduction
  auto var_sum = sum(x_mean_sub_pow, reduction_axes);
  // Broadcast
  auto var_sum_bcast = broadcast(var_sum, broadcast_mask);
  // Point-wise
  auto var = div(var_sum_bcast, num_features);
  auto var_eps = add(var, new Double(kEps));
  auto rvar = unaryOp(UnaryOpType::Rsqrt, var_eps);
  auto output = mul(x_mean_sub, rvar);
  fusion.addOutput(output);

  std::vector<TensorView*> reduction_tensors({x_sum, var_sum});
  std::vector<TensorView*> other_tensors(
      {x_mean,
       x_sum_bcast,
       x_mean_sub,
       x_mean_sub_pow,
       var_sum_bcast,
       var,
       var_eps,
       rvar,
       output});

  auto options = at::TensorOptions().dtype(at::kFloat).device(at::kCUDA, 0);
  at::Tensor aten_input = at::randn(input_shape, options);
  auto aten_output = at::layer_norm(aten_input.to(at::kDouble), norm_shape);

  // Check reduction axis is same for all reductions
  // Generate Launch Parameters
  auto reduction_params =
      getNormalizationHeuristics(&fusion, {aten_input}, reduction_tensors);
  TORCH_CHECK(reduction_params, "Reduction schedule was not generated!");

  scheduleNormalization(
      &fusion, reduction_params.value(), reduction_tensors, other_tensors);
  auto lparams = reduction_params.value().lparams;

  torch::jit::fuser::cuda::FusionExecutor fe;
  fe.compileFusion(&fusion);
  auto cg_outputs = fe.runFusion({aten_input}, lparams);

  testValidate(
      &fusion,
      cg_outputs,
      {aten_input},
      {aten_output},
      __LINE__,
      __FILE__,
      "",
      lparams);
}

TEST(NVFuserTest, FusionMagicSchedulerBatchNormalization_CUDA) {
  Fusion fusion;
  FusionGuard fg(&fusion);

  const float kMomentum = 0.1;
  const float kEps = 1e-5;
  std::vector<int64_t> input_shape{20, 100, 35, 45};

  auto input = makeSymbolicTensor(input_shape.size());
  auto weight = makeSymbolicTensor(1);
  auto bias = makeSymbolicTensor(1);
  fusion.addInput(input);
  fusion.addInput(weight);
  fusion.addInput(bias);
  // auto running_mean = makeSymbolicTensor(1);
  // auto running_var = makeSymbolicTensor(1);
  // fusion.addInput(running_mean);
  // fusion.addInput(running_var);

  const int kNumberOfDims = input->nDims();
  std::vector<int> reduction_axes;
  std::vector<bool> broadcast_mask(kNumberOfDims, false);
  Val* num_features = new Double(1);
  for (size_t axis = 0; axis < kNumberOfDims; ++axis) {
    if (axis != 1) {
      reduction_axes.push_back(axis);
      broadcast_mask[axis] = true;
      num_features =
          mul(num_features, input->domain()->domain()[axis]->extent());
    }
  }

  auto x_sum = sum(input, reduction_axes);
  auto x_sum_bcast = broadcast(x_sum, broadcast_mask);
  auto x_mean = div(x_sum_bcast, num_features);

  // auto current_mean_hat = mul(x_mean, new Double(kMomentum));
  // auto rmean_bcast = broadcast(running_mean, broadcast_mask);
  // auto rmean_hat = mul(rmean_bcast, new Double(1.0 - kMomentum));
  // auto new_running_mean = add(rmean_hat, current_mean_hat);

  auto x_mean_sub = sub(input, x_mean);
  auto x_mean_sub_pow = mul(x_mean_sub, x_mean_sub);
  auto var_sum = sum(x_mean_sub_pow, reduction_axes);
  auto var_sum_bcast = broadcast(var_sum, broadcast_mask);
  auto var = div(var_sum_bcast, num_features);

  // auto current_var_hat = mul(var, new Double(kMomentum));
  // auto rvar_bcast = broadcast(running_var, broadcast_mask);
  // auto rvar_hat = mul(rvar_bcast, new Double(1.0 - kMomentum));
  // auto new_running_var = add(rvar_hat, current_var_hat);

  auto var_eps = add(var, new Double(kEps));
  auto rvar = unaryOp(UnaryOpType::Rsqrt, var_eps);
  auto norm = mul(x_mean_sub, rvar);

  auto weight_bcast = broadcast(weight, broadcast_mask);
  auto bias_bcast = broadcast(bias, broadcast_mask);
  auto norm_gamma = mul(norm, weight_bcast);
  auto norm_gamma_bias = add(norm_gamma, bias_bcast);

  fusion.addOutput(norm_gamma_bias);
  // fusion.addOutput(new_running_mean);
  // fusion.addOutput(new_running_var);

  std::vector<TensorView*> reduction_tensors({x_sum, var_sum});
  std::vector<TensorView*> other_tensors(
      {x_mean,
       x_sum_bcast,
       x_mean_sub,
       x_mean_sub_pow,
       var_sum_bcast,
       var,
       var_eps,
       rvar,
       weight_bcast,
       bias_bcast,
       norm,
       norm_gamma,
       norm_gamma_bias});

  auto options = at::TensorOptions().dtype(at::kFloat).device(at::kCUDA, 0);
  at::Tensor t0 = at::randn(input_shape, options);
  at::Tensor tweight = at::ones({input_shape[1]}, options);
  at::Tensor tbias = at::zeros({input_shape[1]}, options);
  at::Tensor tmean = at::zeros({input_shape[1]}, options);
  at::Tensor tvar = at::ones({input_shape[1]}, options);

  auto at_weight = c10::optional<at::Tensor>(tweight.to(at::kDouble));
  auto at_bias = c10::optional<at::Tensor>(tbias.to(at::kDouble));
  auto at_running_mean = c10::optional<at::Tensor>(tmean.to(at::kDouble));
  auto at_running_var = c10::optional<at::Tensor>(tvar.to(at::kDouble));

  auto aten_output = at::batch_norm(
      t0.to(at::kDouble),
      at_weight,
      at_bias,
      at_running_mean,
      at_running_var,
      true,
      kMomentum,
      kEps,
      false);

  std::vector<IValue> aten_inputs = {t0, tweight, tbias};

  // Check reduction axis is same for all reductions
  // Generate Launch Parameters
  auto reduction_params =
      getNormalizationHeuristics(&fusion, aten_inputs, reduction_tensors);

  TORCH_CHECK(reduction_params, "Reduction schedule was not generated!");

  scheduleNormalization(
      &fusion, reduction_params.value(), reduction_tensors, other_tensors);
  auto lparams = reduction_params.value().lparams;

  torch::jit::fuser::cuda::FusionExecutor fe;
  fe.compileFusion(&fusion);
  auto cg_outputs = fe.runFusion(aten_inputs, lparams);

  testValidate(
      &fusion,
      cg_outputs,
      aten_inputs,
      {aten_output},
      __LINE__,
      __FILE__,
      "",
      lparams);
}

TEST(NVFuserTest, FusionPersistentSoftmaxLocalSmem_CUDA) {
  Fusion fusion;
  FusionGuard fg(&fusion);

  const int pixels_per_thread = 64;
  const int TIDX = 128;
  const int static_size = pixels_per_thread * TIDX;

  TensorView* sx = makeConcreteTensor({-1, static_size});
  TensorView* dx = makeSymbolicTensor(2);
  fusion.addInput(sx);
  fusion.addInput(dx);

  TensorView* max_sx =
      reductionOp(BinaryOpType::Max, {-1}, new Double(FLT_MIN), sx); // (M)
  TensorView* max_dx =
      reductionOp(BinaryOpType::Max, {-1}, new Double(FLT_MIN), dx); // (M)

  // Reduction => merge local and shared memory TensorViews
  TensorView* max_val = binaryOp(BinaryOpType::Max, max_sx, max_dx);
  TensorView* bcast_max = broadcast(max_val, {false, true}); // (M, B)

  TensorView* sx_max_sub = sub(sx, bcast_max); // (M, N)
  TensorView* dx_max_sub = sub(dx, bcast_max); // (M, N)

  TensorView* sx_exp = unaryOp(UnaryOpType::Exp, sx_max_sub); // (M, N)
  TensorView* dx_exp = unaryOp(UnaryOpType::Exp, dx_max_sub); // (M, N)

  TensorView* sx_sum_exp = sum(sx_exp, {-1}); // (M, R)
  TensorView* dx_sum_exp = sum(dx_exp, {-1}); // (M, R)

  // Reduction => merge local and shared memory TensorViews
  TensorView* sum_exp = binaryOp(BinaryOpType::Add, sx_sum_exp, dx_sum_exp);
  TensorView* bcast_sum = broadcast(sum_exp, {false, true}); // (M, B)

  TensorView* sx_softmax = div(sx_exp, bcast_sum); // (M, N)
  TensorView* dx_softmax = div(dx_exp, bcast_sum); // (M, N)
  fusion.addOutput(sx_softmax);
  fusion.addOutput(dx_softmax);

  auto sx_cache = sx->cache_after();
  auto dx_cache = dx->cache_after();
  dx_cache->setMemoryType(MemoryType::Shared);
  dx_exp->setMemoryType(MemoryType::Shared);

  // Reduction and Broadcast Tensors common to both memory TVs
  std::vector<TensorView*> common_tensors(
      {max_val, sum_exp, bcast_max, bcast_sum});

  // Static Local Memory TVs
  std::vector<TensorView*> static_tensors(
      {sx, sx_cache, max_sx, sx_max_sub, sx_exp, sx_sum_exp, sx_softmax});

  // Dynamic Local Memory TVs
  std::vector<TensorView*> dynamic_tensors(
      {dx, dx_cache, max_dx, dx_max_sub, dx_exp, dx_sum_exp, dx_softmax});

  std::vector<TensorView*> all_tensors;
  all_tensors.insert(
      all_tensors.end(), common_tensors.begin(), common_tensors.end());
  all_tensors.insert(
      all_tensors.end(), static_tensors.begin(), static_tensors.end());
  all_tensors.insert(
      all_tensors.end(), dynamic_tensors.begin(), dynamic_tensors.end());

  // M => M
  // M, N => M, N/128, 128
  for (auto tensor : all_tensors) {
    if (tensor->nDims() > 1) {
      tensor->split(-1, TIDX);
    }
  }

  auto sx_sum_exp_rf = sx_sum_exp->rFactor({1});
  auto dx_sum_exp_rf = dx_sum_exp->rFactor({1});
  all_tensors.push_back(sx_sum_exp_rf);
  all_tensors.push_back(dx_sum_exp_rf);

  // computeAt
  sx->computeAt(sx_max_sub, 1);
  dx->computeAt(dx_max_sub, 1);

  sx_exp->computeAt(sx_softmax, 1);
  dx_exp->computeAt(dx_softmax, 1);

  sx_max_sub->computeAt(sx_exp, 2);
  dx_max_sub->computeAt(dx_exp, 2);

  sx_softmax->axis(0)->parallelize(ParallelType::BIDx);
  dx_softmax->axis(0)->parallelize(ParallelType::BIDx);
  for (auto tensor : all_tensors) {
    if (tensor->nDims() > 1) {
      tensor->axis(-1)->parallelize(ParallelType::TIDx);
    }
  }

  const size_t dimx = 1024;
  const size_t dimy = 16384;

  auto options = at::TensorOptions().dtype(at::kFloat).device(at::kCUDA, 0);
  at::Tensor aten_input = at::randn({dimx, dimy}, options);
  at::Tensor aten_static_in = aten_input.narrow(1, 0, static_size);
  at::Tensor aten_dynamic_in =
      aten_input.narrow(1, static_size, dimy - static_size);

  at::Tensor out = at::zeros({dimx, dimy}, options);
  at::Tensor cg_static_out = out.narrow(1, 0, static_size);
  at::Tensor cg_dynamic_out = out.narrow(1, static_size, dimy - static_size);

  std::vector<at::Tensor> aten_outputs;

  auto aten_output = at::_softmax(aten_input.to(at::kDouble), -1, false);
  at::Tensor aten_static_out = aten_output.narrow(1, 0, static_size);
  at::Tensor aten_dynamic_out =
      aten_output.narrow(1, static_size, dimy - static_size);

  torch::jit::fuser::cuda::FusionExecutor fe;
  fe.compileFusion(&fusion);
  fe.runFusion(
      {aten_static_in, aten_dynamic_in}, {cg_static_out, cg_dynamic_out});

  testValidate(
      &fusion,
      {cg_static_out, cg_dynamic_out},
      {aten_static_in, aten_dynamic_in},
      {cg_static_out, cg_dynamic_out},
      __LINE__,
      __FILE__);
}

TEST(NVFuserTest, FusionPersistentNormLocalShared_CUDA) {
  Fusion fusion;
  FusionGuard fg(&fusion);

  const int pixels_per_thread = 64;
  const int TIDX = 128;
  const int static_size = pixels_per_thread * TIDX;

  TensorView* sx = makeConcreteTensor({-1, static_size});
  TensorView* dx = makeSymbolicTensor(2);
  fusion.addInput(sx);
  fusion.addInput(dx);

  Double* gamma = new Double();
  Double* beta = new Double();
  Double* eps = new Double();
  Int* N = new Int();
  fusion.addInput(gamma);
  fusion.addInput(beta);
  fusion.addInput(eps);
  fusion.addInput(N);

  // Reduction
  auto sx_sum = sum(sx, {-1}); // (M, R)
  auto dx_sum = sum(dx, {-1}); // (M, R)
  // Reduction => merge local and shared memory TensorViews
  auto x_sum = binaryOp(BinaryOpType::Add, sx_sum, dx_sum);

  // Broadcast
  auto x_sum_bcast = broadcast(x_sum, {false, true}); // (M, B)
  // Pwise
  auto x_mean = div(x_sum_bcast, N); // (M, B)

  auto sx_mean_sub = sub(sx, x_mean); // (M, N)
  auto dx_mean_sub = sub(dx, x_mean); // (M, N)

  auto sx_mean_sub_pow = mul(sx_mean_sub, sx_mean_sub); // (M, N)
  auto dx_mean_sub_pow = mul(dx_mean_sub, dx_mean_sub); // (M, N)

  // Reduction
  auto sx_var_sum = sum(sx_mean_sub_pow, {-1}); // (M, R)
  auto dx_var_sum = sum(dx_mean_sub_pow, {-1}); // (M, R)
  // Reduction => merge local and shared memory TensorViews
  auto var_sum = binaryOp(BinaryOpType::Add, sx_var_sum, dx_var_sum);

  // Broadcast
  auto var_sum_bcast = broadcast(var_sum, {false, true}); // (M, B)
  // Pwise
  auto var = div(var_sum_bcast, N); // (M, B)
  auto var_eps = add(var, eps); // (M, B)
  auto rvar = unaryOp(UnaryOpType::Rsqrt, var_eps); // (M, B)

  auto sx_norm = mul(sx_mean_sub, rvar);
  auto dx_norm = mul(dx_mean_sub, rvar);

  auto sx_norm_gamma = mul(sx_norm, gamma);
  auto dx_norm_gamma = mul(dx_norm, gamma);

  auto sx_norm_gamma_beta = add(sx_norm_gamma, beta);
  auto dx_norm_gamma_beta = add(dx_norm_gamma, beta);
  fusion.addOutput(sx_norm_gamma_beta);
  fusion.addOutput(dx_norm_gamma_beta);

  // Read Input into Shared Memory
  // Read Input minus Input_Mean into Shared Memory
  auto sx_cache = sx->cache_after();
  auto dx_cache = dx->cache_after();
  dx_cache->setMemoryType(MemoryType::Shared);
  dx_mean_sub->setMemoryType(MemoryType::Shared);

  std::vector<TensorView*> common_tensors(
      {x_sum, x_sum_bcast, x_mean, var_sum, var_sum_bcast, var, var_eps, rvar});

  std::vector<TensorView*> static_tensors(
      {sx,
       sx_cache,
       sx_sum,
       sx_mean_sub,
       sx_mean_sub_pow,
       sx_var_sum,
       sx_norm,
       sx_norm_gamma,
       sx_norm_gamma_beta});

  std::vector<TensorView*> dynamic_tensors(
      {dx,
       dx_cache,
       dx_sum,
       dx_mean_sub,
       dx_mean_sub_pow,
       dx_var_sum,
       dx_norm,
       dx_norm_gamma,
       dx_norm_gamma_beta});

  std::vector<TensorView*> all_tensors;
  all_tensors.insert(
      all_tensors.end(), common_tensors.begin(), common_tensors.end());
  all_tensors.insert(
      all_tensors.end(), static_tensors.begin(), static_tensors.end());
  all_tensors.insert(
      all_tensors.end(), dynamic_tensors.begin(), dynamic_tensors.end());

  // M => M
  // M, N => M, N/128, 128
  for (auto tensor : all_tensors) {
    if (tensor->nDims() > 1) {
      tensor->split(-1, TIDX);
    }
  }

  // Local Sum => Block Broadcast
  TensorView* sx_sum_rf = sx_sum->rFactor({1});
  TensorView* sx_var_sum_rf = sx_var_sum->rFactor({1});
  TensorView* dx_sum_rf = dx_sum->rFactor({1});
  TensorView* dx_var_sum_rf = dx_var_sum->rFactor({1});
  all_tensors.push_back(sx_sum_rf);
  all_tensors.push_back(sx_var_sum_rf);
  all_tensors.push_back(dx_sum_rf);
  all_tensors.push_back(dx_var_sum_rf);

  // ComputeAt
  sx->computeAt(sx_mean_sub_pow, 1);
  dx->computeAt(dx_mean_sub_pow, 1);

  var_sum->computeAt(rvar, 1);

  sx_mean_sub_pow->computeAt(sx_var_sum_rf, 2);
  dx_mean_sub_pow->computeAt(dx_var_sum_rf, 2);

  sx_norm->computeAt(sx_norm_gamma_beta, 2);
  dx_norm->computeAt(dx_norm_gamma_beta, 2);

  sx_norm_gamma_beta->axis(0)->parallelize(ParallelType::BIDx);
  dx_norm_gamma_beta->axis(0)->parallelize(ParallelType::BIDx);
  for (auto tensor : all_tensors) {
    if (tensor->nDims() > 1) {
      tensor->axis(-1)->parallelize(ParallelType::TIDx);
    }
  }

  const int dimx = 1024;
  const int dimy = 16384;
  const float kGamma = 1.0f;
  const float kBeta = 0.0f;
  const float kEps = 1e-5;
  auto options = at::TensorOptions().dtype(at::kFloat).device(at::kCUDA, 0);

  at::Tensor aten_input = at::randn({dimx, dimy}, options);
  at::Tensor aten_static_in = aten_input.narrow(1, 0, static_size);
  at::Tensor aten_dynamic_in =
      aten_input.narrow(1, static_size, dimy - static_size);

  at::Tensor out = at::zeros({dimx, dimy}, options);
  at::Tensor cg_static_out = out.narrow(1, 0, static_size);
  at::Tensor cg_dynamic_out = out.narrow(1, static_size, dimy - static_size);

  std::vector<IValue> aten_inputs = {
      aten_static_in, aten_dynamic_in, kGamma, kBeta, kEps, dimy};

  torch::jit::fuser::cuda::FusionExecutor fe;
  fe.compileFusion(&fusion);
  fe.runFusion(aten_inputs, {cg_static_out, cg_dynamic_out});

  auto at_mu = at::mean(aten_input.to(at::kDouble), -1).unsqueeze(1);
  auto at_var = at::var(aten_input.to(at::kDouble), -1, false).unsqueeze(1);
  auto at_rvar = at::rsqrt(at::add(at_var, kEps));
  auto at_norm = at::mul(at::sub(aten_input, at_mu), at_rvar);
  auto aten_output = at::add(at::mul(at_norm, kGamma), kBeta);
  at::Tensor aten_static_out = aten_output.narrow(1, 0, static_size);
  at::Tensor aten_dynamic_out =
      aten_output.narrow(1, static_size, dimy - static_size);

  testValidate(
      &fusion,
      {cg_static_out, cg_dynamic_out},
      aten_inputs,
      {aten_static_out, aten_dynamic_out},
      __LINE__,
      __FILE__);
}

TEST(NVFuserTest, FusionSmemDynamicPersistentNorm_CUDA) {
  Fusion fusion;
  FusionGuard fg(&fusion);

  // Set up your input tensor views
  auto x = makeSymbolicTensor(2);
  Double* gamma = new Double();
  Double* beta = new Double();
  Double* eps = new Double();
  Int* N = new Int();
  fusion.addInput(x);
  fusion.addInput(gamma);
  fusion.addInput(beta);
  fusion.addInput(eps);
  fusion.addInput(N);

  // Reduction
  auto x_sum = sum(x, {-1}); // (M, R)
  // Broadcast
  auto x_sum_bcast = broadcast(x_sum, {false, true}); // (M, B)
  // Pwise
  auto x_mean = div(x_sum_bcast, N); // (M, B)
  auto x_mean_sub = sub(x, x_mean); // (M, N)
  auto x_mean_sub_pow = mul(x_mean_sub, x_mean_sub); // (M, N)
  // Reduction
  auto var_sum = sum(x_mean_sub_pow, {-1}); // (M, R)
  // Broadcast
  auto var_sum_bcast = broadcast(var_sum, {false, true}); // (M, B)
  // Pwise
  auto var = div(var_sum_bcast, N); // (M, B)
  auto var_eps = add(var, eps); // (M, B)
  auto rvar = unaryOp(UnaryOpType::Rsqrt, var_eps); // (M, B)
  auto norm = mul(x_mean_sub, rvar);
  auto norm_gamma = mul(norm, gamma);
  auto norm_gamma_beta = add(norm_gamma, beta);
  fusion.addOutput(norm_gamma_beta);

  // Read Input into Shared Memory
  // Read Input minus Input_Mean into Shared Memory
  auto cache_x = x->cache_after();
  cache_x->setMemoryType(MemoryType::Shared);
  x_mean_sub->setMemoryType(MemoryType::Shared);

  std::vector<TensorView*> all_tensors(
      {x_sum,
       x_mean,
       cache_x,
       x_sum_bcast,
       x_mean_sub,
       x_mean_sub_pow,
       var_sum,
       var_sum_bcast,
       var,
       var_eps,
       rvar,
       norm,
       norm_gamma,
       norm_gamma_beta});

  auto tidx = new Int();
  fusion.addInput(tidx);

  for (auto tensor : all_tensors) {
    tensor->split(-1, tidx);
  }

  // Local Sum => Block Broadcast
  TensorView* x_sum_rf = x_sum->rFactor({1});
  TensorView* var_sum_rf = var_sum->rFactor({1});
  all_tensors.push_back(x_sum_rf);
  all_tensors.push_back(var_sum_rf);

  // ComputeAt
  x->computeAt(x_mean_sub_pow, 1);
  var_sum->computeAt(rvar, 1);
  x_mean_sub_pow->computeAt(var_sum_rf, 2);
  norm->computeAt(norm_gamma_beta, 2);

  for (auto tv : all_tensors) {
    tv->axis(0)->parallelize(ParallelType::BIDx);
    tv->axis(-1)->parallelize(ParallelType::TIDx);
  }

  const int dimx = 128;
  const int dimy = 2048;
  const float kGamma = 1.0f;
  const float kBeta = 0.0f;
  const float kEps = 1e-5;
  const int TIDX = 128;

  auto options = at::TensorOptions().dtype(at::kFloat).device(at::kCUDA, 0);
  at::Tensor aten_input = at::randn({dimx, dimy}, options);
  auto at_mu = at::mean(aten_input.to(at::kDouble), -1).unsqueeze(1);
  auto at_var = at::var(aten_input.to(at::kDouble), -1).unsqueeze(1);
  auto at_rvar = at::rsqrt(at::add(at_var, kEps));
  auto at_norm = at::mul(at::sub(aten_input, at_mu), at_rvar);
  auto aten_output = at::add(at::mul(at_norm, kGamma), kBeta);

  std::vector<IValue> aten_inputs = {
      aten_input, kGamma, kBeta, kEps, dimy, TIDX};

  torch::jit::fuser::cuda::FusionExecutor fe;
  fe.compileFusion(&fusion);
  auto cg_outputs = fe.runFusion(aten_inputs);

  testValidate(
      &fusion, cg_outputs, aten_inputs, {aten_output}, __LINE__, __FILE__);
}

TEST(NVFuserTest, FusionSmemDynamicReductionSymbolic_CUDA) {
  Fusion fusion;
  FusionGuard fg(&fusion);

  // Set up your input tensor views
  TensorView* tv0 = makeSymbolicTensor(2);
  TensorView* tv1 = reductionOp(BinaryOpType::Add, {1}, new Double(0), tv0);
  fusion.addInput(tv0);
  fusion.addOutput(tv1);
  // tv1[I0, R1] = tv0[I0, I1]

  // Interface should just be a direct split with a Parallel type. We can
  // include the parallelize call if we do this.
  tv1->split(1, NamedScalar::getParallelDim(ParallelType::TIDx));
  // tv1[I0, R1o, R1i{BIDx}] = tv0[I0, I1]

  TensorView* tv2 = tv1->rFactor({2});
  tv2->setMemoryType(MemoryType::Shared);
  // tv2[I0, R1oo, Ir1i{BIDx}] = tv0[I0, I1]
  // tv1[I0,        R1i{BIDx}] = tv2[I0, R1oo, Ir1i{BIDx}]

  tv0->computeAt(tv1, 1);

  tv2->axis(-1)->parallelize(ParallelType::TIDx);
  tv1->axis(0)->parallelize(ParallelType::BIDx);

  constexpr int numel_x = 65000, numel_y = 1024;

  auto options = at::TensorOptions().dtype(at::kFloat).device(at::kCUDA, 0);
  at::Tensor aten_input = at::randn({numel_x, numel_y}, options);
  auto aten_output = aten_input.to(at::kDouble).sum({1});

  // How many threads to use for the block reduction
  constexpr int runtime_threadIdx_dim = 128;

  LaunchParams lparams(-1, -1, -1, runtime_threadIdx_dim, -1, -1);

  FusionExecutor fe;
  fe.compileFusion(&fusion);
  auto cg_outputs = fe.runFusion({aten_input}, lparams);

  testValidate(
      &fusion,
      cg_outputs,
      {aten_input},
      {aten_output},
      __LINE__,
      __FILE__,
      "",
      lparams);
  TORCH_CHECK(fe.kernel()->summary().war_hazard_syncs_count == 0);
}

TEST(NVFuserTest, FusionSmemDynamicReductionSymbolicArg_CUDA) {
  Fusion fusion;
  FusionGuard fg(&fusion);

  // Algorithm
  Int* sym_bsx = new Int();
  TensorView* tv0 = makeSymbolicTensor(3); // M, K, N
  fusion.addInput(tv0);
  fusion.addInput(sym_bsx);

  TensorView* tv1 = sum(tv0, {1}); // M, R, N
  fusion.addOutput(tv1);

  TensorView* tv2 = tv0->cache_after();
  tv2->setMemoryType(MemoryType::Shared);

  // Schedule
  constexpr int BSX = 32;
  tv1->split(2, BSX);
  tv1->split(1, sym_bsx);
  tv1->split(0, BSX);
  // M/BSX, BSX, K/BSX, BSX, N/BSX, BSX
  tv1->reorder({{0, 0}, {1, 2}, {2, 4}, {3, 5}, {4, 1}, {5, 3}});
  TensorView* tv3 = tv1->rFactor({-2});

  tv0->computeAt(tv1, -2);
  tv0->computeAt(tv3, -2);

  // Thread and Block binding
  tv1->axis(0)->parallelize(ParallelType::BIDx);
  tv1->axis(1)->parallelize(ParallelType::BIDy);
  tv1->axis(-1)->parallelize(ParallelType::TIDx);
  // Manual Binding
  tv2->axis(-1)->parallelize(ParallelType::TIDx);
  tv3->axis(-1)->parallelize(ParallelType::TIDx);

  constexpr int M = 154, K = 45, N = 1524;

  auto options = at::TensorOptions().dtype(at::kFloat).device(at::kCUDA, 0);
  at::Tensor aten_input = at::randn({M, K, N}, options);
  at::Tensor aten_output = aten_input.to(at::kDouble).sum({1});

  // How many threads to use for the block reduction
  constexpr int runtime_threadIdx_dim = 128;

  auto lparams = LaunchParams(-1, -1, -1, runtime_threadIdx_dim, -1, -1);

  FusionExecutor fe;
  fe.compileFusion(&fusion);
  auto cg_outputs = fe.runFusion({aten_input, runtime_threadIdx_dim}, lparams);

  testValidate(
      &fusion,
      cg_outputs,
      {aten_input, runtime_threadIdx_dim},
      {aten_output},
      __LINE__,
      __FILE__,
      "",
      lparams);

  TORCH_CHECK(fe.kernel()->summary().war_hazard_syncs_count == 1);
}

TEST(NVFuserTest, FusionSmemDynamicPwiseMulSymbolicArgWAR_CUDA) {
  Fusion fusion;
  FusionGuard fg(&fusion);

  Int* sym_bsx = new Int();
  TensorView* tv0 = makeSymbolicTensor(2); // (M, K)
  TensorView* tv1 = makeSymbolicTensor(2); // (K, N)
  TensorView* tv2 = broadcast(tv0, {false, false, true}); // (M, K, B)
  TensorView* tv3 = broadcast(tv1, {true, false, false}); // (B, K, N)
  TensorView* tv4 = mul(tv2, tv3); // M, K, N
  fusion.addInput(tv0);
  fusion.addInput(tv1);
  fusion.addInput(sym_bsx);
  fusion.addOutput(tv4);
  // Algorithm

  tv2->setMemoryType(MemoryType::Shared);
  tv3->setMemoryType(MemoryType::Shared);

  constexpr int BSX = 32;
  tv4->split(2, BSX);
  tv4->split(1, sym_bsx);
  tv4->split(0, BSX);
  // M/BSX, BSX, K/BSX, BSX, N/BSX, BSX
  tv4->reorder({{0, 0}, {1, 3}, {2, 1}, {3, 4}, {4, 2}, {5, 5}});
  // M/BSX, K/BSX, N/BSX, MSX, KSX, NSX

  tv0->computeAt(tv4, 3);
  tv1->computeAt(tv4, 3);
  // Schedule

  tv4->axis(0)->parallelize(ParallelType::BIDx);
  tv4->axis(2)->parallelize(ParallelType::BIDy);
  // Manual Binding
  tv2->axis(-2)->parallelize(ParallelType::TIDx);
  tv3->axis(-1)->parallelize(ParallelType::TIDx);
  // Thread and Block binding

  constexpr int M = 128, K = 457, N = 1024;

  auto options = at::TensorOptions().dtype(at::kFloat).device(at::kCUDA, 0);
  at::Tensor t0 = at::randn({M, K}, options);
  at::Tensor t1 = at::randn({K, N}, options);
  at::Tensor aten_output = mul(t0.unsqueeze(2), t1.unsqueeze(0));
  std::vector<IValue> aten_inputs = {t0, t1, BSX};

  LaunchParams lparams(-1, -1, -1, BSX, -1, -1);

  FusionExecutor fe;
  fe.compileFusion(&fusion);
  auto cg_outputs = fe.runFusion(aten_inputs, lparams);

  testValidate(
      &fusion,
      cg_outputs,
      aten_inputs,
      {aten_output},
      __LINE__,
      __FILE__,
      "",
      lparams);

  TORCH_CHECK(fe.kernel()->summary().war_hazard_syncs_count == 1);
}

TEST(NVFuserTest, FusionSmemDynamicTiledGemm_CUDA) {
  Fusion fusion;
  FusionGuard fg(&fusion);

  // Symbolic integers we will use for runtime tiling
  Int* symbolic_m_tile_dim = new Int(); // bound to threadIdx.z
  Int* symbolic_split_k_tile_dim = new Int(); // bound to blockIdx.x
  Int* symbolic_block_k_tile_dim = new Int(); // bound to threadIdx.x
  // Compile-time integer for tiling
  int n_smem_tile = 8; // bound to threadIdx.y

  // Symbolic 2D tensors TV0[M, K], TV1[K, N]
  TensorView* tv0 = makeSymbolicTensor(2);
  TensorView* tv1 = makeSymbolicTensor(2);

  // Broadcast tv0 to [M, K, *]
  TensorView* tv2 = broadcast(tv0, {false, false, true});
  // Broadcast tv1 to [*, K, N]
  TensorView* tv3 = broadcast(tv1, {true, false, false});

  // Pointwise multiplication resulting in tv3[M, K, N]
  TensorView* tv4 = mul(tv2, tv3);

  // Turn the K-dimension of tv4 into a reduction dimension
  TensorView* tv5 = sum(tv4, {1});

  // Register inputs and outputs
  fusion.addInput(tv0);
  fusion.addInput(tv1);
  fusion.addOutput(tv5);

  // Register runtime tile dims as inputs
  fusion.addInput(symbolic_m_tile_dim);
  fusion.addInput(symbolic_split_k_tile_dim);
  fusion.addInput(symbolic_block_k_tile_dim);

  // Make a 3D tile, mix of symbolic and constant, do in reverse order because
  // dims are inserted
  tv5->split(2, n_smem_tile);
  tv5->split(1, symbolic_block_k_tile_dim);
  tv5->split(1, symbolic_split_k_tile_dim);
  tv5->split(0, symbolic_m_tile_dim);

  // Reorder so all outer tiles are in the leftmost 3 positions
  tv5->reorder({{1, 5}, {5, 1}});

  // Factor out the outer reduction IterDomain, then run the inter-cta
  // reduction, and intra-cta reduction
  auto tv6 = tv5->rFactor({2});

  // Scope computations
  tv6->computeAt(tv5, 2);

  // RFactor moves reduction axes around, reorder to match ordering of tv5
  tv6->reorder({
      {2, -2},
      {3, -1},
      {4, 2},
      {5, 3},
      {6, 4},
  });

  // Setup compute at schedule
  tv0->computeAt(tv6, 3);
  tv1->computeAt(tv6, 3);
  tv4->computeAt(tv6, -1);
  //
  // T2[Mo,  bNo, Koo, Koi,  Kii,  Mi, bNi] CA(4, 3)
  // T3[bMo,  No, Koo, Koi,  Kii, bMi,  Ni] CA(4, 3)
  // T4[ Mo,  No, Koo, Koi,  Kii,  Mi,  Ni]
  // T6[ Mo,  No, rKoo, Koi, Kii,  Mi,  Ni]
  // T5[ Mo,  No,      rKoi, rKii, Mi,  Ni]

  // Cache smem tiles
  tv2->setMemoryType(MemoryType::Shared);
  tv3->setMemoryType(MemoryType::Shared);
  tv4->setMemoryType(MemoryType::Local);
  tv6->setMemoryType(MemoryType::Local);

  tv5->axis(0)->parallelize(ParallelType::BIDz);
  tv5->axis(1)->parallelize(ParallelType::BIDy);

  std::vector<TensorView*> tv_list = {tv2, tv3, tv4, tv5, tv6};
  for (auto tv : tv_list) {
    tv->axis(-2)->parallelize(ParallelType::TIDz);
    tv->axis(-1)->parallelize(ParallelType::TIDy);
  }
  tv2->axis(3)->parallelize(ParallelType::TIDx);
  tv3->axis(3)->parallelize(ParallelType::TIDx);
  tv4->axis(3)->parallelize(ParallelType::TIDx);
  tv6->axis(3)->parallelize(ParallelType::TIDx);
  tv5->axis(2)->parallelize(ParallelType::TIDx);

  tv2->axis(4)->parallelize(ParallelType::BIDx);
  tv3->axis(4)->parallelize(ParallelType::BIDx);
  tv4->axis(4)->parallelize(ParallelType::BIDx);
  tv6->axis(4)->parallelize(ParallelType::BIDx);
  tv5->axis(3)->parallelize(ParallelType::BIDx);

  constexpr int M = 31, K = 65, N = 33;

  auto options = at::TensorOptions().dtype(at::kFloat).device(at::kCUDA, 0);
  at::Tensor t0 = at::randn({M, K}, options);
  at::Tensor t1 = at::randn({K, N}, options);

  FusionExecutor fe;
  // Generate CUDA and compile with nvRTC
  fe.compileFusion(&fusion);

  // Runtime tiling
  int m_tile = 4; // bound to threadIdx.z
  int split_k = 7; // bound to blockIdx.x
  int intra_cta = 8; // bound to threadIdx.x

  std::vector<IValue> aten_inputs = {t0, t1, m_tile, split_k, intra_cta};
  at::Tensor aten_output =
      mul(t0.unsqueeze(2), t1.unsqueeze(0)).to(at::kDouble).sum(1);

  auto cg_outputs = fe.runFusion(aten_inputs);

  testValidate(
      &fusion, cg_outputs, aten_inputs, {aten_output}, __LINE__, __FILE__);

  TORCH_CHECK(fe.kernel()->summary().war_hazard_syncs_count == 1);
}

TEST(NVFuserTest, FusionGlobalIntermediate_CUDA) {
  Fusion fusion;
  FusionGuard fg(&fusion);

  // Set up your input tensor views
  TensorView* tv0 = makeSymbolicTensor(2);
  TensorView* tv1 = reductionOp(BinaryOpType::Add, {1}, new Double(0), tv0);
  fusion.addInput(tv0);
  fusion.addOutput(tv1);
  // tv1[I0, R1] = tv0[I0, I1]

  // Interface should just be a direct split with a Parallel type. We can
  // include the parallelize call if we do this.
  tv1->split(1, NamedScalar::getParallelDim(ParallelType::TIDx));
  // tv1[I0, R1o, R1i{BIDx}] = tv0[I0, I1]

  TensorView* tv2 = tv1->rFactor({2});
  tv2->setMemoryType(MemoryType::Global);
  // tv2[I0, R1oo, Ir1i{BIDx}] = tv0[I0, I1]
  // tv1[I0,        R1i{BIDx}] = tv2[I0, R1oo, Ir1i{BIDx}]

  tv0->computeAt(tv1, 1);

  tv2->axis(-1)->parallelize(ParallelType::TIDx);
  tv1->axis(0)->parallelize(ParallelType::BIDx);

  constexpr int numel_x = 65000, numel_y = 1024;

  auto options = at::TensorOptions().dtype(at::kFloat).device(at::kCUDA, 0);
  at::Tensor input = at::randn({numel_x, numel_y}, options);

  // How many threads to use for the block reduction
  constexpr int runtime_threadIdx_dim = 128;

  auto lparams = LaunchParams(-1, -1, -1, runtime_threadIdx_dim, -1, -1);

  FusionExecutor fe;
  fe.compileFusion(&fusion);
  auto cg_outputs = fe.runFusion({input}, lparams);

  auto aten_output = input.to(at::kDouble).sum({1});
  testValidate(
      &fusion,
      cg_outputs,
      {input},
      {aten_output},
      __LINE__,
      __FILE__,
      "",
      lparams);
}

TEST(NVFuserTest, FusionGlobalIntermediateDefaultSchedule_CUDA) {
  Fusion fusion;
  FusionGuard fg(&fusion);

  TensorView* tv0 = makeSymbolicTensor(2);
  TensorView* tv1 = makeSymbolicTensor(2);
  TensorView* tv2 = makeSymbolicTensor(2);
  TensorView* tv3 = makeSymbolicTensor(2);
  TensorView* tv4 = sub(tv2, tv3);
  TensorView* tv5 = add(tv1, tv4);
  TensorView* tv6 = sub(tv5, tv0);
  fusion.addInput(tv0);
  fusion.addInput(tv1);
  fusion.addInput(tv2);
  fusion.addInput(tv3);
  fusion.addOutput(tv6);
  // t6 = ((t1 + (t2 - t3)) - t0)

  tv4->setMemoryType(MemoryType::Global);
  tv5->setMemoryType(MemoryType::Global);
  tv6->setMemoryType(MemoryType::Global);

  constexpr int M = 32, N = 810;
  auto options = at::TensorOptions().dtype(at::kFloat).device(at::kCUDA, 0);
  at::Tensor t0 = at::randn({M, N}, options);
  at::Tensor t1 = at::randn({M, N}, options);
  at::Tensor t2 = at::randn({M, N}, options);
  at::Tensor t3 = at::randn({M, N}, options);

  at::Tensor aten_output = (t1 + (t2 - t3)) - t0;

  std::vector<IValue> aten_inputs = {t0, t1, t2, t3};

  FusionExecutor fe;
  fe.compileFusion(&fusion);
  auto cg_outputs = fe.runFusion({t0, t1, t2, t3});

  testValidate(
      &fusion, cg_outputs, aten_inputs, {aten_output}, __LINE__, __FILE__);
}

TEST(NVFuserTest, FusionConstCheck_CUDA) {
  Fusion fusion;
  FusionGuard fg(&fusion);

  auto one = new Int(1);
  TORCH_CHECK(one->isConstScalar());

  auto one_x2 = mul(one, one);
  TORCH_CHECK(one_x2->isConstScalar());

  auto one_x3 = mul(one_x2, one);
  TORCH_CHECK(one_x3->isConstScalar());

  auto one_x4 = mul(one_x3, one);
  TORCH_CHECK(one_x4->isConstScalar());
}

TEST(NVFuserTest, FusionUnrollWithAlloc_CUDA) {
  const std::vector<int64_t> tensor_dims_in = {128, 128};
  Fusion fusion;
  FusionGuard fg(&fusion);

  // Set up your input tensor views
  TensorView* tv0 = makeSymbolicTensor(tensor_dims_in.size());
  fusion.addInput(tv0);

  TensorView* tv1 = add(tv0, new Double(0));
  TensorView* tv2 = reductionOp(BinaryOpType::Add, {1}, new Double(0), tv1);
  fusion.addOutput(tv2);

  const auto options =
      at::TensorOptions().dtype(at::kFloat).device(at::kCUDA, 0);
  at::Tensor input = at::randn(tensor_dims_in, options);
  at::Tensor cg_output = at::empty({tensor_dims_in[0]}, options);

  // Schedule
  tv2->split(1, 32);
  tv2->split(1, 4); // unroll

  auto tv2_rf = tv2->rFactor({-3, -2});

  tv2->axis(0)->parallelize(ParallelType::BIDx);
  tv2->axis(-1)->parallelize(ParallelType::TIDx);

  tv2_rf->axis(0)->parallelize(ParallelType::BIDx);
  tv2_rf->axis(-1)->parallelize(ParallelType::TIDx);
  tv2_rf->axis(-2)->parallelize(ParallelType::Unroll);

  tv1->computeAt(tv2_rf, -1);

  FusionExecutor fe;
  fe.compileFusion(&fusion);
  auto cg_outputs = fe.runFusion({input});

  auto aten_output = (input + 0).to(at::kDouble).sum(1);

  testValidate(&fusion, cg_outputs, {input}, {aten_output}, __LINE__, __FILE__);
}

// Test isZeroInt
TEST(NVFuserTest, FusionIsZeroInt_CUDA) {
  Fusion fusion;
  FusionGuard fg(&fusion);

  Int* x = new Int(0);
  Int* y = new Int(1);
  Val* z = mul(x, y);
  TORCH_CHECK(x->isZeroInt());
  TORCH_CHECK(!y->isZeroInt());
  TORCH_CHECK(!z->isZeroInt());
}

// Test isOneInt
TEST(NVFuserTest, FusionIsOneInt_CUDA) {
  Fusion fusion;
  FusionGuard fg(&fusion);

  Int* x = new Int(1);
  Int* y = new Int(1);
  Val* z = mul(x, y);
  TORCH_CHECK(x->isOneInt());
  TORCH_CHECK(y->isOneInt());
  TORCH_CHECK(!z->isOneInt());
}

// This is to verify no cycle of computeAt is created. A more complex
// variation of this pattern appears in one of the Python tests
// (test_random_topo).
TEST(NVFuserTest, FusionComputeAtNonterminatingOutput_CUDA) {
  Fusion fusion;
  FusionGuard fg(&fusion);

  TensorView* tv0 = makeSymbolicTensor(1);
  fusion.addInput(tv0);

  // Common intermediate tensor
  auto tv1 = add(tv0, new Double(1));
  // tv1 -> tv2
  auto tv2 = add(tv1, new Double(2));
  // tv1 -> tv3 -> tv4
  auto tv3 = add(tv1, new Double(3));
  auto tv4 = add(tv3, new Double(4));

  // NOTE: This should no longer occur as of PR #201.
  // The order of adding outputs matters. If tv3 is added before tv4,
  // it should be fine. However, if tv4 is added before tv3, there
  // will be a cycle of tv3->tv4 and tv4->tv3. tv3->tv4 is created
  // first, and then tv4->tv3 is created at the final phase of
  // computeAt (ComputeAt::setupOutputs).
  fusion.addOutput(tv2);
  fusion.addOutput(tv4);
  fusion.addOutput(tv3);

  tv0->computeAt(tv2, -1);

  TORCH_CHECK(tv3->hasComputeAt());
  TORCH_CHECK(!tv4->hasComputeAt());

  const auto options =
      at::TensorOptions().dtype(at::kFloat).device(at::kCUDA, 0);
  at::Tensor aten_input = at::randn(100, options);

  auto t1 = aten_input + 1;
  auto t2 = t1 + 2;
  auto t3 = t1 + 3;
  auto t4 = t3 + 4;

  FusionExecutor fe;
  fe.compileFusion(&fusion);
  auto cg_outputs = fe.runFusion({aten_input});

  std::vector<at::Tensor> aten_outputs = {t2, t4, t3};
  testValidate(
      &fusion, cg_outputs, {aten_input}, aten_outputs, __LINE__, __FILE__);
}

TEST(NVFuserTest, FusionTraversalOrder1_CUDA) {
  Fusion fusion;
  FusionGuard fg(&fusion);

  // Set up your input tensor views
  TensorView* tv0 = makeSymbolicTensor(2);
  fusion.addInput(tv0);

  TensorView* tv1 = add(tv0, new Double(1));
  TensorView* tv2 = add(tv0, new Double(2));
  TensorView* tv3 = add(tv1, new Double(3));
  TensorView* tv4 = add(tv1, new Double(4));

  fusion.addOutput(tv2);
  fusion.addOutput(tv3);
  fusion.addOutput(tv4);

  tv1->computeAt(tv3, -1);

  FusionExecutor fe;
  fe.compileFusion(&fusion);

  auto options = at::TensorOptions().dtype(at::kFloat).device(at::kCUDA, 0);
  at::Tensor aten_input = at::randn({10, 10}, options);

  auto t1 = aten_input + 1;
  auto t2 = aten_input + 2;
  auto t3 = t1 + 3;
  auto t4 = t1 + 4;

  std::vector<at::Tensor> aten_outputs = {t2, t3, t4};

  std::vector<at::Tensor> cg_outputs = {
      at::empty_like(aten_input, options),
      at::empty_like(aten_input, options),
      at::empty_like(aten_input, options)};

  fe.runFusion({aten_input}, cg_outputs);
  testValidate(
      &fusion, cg_outputs, {aten_input}, aten_outputs, __LINE__, __FILE__);
}

TEST(NVFuserTest, FusionTraversalOrder2_CUDA) {
  Fusion fusion;
  FusionGuard fg(&fusion);

  // Set up your input tensor views
  TensorView* tv0 = makeSymbolicTensor(2);
  fusion.addInput(tv0);

  TensorView* tv1 = add(tv0, new Double(1));
  TensorView* tv2 = add(tv1, new Double(2));

  TensorView* tv3 = add(tv0, new Double(3));
  TensorView* tv4 = add(tv3, new Double(4));

  TensorView* tv5 = add(tv1, tv3);

  fusion.addOutput(tv2);
  fusion.addOutput(tv4);
  fusion.addOutput(tv5);

  tv1->computeAt(tv5, -1);
  tv3->computeAt(tv5, -1);

  FusionExecutor fe;
  fe.compileFusion(&fusion);

  auto options = at::TensorOptions().dtype(at::kFloat).device(at::kCUDA, 0);
  at::Tensor aten_input = at::randn({10, 10}, options);

  auto t1 = aten_input + 1;
  auto t2 = t1 + 2;
  auto t3 = aten_input + 3;
  auto t4 = t3 + 4;
  auto t5 = t1 + t3;

  std::vector<at::Tensor> aten_outputs = {t2, t4, t5};

  std::vector<at::Tensor> cg_outputs = {
      at::empty_like(aten_input, options),
      at::empty_like(aten_input, options),
      at::empty_like(aten_input, options)};

  fe.runFusion({aten_input}, cg_outputs);

  testValidate(
      &fusion, cg_outputs, {aten_input}, aten_outputs, __LINE__, __FILE__);
}

TEST(NVFuserTest, FusionTraversalOrder3_CUDA) {
  for (int i = 0; i < 2; ++i) {
    Fusion fusion;
    FusionGuard fg(&fusion);

    TensorView* tv0 = makeSymbolicTensor(1);
    fusion.addInput(tv0);

    TensorView* tv1 = add(tv0, new Double(1));
    TensorView* tv2 = add(tv1, new Double(2));

    TensorView* tv3 = add(tv0, new Double(3));
    TensorView* tv4 = add(tv3, new Double(4));

    TensorView* tv5 = add(tv1, tv3);

    fusion.addOutput(tv2);
    fusion.addOutput(tv4);
    fusion.addOutput(tv5);

    const int tile = 32;

    tv1->split(-1, tile);
    tv2->split(-1, tile);
    tv3->split(-1, tile);
    tv4->split(-1, tile);
    tv5->split(-1, tile);

    auto compute_at_outer = tv1;
    auto compute_at_inner = tv3;
    if (i == 1) {
      std::swap(compute_at_inner, compute_at_outer);
    }

    compute_at_outer->computeAt(tv5, -2);
    compute_at_inner->computeAt(tv5, -1);

    FusionExecutor fe;
    fe.compileFusion(&fusion);

    auto options = at::TensorOptions().dtype(at::kFloat).device(at::kCUDA, 0);
    at::Tensor aten_input = at::randn({100}, options);
    auto t1 = aten_input + 1;
    auto t2 = t1 + 2;
    auto t3 = aten_input + 3;
    auto t4 = t3 + 4;
    auto t5 = t1 + t3;

    std::vector<at::Tensor> aten_outputs = {t2, t4, t5};

    std::vector<at::Tensor> cg_outputs = {
        at::empty_like(aten_input, options),
        at::empty_like(aten_input, options),
        at::empty_like(aten_input, options)};

    fe.runFusion({aten_input}, cg_outputs);

    testValidate(
        &fusion, cg_outputs, {aten_input}, aten_outputs, __LINE__, __FILE__);
  }
}

TEST(NVFuserTest, FusionTraversalOrder4_CUDA) {
  Fusion fusion;
  FusionGuard fg(&fusion);

  // First tree
  TensorView* tv0 = makeSymbolicTensor(1);
  fusion.addInput(tv0);
  TensorView* tv1 = add(tv0, new Double(1));
  TensorView* tv2 = add(tv1, new Double(2));
  TensorView* tv3 = add(tv1, new Double(3));
  fusion.addOutput(tv2);
  fusion.addOutput(tv3);

  // Second tree
  TensorView* tv4 = makeSymbolicTensor(1);
  fusion.addInput(tv4);
  TensorView* tv5 = add(tv4, new Double(5));
  TensorView* tv6 = add(tv5, new Double(6));
  TensorView* tv7 = add(tv5, new Double(7));
  fusion.addOutput(tv6);
  fusion.addOutput(tv7);

  tv1->computeAt(tv2, -1);
  tv5->computeAt(tv6, -1);

  auto options = at::TensorOptions().dtype(at::kFloat).device(at::kCUDA, 0);
  at::Tensor t0 = at::randn({100}, options);
  at::Tensor t4 = at::rand_like(t0, options);

  auto t1 = t0 + 1;
  auto t2 = t1 + 2;
  auto t3 = t1 + 3;
  auto t5 = t4 + 5;
  auto t6 = t5 + 6;
  auto t7 = t5 + 7;

  std::vector<at::Tensor> aten_outputs = {t2, t3, t6, t7};
  std::vector<IValue> aten_inputs = {t0, t4};
  std::vector<at::Tensor> cg_outputs = {
      at::empty_like(t0, options),
      at::empty_like(t0, options),
      at::empty_like(t0, options),
      at::empty_like(t0, options)};

  FusionExecutor fe;
  fe.compileFusion(&fusion);
  fe.runFusion(aten_inputs, cg_outputs);

  testValidate(
      &fusion, cg_outputs, aten_inputs, aten_outputs, __LINE__, __FILE__);
}

TEST(NVFuserTest, FusionTraversalOrder5_CUDA) {
  Fusion fusion;
  FusionGuard fg(&fusion);

  TensorView* tv0 = makeSymbolicTensor(1);
  fusion.addInput(tv0);
  TensorView* tv1 = add(tv0, new Double(1));
  TensorView* tv2 = add(tv1, new Double(2));
  TensorView* tv3 = add(tv0, new Double(3));
  TensorView* tv4 = add(tv3, new Double(4));
  TensorView* tv5 = add(tv2, tv4);

  fusion.addOutput(tv1);
  fusion.addOutput(tv3);
  fusion.addOutput(tv5);

  tv2->computeAt(tv5, -1);
  tv4->computeAt(tv5, -1);

  FusionExecutor fe;
  fe.compileFusion(&fusion);

  auto options = at::TensorOptions().dtype(at::kFloat).device(at::kCUDA, 0);
  at::Tensor aten_input = at::randn({100}, options);
  std::vector<at::Tensor> cg_outputs = {
      at::empty_like(aten_input, options),
      at::empty_like(aten_input, options),
      at::empty_like(aten_input, options)};

  fe.runFusion({aten_input}, cg_outputs);

  auto t1 = aten_input + 1;
  auto t2 = t1 + 2;
  auto t3 = aten_input + 3;
  auto t4 = t3 + 4;
  auto t5 = t2 + t4;

  std::vector<at::Tensor> aten_outputs = {t1, t3, t5};

  testValidate(
      &fusion, cg_outputs, {aten_input}, aten_outputs, __LINE__, __FILE__);
}

TEST(NVFuserTest, FusionTraversalOrder6_CUDA) {
  Fusion fusion;
  FusionGuard fg(&fusion);

  TensorView* tv0 = makeSymbolicTensor(1);
  fusion.addInput(tv0);
  TensorView* tv1 = add(tv0, new Double(1));
  TensorView* tv2 = add(tv0, new Double(2));
  TensorView* tv3 = add(tv1, tv2);
  TensorView* tv4 = add(tv3, new Double(4));

  fusion.addOutput(tv4);

  tv1->split(0, 32);
  tv2->split(0, 32);
  tv3->split(0, 32);
  tv4->split(0, 32);

  tv3->computeAt(tv4, -2);
  tv1->computeAt(tv3, -1);
  tv2->computeAt(tv3, -2);

  FusionExecutor fe;
  fe.compileFusion(&fusion);

  auto options = at::TensorOptions().dtype(at::kFloat).device(at::kCUDA, 0);
  at::Tensor aten_input = at::randn({100}, options);

  auto t1 = aten_input + 1;
  auto t2 = aten_input + 2;
  auto t3 = t1 + t2;
  auto aten_output = t3 + 4;

  at::Tensor cg_output = at::empty_like(aten_input, options);

  fe.runFusion({aten_input}, {cg_output});

  testValidate(
      &fusion, {cg_output}, {aten_input}, {aten_output}, __LINE__, __FILE__);
}

TEST(NVFuserTest, FusionTraversalOrder7_CUDA) {
  Fusion fusion;
  FusionGuard fg(&fusion);

  TensorView* tv0 = makeSymbolicTensor(1);
  fusion.addInput(tv0);
  TensorView* tv1 = add(tv0, new Double(1));
  TensorView* tv2 = add(tv1, new Double(2));
  TensorView* tv3 = add(tv0, new Double(3));
  TensorView* tv4 = add(tv3, new Double(4));
  TensorView* tv5 = add(tv2, tv4);

  fusion.addOutput(tv5);

  TensorView* tvs[] = {tv1, tv2, tv3, tv4, tv5};
  for (auto tv : tvs) {
    tv->split(0, 2);
    tv->split(0, 4);
    tv->split(0, 8);
  }

  // computeAt into inner loop nests
  tv1->computeAt(tv2, -1);
  tv3->computeAt(tv4, -2);

  tv2->computeAt(tv5, -4);
  tv4->computeAt(tv5, -3);

  FusionExecutor fe;
  fe.compileFusion(&fusion);

  auto options = at::TensorOptions().dtype(at::kFloat).device(at::kCUDA, 0);
  at::Tensor aten_input = at::randn({100}, options);

  auto t1 = aten_input + 1;
  auto t2 = t1 + 2;
  auto t3 = aten_input + 3;
  auto t4 = t3 + 4;
  auto aten_output = t2 + t4;

  at::Tensor cg_output = at::empty_like(aten_input, options);
  fe.runFusion({aten_input}, {cg_output});

  testValidate(
      &fusion, {cg_output}, {aten_input}, {aten_output}, __LINE__, __FILE__);
}

// Test predication of grid reduction
TEST(NVFuserTest, FusionThreadPredicate_CUDA) {
  const int gdimx = 4;
  const int bdimx = 128;

  Fusion fusion;
  FusionGuard fg(&fusion);

  TensorView* tv0 = makeSymbolicTensor(2);
  fusion.addInput(tv0);

  TensorView* tv1 = reductionOp(BinaryOpType::Add, {1}, new Double(0), tv0);
  TensorView* tv2 = unaryOp(UnaryOpType::Neg, tv1);
  TensorView* tv3 = add(tv0, new Double(2));

  fusion.addOutput(tv3);
  fusion.addOutput(tv2);

  tv1->split(1, bdimx);
  tv1->split(1, gdimx);
  tv3->split(1, bdimx);
  tv3->split(1, gdimx);

  TensorView* tv1_rf = tv1->rFactor({1});

  tv1->computeAt(tv2, -1);

  tv1->axis(0)->parallelize(ParallelType::BIDy);
  tv1_rf->axis(0)->parallelize(ParallelType::BIDy);
  tv2->axis(0)->parallelize(ParallelType::BIDy);
  tv1->axis(-2)->parallelize(ParallelType::BIDx);
  tv1_rf->axis(-2)->parallelize(ParallelType::BIDx);
  tv1->axis(-1)->parallelize(ParallelType::TIDx);
  tv1_rf->axis(-1)->parallelize(ParallelType::TIDx);

  tv3->axis(3)->parallelize(ParallelType::TIDx);
  tv3->axis(2)->parallelize(ParallelType::BIDx);
  tv3->axis(0)->parallelize(ParallelType::BIDy);

  int numel_x = 100;
  int numel_y = 1000;

  auto options = at::TensorOptions().dtype(at::kFloat).device(at::kCUDA, 0);
  at::Tensor aten_input = at::randn({numel_x, numel_y}, options);

  auto t2 = -aten_input.to(at::kDouble).sum({1});
  auto t3 = aten_input + 2.0;

  std::vector<at::Tensor> aten_outputs = {t3, t2};

  std::vector<at::Tensor> cg_outputs = {
      at::empty_like(aten_input, options), at::empty({numel_x}, options)};

  FusionExecutor fe;
  fe.compileFusion(&fusion);
  fe.runFusion({aten_input}, cg_outputs);

  testValidate(
      &fusion, cg_outputs, {aten_input}, aten_outputs, __LINE__, __FILE__);
}

TEST(NVFuserTest, FusionLSTMCell_CUDA) {
  const int hidden_features = 512;
  const int batch_size = 64;

  Fusion fusion;
  FusionGuard fg(&fusion);

  TensorView* tvs[16];
  for (size_t i = 0; i < 16; i++) {
    tvs[i] = makeSymbolicTensor(2);
    fusion.addInput(tvs[i]);
  }

  auto ingate = unaryOp(
      UnaryOpType::Sigmoid, add(add(add(tvs[0], tvs[1]), tvs[2]), tvs[3]));

  auto forgetgate = unaryOp(
      UnaryOpType::Sigmoid, add(add(add(tvs[4], tvs[5]), tvs[6]), tvs[7]));

  auto cellgate = unaryOp(
      UnaryOpType::Tanh, add(add(add(tvs[8], tvs[9]), tvs[10]), tvs[11]));

  auto outgate = unaryOp(
      UnaryOpType::Sigmoid, add(add(add(tvs[12], tvs[13]), tvs[14]), tvs[15]));

  auto cx = makeContigTensor(2);
  fusion.addInput(cx);

  auto cy = add(mul(forgetgate, cx), mul(ingate, cellgate));

  auto hy = mul(outgate, unaryOp(UnaryOpType::Tanh, cy));

  fusion.addOutput(cy);
  fusion.addOutput(hy);

  std::vector<c10::IValue> aten_inputs;
  auto options = at::TensorOptions().dtype(at::kFloat).device(at::kCUDA, 0);
  at::Tensor large_tensor0 =
      at::randn({batch_size, hidden_features * 4}, options);
  at::Tensor large_tensor1 =
      at::randn({batch_size, hidden_features * 4}, options);
  at::Tensor large_tensor2 =
      at::randn({batch_size, hidden_features * 4}, options);
  at::Tensor large_tensor3 =
      at::randn({batch_size, hidden_features * 4}, options);

  auto chunked0 = large_tensor0.chunk(4, 1);
  auto chunked1 = large_tensor1.chunk(4, 1);
  auto chunked2 = large_tensor2.chunk(4, 1);
  auto chunked3 = large_tensor3.chunk(4, 1);

  aten_inputs.insert(aten_inputs.end(), chunked0.begin(), chunked0.end());
  aten_inputs.insert(aten_inputs.end(), chunked1.begin(), chunked1.end());
  aten_inputs.insert(aten_inputs.end(), chunked2.begin(), chunked2.end());
  aten_inputs.insert(aten_inputs.end(), chunked3.begin(), chunked3.end());

  auto at_ingate =
      chunked0[0].add(chunked0[1]).add(chunked0[2]).add(chunked0[3]).sigmoid();
  auto at_forgetgate =
      chunked1[0].add(chunked1[1]).add(chunked1[2]).add(chunked1[3]).sigmoid();
  auto at_cellgate =
      chunked2[0].add(chunked2[1]).add(chunked2[2]).add(chunked2[3]).tanh();
  auto at_outgate =
      chunked3[0].add(chunked3[1]).add(chunked3[2]).add(chunked3[3]).sigmoid();

  auto at_cx = at::randn({batch_size, hidden_features}, options);
  aten_inputs.push_back(at_cx);
  auto at_cy = at_forgetgate.mul(at_cx).add(at_ingate.mul(at_cellgate));
  auto at_hy = at_outgate.mul(at_cy.tanh());

  scheduleFusion(&fusion, aten_inputs);

  FusionExecutor fe;
  fe.compileFusion(&fusion);
  auto cg_outputs = fe.runFusion(aten_inputs);

  testValidate(
      &fusion, cg_outputs, aten_inputs, {at_cy, at_hy}, __LINE__, __FILE__);
}

TEST(NVFuserTest, FusionComputeAtMultiBCast_CUDA) {
  Fusion fusion;
  FusionGuard fg(&fusion);

  // Set up your input tensor views
  TensorView* tv0 = makeSymbolicTensor(1);
  fusion.addInput(tv0);

  TensorView* tv1 = mul(tv0, new Double(0.5));
  TensorView* tv2 = broadcast(tv1, {true, false});
  TensorView* tv3 = broadcast(tv1, {false, true});
  TensorView* tv4 = add(tv2, tv3);
  fusion.addOutput(tv4);

  // Not possible to do computeAt at position -1 as recomputation
  // would be required. An exception should be thrown.
  ASSERT_ANY_THROW(tv1->computeAt(tv3, -1));
}

TEST(NVFuserTest, FusionReductionHalf_CUDA) {
  Fusion fusion;
  FusionGuard fg(&fusion);

  // Set up your input tensor views
  TensorView* tv0 = makeSymbolicTensor(3, DataType::Half);
  fusion.addInput(tv0);

  auto tv1 = castOp(DataType::Float, tv0);
  auto tv2 = add(tv1, new Double(1.0));
  auto tv3 = sum(tv2, {2});
  auto tv4 = castOp(DataType::Half, tv3);

  fusion.addOutput(tv4);

  const auto options =
      at::TensorOptions().dtype(at::kHalf).device(at::kCUDA, 0);
  at::Tensor aten_input = at::randn({8, 8, 16}, options);

  auto reduction_tv = tv3;

  auto outputsOfReduction = DependencyCheck::getAllOutputsOf({reduction_tv});

  // Grab only tensor views, though there shouldn't be any other type
  auto tv_entries = ir_utils::filterByType<TensorView>(outputsOfReduction);

  std::vector<TensorView*> tvOutputsOfReduction(
      tv_entries.begin(), tv_entries.end());

  auto reduction_params =
      getReductionHeuristics(&fusion, {aten_input}, reduction_tv);
  TORCH_CHECK(reduction_params, "Reduction schedule was not generated!");
  scheduleReduction(
      &fusion, reduction_params.value(), reduction_tv, tvOutputsOfReduction);

  TORCH_CHECK(reduction_params, "Reduction schedule was not generated!");

  auto lparams = reduction_params.value().lparams;

  FusionExecutor fe;
  fe.compileFusion(&fusion);
  // no broadcasting needed, omitting the last optional argument;
  auto cg_outputs = fe.runFusion({aten_input}, lparams);

  auto aten_output = aten_input.add(1.0).to(at::kDouble).sum({2});

  testValidate(
      &fusion,
      cg_outputs,
      {aten_input},
      {aten_output},
      __LINE__,
      __FILE__,
      "",
      lparams);
}

TEST(NVFuserTest, FusionReduceSingle_CUDA) {
  Fusion fusion;
  FusionGuard fg(&fusion);

  // Set up your input tensor views
  TensorView* tv0 = makeConcreteTensor({100, 1});
  fusion.addInput(tv0);
  auto tv1 = sum(tv0, {1});
  fusion.addOutput(tv1);

  const auto options =
      at::TensorOptions().dtype(at::kFloat).device(at::kCUDA, 0);
  at::Tensor aten_input = at::randn({100, 1}, options);

  // Grab only tensor views, though there shouldn't be any other type
  FusionExecutor fe;
  fe.compileFusion(&fusion);
  // no broadcasting needed, omitting the last optional argument;
  auto cg_outputs = fe.runFusion({aten_input});

  auto aten_output = aten_input.to(at::kDouble).sum({1});
  testValidate(
      &fusion, cg_outputs, {aten_input}, {aten_output}, __LINE__, __FILE__);
}

TEST(NVFuserTest, FusionReduceImplicitBroadcast_CUDA) {
  constexpr int bid_x = 80;
  constexpr int tid_x = 4096;
  constexpr int red_dim = 1;

  Fusion fusion;
  FusionGuard fg(&fusion);

  // Set up your input tensor views
  TensorView* tv0 = makeConcreteTensor({bid_x, tid_x, 1});
  fusion.addInput(tv0);

  TensorView* tv1 =
      reductionOp(BinaryOpType::Add, {red_dim, 2}, new Double(0), tv0);
  fusion.addOutput(tv1);

  const auto options =
      at::TensorOptions().dtype(at::kFloat).device(at::kCUDA, 0);
  at::Tensor aten_input = at::randn({bid_x, tid_x, 1}, options);

  // Apply reduction heuristic
  auto reduction_params = getReductionHeuristics(&fusion, {aten_input}, tv1);
  TORCH_CHECK(reduction_params, "Reduction schedule was not generated!");
  scheduleReduction(&fusion, reduction_params.value(), tv1, {});
  auto lparams = reduction_params.value().lparams;

  FusionExecutor fe;
  fe.compileFusion(&fusion);
  // no broadcasting needed, omitting the last optional argument;
  auto cg_outputs = fe.runFusion({aten_input}, lparams);
  auto aten_output = aten_input.to(at::kDouble).sum({red_dim, 2});

  testValidate(
      &fusion,
      cg_outputs,
      {aten_input},
      {aten_output},
      __LINE__,
      __FILE__,
      "",
      lparams);
}

TEST(NVFuserTest, FusionReduceImplicitBroadcast2_CUDA) {
  constexpr int bid_x = 80;
  constexpr int tid_x = 4096;
  constexpr int red_dim = 1;

  Fusion fusion;
  FusionGuard fg(&fusion);

  // Set up your input tensor views
  TensorView* tv0 = makeConcreteTensor({bid_x, tid_x, 1});
  fusion.addInput(tv0);

  TensorView* tv1 = reductionOp(BinaryOpType::Add, {2}, new Double(0), tv0);

  TensorView* tv2 =
      reductionOp(BinaryOpType::Add, {red_dim}, new Double(0), tv1);
  fusion.addOutput(tv2);

  const auto options =
      at::TensorOptions().dtype(at::kFloat).device(at::kCUDA, 0);
  at::Tensor aten_input = at::randn({bid_x, tid_x, 1}, options);

  // Apply reduction heuristic
  auto reduction_params = getReductionHeuristics(&fusion, {aten_input}, tv2);
  TORCH_CHECK(reduction_params, "Reduction schedule was not generated!");

  scheduleReduction(&fusion, reduction_params.value(), tv2, {});
  auto lparams = reduction_params.value().lparams;

  FusionExecutor fe;
  fe.compileFusion(&fusion);
  // no broadcasting needed, omitting the last optional argument;
  auto cg_outputs = fe.runFusion({aten_input}, lparams);
  auto aten_output = aten_input.to(at::kDouble).sum({1, 2});

  testValidate(
      &fusion,
      cg_outputs,
      {aten_input},
      {aten_output},
      __LINE__,
      __FILE__,
      "",
      lparams);
}

TEST(NVFuserTest, FusionReduceImplicitBroadcast3_CUDA) {
  constexpr int bid_x = 80;
  constexpr int tid_x = 4096;
  constexpr int red_dim = 1;

  Fusion fusion;
  FusionGuard fg(&fusion);

  // Set up your input tensor views
  TensorView* tv0 = makeConcreteTensor({bid_x, tid_x, 1});
  fusion.addInput(tv0);

  TensorView* tv1 =
      reductionOp(BinaryOpType::Add, {red_dim}, new Double(0), tv0);

  TensorView* tv2 = reductionOp(BinaryOpType::Add, {1}, new Double(0), tv1);
  fusion.addOutput(tv2);

  const auto options =
      at::TensorOptions().dtype(at::kFloat).device(at::kCUDA, 0);
  at::Tensor aten_input = at::randn({bid_x, tid_x, 1}, options);

  // Apply reduction heuristic
  auto reduction_params = getReductionHeuristics(&fusion, {aten_input}, tv1);
  TORCH_CHECK(reduction_params, "Reduction schedule was not generated!");
  scheduleReduction(&fusion, reduction_params.value(), tv1, {tv2});
  auto lparams = reduction_params.value().lparams;

  FusionExecutor fe;
  fe.compileFusion(&fusion);
  // no broadcasting needed, omitting the last optional argument;
  auto cg_outputs = fe.runFusion({aten_input}, lparams);
  auto aten_output = aten_input.to(at::kDouble).sum({2, 1});

  testValidate(
      &fusion,
      cg_outputs,
      {aten_input},
      {aten_output},
      __LINE__,
      __FILE__,
      "",
      lparams);
}

TEST(NVFuserTest, FusionTrivialReduction_CUDA) {
  Fusion fusion;
  FusionGuard fg(&fusion);

  // Set up your input tensor views
  TensorView* tv0 = makeConcreteTensor({10, 20, 1});
  fusion.addInput(tv0);
  TensorView* tv1 = reductionOp(BinaryOpType::Add, {2}, new Double(0), tv0);
  fusion.addOutput(tv1);

  TORCH_CHECK(!fusion.hasReduction(), "Trivial reduction picked up by fusion");

  const auto options =
      at::TensorOptions().dtype(at::kFloat).device(at::kCUDA, 0);
  at::Tensor aten_input = at::randn({10, 20, 1}, options);

  FusionExecutor fe;
  fe.compileFusion(&fusion);
  auto cg_outputs = fe.runFusion({aten_input});
  auto aten_output = aten_input.to(at::kDouble).sum({2});

  testValidate(
      &fusion, cg_outputs, {aten_input}, {aten_output}, __LINE__, __FILE__);
}

TEST(NVFuserTest, FusionTrivialReduction2_CUDA) {
  Fusion fusion;
  FusionGuard fg(&fusion);

  int w = 1, x = 1, y = 7, z = 8;

  auto tv0 = makeSymbolicTensor(2);
  auto tv1 = makeConcreteTensor({w, x, y, z});
  fusion.addInput(tv0);
  fusion.addInput(tv1);

  auto tv2 = sum(tv1, {0});
  auto tv3 = sum(tv2, {0});
  auto tv4 = add(tv3, tv0);

  fusion.addOutput(tv4);

  auto options = at::TensorOptions().dtype(at::kFloat).device(at::kCUDA, 0);
  at::Tensor t0 = at::randn({y, z}, options);
  at::Tensor t1 = at::randn({w, x, y, z}, options);
  auto aten_output = t1.to(at::kDouble).sum({0}).sum({0}).add(t0);

  std::vector<IValue> aten_inputs = {t0, t1};

  scheduleFusion(&fusion, aten_inputs);

  FusionExecutor fe;
  fe.compileFusion(&fusion);
  auto cg_outputs = fe.runFusion(aten_inputs);

  testValidate(
      &fusion, cg_outputs, aten_inputs, {aten_output}, __LINE__, __FILE__);
}

TEST(NVFuserTest, FusionTrivialReduction3_CUDA) {
  Fusion fusion;
  FusionGuard fg(&fusion);

  int v = 1, w = 1, x = 1, y = 7, z = 8;

  auto tv0 = makeSymbolicTensor(2);
  auto tv1 = makeConcreteTensor({v, w, x, y, z});
  fusion.addInput(tv0);
  fusion.addInput(tv1);

  auto tv2 = sum(tv1, {0, 1, 2});
  auto tv3 = add(tv2, tv0);

  fusion.addOutput(tv3);

  auto options = at::TensorOptions().dtype(at::kFloat).device(at::kCUDA, 0);
  at::Tensor t0 = at::randn({y, z}, options);
  at::Tensor t1 = at::randn({v, w, x, y, z}, options);
  auto aten_output = t1.sum({0, 1, 2}).add(t0);

  std::vector<IValue> aten_inputs = {t0, t1};

  scheduleFusion(&fusion, aten_inputs);

  FusionExecutor fe;
  fe.compileFusion(&fusion);
  auto cg_outputs = fe.runFusion(aten_inputs);

  testValidate(
      &fusion, cg_outputs, aten_inputs, {aten_output}, __LINE__, __FILE__);
}

TEST(NVFuserTest, FusionInputsIdLookup_CUDA) {
  auto options = at::TensorOptions().dtype(at::kFloat).device(at::kCUDA, 0);
  at::Tensor t0 = at::randn({16, 8, 8}, options);
  at::Tensor t1 = at::randn({8, 8}, options);
  at::Tensor t2 = at::randn({6, 4}, options);

  // create a cache with max size 2;
  torch::jit::fuser::cuda::InputsIdLookup inputs_id_lookup(2);

  // testing basic function, same encoding for identical inputs
  auto id_0 = inputs_id_lookup.lookupId({t0, t1, 5.0});
  auto id_0_lookup = inputs_id_lookup.lookupId({t0, t1, 2.5});
  TORCH_CHECK(id_0.id == id_0_lookup.id);
  TORCH_CHECK(inputs_id_lookup.size() == 1);
  TORCH_CHECK(id_0.eviction == false);

  // new input (even tho same shape, but we have different signature because of
  // missing scalar input
  auto id_1 = inputs_id_lookup.lookupId({t0, t1});
  auto id_1_lookup = inputs_id_lookup.lookupId({t0, t1});
  TORCH_CHECK(id_1.id == id_1_lookup.id);
  TORCH_CHECK(inputs_id_lookup.size() == 2);
  TORCH_CHECK(id_1.eviction == false);

  // eviction should happen at this point
  auto id_2 = inputs_id_lookup.lookupId({t2, t1});
  TORCH_CHECK(id_2.id != id_0.id);
  TORCH_CHECK(id_2.id != id_1.id);
  TORCH_CHECK(inputs_id_lookup.size() == 2);
  TORCH_CHECK(id_2.eviction == true);
  TORCH_CHECK(id_2.evict_id == id_0.id);

  // look at input 1 again
  auto id_1_relook = inputs_id_lookup.lookupId({t0, t1});
  TORCH_CHECK(id_1_relook.id == id_1.id);
  TORCH_CHECK(id_1_relook.eviction == false);
}

TEST(NVFuserTest, FusionGroupGuardSimpleTensor_CUDA) {
  std::vector<int64_t> sizes_vec({16, 8, 8});
  std::vector<int64_t> strides_vec({64, 8, 1});
  auto tensor_type = TensorType::create(
      at::kFloat, c10::nullopt, sizes_vec, strides_vec, c10::nullopt);
  auto options = at::TensorOptions().dtype(at::kFloat).device(at::kCUDA, 0);

  // pass with identical shape
  auto t0 = at::randn({16, 8, 8}, options);
  TORCH_CHECK(complyWith(t0, tensor_type));

  // pass with dynamic shape
  auto t1 = at::randn({16, 16, 8}, options);
  TORCH_CHECK(complyWith(t1, tensor_type));

  // rank failure
  auto t5 = at::randn({16, 8, 8, 8}, options);
  TORCH_CHECK(!complyWith(t5, tensor_type));

  // broadcasting semantic change failure
  auto t2 = at::randn({16, 1, 8}, options);
  TORCH_CHECK(!complyWith(t2, tensor_type));

  // contiguity failure via slicing
  auto t3 = t0.slice(1, 0, 8, 2);
  TORCH_CHECK(!complyWith(t3, tensor_type));

  // contiguity failure via slicing
  auto t4 = t0.slice(2, 0, 8, 2);
  TORCH_CHECK(!complyWith(t4, tensor_type));
}

TEST(NVFuserTest, FusionGroupGuardBroadcastTensor_CUDA) {
  std::vector<int64_t> sizes_vec({16, 1, 8});
  std::vector<int64_t> strides_vec({8, 8, 1});
  auto tensor_type = TensorType::create(
      at::kFloat, c10::nullopt, sizes_vec, strides_vec, c10::nullopt);
  auto options = at::TensorOptions().dtype(at::kFloat).device(at::kCUDA, 0);

  // broadcasting semantic change
  auto t0 = at::randn({16, 8, 8}, options);
  TORCH_CHECK(!complyWith(t0, tensor_type));

  // dtype failure
  auto t1 = at::randn({16, 1, 8}, options.dtype(at::kHalf));
  TORCH_CHECK(!complyWith(t1, tensor_type));

  // dtype failure
  auto t2 = at::randn({16, 1, 8}, options);
  TORCH_CHECK(complyWith(t2, tensor_type));

  // device inconsistency shouldn't fail
  auto t3 = at::randn({16, 1, 8}, options.device(at::kCPU, 0));
  TORCH_CHECK(complyWith(t3, tensor_type));
}

TEST(NVFuserTest, FusionGroupGuardPermutedTensor_CUDA) {
  std::vector<int64_t> sizes_vec({16, 8, 8});
  std::vector<int64_t> strides_vec({64, 1, 8});
  auto tensor_type = TensorType::create(
      at::kFloat, c10::nullopt, sizes_vec, strides_vec, c10::nullopt);
  auto options = at::TensorOptions().dtype(at::kFloat).device(at::kCUDA, 0);

  // failing permutation
  auto t0 = at::randn({16, 8, 8}, options);
  TORCH_CHECK(!complyWith(t0, tensor_type));

  // passing with dynamic shape
  auto t1 = t0.permute({0, 2, 1});
  TORCH_CHECK(complyWith(t1, tensor_type));
}

TEST(NVFuserTest, FusionGroupGuardRelaxedCheck_CUDA) {
  std::vector<int64_t> sizes_vec({16, 8, 8});
  std::vector<int64_t> strides_vec({128, 16, 1});
  auto tensor_type = TensorType::create(
      at::kFloat, c10::nullopt, sizes_vec, strides_vec, c10::nullopt);
  auto options = at::TensorOptions().dtype(at::kFloat).device(at::kCUDA, 0);

  // contiguity check passes although it differs
  auto t0 = at::randn({16, 16, 8}, options);
  TORCH_CHECK(complyWith(t0, tensor_type));

  // passing with dynamic shape
  auto t1 = t0.slice(1, 0, 16, 2);
  TORCH_CHECK(complyWith(t1, tensor_type));
}

TEST(NVFuserTest, FusionDisjointSet_CUDA) {
  DisjointSet<int> set;

  const std::set<int> group_x({0, 1, 2});
  const std::set<int> group_y({3, 4, 5});
  const std::set<int> group_z({6, 7, 8});
  const std::vector<std::set<int>> groups({group_x, group_y, group_z});
  std::set<int> group_all;
  std::for_each(groups.begin(), groups.end(), [&](const auto& g) {
    group_all.insert(g.begin(), g.end());
  });

  // Initially, nothing should be considered equivalent
  for (auto i : group_all) {
    for (auto j : group_all) {
      TORCH_CHECK(!set.areEquivalent(i, j));
    }
  }

  // Sets values in group_x are equivalent
  for (auto i : group_x) {
    for (auto j : group_x) {
      set.join(i, j);
      TORCH_CHECK(set.contains(i));
      TORCH_CHECK(set.contains(j));
    }
  }

  // All values in group_x shoudl be equivalent with each other
  for (auto i : group_x) {
    for (auto j : group_x) {
      TORCH_CHECK(set.areEquivalent(i, j));
    }
  }
  // But nothing else should be equivalent
  for (auto i : group_all) {
    for (auto j : group_y) {
      TORCH_CHECK(!set.areEquivalent(i, j));
    }
    for (auto j : group_z) {
      TORCH_CHECK(!set.areEquivalent(i, j));
    }
  }

  // Sets values in group_y are equivalent
  for (auto i : group_y) {
    for (auto j : group_y) {
      set.join(i, j);
      TORCH_CHECK(set.contains(i));
      TORCH_CHECK(set.contains(j));
    }
  }

  // group_x should be still equivalent
  for (auto i : group_x) {
    for (auto j : group_x) {
      TORCH_CHECK(set.areEquivalent(i, j));
    }
  }
  // group_y should be now equivalent
  for (auto i : group_y) {
    for (auto j : group_y) {
      TORCH_CHECK(set.areEquivalent(i, j));
    }
  }
  // But group_z should not be equivalent with anything yet
  for (auto i : group_all) {
    for (auto j : group_z) {
      TORCH_CHECK(!set.areEquivalent(i, j));
    }
  }

  // Sets values in group_z are equivalent
  for (auto i : group_z) {
    for (auto j : group_z) {
      set.join(i, j);
      TORCH_CHECK(set.contains(i));
      TORCH_CHECK(set.contains(j));
    }
  }

  // Now each of the three groups should be equivalent within each
  // group
  for (size_t gi = 0; gi < groups.size(); ++gi) {
    for (size_t gj = 0; gj < groups.size(); ++gj) {
      for (auto i : groups[gi]) {
        for (auto j : groups[gj]) {
          TORCH_CHECK(
              (gi == gj && set.areEquivalent(i, j)) ||
              (gi != gj && !set.areEquivalent(i, j)));
        }
      }
    }
  }

  auto all_elements = set.getAllElements();
  std::sort(all_elements.begin(), all_elements.end());
  std::vector<int> group_all_vec(group_all.begin(), group_all.end());
  std::sort(group_all_vec.begin(), group_all_vec.end());
  TORCH_CHECK(all_elements == group_all_vec);

  set.clear();
  all_elements = set.getAllElements();
  TORCH_CHECK(all_elements.size() == 0);

  // All cleared. Nothing should be considered equivalent.
  for (auto i : group_all) {
    for (auto j : group_all) {
      TORCH_CHECK(!set.areEquivalent(i, j));
    }
  }
}

TEST(NVFuserTest, FusionNonUniqueBroadcastSize_CUDA) {
  Fusion fusion;
  FusionGuard fg(&fusion);

  auto tv0 = makeSymbolicTensor(1);
  auto tv1 = makeSymbolicTensor(2);
  auto tv2 = makeSymbolicTensor(2);
  fusion.addInput(tv0);
  fusion.addInput(tv1);
  fusion.addInput(tv2);

  auto tv3 = broadcast(tv0, {false, true});
  auto tv4 = add(tv3, tv1);
  auto tv5 = add(tv3, tv2);

  fusion.addOutput(tv4);
  fusion.addOutput(tv5);

  // In order to do this, tv1->axis(1) and tv2->axis(1) must have the
  // same size, but we can't prove it, so this should throw an error.
  ASSERT_ANY_THROW(tv3->computeAt(tv4, -1));
}

TEST(NVFuserTest, FusionBiasGeluFwd_CUDA) {
  Fusion fusion;
  FusionGuard fg(&fusion);

  const float k_079 = 0.79788456;
  const float k_004 = 0.044715;

  // bias vector
  auto t0 = makeSymbolicTensor(1, DataType::Half);
  fusion.addInput(t0);
  auto t1 = castOp(DataType::Float, t0);
  // input tensor
  auto t2 = makeSymbolicTensor(3, DataType::Half);
  fusion.addInput(t2);
  auto t3 = castOp(DataType::Float, t2);
  auto t4 = broadcast(t1, {true, true, false});
  auto t5 = add(t4, t3);
  auto t6 = mul(t5, new Double(0.5));
  auto t7 = mul(t5, new Double(k_079));
  auto t8 = mul(t5, new Double(k_004));
  auto t9 = mul(t8, t5);
  auto t10 = add(t9, new Int(1));
  auto t11 = mul(t7, t10);
  auto t12 = unaryOp(UnaryOpType::Tanh, t11);
  auto t13 = add(t12, new Double(1));
  auto t14 = mul(t6, t13);
  auto t15 = castOp(DataType::Half, t14);
  fusion.addOutput(t15);

  auto options = at::TensorOptions().dtype(at::kHalf).device(at::kCUDA, 0);
  at::manual_seed(0);
  c10::IntArrayRef input_shape{6, 512, 4096};
  c10::IntArrayRef bias_shape{4096};

  auto at_input = at::randn(input_shape, options);
  auto at_bias = at::randn(bias_shape, options);

  auto at_x =
      at_bias.to(c10::ScalarType::Float) + at_input.to(c10::ScalarType::Float);
  auto aten_output_float =
      at_x * 0.5 * (1.0 + (k_079 * at_x * (1 + k_004 * at_x * at_x)).tanh());
  auto aten_output = aten_output_float.to(c10::ScalarType::Half);

  std::vector<IValue> aten_inputs = {at_bias, at_input};
  scheduleFusion(&fusion, aten_inputs);

  FusionExecutor fe;
  fe.compileFusion(&fusion);

  auto cg_outputs = fe.runFusion(aten_inputs);

  testValidate(
      &fusion, cg_outputs, aten_inputs, {aten_output}, __LINE__, __FILE__);
}

TEST(NVFuserTest, FusionBiasGeluBwd_CUDA) {
  Fusion fusion;
  FusionGuard fg(&fusion);

  const float k_079 = 0.79788456;
  const float k_004 = 0.044715;
  const float k_010 = 0.1070322243;

  // gradient tensor
  auto t0 = makeSymbolicTensor(3, DataType::Half);
  fusion.addInput(t0);
  auto t1 = castOp(DataType::Float, t0);
  // bias tensor
  auto t2 = makeSymbolicTensor(1, DataType::Half);
  fusion.addInput(t2);
  auto t3 = castOp(DataType::Float, t2);
  // input tensor
  auto t4 = makeSymbolicTensor(3, DataType::Half);
  fusion.addInput(t4);
  auto t5 = castOp(DataType::Float, t4);
  auto t6 = broadcast(t3, {true, true, false});
  auto t7 = add(t6, t5);
  auto t8 = mul(t7, new Double(k_079));
  auto t9 = mul(t7, new Double(k_004));
  auto t10 = mul(t9, t7);
  auto t11 = add(t10, new Int(1));
  auto t12 = mul(t8, t11);
  auto t13 = unaryOp(UnaryOpType::Tanh, t12);
  auto t14 = mul(t7, new Double(0.5));
  auto t15 = mul(t13, t13);
  auto t16 = unaryOp(UnaryOpType::Neg, t15);
  auto t17 = add(t16, new Int(1));
  auto t18 = mul(t7, new Double(k_010));
  auto t19 = mul(t18, t7);
  auto t20 = add(t19, new Double(k_079));
  auto t21 = mul(t17, t20);
  auto t22 = mul(t14, t21);
  auto t23 = add(t13, new Int(1));
  auto t24 = mul(t23, new Double(0.5));
  auto t25 = add(t22, t24);
  auto t26 = mul(t25, t1);
  // Save float output for validation
  fusion.addOutput(t26);
  auto t27 = castOp(DataType::Half, t26);
  fusion.addOutput(t27);

  auto options = at::TensorOptions().dtype(at::kHalf).device(at::kCUDA, 0);
  at::manual_seed(0);
  c10::IntArrayRef input_shape{6, 512, 4096};
  c10::IntArrayRef bias_shape{4096};
  auto at_input = at::randn(input_shape, options);
  auto at_bias = at::randn(bias_shape, options);
  auto at_grad = at::randn(input_shape, options);

  auto at_x =
      at_bias.to(c10::ScalarType::Float) + at_input.to(c10::ScalarType::Float);
  auto at_tanh_out = (k_079 * at_x * (1 + k_004 * at_x * at_x)).tanh();
  auto at_ff = 0.5 * at_x *
          ((1 - at_tanh_out * at_tanh_out) * (k_079 + k_010 * at_x * at_x)) +
      0.5 * (1 + at_tanh_out);
  auto at_out = at_ff * at_grad;
  auto at_out_half = at_out.to(c10::ScalarType::Half);

  std::vector<IValue> aten_inputs = {at_grad, at_bias, at_input};
  std::vector<at::Tensor> aten_outputs = {at_out, at_out_half};

  scheduleFusion(&fusion, aten_inputs);

  FusionExecutor fe;
  fe.compileFusion(&fusion);

  auto cg_outputs = fe.runFusion(aten_inputs);

  testValidate(
      &fusion, cg_outputs, aten_inputs, aten_outputs, __LINE__, __FILE__);
}

// Reproducer of issue #459
TEST(NVFuserTest, FusionIssue459_CUDA) {
  Fusion fusion;
  FusionGuard fg(&fusion);

  auto tv0 = makeSymbolicTensor(1);
  fusion.addInput(tv0);
  auto tv1 = makeSymbolicTensor(2);
  fusion.addInput(tv1);

  auto tv2 = add(tv0, new Double(1));
  auto tv3 = broadcast(tv2, {true, false});
  auto tv4 = add(tv1, tv3);

  // Create two outputs from the final arithmetic result
  auto tv5 = add(tv4, new Double(1));
  fusion.addOutput(tv5);
  auto tv6 = add(tv4, new Double(1));
  fusion.addOutput(tv6);

  // Scheduling
  for (auto output : ir_utils::filterByType<TensorView>(fusion.outputs())) {
    output->merge(-2, -1);
  }
  for (auto output : ir_utils::filterByType<TensorView>(fusion.outputs())) {
    output->split(0, 128);
  }

  tv0->computeAt(tv5, -1);

  tv6->axis(0)->parallelize(ParallelType::BIDx);
  tv6->axis(1)->parallelize(ParallelType::TIDx);

  auto options = at::TensorOptions().dtype(at::kFloat).device(at::kCUDA, 0);
  at::manual_seed(0);
  const int numel_x = 10;
  const int numel_y = 20;
  auto t0 = at::randn({numel_x}, options);
  auto t1 = at::randn({numel_y, numel_x}, options);
  auto aten_output = (t0 + 1).unsqueeze(0) + t1 + 1;

  std::vector<IValue> aten_inputs = {t0, t1};

  torch::jit::fuser::cuda::FusionExecutor fe;
  fe.compileFusion(&fusion);

  auto cg_outputs = fe.runFusion(aten_inputs);

  testValidate(
      &fusion,
      cg_outputs,
      aten_inputs,
      {aten_output, aten_output},
      __LINE__,
      __FILE__);
}

TEST(NVFuserTest, FusionSmemIndexingSimple_CUDA) {
  Fusion fusion;
  FusionGuard fg(&fusion);

  auto tv0 = makeSymbolicTensor(2);
  fusion.addInput(tv0);
  auto tv1 = add(tv0, new Double(1));
  auto tv2 = add(tv1, new Double(1));
  auto tv3 = add(tv2, new Double(1));
  fusion.addOutput(tv3);

  tv3->axis(0)->parallelize(ParallelType::BIDx);
  tv3->axis(1)->parallelize(ParallelType::TIDx);

  tv0->computeAt(tv3, -1);

  tv1->setMemoryType(MemoryType::Shared);
  tv2->setMemoryType(MemoryType::Global);

  FusionExecutor fe;
  fe.compileFusion(&fusion);

  auto options = at::TensorOptions().dtype(at::kFloat).device(at::kCUDA, 0);

  auto aten_input = at::randn({12, 34}, options);
  at::Tensor aten_output = aten_input + 1.0 + 1.0 + 1.0;

  auto cg_outputs = fe.runFusion({aten_input});

  testValidate(
      &fusion, cg_outputs, {aten_input}, {aten_output}, __LINE__, __FILE__);
}

TEST(NVFuserTest, FusionSmemIndexing_CUDA) {
  Fusion fusion;
  FusionGuard fg(&fusion);

  // Symbolic integers we will use for runtime tiling
  Int* symbolic_m_tile_dim = new Int();
  Int* symbolic_split_k_tile_dim = new Int();
  Int* symbolic_block_k_tile_dim = new Int();
  // Compile-time integer for tiling
  int n_smem_tile = 32;

  // Symbolic 2D tensors TV0[M, K], TV1[K, N]
  TensorView* tv0 = makeSymbolicTensor(2);
  TensorView* tv1 = makeSymbolicTensor(2);

  // Broadcast tv0 to [M, K, *]
  TensorView* tv2 = broadcast(tv0, {false, false, true});
  // Broadcast tv1 to [*, K, N]
  TensorView* tv3 = broadcast(tv1, {true, false, false});

  // Pointwise multiplication resulting in tv3[M, K, N]
  TensorView* tv4 = mul(tv2, tv3);

  // Sum the K-dim
  TensorView* tv5 = sum(tv4, {1});

  // Register inputs and outputs
  fusion.addInput(tv0);
  fusion.addInput(tv1);
  fusion.addOutput(tv5);

  // Register runtime tile dims as inputs
  fusion.addInput(symbolic_m_tile_dim);
  fusion.addInput(symbolic_split_k_tile_dim);
  fusion.addInput(symbolic_block_k_tile_dim);

  // Make a 3D tile, mix of symbolic and constant, do in reverse order because
  // dims are inserted
  tv5->split(2, n_smem_tile);
  tv5->split(1, symbolic_block_k_tile_dim);
  tv5->split(1, symbolic_split_k_tile_dim);
  tv5->split(0, symbolic_m_tile_dim);

  // Reorder so all outer tiles are in the leftmost 3 positions
  tv5->reorder({{1, 5}, {5, 1}});

  // Factor out the outer reduction IterDomain, then run the inter-cta
  // reduction, and intra-cta reduction
  auto tv6 = tv5->rFactor({2});

  // Scope computations
  tv6->computeAt(tv5, 2);

  tv6->reorder({
      {2, -2},
      {3, -1},
      {4, 2},
      {5, 3},
      {6, 4},
  });

  // Setup compute at schedule
  tv0->computeAt(tv6, 3);
  tv1->computeAt(tv6, 3);
  tv4->computeAt(tv6, -1);

  // Cache smem tiles
  tv2->setMemoryType(MemoryType::Shared);
  tv3->setMemoryType(MemoryType::Shared);
  tv4->setMemoryType(MemoryType::Shared);
  tv6->setMemoryType(MemoryType::Shared);

  tv5->axis(0)->parallelize(ParallelType::BIDz);
  tv5->axis(1)->parallelize(ParallelType::BIDy);

  std::vector<TensorView*> tv_list = {tv2, tv3, tv4, tv5, tv6};
  for (auto tv : tv_list) {
    tv->axis(-2)->parallelize(ParallelType::TIDz);
    tv->axis(-1)->parallelize(ParallelType::TIDy);
  }

  constexpr int M = 31, K = 65, N = 32;

  auto options = at::TensorOptions().dtype(at::kFloat).device(at::kCUDA, 0);
  at::Tensor t0 = at::randn({M, K}, options);
  at::Tensor t1 = at::randn({K, N}, options);

  at::Tensor aten_output =
      mul(t0.unsqueeze(2), t1.unsqueeze(0)).to(at::kDouble).sum(1);

  // A, B, m_tile_dim, split_k, intra_cta_tile
  std::vector<IValue> aten_inputs = {t0, t1, 3, 4, 5};

  torch::jit::fuser::cuda::FusionExecutor fe;
  fe.compileFusion(&fusion);

  auto cg_outputs = fe.runFusion(aten_inputs);

  testValidate(
      &fusion, cg_outputs, aten_inputs, {aten_output}, __LINE__, __FILE__);
}

// Reproducer of issue 408
TEST(NVFuserTest, FusionCacheBeforeReduction_CUDA) {
  Fusion fusion;
  FusionGuard fg(&fusion);

  auto tv0 = makeSymbolicTensor(2);
  fusion.addInput(tv0);
  auto tv1 = add(tv0, new Double(1));
  auto tv2 = sum(tv1, {1});
  fusion.addOutput(tv2);

  tv2->split(0, 4);
  tv0->computeAt(tv2, -1);

  auto tv2_cache = tv2->cache_before();
  tv2_cache->axis(-1)->parallelize(ParallelType::TIDx);

  FusionExecutor fe;
  fe.compileFusion(&fusion);

  const int numel_x = 100;
  const int numel_y = 200;
  auto options = at::TensorOptions().dtype(at::kFloat).device(at::kCUDA, 0);

  at::Tensor aten_input = at::randn({numel_x, numel_y}, options);
  at::Tensor cg_output = at::empty({numel_x}, options);

  auto aten_output = (aten_input + 1).to(at::kDouble).sum({1});

  fe.runFusion({aten_input}, {cg_output});

  testValidate(
      &fusion, {cg_output}, {aten_input}, {aten_output}, __LINE__, __FILE__);
}

TEST(NVFuserTest, FusionCacheBeforeReduction2_CUDA) {
  Fusion fusion;
  FusionGuard fg(&fusion);

  auto tv0 = makeSymbolicTensor(3);
  fusion.addInput(tv0);
  auto tv1 = add(tv0, new Double(1));
  auto tv2 = sum(tv1, {1});
  auto tv3 = add(tv2, new Double(1));
  fusion.addOutput(tv2);
  fusion.addOutput(tv3);

  tv2->computeAt(tv3, 1);
  tv0->computeAt(tv2, -1);

  auto tv4 = tv2->cache_before();

  tv3->axis(0)->parallelize(ParallelType::BIDx);
  tv1->axis(-1)->parallelize(ParallelType::TIDx);
  tv2->axis(-1)->parallelize(ParallelType::TIDx);
  tv3->axis(-1)->parallelize(ParallelType::TIDx);
  tv4->axis(-1)->parallelize(ParallelType::TIDx);

  FusionExecutor fe;
  fe.compileFusion(&fusion);

  const int numel_x = 10;
  const int numel_y = 20;
  const int numel_z = 30;
  auto options = at::TensorOptions().dtype(at::kFloat).device(at::kCUDA, 0);

  at::Tensor aten_input = at::randn({numel_x, numel_y, numel_z}, options);
  auto t2 = (aten_input + 1).to(at::kDouble).sum({1});
  auto t3 = t2 + 1;
  std::vector<at::Tensor> aten_outputs = {t2, t3};

  auto cg_outputs = fe.runFusion({aten_input});

  testValidate(
      &fusion, cg_outputs, {aten_input}, aten_outputs, __LINE__, __FILE__);
}

TEST(NVFuserTest, FusionIssue367_CUDA) {
  Fusion fusion;
  FusionGuard fg(&fusion);

  // Symbolic integers we will use for runtime tiling
  Int* symbolic_m_tile_dim = new Int();
  Int* symbolic_split_k_tile_dim = new Int();
  Int* symbolic_block_k_tile_dim = new Int();
  // Compile-time integer for tiling
  int n_smem_tile = 32;

  // Symbolic 2D tensors TV0[M, K], TV1[K, N]
  TensorView* tv0 = makeSymbolicTensor(2);
  TensorView* tv1 = makeSymbolicTensor(2);

  // Broadcast tv0 to [M, K, *]
  TensorView* tv2 = broadcast(tv0, {false, false, true});
  // Broadcast tv1 to [*, K, N]
  TensorView* tv3 = broadcast(tv1, {true, false, false});

  // Pointwise multiplication resulting in tv3[M, K, N]
  TensorView* tv4 = mul(tv2, tv3);

  // Sum the K-dim
  TensorView* tv5 = sum(tv4, {1});

  // Register inputs and outputs
  fusion.addInput(tv0);
  fusion.addInput(tv1);
  fusion.addOutput(tv5);

  // Register runtime tile dims as inputs
  fusion.addInput(symbolic_m_tile_dim);
  fusion.addInput(symbolic_split_k_tile_dim);
  fusion.addInput(symbolic_block_k_tile_dim);

  // Make a 3D tile, mix of symbolic and constant, do in reverse order because
  // dims are inserted
  tv5->split(2, n_smem_tile);
  tv5->split(1, symbolic_block_k_tile_dim);
  tv5->split(1, symbolic_split_k_tile_dim);
  tv5->split(0, symbolic_m_tile_dim);

  // tv5[M/m_tile, m_tile, r{K/split_k/block_k}, r{split_k}, r{block_k}, N/32,
  // 32]
  tv5->reorder({{1, 5}, {5, 1}});
  // tv5[M/m_tile, N/32, r{K/split_k/block_k}, r{split_k}, r{block_k},  m_tile,
  // 32]

  auto tv6 = tv5->rFactor({2});
  auto tv7 = tv5->rFactor({2});

  // Scope computations
  tv6->computeAt(tv5, 2);

  tv6->reorder({
      {2, -2},
      {3, -1},
      {4, 2},
      {5, 3},
      {6, 4},
  });

  tv7->reorder({
      {2, -2},
      {3, -1},
      {-2, 2},
      {-1, 3},
  });

  tv0->computeAt(tv6, 3);
  tv1->computeAt(tv6, 3);
  tv4->computeAt(tv6, -1);

  // Cache smem tiles
  tv2->setMemoryType(MemoryType::Shared);
  tv3->setMemoryType(MemoryType::Shared);
  tv4->setMemoryType(MemoryType::Local);
  tv6->setMemoryType(MemoryType::Local);
  tv7->setMemoryType(MemoryType::Local);

  tv5->axis(0)->parallelize(ParallelType::BIDz);
  tv5->axis(1)->parallelize(ParallelType::BIDy);

  std::vector<TensorView*> tv_list = {tv2, tv3, tv4, tv5, tv6, tv7};
  for (auto tv : tv_list) {
    tv->axis(-2)->parallelize(ParallelType::TIDz);
    tv->axis(-1)->parallelize(ParallelType::TIDy);
  }
  tv2->axis(3)->parallelize(ParallelType::TIDx);
  tv3->axis(3)->parallelize(ParallelType::TIDx);
  tv4->axis(3)->parallelize(ParallelType::TIDx);
  tv6->axis(3)->parallelize(ParallelType::TIDx);
  tv7->axis(2)->parallelize(ParallelType::TIDx);

  tv2->axis(4)->parallelize(ParallelType::BIDx);
  tv3->axis(4)->parallelize(ParallelType::BIDx);
  tv4->axis(4)->parallelize(ParallelType::BIDx);
  tv6->axis(4)->parallelize(ParallelType::BIDx);
  tv7->axis(3)->parallelize(ParallelType::BIDx);
  tv5->axis(2)->parallelize(ParallelType::BIDx);

  constexpr int M = 3, K = 6, N = 16;

  auto options = at::TensorOptions().dtype(at::kFloat).device(at::kCUDA, 0);

  at::Tensor t0 = at::randn({M, K}, options);
  at::Tensor t1 = at::randn({K, N}, options);

  // A, B, m, split_k, block_k
  std::vector<IValue> aten_inputs = {t0, t1, 2, 2, 3};
  at::Tensor aten_output =
      mul(t0.unsqueeze(2), t1.unsqueeze(0)).to(at::kDouble).sum(1);

  torch::jit::fuser::cuda::FusionExecutor fe;
  fe.compileFusion(&fusion);
  auto cg_outputs = fe.runFusion(aten_inputs);

  testValidate(
      &fusion, cg_outputs, aten_inputs, {aten_output}, __LINE__, __FILE__);
}

TEST(NVFuserTest, FusionIssue468_CUDA) {
  Fusion fusion;
  FusionGuard fg(&fusion);

  auto tv0 = makeSymbolicTensor(2);
  fusion.addInput(tv0);
  auto tv1 = sum(tv0, {1});
  auto tv2 = sum(tv1, {0});
  fusion.addOutput(tv2);

  tv1->axis(0)->parallelize(ParallelType::TIDy);
  tv1->axis(1)->parallelize(ParallelType::TIDx);

  tv2->axis(0)->parallelize(ParallelType::TIDy);

  auto options = at::TensorOptions().dtype(at::kFloat).device(at::kCUDA, 0);
  at::Tensor aten_input = at::randn({10, 100}, options);
  at::Tensor aten_output = aten_input.to(at::kDouble).sum({1}).sum({0});

  torch::jit::fuser::cuda::FusionExecutor fe;
  fe.compileFusion(&fusion);
  auto cg_outputs = fe.runFusion({aten_input});

  testValidate(
      &fusion, cg_outputs, {aten_input}, {aten_output}, __LINE__, __FILE__);
}

TEST(NVFuserTest, FusionIssue363_CUDA) {
  Fusion fusion;
  FusionGuard fg(&fusion);

  // Symbolic 2D tensors TV0[M, K], TV1[K, N]
  TensorView* tv0 = makeSymbolicTensor(2);
  TensorView* tv1 = makeSymbolicTensor(2);

  // Broadcast tv0 to [M, K, *]
  TensorView* tv2 = broadcast(tv0, {false, false, true});
  // Broadcast tv1 to [*, K, N]
  TensorView* tv3 = broadcast(tv1, {true, false, false});

  // Pointwise multiplication resulting in tv3[M, K, N]
  TensorView* tv4 = mul(tv2, tv3);

  // Sum the K-dim
  TensorView* tv5 = sum(tv4, {1});

  // Register inputs and outputs
  fusion.addInput(tv0);
  fusion.addInput(tv1);
  fusion.addOutput(tv5);

  tv2->setMemoryType(MemoryType::Global);
  tv3->setMemoryType(MemoryType::Global);
  tv4->setMemoryType(MemoryType::Global);

  tv0->computeAt(tv5, -1);
  tv1->computeAt(tv5, -1);

  tv5->axis(0)->parallelize(ParallelType::BIDz);
  tv5->axis(1)->parallelize(ParallelType::BIDy);

  tv5->axis(2)->parallelize(ParallelType::BIDx);

  constexpr int M = 3, K = 6, N = 16;

  auto options = at::TensorOptions().dtype(at::kFloat).device(at::kCUDA, 0);

  at::Tensor t0 = at::randn({M, K}, options);
  at::Tensor t1 = at::randn({K, N}, options);
  at::Tensor aten_output =
      mul(t0.unsqueeze(2), t1.unsqueeze(0)).to(at::kDouble).sum(1);

  std::vector<IValue> aten_inputs = {t0, t1};

  torch::jit::fuser::cuda::FusionExecutor fe;
  fe.compileFusion(&fusion);
  auto cg_outputs = fe.runFusion(aten_inputs);

  testValidate(
      &fusion, cg_outputs, aten_inputs, {aten_output}, __LINE__, __FILE__);
}

TEST(NVFuserTest, FusionIssue477_CUDA) {
  Fusion fusion;
  FusionGuard fg(&fusion);

  auto tv0 = makeSymbolicTensor(1);
  fusion.addInput(tv0);
  auto tv1 = broadcast(tv0, {true, true, false});
  auto tv2 = broadcast(tv1, {true, false, false, false});
  auto tv3 = makeSymbolicTensor(4);
  fusion.addInput(tv3);
  auto tv4 = add(tv2, tv3);
  fusion.addOutput(tv4);

  tv0->computeAt(tv4, -3);

  TORCH_CHECK(tv1->getThisComputeAtAxis() == 1);
}

TEST(NVFuserTest, FusionIssue484_CUDA) {
  Fusion fusion;
  FusionGuard fg(&fusion);

  auto tv0 = makeSymbolicTensor(2);
  fusion.addInput(tv0);
  auto tv1 = sum(tv0, {1});
  auto tv2 = add(tv1, new Double(0));
  fusion.addOutput(tv2);

  tv1->setMemoryType(MemoryType::Global);
  tv1->axis(1)->parallelize(ParallelType::TIDx);

  constexpr int M = 100;

  auto options = at::TensorOptions().dtype(at::kFloat).device(at::kCUDA, 0);

  at::Tensor aten_input = at::randn({M, M}, options);
  at::Tensor aten_output = aten_input.to(at::kDouble).sum({1});

  torch::jit::fuser::cuda::FusionExecutor fe;
  fe.compileFusion(&fusion);
  auto cg_outputs = fe.runFusion({aten_input});

  testValidate(
      &fusion, cg_outputs, {aten_input}, {aten_output}, __LINE__, __FILE__);
}

TEST(NVFuserTest, Issue329_CUDA) {
  Fusion fusion;
  FusionGuard fg(&fusion);

  auto tv0 = makeSymbolicTensor(2);
  fusion.addInput(tv0);
  auto tv1 = add(tv0, new Double(1));
  auto tv2 = sum(tv1, {1});
  fusion.addOutput(tv2);
  auto tv3 = sum(tv1, {1});
  fusion.addOutput(tv3);

  tv1->computeAt(tv2, -1);

  auto options = at::TensorOptions().dtype(at::kFloat).device(at::kCUDA, 0);

  c10::IntArrayRef t0_shape{17, 19};
  auto aten_input = at::randn(t0_shape, options);
  auto t2 = (aten_input + 1).to(at::kDouble).sum({1});
  auto t3 = (aten_input + 1).to(at::kDouble).sum({1});
  std::vector<at::Tensor> aten_outputs = {t2, t3};

  FusionExecutor fe;
  fe.compileFusion(&fusion);

  auto cg_outputs = fe.runFusion({aten_input});

  testValidate(
      &fusion, cg_outputs, {aten_input}, aten_outputs, __LINE__, __FILE__);
}

TEST(NVFuserTest, FusionIssue382_CUDA) {
  Fusion fusion;
  FusionGuard fg(&fusion);

  auto tv0 = makeSymbolicTensor(2);
  fusion.addInput(tv0);

  auto tv1 = add(tv0, new Double(1));
  auto tv2 = broadcast(tv1, {false, false, true});
  auto tv3 = makeSymbolicTensor(3);
  fusion.addInput(tv3);
  auto tv4 = add(tv2, tv3);
  fusion.addOutput(tv4);

  tv2->merge(1);
  tv4->merge(1);

  tv1->computeAt(tv4, 1);

  tv4->axis(0)->parallelize(ParallelType::BIDx);

  tv1->setMemoryType(MemoryType::Global);
  tv2->setMemoryType(MemoryType::Global);

  torch::jit::fuser::cuda::FusionExecutor fe;
  fe.compileFusion(&fusion);

  const int numel_x = 12;
  const int numel_y = 34;
  const int numel_z = 56;

  auto options = at::TensorOptions().dtype(at::kFloat).device(at::kCUDA, 0);
  at::manual_seed(0);
  auto t0 = at::randn({numel_x, numel_y}, options);
  auto t3 = at::randn({numel_x, numel_y, numel_z}, options);

  std::vector<IValue> aten_inputs = {t0, t3};
  auto aten_output = (t0 + 1).unsqueeze(-1) + t3;

  auto cg_outputs = fe.runFusion(aten_inputs);

  testValidate(
      &fusion, cg_outputs, aten_inputs, {aten_output}, __LINE__, __FILE__);
}

TEST(NVFuserTest, Issue507_CUDA) {
  Fusion fusion;
  FusionGuard fg(&fusion);

  auto tv0 = makeSymbolicTensor(2);
  fusion.addInput(tv0);
  auto tv1 = add(tv0, new Double(1));
  auto tv2 = add(tv1, new Double(1));
  fusion.addOutput(tv2);

  tv1->setMemoryType(MemoryType::Shared);

  tv1->axis(1)->parallelize(ParallelType::TIDx);
  tv2->axis(1)->parallelize(ParallelType::TIDx);
  tv1->axis(0)->parallelize(ParallelType::BIDx);
  tv2->axis(0)->parallelize(ParallelType::BIDx);

  auto options = at::TensorOptions().dtype(at::kFloat).device(at::kCUDA, 0);

  c10::IntArrayRef t0_shape{17, 19};
  auto aten_input = at::randn(t0_shape, options);
  auto t1 = (aten_input + 1);
  auto aten_output = (t1 + 1);

  FusionExecutor fe;
  fe.compileFusion(&fusion);

  auto cg_outputs = fe.runFusion({aten_input});

  testValidate(
      &fusion, cg_outputs, {aten_input}, {aten_output}, __LINE__, __FILE__);
}

TEST(NVFuserTest, FusionIssue532_CUDA) {
  Fusion fusion;
  FusionGuard fg(&fusion);

  // Algorithm
  TensorView* tv0 = makeSymbolicTensor(1);
  TensorView* tv1 = add(tv0, new Double(1));
  TensorView* tv2 = add(tv1, new Double(1));
  fusion.addInput(tv0);
  fusion.addOutput(tv2);

  const int M_BLOCK = 64;
  const int M_THREAD = 4;

  tv2->split(0, M_BLOCK);
  // tv2: [M/M_BLOCK, M_BLOCK]
  tv1->computeAt(tv2, 1);
  // tv1: [M/M_BLOCK, M_BLOCK]

  tv1->split(-1, M_BLOCK / M_THREAD);
  // tv1: [M/M_BLOCK, M_THREAD, M_BLOCK / M_THREAD]

  tv2->split(-1, M_THREAD);
  // tv2: [M/M_BLOCK, M_BLOCK / M_THREAD, M_THREAD]

  constexpr int M = 1000;

  auto options = at::TensorOptions().dtype(at::kFloat).device(at::kCUDA, 0);
  at::manual_seed(0);
  at::Tensor t0 = at::randn({M}, options);
  std::vector<IValue> aten_inputs = {t0};

  FusionExecutor fe;
  fe.compileFusion(&fusion);
  auto outputs = fe.runFusion(aten_inputs);

  at::Tensor aten_output = t0 + 1 + 1;

  testValidate(
      &fusion, outputs, aten_inputs, {aten_output}, __LINE__, __FILE__);
}

TEST(NVFuserTest, FusionLoopUnswitch_CUDA) {
  Fusion fusion;
  FusionGuard fg(&fusion);

  // Algorithm
  TensorView* tv0 = makeSymbolicTensor(1);
  TensorView* tv1 = add(tv0, new Double(1));
  TensorView* tv2 = add(tv1, new Double(1));
  fusion.addInput(tv0);
  fusion.addOutput(tv2);

  tv2->split(0, 32);
  tv1->computeAt(tv2, -1);

  tv2->axis(1)->parallelize(ParallelType::Unswitch);

  constexpr int M = 1000;

  auto options = at::TensorOptions().dtype(at::kFloat).device(at::kCUDA, 0);
  at::manual_seed(0);
  at::Tensor t0 = at::randn({M}, options);
  std::vector<IValue> aten_inputs = {t0};

  FusionExecutor fe;
  fe.compileFusion(&fusion);
  auto outputs = fe.runFusion(aten_inputs);

  at::Tensor aten_output = t0 + 1 + 1;

  testValidate(
      &fusion, outputs, aten_inputs, {aten_output}, __LINE__, __FILE__);
}

TEST(NVFuserTest, FusionIssue549_CUDA) {
  Fusion fusion;
  FusionGuard fg(&fusion);

  // Set up your input tensor views
  TensorView* tv0 = makeSymbolicTensor(2); // M, K
  TensorView* tv1 = makeSymbolicTensor(2); // K, N
  fusion.addInput(tv0);
  fusion.addInput(tv1);

  auto tv2 = add(tv0, new Double(1));

  TensorView* tv3 = broadcast(tv2, {false, false, true});
  // tv3[I0, I1, B] = tv0[I0, I1]

  TensorView* tv4 = broadcast(tv1, {true, false, false});
  // tv4[B, I1, I2] = tv1[I1, I2]

  // tv5[I0, I1, I2] = tv3[I0, I1, B] * tv4[B, I1, I2]
  TensorView* tv5 = mul(tv3, tv4);
  // tv6[I0, R1, I2] = tv5[I0, I1, I2]
  TensorView* tv6 = sum(tv5, {1});
  fusion.addOutput(tv6);

  tv6->split(1, 32);
  // tv6[I0, R1o, R1i{32}, I2]

  auto tv7 = tv6->rFactor({1});
  // tv7[I0, R1o, I1i{32}, I2] = tv5[I0, I1, I2]
  // tv6[I0,    , R1i{32}, I2] = tv7[I0, R1o, I1i{32}, I2]

  tv6->split(0, 4);
  tv6->split(-1, 4);
  // tv6[I0o, I0i{4}, R1i{32}, I2o, I2i{4}]
  // tv6[I0o, I0i{4}, R1i{32}, I2o, I2i{4}]

  tv0->computeAt(tv6, -1);
  tv1->computeAt(tv6, -1);

  // tv7[I0o, I0i{4}, R1o, I1i{32}, I2o, I2i{4}]
  // tv6[I0o, I0i{4},    , R1i{32}, I2o, I2i{4}]
  //--> (line symbolizes compute at location)
  // tv5[I0o, I0i{4}, I1i{32}, I2o, I2i{4}|, I1o]
  // tv7[I0o, I0i{4}, I1i{32}, I2o, I2i{4}|, R1o]
  // tv6[I0o, I0i{4}, R1i{32}, I2o, I2i{4}|]

  tv0->computeAt(tv7, -1);
  tv1->computeAt(tv7, -1);
  // tv5[I0o, I0i{4}, I1i{32}, I2o, I2i{4}, I1o |]
  // tv7[I0o, I0i{4}, I1i{32}, I2o, I2i{4}, R1o |]
  // tv6[I0o, I0i{4}, R1i{32}, I2o, I2i{4}|]

  tv6->axis(0)->parallelize(ParallelType::BIDz);
  tv6->axis(1)->parallelize(ParallelType::TIDz);

  tv6->axis(-2)->parallelize(ParallelType::BIDy);
  tv6->axis(-1)->parallelize(ParallelType::TIDy);

  tv6->axis(2)->parallelize(ParallelType::TIDx);
  tv7->axis(2)->parallelize(ParallelType::TIDx);

  constexpr int M = 65, K = 33, N = 17;

  auto options = at::TensorOptions().dtype(at::kFloat).device(at::kCUDA, 0);

  at::Tensor t0 = at::randn({M, K}, options);
  at::Tensor t1 = at::randn({K, N}, options);

  FusionExecutor fe;
  fe.compileFusion(&fusion);
  // Lets specify a few bounds in launch params to make sure it works
  fe.runFusion({t0, t1}, LaunchParams(1, -1, -1, 32, 4, 4));

  // Make sure bad launch params throws
  // TODO: Re-enable once we have parallelization validation in.
  // ASSERT_ANY_THROW(fe.runFusion({t0, t1}, LaunchParams(1, 2, 3, 4, 5, 6)));

  // Don't specify any launch params
  auto cg_outputs = fe.runFusion({t0, t1});

  auto aten_output = (t0 + 1).to(at::kDouble).matmul(t1.to(at::kDouble));

  testValidate(
      &fusion, cg_outputs, {t0, t1}, {aten_output}, __LINE__, __FILE__);
}

TEST(NVFuserTest, simplecompileRtc) {
  FusionExecutor fe;
  std::string kernel = R"(
__global__ void kernel1(Tensor<float, 1> T0, Tensor<float, 1> T1) {
  if(threadIdx.x==0){
    for(size_t ki28 = 0; ki28 < T0.size[0]; ++ki28) {
      T1[ki28*T1.stride[0]] = T0[ki28*T0.stride[0]]*2;
    }
  }
}
    )";
  fe.compileRtc(kernel, "CudaCodeGen::kernel1");
  LaunchParams lp(
      256, // gdimx
      1, // gdimy
      1, // gdimz
      1, // bdimx
      1, // bdimy
      1 // bdimz
  );
  lp.setSmem(0);
  const auto options =
      at::TensorOptions().dtype(at::kFloat).device(at::kCUDA, 0);
  const std::vector<int64_t> tensor_dims = {8};
  auto in0 = at::randn(tensor_dims, options);
  auto out0 = at::empty_like(in0);
  fe.runRtc(lp, {in0, out0});

  auto out_ref = in0 * 2;
  TORCH_CHECK(out_ref.allclose(out0));
}

TEST(NVFuserTest, serialWelford) {
  FusionExecutor fe;
  int x = 128, y = 64, z = 64;

  std::string kernel = R"(
__global__ void kernel1(
    Tensor<float,3> inp,
    Tensor<float,1> out_var,
    Tensor<float,1> out_avg
){
    for(int i0=0;i0<inp.size[0];i0++){
        float tmp_M2=0;
        float tmp_avg=0;
        long tmp_N=0;
        for(int i1=0;i1<inp.size[1];i1++){
            for(int i2=0;i2<inp.size[2];i2++){
                welfordCombine(
                    tmp_M2,
                    tmp_avg,
                    tmp_N,
                    0.f,
                    inp[i0*inp.stride[0]+
                        i1*inp.stride[1]+
                        i2*inp.stride[2]],
                    (long)1
                );
            }
        }
        out_var[i0*out_var.stride[0]]=
            tmp_M2/(tmp_N);
        out_avg[i0*out_var.stride[0]]=
            tmp_avg;
    }
}
    )";
  fe.compileRtc(kernel, "CudaCodeGen::kernel1");
  LaunchParams lp(
      1, // gdimx
      1, // gdimy
      1, // gdimz
      1, // bdimx
      1, // bdimy
      1 // bdimz
  );
  lp.setSmem(0);
  const auto options =
      at::TensorOptions().dtype(at::kFloat).device(at::kCUDA, 0);
  const std::vector<int64_t> tensor_dims = {x, y, z};
  auto in0 = at::randn(tensor_dims, options);
  auto out_var = at::empty({x}, options);
  auto out_avg = at::empty({x}, options);
  fe.runRtc(lp, {in0, out_var, out_avg});

  TORCH_CHECK(in0.var({1, 2}, false).allclose(out_var));
  TORCH_CHECK(in0.mean({1, 2}).allclose(out_avg, /*rtol*/ 1e-5, /*atol*/ 1e-6));
}

TEST(NVFuserTest, blockWelford) {
  FusionExecutor fe;
  int x = 7, y = 8, z = 9;

  std::string kernel = R"(
__global__ void kernel1(
    Tensor<float,2> inp,
    Tensor<float,1> out_var,
    Tensor<float,1> out_avg,
    Tensor<float,1> init_var,
    Tensor<float,1> init_avg,
    Tensor<long,0> init_N
){
    //actual generated kernel will use dynamic shared mem,
    // here is just for prototype
    __shared__ float mem_M2[512];
    __shared__ float mem_avg[512];
    __shared__ long mem_N[512];
    float in=inp[threadIdx.x*inp.stride[0]+
                        threadIdx.y*inp.stride[1]];
    float tmp_M2;
    float tmp_avg;
    long tmp_N;
    blockWelford<false,true,false>(
        tmp_M2,
        tmp_avg,
        tmp_N,
        0.f,
        in,
        (long)1,
        threadIdx,
        blockDim,
        (float*)mem_M2,
        (float*)mem_avg,
        (long*)mem_N,
        (bool)(threadIdx.x<inp.size[0]),
        0.f);
    __syncthreads();
    if(threadIdx.x<out_var.size[0] && threadIdx.y==0){
        welfordCombine(
                    tmp_M2,
                    tmp_avg,
                    tmp_N,
                    init_var[threadIdx.x*init_var.stride[0]]*init_N[0],
                    init_avg[threadIdx.x*init_avg.stride[0]],
                    init_N[0]
                );
        out_var[threadIdx.x*out_var.stride[0]]=tmp_M2/(tmp_N);
        out_avg[threadIdx.x*out_avg.stride[0]]=tmp_avg;
    }
}
    )";
  fe.compileRtc(kernel, "CudaCodeGen::kernel1");
  LaunchParams lp(
      1, // gdimx
      1, // gdimy
      1, // gdimz
      x, // bdimx
      y, // bdimy
      1 // bdimz
  );
  lp.setSmem(0);
  const auto options =
      at::TensorOptions().dtype(at::kFloat).device(at::kCUDA, 0);
  const std::vector<int64_t> tensor_dims = {x, y};
  const std::vector<int64_t> init_dims = {x, z};

  // generate initial values
  auto init_in = at::randn(init_dims, options);
  auto init_var = init_in.var({1}, false);
  auto init_avg = init_in.mean({1});
  auto init_N =
      at::tensor(z, at::TensorOptions().dtype(at::kLong).device(at::kCUDA, 0));

  auto in0 = at::randn(tensor_dims, options);

  // run kernel
  auto out_var = at::zeros({x}, options);
  auto out_avg = at::zeros({x}, options);
  fe.runRtc(lp, {in0, out_var, out_avg, init_var, init_avg, init_N});

  // compare with reference output
  auto cat_tensor = at::cat({init_in, in0}, 1);
  TORCH_CHECK(cat_tensor.var({1}, false).allclose(out_var));
  TORCH_CHECK(
      cat_tensor.mean({1}).allclose(out_avg, /*rtol*/ 1e-5, /*atol*/ 1e-6));
}

TEST(NVFuserTest, blockWelfordNoInit) {
  FusionExecutor fe;
  int x = 7, y = 8, z = 9;

  // need support IValue for integer input as initial count
  std::string kernel = R"(
__global__ void kernel1(
    Tensor<float,3> inp,
    Tensor<float,1> out_var,
    Tensor<float,1> out_avg
){
    //actual generated kernel will use dynamic shared mem,
    // here is just for prototype
    __shared__ float mem_M2[512];
    __shared__ float mem_avg[512];
    __shared__ long mem_N[512];
    float in=inp[threadIdx.x*inp.stride[0]+
                        threadIdx.y*inp.stride[1]+
                        threadIdx.z*inp.stride[2]];
    float tmp_M2;
    float tmp_avg;
    long tmp_N;
    blockWelford<false,true,true>(
        tmp_M2,
        tmp_avg,
        tmp_N,
        0.f,
        in,
        (long) 1,
        threadIdx,
        blockDim,
        (float*)mem_M2,
        (float*)mem_avg,
        (long*)mem_N,
        (bool)(threadIdx.x<inp.size[0]),
        0.f);
    __syncthreads();
    if(threadIdx.x<out_var.size[0] && threadIdx.y==0 && threadIdx.z==0){
        out_var[threadIdx.x*out_var.stride[0]]=tmp_M2/(tmp_N);
        out_avg[threadIdx.x*out_var.stride[0]]=tmp_avg;
    }
}
    )";
  fe.compileRtc(kernel, "CudaCodeGen::kernel1");
  LaunchParams lp(
      1, // gdimx
      1, // gdimy
      1, // gdimz
      x, // bdimx
      y, // bdimy
      z // bdimz
  );
  lp.setSmem(0);
  const auto options =
      at::TensorOptions().dtype(at::kFloat).device(at::kCUDA, 0);
  const std::vector<int64_t> tensor_dims = {x, y, z};
  auto in0 = at::randn(tensor_dims, options);
  auto out_var = at::empty({x}, options);
  auto out_avg = at::empty({x}, options);
  fe.runRtc(lp, {in0, out_var, out_avg});

  TORCH_CHECK(in0.var({1, 2}, false).allclose(out_var));
  TORCH_CHECK(in0.mean({1, 2}).allclose(out_avg, /*rtol*/ 1e-5, /*atol*/ 1e-6));
}

TEST(NVFuserTest, gridWelfordNoInit) {
  FusionExecutor fe;
  int x = 128, y = 64, z = 128;

  std::string kernel = R"(
__global__ void kernel1(
    Tensor<float,3> inp,
    Tensor<float,1> out_var,
    Tensor<float,1> out_avg,
    Tensor<float,1> work_buf_M2,
    Tensor<float,1> work_buf_avg,
    Tensor<long,1> work_buf_N,
    Tensor<int64_t,1> sync_flag
){
    __shared__ float shared_buf_M2[512];
    __shared__ float shared_buf_avg[512];
    __shared__ long shared_buf_N[512];
    float tmp_M2;
    float tmp_avg;
    long tmp_N;
    float in = inp[ blockIdx.x  * inp.stride[0]+
                    blockIdx.y  * inp.stride[1]+
                    threadIdx.x * inp.stride[2]];
    bool T_pred;
    T_pred=welford::gridWelford<
        true,true,false,
        true,false,false
    >(
        tmp_M2,
        tmp_avg,
        tmp_N,
        0.f,
        in,
        (long) 1,
        &work_buf_M2[0],
        &work_buf_avg[0],
        &work_buf_N[0],
        sync_flag,
        (float*)shared_buf_M2,
        (float*)shared_buf_avg,
        (long*)shared_buf_N,
        threadIdx.x<out_var.size[0],
        0.f);
    if(T_pred){
        out_var[threadIdx.x*out_var.stride[0]]=tmp_M2/tmp_N;
        out_avg[threadIdx.x*out_avg.stride[0]]=tmp_avg;
    }
}
    )";
  fe.compileRtc(kernel, "CudaCodeGen::kernel1");
  LaunchParams lp(
      x, // gdimx
      y, // gdimy
      1, // gdimz
      z, // bdimx
      1, // bdimy
      1 // bdimz
  );
  lp.setSmem(0);
  const auto options =
      at::TensorOptions().dtype(at::kFloat).device(at::kCUDA, 0);
  const auto options_int =
      at::TensorOptions().dtype(at::kLong).device(at::kCUDA, 0);

  const std::vector<int64_t> tensor_dims = {x, y, z};
  auto in0 = at::randn(tensor_dims, options);

  auto out_var = at::empty({z}, options);
  auto out_avg = at::empty({z}, options);
  auto work_buf_var = at::empty({x * y * z}, options);
  auto work_buf_avg = at::empty({x * y * z}, options);
  auto work_buf_N = at::empty({x * y * z}, options_int);
  auto sync_flag = at::zeros({1}, options_int);
  fe.runRtc(
      lp,
      {in0,
       out_var,
       out_avg,
       work_buf_var,
       work_buf_avg,
       work_buf_N,
       sync_flag});
  std::vector<int64_t> dims{0, 1};

  TORCH_CHECK(in0.var(dims, false).allclose(out_var));
  TORCH_CHECK(in0.mean(dims).allclose(out_avg, /*rtol*/ 1e-5, /*atol*/ 1e-6));
}

<<<<<<< HEAD
TEST(NVFuserTest, FusionGetComputeAtRelPos_CUDA) {
  {
    Fusion fusion;
    FusionGuard fg(&fusion);

    auto tv0 = makeSymbolicTensor(1);
    auto tv1 = broadcast(tv0, {false, true});
    auto tv2 = broadcast(tv1, {false, true, false});
    fusion.addInput(tv0);
    fusion.addOutput(tv2);

    tv1->computeAt(tv2, -1);

    TORCH_CHECK(tv1->getComputeAtRelPos(1) == 2);
  }
  {
    Fusion fusion;
    FusionGuard fg(&fusion);

    auto tv0 = makeSymbolicTensor(1);
    auto tv1 = broadcast(tv0, {false, true});
    auto tv2 = broadcast(tv1, {false, true, false});
    fusion.addInput(tv0);
    fusion.addOutput(tv2);

    tv2->merge(1, 2);
    tv1->computeAt(tv2, -1);

    TORCH_CHECK(tv1->getComputeAtRelPos(1) == 1);
  }
  {
    Fusion fusion;
    FusionGuard fg(&fusion);

    auto tv0 = makeSymbolicTensor(1);
    auto tv1 = broadcast(tv0, {false, true});
    auto tv2 = broadcast(tv1, {false, true, false});
    fusion.addInput(tv0);
    fusion.addOutput(tv2);

    tv2->merge(1, 2);
    tv1->computeAt(tv2, -1);

    TORCH_CHECK(tv1->getComputeAtRelPos(1) == 1);
  }
  {
    Fusion fusion;
    FusionGuard fg(&fusion);

    auto tv0 = makeSymbolicTensor(1);
    auto tv1 = add(tv0, new Double(1));
    auto tv2 = broadcast(tv1, {false, true});
    auto tv3 = broadcast(tv1, {false, true});
    fusion.addInput(tv0);
    fusion.addOutput(tv2);
    fusion.addOutput(tv3);

    tv0->computeAt(tv3, -1);

    TORCH_CHECK(tv1->getComputeAtRelPos(0) == 0);
  }
}

TEST(NVFuserTest, FusionWelfordOp_CUDA) {
  Fusion fusion;
  FusionGuard fg(&fusion);

  int M = 64, N = 128;

  auto tv0 = makeSymbolicTensor(2);
  fusion.addInput(tv0);
  auto tv1 = mul(tv0, new Double(1));
  auto tvs = Welford(tv1, {1});
  auto tv_M2 = tvs.var;
  auto tv_avg = tvs.avg;
  auto tv_N = tvs.n;
  fusion.addOutput(tv_M2);
  fusion.addOutput(tv_avg);
  fusion.addOutput(tv_N);

  tv_avg->split(1, 32);
  tv_avg->split(0, 32);
  tv_avg->split(0, 4);
  tv_avg->reorder({{-1,-3},{-3,-1}});
  tv1->computeAt(tv_avg, -1);

  auto options = at::TensorOptions().dtype(at::kFloat).device(at::kCUDA, 0);
  auto options_int = at::TensorOptions().dtype(at::kLong).device(at::kCUDA, 0);
  at::manual_seed(0);
  at::Tensor t0 = at::randn({M, N}, options);
  at::Tensor t_var = at::empty({M}, options);
  at::Tensor t_avg = at::empty({M}, options);
  at::Tensor t_N = at::empty({M}, options_int);

  FusionExecutor fe;
  fe.compileFusion(&fusion);
  auto outputs = fe.runFusion({t0});

  // by default Welford outputs sum of square diff so need to divide to get var
  outputs[0] /= N;

  testValidate(
      &fusion,
      outputs,
      {t0},
      {t0.var({1}, false), t0.mean({1}), at::ones({M}, options_int) * N},
      __LINE__,
      __FILE__);
}

TEST(NVFuserTest, FusionBlockWelfordOp_CUDA) {
  Fusion fusion;
  FusionGuard fg(&fusion);

  int M = 64, N = 128;

  auto tv0 = makeSymbolicTensor(2);
  fusion.addInput(tv0);
  auto tv1 = mul(tv0, new Double(1));
  auto tvs = Welford(tv1, {1});
  auto tv_M2 = tvs.var;
  auto tv_avg = tvs.avg;
  auto tv_N = tvs.n;
  fusion.addOutput(tv_M2);
  fusion.addOutput(tv_avg);
  fusion.addOutput(tv_N);

  tv_avg->axis(-1)->parallelize(ParallelType::TIDx);

  tv1->computeAt(tv_avg, -1);

  //
  auto options = at::TensorOptions().dtype(at::kFloat).device(at::kCUDA, 0);
  auto options_int = at::TensorOptions().dtype(at::kLong).device(at::kCUDA, 0);
  at::manual_seed(0);
  at::Tensor t0 = at::randn({M, N}, options);
  at::Tensor t_var = at::empty({M}, options);
  at::Tensor t_avg = at::empty({M}, options);
  at::Tensor t_N = at::empty({M}, options_int);

  FusionExecutor fe;
  fe.compileFusion(&fusion);
  auto outputs = fe.runFusion({t0});

  // by default Welford outputs sum of square diff so need to divide to get var
  outputs[0] /= N;

  testValidate(
      &fusion,
      outputs,
      {t0},
      {t0.var({1}, false), t0.mean({1}), at::ones({M}, options_int) * N},
      __LINE__,
      __FILE__);
}

TEST(NVFuserTest, FusionGridWelfordOp_CUDA) {
  Fusion fusion;
  FusionGuard fg(&fusion);

  int M = 64, N = 128;

  auto tv0 = makeSymbolicTensor(2);
  fusion.addInput(tv0);
  auto tv1 = mul(tv0, new Double(1));
  auto tvs = Welford(tv1, {1});
  auto tv_M2 = tvs.var;
  auto tv_avg = tvs.avg;
  auto tv_N = tvs.n;
  fusion.addOutput(tv_M2);
  fusion.addOutput(tv_avg);
  fusion.addOutput(tv_N);

  tv_avg->axis(0)->parallelize(ParallelType::TIDx);
  tv_avg->axis(-1)->parallelize(ParallelType::BIDx);

  tv1->computeAt(tv_avg, -1);

  auto options = at::TensorOptions().dtype(at::kFloat).device(at::kCUDA, 0);
  auto options_int = at::TensorOptions().dtype(at::kLong).device(at::kCUDA, 0);
  at::manual_seed(0);
  at::Tensor t0 = at::randn({M, N}, options);
  at::Tensor t_var = at::empty({M}, options);
  at::Tensor t_avg = at::empty({M}, options);
  at::Tensor t_N = at::empty({M}, options_int);

  FusionExecutor fe;
  fe.compileFusion(&fusion);
  auto outputs = fe.runFusion({t0});

  // by default Welford outputs sum of square diff so need to divide to get var
  outputs[0] /= N;

  testValidate(
      &fusion,
      outputs,
      {t0},
      {t0.var({1}, false), t0.mean({1}), at::ones({M}, options_int) * N},
      __LINE__,
      __FILE__);
}

TEST(NVFuserTest, FusionRfactorWelfordOp_CUDA) {
  Fusion fusion;
  FusionGuard fg(&fusion);

  int M = 64, N = 128;

  auto tv0 = makeSymbolicTensor(2);
  fusion.addInput(tv0);
  auto tv1 = mul(tv0, new Double(1));
  auto tvs = Welford(tv1, {1});
  auto tv_M2 = tvs.var;
  auto tv_avg = tvs.avg;
  auto tv_N = tvs.n;
  fusion.addOutput(tv_M2);
  fusion.addOutput(tv_avg);
  fusion.addOutput(tv_N);

  tv_avg->split(1, 4);
  auto rtvs = tvs.rFactor({2});
  tv1->computeAt(tv_avg, -1);

  auto options = at::TensorOptions().dtype(at::kFloat).device(at::kCUDA, 0);
  auto options_int = at::TensorOptions().dtype(at::kLong).device(at::kCUDA, 0);
  at::manual_seed(0);
  at::Tensor t0 = at::randn({M, N}, options);
  at::Tensor t_var = at::empty({M}, options);
  at::Tensor t_avg = at::empty({M}, options);
  at::Tensor t_N = at::empty({M}, options_int);

  FusionExecutor fe;
  fe.compileFusion(&fusion);
  auto outputs = fe.runFusion({t0});

  // by default Welford outputs sum of square diff so need to divide to get var
  outputs[0] /= N;

  testValidate(
      &fusion,
      outputs,
      {t0},
      {t0.var({1}, false), t0.mean({1}), at::ones({M}, options_int) * N},
      __LINE__,
      __FILE__);
}

TEST(NVFuserTest, FusionWelfordSchedule_CUDA) {
  Fusion fusion;
  FusionGuard fg(&fusion);

  int M = 64, N = 128;

  auto tv0 = makeSymbolicTensor(2);
  fusion.addInput(tv0);
  auto tv1 = mul(tv0, new Double(1));
  auto tvs = Welford(tv1, {1});
  auto tv_M2 = tvs.var;
  auto tv_avg = tvs.avg;
  auto tv_N = tvs.n;
  fusion.addOutput(tv_M2);
  fusion.addOutput(tv_N);
  fusion.addOutput(tv_avg);

  auto options = at::TensorOptions().dtype(at::kFloat).device(at::kCUDA, 0);
  auto options_int = at::TensorOptions().dtype(at::kLong).device(at::kCUDA, 0);
  at::manual_seed(0);
  at::Tensor t0 = at::randn({M, N}, options);
  auto red_params = getReductionHeuristics(&fusion, {t0}, tv_avg);

  tv_avg->split(1, 4);
  tv_avg->split(1, NamedScalar::getParallelDim(ParallelType::TIDx));
  tv_avg->split(0, NamedScalar::getParallelDim(ParallelType::TIDy));

  auto rtvs = tvs.rFactor({-3, -1});

  rtvs.avg->computeAt(tv_avg, -1);

  rtvs.avg->axis(-1)->parallelize(ParallelType::Unroll);

  tv_avg->axis(0)->parallelize(ParallelType::BIDx);
  tv_avg->axis(1)->parallelize(ParallelType::TIDy);
  tv_avg->axis(-1)->parallelize(ParallelType::TIDx);

  tv1->computeAt(rtvs.avg, -1);

  FusionExecutor fe;
  fe.compileFusion(&fusion);
  auto outputs = fe.runFusion({t0}, red_params.value().lparams);

  // by default Welford outputs sum of square diff so need to divide to get var
  outputs[0] /= N;

  auto at_var = t0.var({1}, false);
  auto at_avg = t0.mean({1});
  auto at_n = at::ones({M}, options_int) * N;

  testValidate(
      &fusion,
      outputs,
      {t0},
      {at_var, at_n, at_avg},
      __LINE__,
      __FILE__,
      "validate welford",
      red_params.value().lparams);
}


TEST(NVFuserTest, FusionWelfordShmoo_CUDA) {
  std::vector<DataType> dtypes = {
      DataType::Double, DataType::Float, DataType::Half};
  std::vector<int> red_axis = {1, 0};
  std::vector<int> output_dims = {160, 320};
  std::vector<int> red_dims;

  // Tried to cut down the number iterations with just
  // doing every other power of 2.
  for (int i = 1; i <= 1024 * 1024; i <<= 2) {
    red_dims.push_back(i);
  }

  for (auto dtype : dtypes) {
    at::ScalarType aten_dtype = data_type_to_aten(dtype);
    for (auto& axis : red_axis) {
      for (auto& odim : output_dims) {
        for (auto& rdim : red_dims) {
          Fusion fusion;
          FusionGuard fg(&fusion);
          TensorView* tv0 = makeSymbolicTensor(2, dtype);
          bool is_fp16 = dtype == DataType::Half;
          TensorView* tv0_cast = tv0;
          if (is_fp16) {
            tv0_cast = castOp(DataType::Float, tv0);
          }
          fusion.addInput(tv0);
          auto tv1 = mul(tv0_cast, new Double(1));
          auto tvs = Welford(tv1, {1});
          auto tv_M2 = tvs.var;
          auto tv_avg = tvs.avg;
          auto tv_N = tvs.n;

          TensorView* avg_cast = tv_avg;
          TensorView* M2_cast = tv_M2;

          if(is_fp16){
            avg_cast = castOp(DataType::Half, tv_avg);
            M2_cast = castOp(DataType::Half, tv_M2);
          }

          fusion.addOutput(M2_cast);
          fusion.addOutput(tv_N);
          fusion.addOutput(avg_cast);

          auto options = at::TensorOptions().dtype(at::kFloat).device(at::kCUDA, 0);
          auto options_int = at::TensorOptions().dtype(at::kLong).device(at::kCUDA, 0);
          at::manual_seed(0);
          std::vector<TensorView*> outputs_of_red;
          at::Tensor aten_input =
                (axis ? at::randn({odim, rdim}, options)
                      : at::randn({rdim, odim}, options));

          if (is_fp16) {
                outputs_of_red.push_back(avg_cast);
                outputs_of_red.push_back(M2_cast);
          }

          auto reduction_params = getReductionHeuristics(&fusion, {aten_input}, tv_avg);
          scheduleReduction(
            &fusion, reduction_params.value(),tv_avg,outputs_of_red);
          
          auto lparams = reduction_params.value().lparams;

          FusionExecutor fe;
          fe.compileFusion(&fusion);
          auto outputs = fe.runFusion({aten_input}, reduction_params.value().lparams);

          // by default Welford outputs sum of square diff so need to divide to get var
          
          outputs[0] /= rdim;

          auto at_var = aten_input.var({axis}, false);
          auto at_avg = aten_input.mean({axis});
          auto at_n = (axis ? at::ones({odim, rdim}, options)
                            : at::ones({rdim, odim}, options));
          at_n = at_n.sum({axis});

          testValidate(
              &fusion,
              outputs,
              {aten_input},
              {at_var, at_n, at_avg},
              __LINE__,
              __FILE__,
              "validate welford",
              reduction_params.value().lparams);
        }
      }
    }
  }
}

=======
>>>>>>> 607c15cc
TEST(NVFuserTest, FusionTranspose1_CUDA) {
  Fusion fusion;
  FusionGuard fg(&fusion);

  constexpr int M = 10;
  constexpr int N = 20;

  auto tv0 = makeSymbolicTensor(2);
  auto tv1 = transpose(tv0, {{0, 1}});
  fusion.addInput(tv0);
  fusion.addOutput(tv1);

  tv1->axis(0)->parallelize(ParallelType::BIDx);
  tv1->axis(1)->parallelize(ParallelType::TIDx);

  auto options = at::TensorOptions().dtype(at::kFloat).device(at::kCUDA, 0);
  at::manual_seed(0);
  at::Tensor t0 = at::randn({M, N}, options);
  std::vector<IValue> aten_inputs = {t0};

  FusionExecutor fe;
  fe.compileFusion(&fusion);
  auto outputs = fe.runFusion(aten_inputs);

  at::Tensor aten_output = t0.t();

  testValidate(
      &fusion, outputs, aten_inputs, {aten_output}, __LINE__, __FILE__);
}

TEST(NVFuserTest, FusionTranspose2_CUDA) {
  Fusion fusion;
  FusionGuard fg(&fusion);

  constexpr int M = 10;
  constexpr int N = 20;

  auto tv0 = makeSymbolicTensor(2);
  auto tv1 = transpose(tv0, {{0, 1}});
  fusion.addInput(tv0);
  fusion.addOutput(tv1);

  tv1->merge(0);
  tv1->split(0, 32);

  tv1->axis(0)->parallelize(ParallelType::BIDx);
  tv1->axis(1)->parallelize(ParallelType::TIDx);

  auto options = at::TensorOptions().dtype(at::kFloat).device(at::kCUDA, 0);
  at::manual_seed(0);
  at::Tensor t0 = at::randn({M, N}, options);
  std::vector<IValue> aten_inputs = {t0};

  FusionExecutor fe;
  fe.compileFusion(&fusion);
  auto outputs = fe.runFusion(aten_inputs);

  at::Tensor aten_output = t0.t();

  testValidate(
      &fusion, outputs, aten_inputs, {aten_output}, __LINE__, __FILE__);
}

TEST(NVFuserTest, FusionSimpleGemmTransposed_CUDA) {
  Fusion fusion;
  FusionGuard fg(&fusion);

  // Set up your input tensor views

  TensorView* tv0 = makeSymbolicTensor(2); // K, M
  TensorView* tv1 = makeSymbolicTensor(2); // N, K
  fusion.addInput(tv0);
  fusion.addInput(tv1);

  TensorView* tv0_t = transpose(tv0, {{0, 1}});
  TensorView* tv1_t = transpose(tv1, {{0, 1}});

  TensorView* tv2 = broadcast(tv0_t, {false, false, true});
  // tv2[I0, I1, B] = tv0[I0, I1]

  TensorView* tv3 = broadcast(tv1_t, {true, false, false});
  // tv3[B, I1, I2] = tv1[I1, I2]

  // tv4[I0, I1, I2] = tv2[I0, I1, B] * tv3[B, I1, I2]
  TensorView* tv4 = mul(tv2, tv3);
  // tv5[I0, R1, I2] = tv4[I0, I1, I2]
  TensorView* tv5 = sum(tv4, {1});
  fusion.addOutput(tv5);

  tv5->split(1, 32);
  // tv5[I0, R1o, R1i{32}, I2]

  auto tv6 = tv5->rFactor({1});
  // tv6[I0, R1o, I1i{32}, I2] = tv4[I0, I1, I2]
  // tv5[I0,    , R1i{32}, I2] = tv6[I0, R1o, I1i{32}, I2]

  tv5->split(0, 4);
  tv5->split(-1, 4);
  // tv5[I0o, I0i{4}, R1i{32}, I2o, I2i{4}]
  // tv5[I0o, I0i{4}, R1i{32}, I2o, I2i{4}]

  tv0_t->computeAt(tv5, -1);
  tv1_t->computeAt(tv5, -1);

  // tv6[I0o, I0i{4}, R1o, I1i{32}, I2o, I2i{4}]
  // tv5[I0o, I0i{4},    , R1i{32}, I2o, I2i{4}]
  //--> (line symbolizes compute at location)
  // tv4[I0o, I0i{4}, I1i{32}, I2o, I2i{4}|, I1o]
  // tv6[I0o, I0i{4}, I1i{32}, I2o, I2i{4}|, R1o]
  // tv5[I0o, I0i{4}, R1i{32}, I2o, I2i{4}|]

  tv0_t->computeAt(tv6, -1);
  tv1_t->computeAt(tv6, -1);
  // tv4[I0o, I0i{4}, I1i{32}, I2o, I2i{4}, I1o |]
  // tv6[I0o, I0i{4}, I1i{32}, I2o, I2i{4}, R1o |]
  // tv5[I0o, I0i{4}, R1i{32}, I2o, I2i{4}|]

  tv5->axis(0)->parallelize(ParallelType::BIDz);
  tv5->axis(1)->parallelize(ParallelType::TIDz);

  tv5->axis(-2)->parallelize(ParallelType::BIDy);
  tv5->axis(-1)->parallelize(ParallelType::TIDy);

  tv5->axis(2)->parallelize(ParallelType::TIDx);
  tv6->axis(2)->parallelize(ParallelType::TIDx);

  constexpr int M = 65, K = 33, N = 17;

  auto options = at::TensorOptions().dtype(at::kFloat).device(at::kCUDA, 0);

  at::Tensor t0 = at::randn({K, M}, options);
  at::Tensor t1 = at::randn({N, K}, options);

  FusionExecutor fe;
  fe.compileFusion(&fusion);
  // Lets specify a few bounds in launch params to make sure it works
  fe.runFusion({t0, t1}, LaunchParams(1, -1, -1, 32, 4, 4));

  // Don't specify any launch params
  auto cg_outputs = fe.runFusion({t0, t1});

  auto aten_output = t0.t().to(at::kDouble).matmul(t1.t().to(at::kDouble));

  testValidate(
      &fusion, cg_outputs, {t0, t1}, {aten_output}, __LINE__, __FILE__);
}

TEST(NVFuserTest, FusionSoftmax3DTransposed_CUDA) {
  Fusion fusion;
  FusionGuard fg(&fusion);

  const int tidx = 32;
  const int dimx = 32;
  const int dimy = 16;
  const int dimz = 130;

  // Set up your input tensor views
  TensorView* input_tv0 = makeSymbolicTensor(3);
  fusion.addInput(input_tv0);

  TensorView* input_t = transpose(input_tv0, {{1, 2}});

  TensorView* exp_tv1 = unaryOp(UnaryOpType::Exp, input_t);
  TensorView* sum_exp_tv2 = sum(exp_tv1, {-1});
  TensorView* bcast_sum_tv3 = broadcast(sum_exp_tv2, {false, false, true});

  // Replicate exp_tv4 as exp_tv4_copy because exp_tv4 is going to be
  // computed at sum_exp_rf_tv8.
  TensorView* input_t_copy = transpose(input_tv0, {{1, 2}});
  TensorView* exp_tv1_copy = unaryOp(UnaryOpType::Exp, input_t_copy);

  TensorView* output_tv4 = div(exp_tv1_copy, bcast_sum_tv3);

  fusion.addOutput(output_tv4);

  bcast_sum_tv3->split(-1, tidx);

  sum_exp_tv2->split(-1, tidx);
  TensorView* sum_exp_rf_tv5 = sum_exp_tv2->rFactor({-2});

  output_tv4->split(-1, tidx);

  input_t->computeAt(sum_exp_rf_tv5, -1);
  input_t_copy->computeAt(output_tv4, -1);

  TensorView* tensors_to_parallelize[] = {
      sum_exp_tv2, bcast_sum_tv3, output_tv4, sum_exp_rf_tv5};

  for (auto tv : tensors_to_parallelize) {
    tv->axis(0)->parallelize(ParallelType::BIDx);
    tv->axis(1)->parallelize(ParallelType::BIDy);
    tv->axis(-1)->parallelize(ParallelType::TIDx);
  }

  auto options = at::TensorOptions().dtype(at::kFloat).device(at::kCUDA, 0);
  at::Tensor input = at::randn({dimx, dimz, dimy}, options);

  at::Tensor cg_output = at::empty({dimx, dimy, dimz}, options);

  FusionExecutor fe;
  fe.compileFusion(&fusion);
  fe.runFusion({input}, {cg_output});

  auto aten_input_t = at::transpose(input, 1, 2);
  auto aten_output = at::_softmax(aten_input_t.to(at::kDouble), -1, false);

  testValidate(
      &fusion, {cg_output}, {input}, {aten_output}, __LINE__, __FILE__);
}

TEST(NVFuserTest, FusionAdvancedComputeAtTransposed1_CUDA) {
  // Case 1
  // tv1 = tv0 * 0.5
  // tv2 = tv1 * -1
  // tv3 = tv1 + 3
  // tv4 = tv1 * 2
  // tv5 = tv3 + tv2
  // tv6 = tv5 + tv4
  // tv7 = tv1 + tv4
  Fusion fusion;
  FusionGuard fg(&fusion);

  TensorView* tv0 = makeSymbolicTensor(2);
  fusion.addInput(tv0);

  tv0 = transpose(tv0, {{0, 1}});

  TensorView* tv1 = mul(tv0, new Double(0.5));
  TensorView* tv2 = mul(tv1, new Double(-1.0));
  TensorView* tv3 = add(tv1, new Double(3.0));
  TensorView* tv4 = mul(tv1, new Double(2.0));
  TensorView* tv5 = add(tv3, tv2);

  TensorView* tv6 = add(tv5, tv4);
  TensorView* tv7 = add(tv1, tv4);

  fusion.addOutput(tv6);
  fusion.addOutput(tv7);

  // Lets setup to actually run
  tv7->merge(0);
  tv7->split(0, 128);
  tv7->split(0, 4);

  tv7->axis(0)->parallelize(ParallelType::BIDx);

  tv0->computeAt(tv7, 1);

  // The this-position of the last tensor should be zero.
  TORCH_CHECK(tv7->nDims() == 3 && tv7->getThisComputeAtAxis() == 0);
  // The position of every other tensor should be 1.
  for (auto tv : {tv1, tv2, tv3, tv4, tv5, tv6}) {
    TORCH_CHECK(tv->nDims() == 3 && tv->getThisComputeAtAxis() == 1);
  }

  for (Val* val : fusion.vals()) {
    if (!fusion.hasInput(val) &&
        val->getValType().value() == ValType::TensorView) {
      TensorView* tv = static_cast<TensorView*>(val);
      tv->axis(1)->parallelize(ParallelType::Unroll);
      tv->axis(-1)->parallelize(ParallelType::TIDx);
    }
  }

  auto options = at::TensorOptions().dtype(at::kFloat).device(at::kCUDA, 0);

  at::Tensor aten_input = at::randn({129, 127}, options);

  FusionExecutor fe;
  fe.compileFusion(&fusion);
  auto cg_outputs = fe.runFusion({aten_input});

  at::Tensor aten_input_t = aten_input.t();

  auto t1 = aten_input_t.mul({0.5});
  auto t2 = t1.mul({-1.0});
  auto t3 = t1.add({3.0});
  auto t4 = t1.mul({2.0});
  auto t5 = t3.add(t2);
  auto t6 = t5.add(t4);
  auto t7 = t1.add(t4);

  std::vector<at::Tensor> aten_outputs = {t6, t7};

  testValidate(
      &fusion, cg_outputs, {aten_input}, aten_outputs, __LINE__, __FILE__);
}

TEST(NVFuserTest, FusionAdvancedComputeAtTransposed2_CUDA) {
  // Case 2
  // tv1 = tv0 * -1
  // tv2 = tv0 + 3
  // tv3 = tv0 * 2
  // tv4 = tv2 + tv1
  // tv5 = tv4 + tv3
  // tv6 = tv5 + tv3
  Fusion fusion;
  FusionGuard fg(&fusion);

  TensorView* tv0 = makeSymbolicTensor(2);
  fusion.addInput(tv0);

  tv0 = transpose(tv0, {{0, 1}});

  TensorView* tv1 = mul(tv0, new Double(-1.0));
  TensorView* tv2 = add(tv0, new Double(3.0));
  TensorView* tv3 = mul(tv0, new Double(2.0));
  TensorView* tv4 = add(tv2, tv1);

  TensorView* tv5 = add(tv4, tv3);
  TensorView* tv6 = add(tv5, tv3);

  fusion.addOutput(tv5);
  fusion.addOutput(tv6);

  // Lets setup to actually run
  tv6->merge(0);
  tv6->split(0, 128);
  tv6->split(0, 4);

  tv6->axis(0)->parallelize(ParallelType::BIDx);

  tv0->computeAt(tv6, 1);

  for (Val* val : fusion.vals()) {
    if (!fusion.hasInput(val) &&
        val->getValType().value() == ValType::TensorView) {
      TensorView* tv = static_cast<TensorView*>(val);

      tv->axis(1)->parallelize(ParallelType::Unroll);
      tv->axis(-1)->parallelize(ParallelType::TIDx);
    }
  }

  auto options = at::TensorOptions().dtype(at::kFloat).device(at::kCUDA, 0);
  at::Tensor input = at::randn({129, 127}, options);

  FusionExecutor fe;
  fe.compileFusion(&fusion);
  auto cg_outputs = fe.runFusion({input});

  auto input_t = input.t();
  auto t1 = input_t.mul({-1.0});
  auto t2 = input_t.add({3.0});
  auto t3 = input_t.mul({2.0});
  auto t4 = t2.add(t1);
  auto t5 = t4.add(t3);
  auto t6 = t5.add(t3);

  std::vector<at::Tensor> aten_outputs = {t5, t6};

  testValidate(&fusion, cg_outputs, {input}, aten_outputs, __LINE__, __FILE__);
}

TEST(NVFuserTest, FusionAdvancedComputeAtTransposed3_CUDA) {
  // Case 3
  // T2 = T1 * 0.979361
  // T3 = T2 * T0
  Fusion fusion;
  FusionGuard fg(&fusion);

  TensorView* tv0 = makeSymbolicTensor(4);
  fusion.addInput(tv0);

  tv0 = transpose(tv0, {{0, 1}, {1, 2}, {2, 3}, {3, 0}});

  TensorView* tv1 = makeSymbolicTensor(4);
  fusion.addInput(tv1);

  tv1 = transpose(tv1, {{0, 1}, {1, 2}, {2, 3}, {3, 0}});

  TensorView* tv2 = mul(tv1, new Double(.979361));
  TensorView* tv3 = mul(tv2, tv0);

  fusion.addOutput(tv3);

  // Lets setup to actually run
  while (tv3->nDims() > 1)
    tv3->merge(0);
  tv3->split(0, 128);
  tv3->split(0, 4);

  tv0->computeAt(tv3, 1);
  tv1->computeAt(tv3, 1);

  tv3->axis(0)->parallelize(ParallelType::BIDx);

  for (Val* val : fusion.vals()) {
    if (!fusion.hasInput(val) &&
        val->getValType().value() == ValType::TensorView) {
      TensorView* tv = static_cast<TensorView*>(val);

      tv->axis(1)->parallelize(ParallelType::Unroll);
      tv->axis(-1)->parallelize(ParallelType::TIDx);
    }
  }

  auto options = at::TensorOptions().dtype(at::kFloat).device(at::kCUDA, 0);
  at::Tensor t0 = at::randn({129, 127, 63, 65}, options);
  at::Tensor t1 = at::rand_like(t0, options);

  std::vector<IValue> aten_inputs = {t0, t1};

  FusionExecutor fe;
  fe.compileFusion(&fusion);
  auto cg_outputs = fe.runFusion(aten_inputs);

  auto t0_t = t0.permute({3, 0, 1, 2});
  auto t1_t = t1.permute({3, 0, 1, 2});
  auto t2 = t1_t.mul({0.979361});
  auto aten_output = t2.mul(t0_t);

  testValidate(
      &fusion, cg_outputs, aten_inputs, {aten_output}, __LINE__, __FILE__);
}

TEST(NVFuserTest, FusionAdvancedComputeAtTransposed4_CUDA) {
  // Case 4
  // T4 = T2 - T3
  // T5 = T1 + T4
  // T6 = T5 - T0
  Fusion fusion;
  FusionGuard fg(&fusion);

  TensorView* tv0 = makeSymbolicTensor(4);
  fusion.addInput(tv0);

  tv0 = transpose(tv0, {{0, 1}, {1, 2}, {2, 3}, {3, 0}});

  TensorView* tv1 = makeSymbolicTensor(4);
  fusion.addInput(tv1);

  tv1 = transpose(tv1, {{0, 1}, {1, 2}, {2, 3}, {3, 0}});

  TensorView* tv2 = makeSymbolicTensor(4);
  fusion.addInput(tv2);

  tv2 = transpose(tv2, {{0, 1}, {1, 2}, {2, 3}, {3, 0}});

  TensorView* tv3 = makeSymbolicTensor(4);
  fusion.addInput(tv3);

  tv3 = transpose(tv3, {{0, 1}, {1, 2}, {2, 3}, {3, 0}});

  TensorView* tv4 = sub(tv2, tv3);
  TensorView* tv5 = add(tv1, tv4);
  TensorView* tv6 = sub(tv5, tv0);

  fusion.addOutput(tv6);

  // Lets setup to actually run
  while (tv6->nDims() > 1)
    tv6->merge(0);
  tv6->split(0, 128);
  tv6->split(0, 4);

  tv0->computeAt(tv6, 1);
  tv1->computeAt(tv6, 1);
  tv2->computeAt(tv6, 1);
  tv3->computeAt(tv6, 1);

  tv6->axis(0)->parallelize(ParallelType::BIDx);

  for (Val* val : fusion.vals()) {
    if (!fusion.hasInput(val) &&
        val->getValType().value() == ValType::TensorView) {
      TensorView* tv = static_cast<TensorView*>(val);

      tv->axis(1)->parallelize(ParallelType::Unroll);
      tv->axis(-1)->parallelize(ParallelType::TIDx);
    }
  }

  auto options = at::TensorOptions().dtype(at::kFloat).device(at::kCUDA, 0);
  at::Tensor t0 = at::randn({129, 127, 63, 65}, options);
  at::Tensor t1 = at::rand_like(t0, options);
  at::Tensor t2 = at::rand_like(t0, options);
  at::Tensor t3 = at::rand_like(t0, options);

  std::vector<IValue> aten_inputs = {t0, t1, t2, t3};

  FusionExecutor fe;
  fe.compileFusion(&fusion);
  auto cg_outputs = fe.runFusion(aten_inputs);

  auto t0_t = t0.permute({3, 0, 1, 2});
  auto t1_t = t1.permute({3, 0, 1, 2});
  auto t2_t = t2.permute({3, 0, 1, 2});
  auto t3_t = t3.permute({3, 0, 1, 2});
  auto t4 = t2_t.sub(t3_t);
  auto t5 = t1_t.add(t4);
  auto aten_output = t5.sub(t0_t);

  testValidate(
      &fusion, cg_outputs, aten_inputs, {aten_output}, __LINE__, __FILE__);
}

TEST(NVFuserTest, FusionAdvancedComputeAtTransposed5_CUDA) {
  // Case 5
  // tv2 = tv0 + 2.0
  // tv3 = tv1 * tv2
  Fusion fusion;
  FusionGuard fg(&fusion);

  // Set up your input tensor views
  TensorView* tv0 = makeSymbolicTensor(2);
  fusion.addInput(tv0);
  tv0 = transpose(tv0, {{0, 1}});
  TensorView* tv1 = makeSymbolicTensor(2);
  fusion.addInput(tv1);
  tv1 = transpose(tv1, {{0, 1}});
  TensorView* tv2 = add(tv0, new Double(2.0));
  TensorView* tv3 = mul(tv1, tv2);
  fusion.addOutput(tv3);

  tv3->merge(0);
  tv3->split(-1, 8);
  tv3->split(-1, 4);

  tv0->computeAt(tv3, 1);
  tv1->computeAt(tv3, 1);
  tv3->axis(0)->parallelize(ParallelType::BIDx);

  auto options = at::TensorOptions().dtype(at::kFloat).device(at::kCUDA, 0);
  at::Tensor t0 = at::randn({63, 65}, options);
  at::Tensor t1 = at::rand_like(t0, options);

  std::vector<IValue> aten_inputs = {t0, t1};

  FusionExecutor fe;
  fe.compileFusion(&fusion);
  auto cg_outputs = fe.runFusion(aten_inputs);

  auto t2 = t0.t().add(2.0);
  auto aten_output = t1.t().mul(t2);

  testValidate(
      &fusion, cg_outputs, aten_inputs, {aten_output}, __LINE__, __FILE__);
}

TEST(NVFuserTest, FusionAdvancedComputeAtTransposed6_CUDA) {
  Fusion fusion;
  FusionGuard fg(&fusion);

  TensorView* tv0 = makeSymbolicTensor(2);
  fusion.addInput(tv0);
  tv0 = transpose(tv0, {{0, 1}});
  TensorView* tv1 = makeSymbolicTensor(2);
  fusion.addInput(tv1);
  tv1 = transpose(tv1, {{0, 1}});
  TensorView* tv2 = add(tv0, new Double(2.0));
  TensorView* tv3 = mul(tv1, tv2);
  fusion.addOutput(tv3);

  tv2->merge(0);
  tv2->split(-1, 8);
  tv2->split(-1, 4);
  tv3->merge(0);
  tv3->split(-1, 8);

  tv0->computeAt(tv3, 1);
  tv1->computeAt(tv3, 1);

  tv3->axis(0)->parallelize(ParallelType::BIDx);

  auto options = at::TensorOptions().dtype(at::kFloat).device(at::kCUDA, 0);
  at::Tensor t0 = at::randn({63, 65}, options);
  at::Tensor t1 = at::rand_like(t0, options);

  std::vector<IValue> aten_inputs = {t0, t1};

  FusionExecutor fe;
  fe.compileFusion(&fusion);
  auto cg_outputs = fe.runFusion(aten_inputs);

  auto t2 = t0.t().add(2.0);
  auto aten_output = t1.t().mul(t2);

  testValidate(
      &fusion, cg_outputs, aten_inputs, {aten_output}, __LINE__, __FILE__);
}

TEST(NVFuserTest, FusionSegmentReducePointwise_CUDA) {
  auto fusion = std::make_unique<Fusion>();
  FusionGuard fg(fusion.get());

  TensorView* tv0 = makeSymbolicTensor(2);
  TensorView* tv1 = makeSymbolicTensor(1);
  TensorView* tv2 = makeSymbolicTensor(2);

  fusion->addInput(tv0);
  fusion->addInput(tv1);
  fusion->addInput(tv2);

  TensorView* tv3 = add(tv0, new Double(1)); // Group 0
  TensorView* tv4 =
      max(tv3, {0}); // Group 0 (use max instead to avoid numerical issues)
  TensorView* tv5 = add(tv4, tv1); //  Group 0 (Non Broadcast after reduce,
                                   //  keeps normalization scheduler away)
  TensorView* tv6 = add(tv5, tv2); //  Group 1 (Broadcast after reduce)

  fusion->addOutput(tv6);

  auto options = at::TensorOptions().dtype(at::kFloat).device(at::kCUDA, 0);
  at::Tensor t0 = at::randn({128, 65}, options);
  at::Tensor t1 = at::randn({65}, options);
  at::Tensor t2 = at::randn({128, 65}, options);

  auto t3 = t0.add(1.0);
  auto t4 = std::get<0>(at::max(t3, 0));
  auto t5 = t4.add(t1);
  auto t6 = t5.add(t2);

  FusionExecutorCache executor_cache(std::move(fusion));

  TORCH_CHECK(executor_cache.isSegmented(), "segmentation didn't happen");
  TORCH_CHECK(
      executor_cache.fusionSegments()->groups().size() == 2,
      "segmentation didn't happen as expected");

  auto outputs = executor_cache.runFusionWithInputs({t0, t1, t2});

  testValidate(
      executor_cache.fusion(), outputs, {t0, t1, t2}, {t6}, __LINE__, __FILE__);
}

namespace {

// Stolen from cpp benchmark
static TensorView* setupSoftmax(
    Fusion* fusion,
    TensorView* input,
    const int kNumberOfDims,
    const int kReductionAxis) {
  FusionGuard fg(fusion);

  std::vector<bool> broadcast_mask(kNumberOfDims, false);
  broadcast_mask[kReductionAxis] = true;

  auto max_val = max(input, {kReductionAxis});
  auto bcast_max = broadcast(max_val, broadcast_mask);
  auto x_max_sub = sub(input, bcast_max);
  auto exp = unaryOp(UnaryOpType::Exp, x_max_sub);
  auto sum_exp = sum(exp, {kReductionAxis});
  auto bcast_sum = broadcast(sum_exp, broadcast_mask);
  auto output = div(exp, bcast_sum);
  return output;
}

} // namespace

TEST(NVFuserTest, FusionSegmentReduceSoftmax_CUDA) {
  auto fusion = std::make_unique<Fusion>();
  FusionGuard fg(fusion.get());

  std::vector<int64_t> input_shape{32, 64, 8};
  const int kReductionAxis = 1;

  auto tv0 = TensorViewBuilder()
                 .ndims(input_shape.size())
                 .dtype(DataType::Double)
                 .build();

  fusion->addInput(tv0);

  auto tv1 = add(tv0, new Double(1.0));
  auto tv2 = sum(tv1, {2}); // Group 0

  auto output = setupSoftmax(
      fusion.get(), tv2, input_shape.size() - 1, kReductionAxis); // Group 1
  fusion->addOutput(output);

  auto options = at::TensorOptions().dtype(at::kDouble).device(at::kCUDA, 0);
  at::Tensor at_x = at::randn(input_shape, options);

  FusionExecutorCache executor_cache(std::move(fusion));

  auto outputs = executor_cache.runFusionWithInputs({at_x});

  auto t1 = at_x.add(1.0);
  auto t2 = t1.sum({2});
  auto t3 = at::_softmax(t2.to(at::kDouble), -1, false);

  TORCH_CHECK(executor_cache.isSegmented(), "segmentation didn't happen");
  TORCH_CHECK(
      executor_cache.fusionSegments()->groups().size() == 2,
      "segmentation didn't happen as expected");

  testValidate(
      executor_cache.fusion(), outputs, {at_x}, {t3}, __LINE__, __FILE__);
}

TEST(NVFuserTest, FusionSwizzle1_CUDA) {
  Fusion fusion;
  FusionGuard fg(&fusion);

  auto tv0 = makeSymbolicTensor(1);
  fusion.addInput(tv0);
  auto tv1 = add(tv0, new Double(1));
  auto tv2 = mul(tv1, new Double(2));
  fusion.addOutput(tv2);

  tv2->split(0, 7);
  tv2->split(0, 9);

  tv0->computeAt(tv2, 1);

  tv2->axis(0)->parallelize(ParallelType::BIDx);

  tv1->setMemoryType(MemoryType::Shared);
  tv1->swizzle(SwizzleType::Transpose, {1, 2});

  tv1->axis(1)->parallelize(ParallelType::TIDx);
  tv1->axis(2)->parallelize(ParallelType::TIDy);

  tv2->axis(1)->parallelize(ParallelType::TIDx);
  tv2->axis(2)->parallelize(ParallelType::TIDy);

  auto options = at::TensorOptions().dtype(at::kFloat).device(at::kCUDA, 0);
  at::Tensor t0 = at::randn({100}, options);

  std::vector<IValue> aten_inputs = {t0};

  FusionExecutor fe;
  fe.compileFusion(&fusion);
  auto cg_outputs = fe.runFusion(aten_inputs);

  auto aten_output = (t0 + 1) * 2;

  testValidate(
      &fusion, cg_outputs, aten_inputs, {aten_output}, __LINE__, __FILE__);
}

TEST(NVFuserTest, FusionSwizzle2_CUDA) {
  Fusion fusion;
  FusionGuard fg(&fusion);

  auto tv0 = makeSymbolicTensor(1);
  fusion.addInput(tv0);
  auto tv1 = add(tv0, new Double(1));
  auto tv2 = mul(tv1, new Double(2));
  fusion.addOutput(tv2);

  tv1->split(-1, 4);
  tv1->split(-2, 4);

  tv2->split(-1, 4);
  tv2->split(-2, 4);

  tv0->computeAt(tv2, 1);

  tv2->reorder({{-1, -2}});

  tv1->setMemoryType(MemoryType::Shared);
  tv1->swizzle(SwizzleType::Transpose, {-2, -1});

  tv2->axis(0)->parallelize(ParallelType::BIDx);
  tv2->axis(-1)->parallelize(ParallelType::TIDx);
  tv2->axis(-2)->parallelize(ParallelType::TIDy);
  tv1->axis(-1)->parallelize(ParallelType::TIDx);
  tv1->axis(-2)->parallelize(ParallelType::TIDy);

  auto options = at::TensorOptions().dtype(at::kFloat).device(at::kCUDA, 0);
  at::Tensor t0 = at::randn({123}, options);

  std::vector<IValue> aten_inputs = {t0};

  FusionExecutor fe;
  fe.compileFusion(&fusion);
  auto cg_outputs = fe.runFusion(aten_inputs);

  auto aten_output = (t0 + 1) * 2;

  testValidate(
      &fusion, cg_outputs, aten_inputs, {aten_output}, __LINE__, __FILE__);
}

TEST(NVFuserTest, FusionTransposeWithSwizzle_CUDA) {
  Fusion fusion;
  FusionGuard fg(&fusion);

  auto tv0 = makeSymbolicTensor(2);
  fusion.addInput(tv0);
  auto tv1 = transpose(tv0, {{0, 1}});
  fusion.addOutput(tv1);

  // tv0: [I0, I1]
  // tv1: [I1, I0]

  const int BS = 32;

  // CTA tiling by BS*BS
  tv1->split(1, BS);
  tv1->split(0, BS);
  tv1->reorder({{1, 2}});
  // tv1: [I1/BS, I0/BS, BS(I1), BS(I0)]

  // Create a smem buffer to cache each tile
  auto tv0_cache = tv0->cache_after();
  tv0_cache->setMemoryType(MemoryType::Shared);

  tv0->computeAt(tv1, 2);
  // tv0: [I0, I1]
  // tv0_cache: [I1/BS, I0/BS, BS(I1), BS(I0)]
  // tv1: [I1/BS, I0/BS, BS(I1), BS(I0)]

  // Assign each thread block to a tile
  tv1->axis(0)->parallelize(ParallelType::BIDy);
  tv1->axis(1)->parallelize(ParallelType::BIDx);

  // Thread mapping for each tile. For both of the input and output
  // tiles, map TIDx to the fastest-changing dimension to facilitate
  // coalesced gmem accesses.
  tv1->axis(2)->parallelize(ParallelType::TIDy);
  tv1->axis(3)->parallelize(ParallelType::TIDx);
  // Note that the fastest-changing axis is next to the inner-most
  // axis since computeAt reorders the axes as the output tensor.
  tv0_cache->axis(2)->parallelize(ParallelType::TIDx);
  tv0_cache->axis(3)->parallelize(ParallelType::TIDy);

  // Swizzles the smem cache to avoid bank conflicts
  tv0_cache->swizzle(SwizzleType::Transpose, {3, 2});

  auto options = at::TensorOptions().dtype(at::kFloat).device(at::kCUDA, 0);
  const int bx = 100;
  const int by = 200;
  at::Tensor t0 = at::randn({bx, by}, options);
  std::vector<IValue> aten_inputs = {t0};

  FusionExecutor fe;
  fe.compileFusion(&fusion);

  auto cg_outputs = fe.runFusion(aten_inputs);

  auto aten_output = t0.t();

  testValidate(
      &fusion, cg_outputs, aten_inputs, {aten_output}, __LINE__, __FILE__);
}

TEST(NVFuserTest, FusionTransposeWithSwizzle1DThreadBlock_CUDA) {
  Fusion fusion;
  FusionGuard fg(&fusion);

  auto tv0 = makeSymbolicTensor(2);
  fusion.addInput(tv0);
  auto tv1 = transpose(tv0, {{0, 1}});
  fusion.addOutput(tv1);

  // tv0: [I0, I1]
  // tv1: [I1, I0]

  const int BS = 32;
  const int BDIM = 256;

  // CTA tiling by BS*BS
  tv1->split(1, BS);
  tv1->split(0, BS);
  tv1->reorder({{1, 2}});
  // tv1: [I1/BS, I0/BS, BS(I1), BS(I0)]

  // Create a smem buffer to cache each tile
  auto tv0_cache = tv0->cache_after();
  tv0_cache->setMemoryType(MemoryType::Shared);

  tv0->computeAt(tv1, 2);
  // tv0: [I0, I1]
  // tv0_cache: [I1/BS, I0/BS, BS*BS/BDIM, BDIM]
  // tv1: [I1/BS, I0/BS, BS*BS/BDIM, BDIM]

  // Tranform the tile axes for 1D thread mapping
  tv1->merge(-2, -1);
  tv1->split(-1, BDIM);
  // tv1: [I1/BS, I0/BS, BS*BS/BDIM, BDIM]

  // Transform the cache similarly but apply swizzle to the 2D tile axes.
  tv0_cache->reorder({{-2, -1}});
  tv0_cache->swizzle(SwizzleType::Transpose, {2, 3});
  tv0_cache->merge(-2, -1);
  tv0_cache->split(-1, BDIM);
  // tv0: [I1/BS, I0/BS, BS*BS/BDIM, BDIM]

  // Assign each thread block to a tile
  tv1->axis(0)->parallelize(ParallelType::BIDy);
  tv1->axis(1)->parallelize(ParallelType::BIDx);

  // Thread mapping for each tile.
  tv1->axis(-1)->parallelize(ParallelType::TIDx);
  tv0_cache->axis(-1)->parallelize(ParallelType::TIDx);

  auto options = at::TensorOptions().dtype(at::kFloat).device(at::kCUDA, 0);
  const int bx = 100;
  const int by = 200;
  at::Tensor t0 = at::randn({bx, by}, options);
  std::vector<IValue> aten_inputs = {t0};

  FusionExecutor fe;
  fe.compileFusion(&fusion);

  auto cg_outputs = fe.runFusion(aten_inputs);

  auto aten_output = t0.t();

  testValidate(
      &fusion, cg_outputs, aten_inputs, {aten_output}, __LINE__, __FILE__);
}

// Grid reduction can be executed only once in a kernel. Should result
// in an error at the time of compilation.
TEST(NVFuserTest, FusionGridReductionInLoop_CUDA) {
  Fusion fusion;
  FusionGuard fg(&fusion);

  auto tv0 = makeSymbolicTensor(2);
  fusion.addInput(tv0);
  auto tv1 = sum(tv0, {1});
  fusion.addOutput(tv1);

  tv1->axis(1)->parallelize(ParallelType::BIDx);

  FusionExecutor fe;
  ASSERT_ANY_THROW(fe.compileFusion(&fusion));
}

// Grid reduction can be executed only once in a kernel. Should result
// in an error at the time of compilation.
TEST(NVFuserTest, FusionMultipleGridReductions_CUDA) {
  Fusion fusion;
  FusionGuard fg(&fusion);

  auto tv0 = makeSymbolicTensor(1);
  fusion.addInput(tv0);
  auto tv1 = sum(tv0, {0});
  fusion.addOutput(tv1);
  auto tv2 = sum(tv0, {0});
  fusion.addOutput(tv2);

  tv1->axis(0)->parallelize(ParallelType::BIDx);
  tv2->axis(0)->parallelize(ParallelType::BIDx);

  FusionExecutor fe;
  ASSERT_ANY_THROW(fe.compileFusion(&fusion));
}

TEST(NVFuserTest, FusionIssue633_CUDA) {
  Fusion fusion;
  FusionGuard fg(&fusion);

  const int dx = 10;
  const int dy = 11;
  const int dz = 12;

  auto tv0 = makeConcreteTensor({dx, dy, dz});
  fusion.addInput(tv0);
  auto tv1 = makeConcreteTensor({dx, dy, 1});
  fusion.addInput(tv1);
  auto tv2 = add(tv0, tv1);
  fusion.addOutput(tv2);

  tv2->merge(1);
  tv2->merge(0);
  tv2->split(-1, 128);

  tv2->axis(0)->parallelize(ParallelType::BIDx);
  tv2->axis(1)->parallelize(ParallelType::TIDx);

  FusionExecutor fe;
  fe.compileFusion(&fusion);

  auto options = at::TensorOptions().dtype(at::kFloat).device(at::kCUDA, 0);
  at::Tensor t0 = at::randn({dx, dy, dz}, options);
  at::Tensor t1 = at::randn({dx, dy, 1}, options);
  std::vector<IValue> aten_inputs = {t0, t1};

  auto cg_outputs = fe.runFusion(aten_inputs);

  auto aten_output = t0 + t1;

  testValidate(
      &fusion, cg_outputs, aten_inputs, {aten_output}, __LINE__, __FILE__);
}

TEST(NVFuserTest, FusionKirScoping_CUDA) {
  Fusion fusion;
  FusionGuard fg(&fusion);

  auto tv0 = makeSymbolicTensor(2);
  fusion.addInput(tv0);
  auto tv1 = add(tv0, new Double(1));
  auto tv2 = add(tv1, new Double(2));
  fusion.addOutput(tv2);

  tv2->merge(0);
  tv2->split(0, 4);
  tv0->computeAt(tv2, -1);

  GpuLower gpulw(&fusion);

  auto kir_tv1 = gpulw.lowerValue(tv1);
  auto tv1_scope = kir_tv1->definition()->scope();
  TORCH_CHECK(tv1_scope != nullptr);
  TORCH_CHECK(tv1_scope->owner()->as<kir::IfThenElse>());

  auto kir_tv2 = gpulw.lowerValue(tv2);
  auto tv2_scope = kir_tv2->definition()->scope();
  TORCH_CHECK(tv2_scope != nullptr);
  TORCH_CHECK(tv2_scope->owner()->as<kir::IfThenElse>());

  TORCH_CHECK(tv1_scope != tv2_scope);

  // tv1 and tv2 should have the same inner-most ForLoop
  auto parent_scope = tv1_scope->owner()->scope();
  TORCH_CHECK(parent_scope == tv2_scope->owner()->scope());
  TORCH_CHECK(parent_scope->owner()->as<kir::ForLoop>());
  // There should be one more loop
  parent_scope = parent_scope->owner()->scope();
  TORCH_CHECK(parent_scope->owner()->as<kir::ForLoop>());

  // scope() should return nullptr for top-level exprs
  auto top_level_scope = parent_scope->owner()->scope();
  TORCH_CHECK(top_level_scope == nullptr);
}

TEST(NVFuserTest, FusionOmitPredicate1_CUDA) {
  Fusion fusion;
  FusionGuard fg(&fusion);

  const int x = 128;

  auto tv0 = makeConcreteTensor({x});
  fusion.addInput(tv0);
  auto tv1 = makeSymbolicTensor(3);
  fusion.addInput(tv1);

  auto tv2 = add(tv0, new Double(1));
  auto tv3 = add(tv2, new Double(1));
  auto tv4 = add(tv3, new Double(1));
  auto tv5 = add(tv4, new Double(1));
  auto tv6 = add(tv5, new Double(1));
  auto tv7 = add(tv6, new Double(1));
  fusion.addOutput(tv7);

  auto tv8 = add(tv1, new Double(1));
  auto tv9 = add(tv8, new Double(1));
  fusion.addOutput(tv9);

  tv8->setMemoryType(MemoryType::Global);

  // No predicate needed with evenly divisible split
  tv3->split(0, 32);
  // Predicate needed with non-divisible split
  tv4->split(0, 31);
  // All split ops are divisible, so no predicate needed
  tv5->split(0, 32);
  tv5->split(0, 2);
  tv5->split(-1, 16);
  // Merge does not prevent predicate omission
  tv6->split(0, 32);
  tv6->merge(0);
  // If any of split is not divisible, predicate needed
  tv7->split(0, 32);
  tv7->split(0, 8);

  // Predicate needed with split of dynamic sizes
  tv8->split(0, 32);

  // Predicate is not needed with no split of dynamic sizes
  tv9->merge(0)->merge(0);

  GpuLower gpulw(&fusion);

  auto is_predicated = [&](TensorView* tv) {
    return gpulw.lowerValue(tv)
        ->definition()
        ->parentScope()
        ->isA<kir::IfThenElse>();
  };

  TORCH_CHECK(!is_predicated(tv2));
  TORCH_CHECK(!is_predicated(tv3));
  TORCH_CHECK(is_predicated(tv4));
  TORCH_CHECK(!is_predicated(tv5));
  TORCH_CHECK(!is_predicated(tv6));
  TORCH_CHECK(is_predicated(tv7));
  TORCH_CHECK(is_predicated(tv8));
  TORCH_CHECK(!is_predicated(tv9));

  auto options = at::TensorOptions().dtype(at::kFloat).device(at::kCUDA, 0);
  at::Tensor t0 = at::randn({x}, options);
  at::Tensor t1 = at::randn({x, x, x}, options);
  std::vector<IValue> aten_inputs = {t0, t1};

  FusionExecutor fe;
  fe.compileFusion(&fusion);
  auto cg_outputs = fe.runFusion(aten_inputs);

  auto t7 = t0 + 6;
  auto t9 = t1 + 2;

  testValidate(&fusion, cg_outputs, aten_inputs, {t7, t9}, __LINE__, __FILE__);
}

TEST(NVFuserTest, FusionOmitPredicate2_CUDA) {
  Fusion fusion;
  FusionGuard fg(&fusion);

  auto tv0 = makeSymbolicTensor(1);
  fusion.addInput(tv0);
  auto tv1 = makeSymbolicTensor(2);
  fusion.addInput(tv1);

  auto tv2 = broadcast(tv0, {true, false});
  auto tv3 = add(tv2, tv1);
  fusion.addOutput(tv3);

  auto tv4 = broadcast(tv0, {true, false});
  auto tv5 = add(tv4, tv1);
  fusion.addOutput(tv5);

  // Both tv2 and tv3 should not need predicate
  tv3->merge(0);
  tv2->computeAt(tv3, -1);

  // Both tv4 and tv5 should need predicate as we don't know whether
  // split by 4 is divisible
  tv5->merge(0);
  tv5->split(0, 4);
  tv4->computeAt(tv5, -1);

  GpuLower gpulw(&fusion);

  auto is_predicated = [&](TensorView* tv) {
    return gpulw.lowerValue(tv)
        ->definition()
        ->parentScope()
        ->isA<kir::IfThenElse>();
  };

  TORCH_CHECK(!is_predicated(tv2));
  TORCH_CHECK(!is_predicated(tv3));
  TORCH_CHECK(is_predicated(tv4));
  TORCH_CHECK(is_predicated(tv5));

  const int x = 10;
  const int y = 20;
  auto options = at::TensorOptions().dtype(at::kFloat).device(at::kCUDA, 0);
  at::Tensor t0 = at::randn({x}, options);
  at::Tensor t1 = at::randn({y, x}, options);
  std::vector<IValue> aten_inputs = {t0, t1};

  FusionExecutor fe;
  fe.compileFusion(&fusion);
  auto cg_outputs = fe.runFusion(aten_inputs);

  auto t3 = t0 + t1;

  testValidate(&fusion, cg_outputs, aten_inputs, {t3, t3}, __LINE__, __FILE__);
}

TEST(NVFuserTest, FusionBroadcastAcrossComputeAt_CUDA) {
  Fusion fusion;
  FusionGuard fg(&fusion);

  c10::IntArrayRef shape{17, 19};

  auto tv0 = makeSymbolicTensor(1);
  fusion.addInput(tv0);
  auto tv1 = makeSymbolicTensor(2);
  fusion.addInput(tv1);
  auto tv2 = broadcast(tv0, {false, true});
  auto tv3 = add(tv1, tv2);
  fusion.addOutput(tv3);

  tv3->split(1, 128);
  tv0->computeAt(tv3, 2);

  for (auto tv : {tv2, tv3}) {
    tv->axis(-1)->parallelize(ParallelType::TIDx);
  }

  auto options = at::TensorOptions().dtype(at::kFloat).device(at::kCUDA, 0);
  at::Tensor t0 = at::randn({shape[0]}, options);
  at::Tensor t1 = at::randn(shape, options);
  std::vector<IValue> aten_inputs = {t0, t1};

  FusionExecutor fe;
  fe.compileFusion(&fusion);
  auto cg_outputs = fe.runFusion(aten_inputs);

  auto t3 = t0.unsqueeze(-1).expand(shape) + t1;

  testValidate(&fusion, cg_outputs, aten_inputs, {t3}, __LINE__, __FILE__);
}

} // namespace jit
} // namespace torch
#endif // #if defined(USE_CUDA)<|MERGE_RESOLUTION|>--- conflicted
+++ resolved
@@ -10852,70 +10852,6 @@
   TORCH_CHECK(in0.mean(dims).allclose(out_avg, /*rtol*/ 1e-5, /*atol*/ 1e-6));
 }
 
-<<<<<<< HEAD
-TEST(NVFuserTest, FusionGetComputeAtRelPos_CUDA) {
-  {
-    Fusion fusion;
-    FusionGuard fg(&fusion);
-
-    auto tv0 = makeSymbolicTensor(1);
-    auto tv1 = broadcast(tv0, {false, true});
-    auto tv2 = broadcast(tv1, {false, true, false});
-    fusion.addInput(tv0);
-    fusion.addOutput(tv2);
-
-    tv1->computeAt(tv2, -1);
-
-    TORCH_CHECK(tv1->getComputeAtRelPos(1) == 2);
-  }
-  {
-    Fusion fusion;
-    FusionGuard fg(&fusion);
-
-    auto tv0 = makeSymbolicTensor(1);
-    auto tv1 = broadcast(tv0, {false, true});
-    auto tv2 = broadcast(tv1, {false, true, false});
-    fusion.addInput(tv0);
-    fusion.addOutput(tv2);
-
-    tv2->merge(1, 2);
-    tv1->computeAt(tv2, -1);
-
-    TORCH_CHECK(tv1->getComputeAtRelPos(1) == 1);
-  }
-  {
-    Fusion fusion;
-    FusionGuard fg(&fusion);
-
-    auto tv0 = makeSymbolicTensor(1);
-    auto tv1 = broadcast(tv0, {false, true});
-    auto tv2 = broadcast(tv1, {false, true, false});
-    fusion.addInput(tv0);
-    fusion.addOutput(tv2);
-
-    tv2->merge(1, 2);
-    tv1->computeAt(tv2, -1);
-
-    TORCH_CHECK(tv1->getComputeAtRelPos(1) == 1);
-  }
-  {
-    Fusion fusion;
-    FusionGuard fg(&fusion);
-
-    auto tv0 = makeSymbolicTensor(1);
-    auto tv1 = add(tv0, new Double(1));
-    auto tv2 = broadcast(tv1, {false, true});
-    auto tv3 = broadcast(tv1, {false, true});
-    fusion.addInput(tv0);
-    fusion.addOutput(tv2);
-    fusion.addOutput(tv3);
-
-    tv0->computeAt(tv3, -1);
-
-    TORCH_CHECK(tv1->getComputeAtRelPos(0) == 0);
-  }
-}
-
 TEST(NVFuserTest, FusionWelfordOp_CUDA) {
   Fusion fusion;
   FusionGuard fg(&fusion);
@@ -11255,8 +11191,6 @@
   }
 }
 
-=======
->>>>>>> 607c15cc
 TEST(NVFuserTest, FusionTranspose1_CUDA) {
   Fusion fusion;
   FusionGuard fg(&fusion);
