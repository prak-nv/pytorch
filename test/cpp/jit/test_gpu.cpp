--- conflicted
+++ resolved
@@ -13406,7 +13406,6 @@
   testValidate(&fusion, cg_outputs, aten_inputs, {t6}, __LINE__, __FILE__);
 }
 
-<<<<<<< HEAD
 TEST(NVFuserTest, FusionIOTensor_CUDA) {
   Fusion fusion;
   FusionGuard fg(&fusion);
@@ -13464,7 +13463,7 @@
 
   testValidate(&fusion, cg_outputs, aten_inputs, {t0_clone}, __LINE__, __FILE__);
 }
-=======
+
 TEST(NVFuserTest, FusionValidateParallelize1_CUDA) {
   Fusion fusion;
   FusionGuard fg(&fusion);
@@ -13575,7 +13574,6 @@
   fe.compileFusion(&fusion);
 }
 
->>>>>>> 991dff3c
 } // namespace jit
 } // namespace torch
 #endif // #if defined(USE_CUDA)