#if defined(USE_CUDA)
#include <gtest/gtest.h>

#include <torch/csrc/jit/codegen/cuda/arith.h>
#include <torch/csrc/jit/codegen/cuda/codegen.h>
#include <torch/csrc/jit/codegen/cuda/disjoint_set.h>
#include <torch/csrc/jit/codegen/cuda/executor.h>
#include <torch/csrc/jit/codegen/cuda/executor_launch_params.h>
#include <torch/csrc/jit/codegen/cuda/expr_evaluator.h>
#include <torch/csrc/jit/codegen/cuda/fusion.h>
#include <torch/csrc/jit/codegen/cuda/interface.h>
#include <torch/csrc/jit/codegen/cuda/ir_all_nodes.h>
#include <torch/csrc/jit/codegen/cuda/ir_graphviz.h>
#include <torch/csrc/jit/codegen/cuda/ir_iostream.h>
#include <torch/csrc/jit/codegen/cuda/ir_utils.h>
#include <torch/csrc/jit/codegen/cuda/kernel_cache.h>
#include <torch/csrc/jit/codegen/cuda/kernel_expr_evaluator.h>
#include <torch/csrc/jit/codegen/cuda/kernel_ir.h>
#include <torch/csrc/jit/codegen/cuda/kernel_ir_builder.h>
#include <torch/csrc/jit/codegen/cuda/lower2device.h>
#include <torch/csrc/jit/codegen/cuda/mutator.h>
#include <torch/csrc/jit/codegen/cuda/root_domain_map.h>
#include <torch/csrc/jit/codegen/cuda/scheduler.h>
#include <torch/csrc/jit/codegen/cuda/transform_replay.h>
#include <torch/csrc/jit/codegen/cuda/transform_rfactor.h>

// fuser and IR parser
#include <torch/csrc/jit/codegen/cuda/parser.h>
#include "torch/csrc/jit/ir/irparser.h"

#include <ATen/cuda/Exceptions.h>
#include <c10/cuda/CUDAStream.h>

#include <algorithm>
#include <iostream>

// Tests go in torch::jit
namespace torch {
namespace jit {

using namespace torch::jit::fuser::cuda;

namespace {

TensorView* makeContigTensor(int nDims, DataType dtype = DataType::Float) {
  std::vector<IterDomain*> dom;
  for (int i = 0; i < nDims; i++)
    dom.push_back(new IterDomain(new Int(0), new Int()));
  std::vector<bool> contig(dom.size(), true);
  return new TensorView(new TensorDomain(dom, contig), dtype);
}

TensorView* makeDummyTensor(int nDims, DataType dtype = DataType::Float) {
  // We can uncomment the below statement to test all tests with contiguous
  // tensors. return makeContigTensor(nDims, dtype);
  std::vector<IterDomain*> dom;
  for (int i = 0; i < nDims; i++)
    dom.push_back(new IterDomain(new Int(0), new Int()));
  return new TensorView(new TensorDomain(dom), dtype);
}

TensorView* makeConcreteTensor(
    std::vector<int> sizes,
    DataType dtype = DataType::Float) {
  // We can uncomment the below statement to test all tests with contiguous
  // tensors. return makeContigTensor(nDims, dtype);
  std::vector<IterDomain*> dom;
  for (size_t i = 0; i < sizes.size(); i++) {
    if (sizes[i] >= 0) {
      dom.push_back(new IterDomain(new Int(0), new Int(sizes[i])));
    } else {
      dom.push_back(new IterDomain(new Int(0), new Int()));
    }
  }
  return new TensorView(new TensorDomain(dom), dtype);
}

TensorView* makeTensorWithContig(
    int nDims,
    std::vector<bool> contig_info,
    DataType dtype = DataType::Float) {
  std::vector<IterDomain*> dom;
  for (int i = 0; i < nDims; i++)
    dom.push_back(new IterDomain(new Int(0), new Int()));
  return new TensorView(new TensorDomain(dom, contig_info), dtype);
}

void checkIntValue(
    StatefulExpressionEvaluator& evaluator,
    Val* val,
    Int::ScalarType expected_value) {
  TORCH_CHECK(val->isAnInt());
  const auto actual_value = evaluator.inferValue(val);
  TORCH_CHECK(actual_value.has_value());
  TORCH_CHECK(actual_value.value() == expected_value);
}

void checkIntValue(
    kir::ExpressionEvaluator& evaluator,
    const kir::Val* val,
    kir::Int::ScalarType expected_value) {
  const auto actual_value = evaluator.evaluate(val);
  TORCH_CHECK(actual_value.has_value());
  TORCH_CHECK(actual_value.value() == expected_value);
}

} // namespace

// 1. Test cases are void() functions.
// 2. They start with the prefix `test`

// A few smoke tests for IrGraphGenerator
// (These tests exercise IrGraphGenerator through a non-trivial IR,
//  to make sure that it runs w/o crashing. The actual output is not
//  validated)
TEST(NVFuserTest, IrGraphGenerator_CUDA) {
  Fusion fusion;
  FusionGuard fg(&fusion);

  // Make sure we can handle empty IRs
  TORCH_CHECK(!IrGraphGenerator::toGraphviz(
                   &fusion, IrGraphGenerator::DetailLevel::Basic)
                   .empty());

  // Construct an interesting IR
  TensorView* tv0 = makeDummyTensor(2);
  fusion.addInput(tv0);

  TensorView* tv2 = add(tv0, new Float(3.141));
  TensorView* tv3 = broadcast(tv0, {false, true, false, true});
  TensorView* tv4 = reductionOp(BinaryOpType::Add, {2}, new Float(0), tv3);
  TensorView* tv5 = clamp(tv4, new Float(0.f), new Float(1.f));
  TensorView* tv6 = add(tv2, tv2);

  // Another checkpoint before adding outputs
  TORCH_CHECK(!IrGraphGenerator::toGraphviz(
                   &fusion, IrGraphGenerator::DetailLevel::Explicit)
                   .empty());

  fusion.addOutput(tv6);

  tv4->axis(2)->parallelize(ParallelType::BIDy);
  tv6->merge(0);
  tv6->split(0, 4);
  tv6->axis(0)->parallelize(ParallelType::BIDx);
  tv5->reorder({{-1, 0}});
  tv2->computeAt(tv6, 1);

  // Another checkpoint with more node types
  TORCH_CHECK(!IrGraphGenerator::toGraphviz(
                   &fusion, IrGraphGenerator::DetailLevel::ComputeOnly)
                   .empty());

  for (Val* val : fusion.vals()) {
    if (!fusion.hasInput(val) &&
        val->getValType().value() == ValType::TensorView) {
      TensorView* tv = static_cast<TensorView*>(val);
      tv->axis(-1)->parallelize(ParallelType::TIDx);
    }
  }

  // Final IR graph
  TORCH_CHECK(!IrGraphGenerator::toGraphviz(
                   &fusion, IrGraphGenerator::DetailLevel::Verbose)
                   .empty());
}

TEST(NVFuserTest, FusionDispatch_CUDA) {
  Fusion fusion;
  FusionGuard fg(&fusion);

  Float* f = new Float{2.f};
  std::stringstream ss1, ss2, ss3;
  ss1 << f;
  ss2 << static_cast<Val*>(f);
  ss3 << static_cast<Statement*>(f);
  TORCH_CHECK(
      ss1.str().compare(ss2.str()) == 0 && ss1.str().compare(ss3.str()) == 0,
      "Error with dispatch system where results differ by passing Float* vs Val* vs Statement*.");
}

// Evaluate basic scalar operations with constant values
TEST(NVFuserTest, FusionExprEvalConstants_CUDA) {
  Fusion fusion;
  FusionGuard fg(&fusion);

  StatefulExpressionEvaluator evaluator(&fusion);

  auto* a = new Int(7);
  auto* b = new Int(3);

  checkIntValue(evaluator, neg(a), -7);
  checkIntValue(evaluator, add(a, b), 10);
  checkIntValue(evaluator, neg(mul(sub(a, b), div(a, b))), -8);
  checkIntValue(evaluator, mod(a, b), 1);
  checkIntValue(evaluator, ceilDiv(a, b), 3);
}

// Evaluate basic scalar operations with bound values
TEST(NVFuserTest, FusionExprEvalBindings_CUDA) {
  Fusion fusion;
  FusionGuard fg(&fusion);

  StatefulExpressionEvaluator evaluator(&fusion);

  auto* a = new Int();
  auto* b = new Int();
  auto* c = add(a, b);
  auto* d = neg(ceilDiv(c, b));
  auto* e = new Int(0);

  // trying to evaluate before binding should give empty results
  TORCH_CHECK(!evaluator.inferValue(a).has_value());
  TORCH_CHECK(!evaluator.inferValue(d).has_value());

  evaluator.safeBind(a, 7);
  evaluator.safeBind(b, 3);

  // can't bind to the results of expressions
  ASSERT_ANY_THROW(evaluator.safeBind(c, 100));

  // can't bind to concrete values
  ASSERT_ANY_THROW(evaluator.safeBind(e, 100));

  checkIntValue(evaluator, c, 10);
  checkIntValue(evaluator, sub(a, b), 4);
  checkIntValue(evaluator, mod(a, b), 1);
  checkIntValue(evaluator, ceilDiv(a, b), 3);
  checkIntValue(evaluator, d, -4);

  // Reset evaluation context
  evaluator = StatefulExpressionEvaluator(&fusion);

  evaluator.safeBind(a, 2);
  evaluator.safeBind(b, 5);

  checkIntValue(evaluator, c, 7);
  checkIntValue(evaluator, sub(a, b), -3);
  checkIntValue(evaluator, mod(a, b), 2);
  checkIntValue(evaluator, ceilDiv(a, b), 1);
  checkIntValue(evaluator, d, -2);
}

// Evaluate expressions in a simple IR
TEST(NVFuserTest, FusionExprEvalBasic_CUDA) {
  Fusion fusion;
  FusionGuard fg(&fusion);

  // Create a non-trivial IR
  TensorView* tv0 = makeDummyTensor(2);
  TensorView* tv1 = makeDummyTensor(2);

  fusion.addInput(tv0);
  fusion.addInput(tv1);

  TensorView* tv2 = add(tv1, new Float(2.0));
  TensorView* tv3 = add(tv0, tv2);

  fusion.addOutput(tv3);

  tv3->split(0, 4);

  tv0->computeAt(tv3, 1);
  tv1->computeAt(tv3, 1);

  tv3->axis(0)->parallelize(ParallelType::BIDx);
  tv2->axis(1)->parallelize(ParallelType::Unroll);
  tv3->axis(1)->parallelize(ParallelType::Unroll);
  tv2->axis(-1)->parallelize(ParallelType::TIDx);
  tv3->axis(-1)->parallelize(ParallelType::TIDx);

  // 1. Create an evaluator
  StatefulExpressionEvaluator evaluator(&fusion);

  // 2. Bind values
  //
  // IMPORTANT:
  // a. The bindings are only as stable as the Vals are in the fusion graph
  // b. You must use the original (rootDomain) extents
  //  (ex. `tv0->getRootDomain()[0]->extent()`
  //   instead of `tv0->axis(0)->extent()`)
  //
  evaluator.safeBind(tv0->getRootDomain()[0]->extent(), 6);
  evaluator.safeBind(tv0->getRootDomain()[1]->extent(), 128);
  evaluator.safeBind(tv1->getRootDomain()[0]->extent(), 6);
  evaluator.safeBind(tv1->getRootDomain()[1]->extent(), 128);

  // 3. Evaluate and check result values
  TORCH_CHECK(tv2->domain()->nDims() == 3);
  checkIntValue(evaluator, tv2->axis(0)->rawExtent(), 2);
  checkIntValue(evaluator, tv2->axis(1)->rawExtent(), 4);
  checkIntValue(evaluator, tv2->axis(2)->rawExtent(), 128);

  TORCH_CHECK(tv3->domain()->nDims() == 3);
  checkIntValue(evaluator, tv3->axis(0)->rawExtent(), 2);
  checkIntValue(evaluator, tv3->axis(1)->rawExtent(), 4);
  checkIntValue(evaluator, tv3->axis(2)->rawExtent(), 128);
}

// Evaluate expressions in a more complex IR
TEST(NVFuserTest, FusionExprEvalComplex_CUDA) {
  Fusion fusion;
  FusionGuard fg(&fusion);

  TensorView* tv0 = makeDummyTensor(2);
  fusion.addInput(tv0);

  TensorView* tv1 = mul(tv0, new Float(-1.0));
  TensorView* tv2 = add(tv0, new Float(3.0));
  TensorView* tv3 = mul(tv0, new Float(2.0));
  TensorView* tv4 = add(tv2, tv1);
  TensorView* tv5 = add(tv4, tv3);
  TensorView* tv6 = add(tv0, tv3);

  fusion.addOutput(tv5);
  fusion.addOutput(tv6);

  tv5->reorder({{-1, 0}});

  tv6->split(0, 5);
  tv5->merge(0);

  // 1. Create an evaluator
  StatefulExpressionEvaluator evaluator(&fusion);

  // 2. Bind values
  evaluator.safeBind(tv0->getRootDomain()[0]->extent(), 129);
  evaluator.safeBind(tv0->getRootDomain()[1]->extent(), 127);

  // Evaluate and check extent values
  TORCH_CHECK(tv0->domain()->nDims() == 2);
  checkIntValue(evaluator, tv0->axis(0)->rawExtent(), 129);
  checkIntValue(evaluator, tv0->axis(1)->rawExtent(), 127);

  TORCH_CHECK(tv3->domain()->nDims() == 2);
  checkIntValue(evaluator, tv3->axis(0)->rawExtent(), 129);
  checkIntValue(evaluator, tv3->axis(1)->rawExtent(), 127);

  TORCH_CHECK(tv4->domain()->nDims() == 2);
  checkIntValue(evaluator, tv4->axis(0)->rawExtent(), 129);
  checkIntValue(evaluator, tv4->axis(1)->rawExtent(), 127);

  TORCH_CHECK(tv5->domain()->nDims() == 1);
  checkIntValue(evaluator, tv5->axis(0)->rawExtent(), 16383);

  TORCH_CHECK(tv6->domain()->nDims() == 3);
  checkIntValue(evaluator, tv6->axis(0)->rawExtent(), 26);
  checkIntValue(evaluator, tv6->axis(1)->rawExtent(), 5);
  checkIntValue(evaluator, tv6->axis(2)->rawExtent(), 127);
}

// Evaluate expressions post lowering
TEST(NVFuserTest, FusionExprEvalPostLower_CUDA) {
  Fusion fusion;
  FusionGuard fg(&fusion);

  // Create a non-trivial IR
  TensorView* tv0 = makeDummyTensor(2);
  TensorView* tv1 = makeDummyTensor(2);

  fusion.addInput(tv0);
  fusion.addInput(tv1);

  TensorView* tv2 = add(tv1, new Float(2.0));
  TensorView* tv3 = add(tv0, tv2);

  fusion.addOutput(tv3);

  tv3->split(0, 4);

  tv0->computeAt(tv3, 1);
  tv1->computeAt(tv3, 1);

  tv3->axis(0)->parallelize(ParallelType::BIDx);
  tv2->axis(1)->parallelize(ParallelType::Unroll);
  tv3->axis(1)->parallelize(ParallelType::Unroll);
  tv2->axis(-1)->parallelize(ParallelType::TIDx);
  tv3->axis(-1)->parallelize(ParallelType::TIDx);

  auto* bid_x = add(tv3->axis(0)->rawExtent(), new Int(0));
  auto* tid_x = add(tv3->axis(-1)->rawExtent(), new Int(0));

  // Lower
  GpuLower gpulw(&fusion);

  // 1. Create an evaluation context
  StatefulExpressionEvaluator evaluator(&fusion);

  // 2. Bind values
  evaluator.safeBind(tv0->getRootDomain()[0]->extent(), 6);
  evaluator.safeBind(tv0->getRootDomain()[1]->extent(), 128);
  evaluator.safeBind(tv1->getRootDomain()[0]->extent(), 6);
  evaluator.safeBind(tv1->getRootDomain()[1]->extent(), 128);

  // 3. Evaluate and check result values
  TORCH_CHECK(tv2->domain()->nDims() == 3);
  checkIntValue(evaluator, tv2->axis(0)->rawExtent(), 2);
  checkIntValue(evaluator, tv2->axis(1)->rawExtent(), 4);
  checkIntValue(evaluator, tv2->axis(2)->rawExtent(), 128);

  TORCH_CHECK(tv3->domain()->nDims() == 3);
  checkIntValue(evaluator, tv3->axis(0)->rawExtent(), 2);
  checkIntValue(evaluator, tv3->axis(1)->rawExtent(), 4);
  checkIntValue(evaluator, tv3->axis(2)->rawExtent(), 128);

  checkIntValue(evaluator, bid_x, 2);
  checkIntValue(evaluator, tid_x, 128);
}

// Kernel IR: Evaluate basic scalar operations with constant values
TEST(NVFuserTest, KernelExprEvalConstants_CUDA) {
  kir::Kernel kernel;
  kir::IrBuilder ir_builder(&kernel);

  auto a = ir_builder.create<kir::Int>(7);
  auto b = ir_builder.create<kir::Int>(3);
  auto c = ir_builder.subExpr(a, b);
  auto d = ir_builder.divExpr(a, b);
  auto e = ir_builder.mulExpr(c, d);

  kir::ExpressionEvaluator evaluator;

  checkIntValue(evaluator, ir_builder.negExpr(a), -7);
  checkIntValue(evaluator, ir_builder.addExpr(a, b), 10);
  checkIntValue(evaluator, ir_builder.negExpr(e), -8);
  checkIntValue(evaluator, ir_builder.modExpr(a, b), 1);
  checkIntValue(evaluator, ir_builder.ceilDivExpr(a, b), 3);
}

// Kernel IR: Evaluate basic scalar operations with bound values
TEST(NVFuserTest, KernelExprEvalBindings_CUDA) {
  kir::Kernel kernel;
  kir::IrBuilder ir_builder(&kernel);

  kir::ExpressionEvaluator evaluator;

  auto a = ir_builder.create<kir::Int>(c10::nullopt);
  auto b = ir_builder.create<kir::Int>(c10::nullopt);
  auto c = ir_builder.addExpr(a, b);
  auto d = ir_builder.negExpr(ir_builder.ceilDivExpr(c, b));
  auto e = ir_builder.create<kir::Int>(0);

  // trying to evaluate before binding should give empty results
  TORCH_CHECK(!evaluator.evaluate(a).has_value());
  TORCH_CHECK(!evaluator.evaluate(d).has_value());

  evaluator.bind(a, 7);
  evaluator.bind(b, 3);

  // can't bind to the results of expressions
  ASSERT_ANY_THROW(evaluator.bind(c, 100));

  // can't bind to concrete values
  ASSERT_ANY_THROW(evaluator.bind(e, 100));

  checkIntValue(evaluator, c, 10);
  checkIntValue(evaluator, ir_builder.subExpr(a, b), 4);
  checkIntValue(evaluator, ir_builder.modExpr(a, b), 1);
  checkIntValue(evaluator, ir_builder.ceilDivExpr(a, b), 3);
  checkIntValue(evaluator, d, -4);

  // Reset the evaluation context
  evaluator = kir::ExpressionEvaluator();

  evaluator.bind(a, 2);
  evaluator.bind(b, 5);

  checkIntValue(evaluator, c, 7);
  checkIntValue(evaluator, ir_builder.subExpr(a, b), -3);
  checkIntValue(evaluator, ir_builder.modExpr(a, b), 2);
  checkIntValue(evaluator, ir_builder.ceilDivExpr(a, b), 1);
  checkIntValue(evaluator, d, -2);
}

TEST(NVFuserTest, FusionClear_CUDA) {
  Fusion fusion;
  FusionGuard fg(&fusion);

  // 1. Create a dummy IR

  {
    TensorView* tv0 = makeDummyTensor(2);
    TensorView* tv1 = makeDummyTensor(2);

    fusion.addInput(tv0);
    fusion.addInput(tv1);

    TensorView* tv2 = add(tv1, new Float(2.0));
    TensorView* tv3 = add(tv0, tv2);

    fusion.addOutput(tv3);

    tv3->split(0, 4);
    tv0->computeAt(tv3, 1);
    tv1->computeAt(tv3, 1);

    tv3->axis(0)->parallelize(ParallelType::BIDx);
    tv2->axis(1)->parallelize(ParallelType::Unroll);
    tv3->axis(-1)->parallelize(ParallelType::TIDx);
  }

  // 2. Clear the IR

  fusion.clear();

  TORCH_CHECK(fusion.exprs().empty());
  TORCH_CHECK(fusion.vals().empty());

  TORCH_CHECK(fusion.inputs().empty());
  TORCH_CHECK(fusion.outputs().empty());

  TORCH_CHECK(!fusion.hasReduction());
  TORCH_CHECK(!fusion.hasBlockReduction());
  TORCH_CHECK(!fusion.hasGridReduction());

  // 3. Rebuild the IR

  {
    TensorView* tv0 = makeDummyTensor(3);
    TensorView* tv1 = makeDummyTensor(3);
    TensorView* tv2 = add(tv1, new Float(2.0));
    TensorView* tv3 = add(tv0, tv2);

    fusion.addInput(tv0);
    fusion.addInput(tv1);
    fusion.addOutput(tv3);

    // tv3 [i0, i1, i2]
    tv3->reorder({{0, 2}, {2, 0}});
    // tv3 [i2, i1, i0]
    tv3->split(-1, 4);
    // tv3 [i2, i1, i0outer, i0inner{4}]
    tv3->reorder({{2, 0}, {3, 1}, {0, 3}});
    // tv3 [i0outer, i0inner{4}, i1, i2]
    tv0->computeAt(tv3, -1);
    tv1->computeAt(tv3, -1);
    tv3->axis(1)->parallelize(ParallelType::BIDx);
  }

  auto options = at::TensorOptions().dtype(at::kFloat).device(at::kCUDA, 0);

  at::Tensor input1 = at::randn({16, 8, 8}, options);
  at::Tensor input2 = at::randn_like(input1);

  FusionExecutor fe;
  fe.compileFusion(&fusion);
  auto outputs = fe.runFusion({input1, input2});

  at::Tensor tv2_ref = input2 + 2.0;
  at::Tensor output_ref = input1 + tv2_ref;

  TORCH_CHECK(output_ref.equal(outputs[0]));
}

TEST(NVFuserTest, FusionCopy_CUDA) {
  Fusion original_fusion;

  // Create the test IR
  {
    FusionGuard fg(&original_fusion);

    auto tv0 = makeDummyTensor(3);
    auto tv1 = makeDummyTensor(3);
    auto tv2 = add(tv1, new Float(2.0));
    auto tv3 = sub(add(tv0, mul(tv2, tv2)), tv2);

    original_fusion.addInput(tv0);
    original_fusion.addInput(tv1);
    original_fusion.addOutput(tv3);

    tv3->reorder({{0, 2}, {2, 0}});
    tv3->split(-1, 4);
    tv3->reorder({{2, 0}, {3, 1}, {0, 3}});

    tv0->computeAt(tv3, -1);
    tv1->computeAt(tv3, -1);

    tv3->axis(0)->parallelize(ParallelType::BIDx);
    tv3->axis(-1)->parallelize(ParallelType::TIDx);
  }

  // Test copy before lowering
  Fusion clone = original_fusion;

  // Compare IR dumps
  std::stringstream original_ir;
  std::stringstream clone_ir;
  original_ir << original_fusion;
  clone_ir << clone;
  ASSERT_EQ(original_ir.str(), clone_ir.str());

  // Lower original fusion
  std::string original_kernel;
  {
    // TODO(kir): remove this guard once we implement the cuda codegen visitor
    FusionGuard fg(&original_fusion);
    original_kernel =
        codegen::generateCudaKernel(GpuLower(&original_fusion).kernel());
  }

  // Make sure the "before lowering" clone was not mutated
  // while lowering the original fusion IR
  std::stringstream before_lowering_ir;
  before_lowering_ir << clone;
  ASSERT_EQ(original_ir.str(), before_lowering_ir.str());

  // Test copy after lowering (including assignment operator)
  Fusion before_lowering = clone;
  clone = original_fusion;

  // Compare IR dumps
  std::stringstream original_lowered_ir;
  std::stringstream clone_lowered_ir;
  original_lowered_ir << original_fusion;
  clone_lowered_ir << clone;
  ASSERT_EQ(original_lowered_ir.str(), clone_lowered_ir.str());

  // Lower the "before lowering" and compare kernels
  std::string clone_kernel;
  {
    // TODO(kir): remove this guard once we implement the cuda codegen visitor
    FusionGuard fg(&before_lowering);
    clone_kernel =
        codegen::generateCudaKernel(GpuLower(&before_lowering).kernel());
  }
  ASSERT_EQ(original_kernel, clone_kernel);
}

TEST(NVFuserTest, FusionMove_CUDA) {
  Fusion fusion;

  // Create the test IR
  {
    FusionGuard fg(&fusion);

    auto tv0 = makeDummyTensor(3);
    auto tv1 = makeDummyTensor(3);
    auto tv2 = add(tv1, new Float(2.0));
    auto tv3 = sub(add(tv0, mul(tv2, tv2)), tv2);

    fusion.addInput(tv0);
    fusion.addInput(tv1);
    fusion.addOutput(tv3);

    tv3->reorder({{0, 2}, {2, 0}});
    tv3->split(-1, 4);
    tv3->reorder({{2, 0}, {3, 1}, {0, 3}});

    tv0->computeAt(tv3, -1);
    tv1->computeAt(tv3, -1);

    tv3->axis(0)->parallelize(ParallelType::BIDx);
    tv3->axis(-1)->parallelize(ParallelType::TIDx);
  }

  std::stringstream original_ir;
  original_ir << fusion;

  // Test move before lowering
  Fusion another_fusion = std::move(fusion);

  // Check that the original fusion is "empty"
  //
  // IMPORTANT: these checks assume knowledge of the internal
  //    implementation of the move operations. General uses
  //    should only assume that the moved-from object is in
  //    a valid, but unspecified state. This is similar to the
  //    standard library containers:
  //    https://en.cppreference.com/w/cpp/utility/move
  //
  TORCH_CHECK(fusion.exprs().empty());
  TORCH_CHECK(fusion.vals().empty());
  TORCH_CHECK(fusion.inputs().empty());
  TORCH_CHECK(fusion.outputs().empty());

  // clear() has no pre-conditions so it's valid to call on a moved-from object
  fusion.clear();

  // Compare IR dumps
  std::stringstream another_ir;
  another_ir << another_fusion;
  ASSERT_EQ(original_ir.str(), another_ir.str());

  // Lower the fusion IR
  GpuLower lower(&another_fusion);

  std::stringstream lowered_ir;
  lowered_ir << another_fusion;

  // Test move assignment after lowering
  fusion = std::move(another_fusion);

  // Compare IR dumps
  std::stringstream moved_lowered_ir;
  moved_lowered_ir << fusion;
  ASSERT_EQ(lowered_ir.str(), moved_lowered_ir.str());
}

TEST(NVFuserTest, FusionSimpleArith_CUDA) {
  std::stringstream ss1, ss2;

  Fusion fusion;
  FusionGuard fg(&fusion);

  Float* f1 = new Float(1.f);
  Float* f2 = new Float{2.f};
  Float* f3 = new Float();

  // Disrupt the fusion to make sure guard works well
  {
    Fusion fusion2;
    FusionGuard fg(&fusion2);

    Float* f1 = new Float(1.f);
    Float* f2 = new Float(2.f);
    add(f1, f2);
    ss2 << fusion2;
  }

  new BinaryOp(BinaryOpType::Add, f3, f1, f2);
  ss1 << fusion;

  TORCH_CHECK(
      ss1.str().compare(ss2.str()) == 0,
      "Error where explicit add nodes don't match implicit add nodes.");
}

TEST(NVFuserTest, FusionSimpleTypePromote_CUDA) {
  Fusion fusion;
  FusionGuard fg(&fusion);

  Float* f4 = new Float{4.f};
  Int* i1 = new Int{3};
  auto f5 = add(f4, i1);

  TORCH_CHECK(f5->getDataType() == DataType::Float);
}

class ZeroMutator : public OptOutMutator {
 public:
  Statement* mutate(Float* f) {
    if (f->isConst() && *(f->value()) == 1.0)
      return new Float(0.0);
    return f;
  }
  void mutate(Fusion* f) {
    OptOutMutator::mutate(f);
  }
};

TEST(NVFuserTest, FusionMutator_CUDA) {
  Fusion fusion;
  FusionGuard fg(&fusion);

  Float* f4 = new Float{1.f};
  Int* i1 = new Int{3};
  Val* f5 = add(f4, i1);
  ZeroMutator mutator;
  mutator.mutate(&fusion);
  Val* lhs = static_cast<BinaryOp*>(fusion.origin(f5))->lhs();
  TORCH_CHECK(
      lhs->getValType().value() == ValType::Scalar &&
      lhs->getDataType().value() == DataType::Float);
  Float* flhs = static_cast<Float*>(lhs);

  TORCH_CHECK(flhs->value().value() == 0.f);
}

TEST(NVFuserTest, FusionRegister_CUDA) {
  Fusion fusion;
  FusionGuard fg(&fusion);
  Float* v1 = new Float{1.f};
  Float* v2 = new Float{2.f};
  Val* v3 = binaryOp(BinaryOpType::Add, v1, v2);
  Val* v4 = binaryOp(BinaryOpType::Add, v1, v2);
  TORCH_CHECK(v1->name() + 1 == v2->name());
  TORCH_CHECK(v2->name() + 1 == v3->name());
  TORCH_CHECK(v3->name() + 1 == v4->name());
  TORCH_CHECK(fusion.origin(v3)->name() + 1 == fusion.origin(v4)->name());
}

// dummy expr with 2 outputs only for toposort test.
struct DummyExpr : public Expr {
  ~DummyExpr() = default;
  DummyExpr(Val* _outlhs, Val* _outrhs, Val* _lhs, Val* _rhs)
      : Expr(ExprType::UnaryOp) // Not terribly safe...
  {
    addOutput(_outlhs);
    addOutput(_outrhs);
    addInput(_lhs);
    addInput(_rhs);
    this->name_ = FusionGuard::getCurFusion()->registerExpr(this);
  }
  DummyExpr(const DummyExpr& other) = delete;
  DummyExpr& operator=(const DummyExpr& other) = delete;
  DummyExpr(DummyExpr&& other) = delete;
  DummyExpr& operator=(DummyExpr&& other) = delete;
};

TEST(NVFuserTest, FusionTopoSort_CUDA) {
  Fusion fusion;
  FusionGuard fg(&fusion);

  // e0: v3, v2 = dummy(v1, v0)
  // e1: v4     =   add(v3, v2)
  // e2: v5     =   add(v2, v4)
  // e3: v6     =   add(v5, v5)
  Float* v0 = new Float{1.f};
  Float* v1 = new Float{2.f};
  Float* v2 = new Float();
  Float* v3 = new Float();
  Float* v4 = new Float();
  Float* v5 = new Float();
  Float* v6 = new Float();

  Expr* e0 = new DummyExpr(v3, v2, v1, v0);
  Expr* e1 = new BinaryOp(BinaryOpType::Add, v4, v3, v2);
  Expr* e2 = new BinaryOp(BinaryOpType::Add, v5, v2, v4);
  Expr* e3 = new BinaryOp(BinaryOpType::Add, v6, v5, v5);

  std::vector<Expr*> exprs = fusion.exprs();

  TORCH_CHECK(exprs.size() == 4);
  TORCH_CHECK(exprs[0] == e0);
  TORCH_CHECK(exprs[1] == e1);
  TORCH_CHECK(exprs[2] == e2);
  TORCH_CHECK(exprs[3] == e3);

  fusion.addOutput(v2);
  exprs = fusion.exprs(true);
  TORCH_CHECK(exprs.size() == 1);
  TORCH_CHECK(exprs[0] == e0);

  fusion.addOutput(v5);
  exprs = fusion.exprs(true);
  TORCH_CHECK(exprs[0] == e0);
  TORCH_CHECK(exprs[1] == e1);
  TORCH_CHECK(exprs[2] == e2);

  fusion.addOutput(v4);
  exprs = fusion.exprs(true);
  TORCH_CHECK(exprs[0] == e0);
  TORCH_CHECK(exprs[1] == e1);
  TORCH_CHECK(exprs[2] == e2);

  fusion.addOutput(v3);
  exprs = fusion.exprs(true);
  TORCH_CHECK(exprs[0] == e0);
  TORCH_CHECK(exprs[1] == e1);
  TORCH_CHECK(exprs[2] == e2);

  fusion.addOutput(v6);
  exprs = fusion.exprs(true);
  TORCH_CHECK(exprs.size() == 4);
  TORCH_CHECK(exprs[0] == e0);
  TORCH_CHECK(exprs[1] == e1);
  TORCH_CHECK(exprs[2] == e2);
  TORCH_CHECK(exprs[3] == e3);

  TORCH_CHECK(fusion.origin(v2)->name() == 0);
  TORCH_CHECK(fusion.origin(v3)->name() == 0);
  TORCH_CHECK(fusion.origin(v4)->name() == 1);
  TORCH_CHECK(fusion.origin(v5)->name() == 2);
  TORCH_CHECK(fusion.origin(v6)->name() == 3);
}

TEST(NVFuserTest, FusionTensor_CUDA) {
  auto options = at::TensorOptions().dtype(at::kFloat).device(at::kCUDA, 0);

  Fusion fusion;
  FusionGuard fg(&fusion);

  {
    auto tensor = at::randn({2, 3, 4, 5}, options);
    auto tensor_type = TensorType::create(tensor);
    auto fuser_tensor = new TensorView(tensor_type);
    TORCH_CHECK((int64_t)fuser_tensor->nDims() == tensor.dim());
    TORCH_CHECK(fuser_tensor->getDataType().value() == DataType::Float);
    TORCH_CHECK(fuser_tensor->domain() != nullptr);
    for (int i = 0; i < static_cast<int>(fuser_tensor->nDims()); i++) {
      // size 1 dimension are makred as broadcast
      TORCH_CHECK(
          fuser_tensor->axis(i)->isBroadcast() == (tensor.sizes()[i] == 1));
      // check contiguity information;
      TORCH_CHECK(fuser_tensor->domain()->contiguity()[i]);
    }
  }

  // TensorType::create fills stride_properties, which helps us to mark
  // IterDomain properly
  // Note: implementation could change, depending on how much we want to invest
  // in our home-brew contiguity coalescing. For now let's make sure that we
  // properly test what we are using.
  {
    auto tensor = at::randn({4, 4, 4}, options);
    auto sliced_tensor = tensor.slice(1, 0, -1, 2);

    auto tensor_type = TensorType::create(sliced_tensor);
    auto fuser_tensor = new TensorView(tensor_type);
    TORCH_CHECK((int64_t)fuser_tensor->nDims() == tensor.dim());
    TORCH_CHECK(fuser_tensor->getDataType().value() == DataType::Float);
    TORCH_CHECK(fuser_tensor->domain() != nullptr);
    for (int i = 0; i < static_cast<int>(fuser_tensor->nDims()); i++) {
      // size 1 dimension are makred as broadcast
      TORCH_CHECK(fuser_tensor->axis(i)->isBroadcast() == false);
    }
    TORCH_CHECK(fuser_tensor->domain()->contiguity()[0]);
    TORCH_CHECK(!fuser_tensor->domain()->contiguity()[1]);
    TORCH_CHECK(fuser_tensor->domain()->contiguity()[2]);
  }

  {
    auto tensor = at::randn({2, 3, 4, 5}, options);
    auto permuted_tensor = tensor.permute({0, 3, 1, 2});
    auto tensor_type = TensorType::create(permuted_tensor);
    auto fuser_tensor = new TensorView(tensor_type);
    TORCH_CHECK((int64_t)fuser_tensor->nDims() == tensor.dim());
    TORCH_CHECK(fuser_tensor->getDataType().value() == DataType::Float);
    TORCH_CHECK(fuser_tensor->domain() != nullptr);
    for (int i = 0; i < static_cast<int>(fuser_tensor->nDims()); i++) {
      // size 1 dimension are makred as broadcast
      TORCH_CHECK(fuser_tensor->axis(i)->isBroadcast() == false);
    }
    TORCH_CHECK(!fuser_tensor->domain()->contiguity()[0]);
    TORCH_CHECK(!fuser_tensor->domain()->contiguity()[1]);
    TORCH_CHECK(fuser_tensor->domain()->contiguity()[2]);
    TORCH_CHECK(!fuser_tensor->domain()->contiguity()[3]);
  }
}

TEST(NVFuserTest, FusionFilterVals_CUDA) {
  Fusion fusion;
  FusionGuard fg(&fusion);

  auto tv0 = makeDummyTensor(1);
  auto tv1 = makeDummyTensor(1);
  auto scalar0 = new Float(0);
  auto scalar1 = new Int(0);
  auto scalar2 = new Int(1);

  const std::vector<Val*> vals = {tv0, scalar0, tv1, scalar1, scalar2};

  std::vector<TensorView*> tvs(
      ir_utils::filterByType<TensorView>(vals).begin(),
      ir_utils::filterByType<TensorView>(vals).end());
  TORCH_CHECK(tvs.size() == 2);
  TORCH_CHECK(tvs[0] == tv0);
  TORCH_CHECK(tvs[1] == tv1);

  std::vector<Float*> floats(
      ir_utils::filterByType<Float>(vals).begin(),
      ir_utils::filterByType<Float>(vals).end());
  TORCH_CHECK(floats.size() == 1);
  TORCH_CHECK(floats[0] == scalar0);

  std::vector<Int*> ints(
      ir_utils::filterByType<Int>(vals).begin(),
      ir_utils::filterByType<Int>(vals).end());
  TORCH_CHECK(ints.size() == 2);
  TORCH_CHECK(ints[0] == scalar1);
  TORCH_CHECK(ints[1] == scalar2);

  TORCH_CHECK(
      ir_utils::filterByType<Expr>(vals).begin() ==
          ir_utils::filterByType<Expr>(vals).end(),
      "Not expecting any results");
}

TEST(NVFuserTest, FusionTVSplit_CUDA) {
  Fusion fusion;
  FusionGuard fg(&fusion);

  TensorView* tv = makeDummyTensor(3);

  tv = tv->split(2, 2);
  TORCH_CHECK(tv->nDims() == 4);
  Expr* outer = tv->axis(2)->extent()->getOrigin();

  TORCH_CHECK(
      outer->getExprType().value() == ExprType::BinaryOp &&
      static_cast<BinaryOp*>(outer)->getBinaryOpType() ==
          BinaryOpType::CeilDiv &&
      static_cast<BinaryOp*>(outer)->lhs()->sameAs(
          tv->getRootDomain()[2]->extent()) &&
      static_cast<Int*>(static_cast<BinaryOp*>(outer)->rhs())
          ->sameAs(new Int(2)));

  IterDomain* inner = static_cast<IterDomain*>(tv->axis(3));
  TORCH_CHECK(
      inner->extent()->isScalar() &&
      static_cast<Int*>(inner->extent())->isConst() &&
      static_cast<Int*>(inner->extent())->value().value() == 2);
}

TEST(NVFuserTest, FusionTVMerge_CUDA) {
  Fusion fusion;
  FusionGuard fg(&fusion);

  TensorView* tv = makeDummyTensor(3);

  tv = tv->merge(1);
  Expr* axisOp = tv->axis(1)->extent()->getOrigin();

  TORCH_CHECK(
      tv->nDims() == 2 && axisOp->getExprType() == ExprType::BinaryOp &&
      static_cast<BinaryOp*>(axisOp)->getBinaryOpType() == BinaryOpType::Mul &&
      static_cast<BinaryOp*>(axisOp)->lhs() ==
          tv->getRootDomain()[1]->extent() &&
      static_cast<BinaryOp*>(axisOp)->rhs() ==
          tv->getRootDomain()[2]->extent());
}

TEST(NVFuserTest, FusionTVReorder_CUDA) {
  Fusion fusion;
  FusionGuard fg(&fusion);

  std::unordered_map<int, int> shift_right{{-1, 0}};

  std::unordered_map<int, int> shift_left{{0, -1}};

  std::unordered_map<int, int> shift_left_2{{0, -1}, {1, 0}, {2, 1}};

  std::unordered_map<int, int> swap{{0, 2}, {2, 0}};

  auto tv = makeDummyTensor(3);
  std::vector<IterDomain*> ref;
  ref = std::vector<IterDomain*>(
      tv->domain()->domain().begin(), tv->domain()->domain().end());

  tv->reorder(shift_left);
  for (int i = 0; i < (int)tv->nDims(); i++)
    TORCH_CHECK(ref[i]->sameAs(tv->axis(i - 1)));

  tv = makeDummyTensor(3);
  ref = std::vector<IterDomain*>(
      tv->domain()->domain().begin(), tv->domain()->domain().end());

  tv->reorder(shift_left);
  for (int i = 0; i < (int)tv->nDims(); i++)
    TORCH_CHECK(ref[i]->sameAs(tv->axis(i - 1)));

  tv = makeDummyTensor(3);
  ref = std::vector<IterDomain*>(
      tv->domain()->domain().begin(), tv->domain()->domain().end());

  tv->reorder(shift_right);
  TORCH_CHECK(ref[ref.size() - 1]->sameAs(tv->axis(0)));
  for (int i = 1; i < (int)tv->nDims(); i++)
    TORCH_CHECK(ref[i - 1]->sameAs(tv->axis(i)));

  tv = makeDummyTensor(3);
  ref = std::vector<IterDomain*>(
      tv->domain()->domain().begin(), tv->domain()->domain().end());
  tv->reorder(swap);
  TORCH_CHECK(ref[0]->sameAs(tv->axis(2)));
  TORCH_CHECK(ref[2]->sameAs(tv->axis(0)));
  TORCH_CHECK(ref[1]->sameAs(tv->axis(1)));
}

TEST(NVFuserTest, FusionEquality_CUDA) {
  Fusion fusion;
  FusionGuard fg(&fusion);

  Float* fval1 = new Float();
  Float* fval1_copy = fval1;
  Float* fval2 = new Float();
  Float* fone = new Float(1.0);

  TORCH_CHECK(fval1->sameAs(fval1_copy));
  TORCH_CHECK(!fval1->sameAs(fval2));
  TORCH_CHECK(!fone->sameAs(fval1));
  TORCH_CHECK(fone->sameAs(new Float(1.0)));

  Int* ival1 = new Int();
  Int* ival1_copy = ival1;
  Int* ival2 = new Int();
  Int* ione = new Int(1);

  TORCH_CHECK(ival1->sameAs(ival1_copy));
  TORCH_CHECK(!ival1->sameAs(ival2));
  TORCH_CHECK(!ione->sameAs(ival1));
  TORCH_CHECK(ione->sameAs(new Int(1)));

  BinaryOp* add1 = new BinaryOp(BinaryOpType::Add, new Float(), fval1, ival1);
  BinaryOp* add1_copy =
      new BinaryOp(BinaryOpType::Add, new Float(), fval1, ival1);
  BinaryOp* sub1 = new BinaryOp(BinaryOpType::Sub, new Float(), fval1, ival1);

  UnaryOp* neg1 = new UnaryOp(UnaryOpType::Neg, new Float(), fval1);
  UnaryOp* neg2 = new UnaryOp(UnaryOpType::Neg, new Float(), fval2);
  UnaryOp* neg1_copy = new UnaryOp(UnaryOpType::Neg, new Float(), fval1);

  TORCH_CHECK(add1->sameAs(add1_copy));
  TORCH_CHECK(!add1->sameAs(sub1));

  TORCH_CHECK(neg1->sameAs(neg1_copy));
  TORCH_CHECK(!static_cast<Expr*>(neg1)->sameAs(add1));
  TORCH_CHECK(!neg1->sameAs(neg2));
}

TEST(NVFuserTest, FusionDependency_CUDA) {
  Fusion fusion;
  FusionGuard fg(&fusion);

  Float* f0 = new Float(0.f);
  Float* f1 = new Float(1.f);
  auto f2 = add(f0, f1);

  auto f3 = add(f2, f2);

  Float* f4 = new Float(4.f);
  Float* f5 = new Float(5.f);
  auto f6 = add(f4, f5);

  Float* f7 = new Float(7.f);
  Float* f8 = new Float(8.f);
  auto f9 = add(f7, f8);

  auto f10 = add(f6, f9);

  auto f11 = add(f3, f10);

  TORCH_CHECK(DependencyCheck::isDependencyOf(f0, f11));
  TORCH_CHECK(DependencyCheck::isDependencyOf(f1, f11));
  TORCH_CHECK(DependencyCheck::isDependencyOf(f2, f11));
  TORCH_CHECK(DependencyCheck::isDependencyOf(f3, f11));
  TORCH_CHECK(DependencyCheck::isDependencyOf(f6, f11));
  TORCH_CHECK(DependencyCheck::isDependencyOf(f9, f11));
  TORCH_CHECK(DependencyCheck::isDependencyOf(f0, f2));
  TORCH_CHECK(DependencyCheck::isDependencyOf(f2, f3));
  TORCH_CHECK(DependencyCheck::isDependencyOf(f4, f6));
  TORCH_CHECK(DependencyCheck::isDependencyOf(f8, f10));

  TORCH_CHECK(!DependencyCheck::isDependencyOf(f11, f0));
  TORCH_CHECK(!DependencyCheck::isDependencyOf(f11, f1));
  TORCH_CHECK(!DependencyCheck::isDependencyOf(f11, f2));
  TORCH_CHECK(!DependencyCheck::isDependencyOf(f11, f3));
  TORCH_CHECK(!DependencyCheck::isDependencyOf(f11, f4));
  TORCH_CHECK(!DependencyCheck::isDependencyOf(f11, f5));
  TORCH_CHECK(!DependencyCheck::isDependencyOf(f2, f0));
  TORCH_CHECK(!DependencyCheck::isDependencyOf(f3, f2));
  TORCH_CHECK(!DependencyCheck::isDependencyOf(f6, f4));
  TORCH_CHECK(!DependencyCheck::isDependencyOf(f10, f8));

  auto dep_chain = DependencyCheck::getSingleDependencyChain(f0, f11);
  TORCH_CHECK(dep_chain.back() == f11);
  dep_chain.pop_back();
  TORCH_CHECK(dep_chain.back() == f3);
  dep_chain.pop_back();
  TORCH_CHECK(dep_chain.back() == f2);
  dep_chain.pop_back();

  dep_chain = DependencyCheck::getSingleDependencyChain(f6, f11);
  TORCH_CHECK(dep_chain.back() == f11);
  dep_chain.pop_back();
  TORCH_CHECK(dep_chain.back() == f10);
  dep_chain.pop_back();

  dep_chain = DependencyCheck::getSingleDependencyChain(f4, f11);
  TORCH_CHECK(dep_chain.back() == f11);
  dep_chain.pop_back();
  TORCH_CHECK(dep_chain.back() == f10);
  dep_chain.pop_back();
  TORCH_CHECK(dep_chain.back() == f6);
  dep_chain.pop_back();

  dep_chain = DependencyCheck::getSingleDependencyChain(f11, f2);
  TORCH_CHECK(dep_chain.empty());
}

TEST(NVFuserTest, FusionParser_CUDA) {
  auto g = std::make_shared<Graph>();
  const auto graph0_string = R"IR(
    graph(%0 : Float(2, strides=[1]),
          %1 : Float(2, strides=[1])):
      %c0 : Float(2, strides=[1]) = aten::mul(%0, %1)
      %d0 : Float(2, strides=[1]) = aten::mul(%c0, %0)
      return (%d0))IR";
  parseIR(graph0_string, g.get());

  // strides are not yet supported in the irparser.
  for (auto val : g->block()->inputs()) {
    if (val->isCompleteTensor())
      val->setType(val->type()->cast<TensorType>()->contiguous());
  }
  for (auto node : g->block()->nodes()) {
    for (auto val : node->outputs()) {
      if (val->isCompleteTensor())
        val->setType(val->type()->cast<TensorType>()->contiguous());
    }
  }

  auto fusion = parseJitIR(g);
  FusionGuard fg(fusion.get());
  auto options = at::TensorOptions().dtype(at::kFloat).device(at::kCUDA, 0);
  at::Tensor input1 = at::randn({16}, options);
  at::Tensor input2 = at::randn({16}, options);
  scheduleFusion(fusion.get(), {input1, input2});

  // CONSIDER:
  // 1. this can be moved to a dedicated "golden" file
  // 2. use a fuzzy compare (ignore non-significant whitespaces for example)
  const std::string expected_kernel = R"(
__global__ void CUDAGeneratedKernel(Tensor<float, 1> T0, Tensor<float, 1> T1, Tensor<float, 1> T3) {
  float T2[1];
  if ((((((blockIdx.x * 1) + (1 - 1)) * 128) + threadIdx.x) < T0.size[0])) {
    for(size_t ki25 = 0; ki25 < 1; ++ki25) {
      T2[ki25]
        = T0[((((blockIdx.x * 1) + ki25) * 128) + threadIdx.x)]
        * T1[((((blockIdx.x * 1) + ki25) * 128) + threadIdx.x)];
      T3[((((blockIdx.x * 1) + ki25) * 128) + threadIdx.x)]
        = T2[ki25]
        * T0[((((blockIdx.x * 1) + ki25) * 128) + threadIdx.x)];
    }
  } else {
    for(size_t ki25 = 0; ki25 < 1; ++ki25) {
      if ((((((blockIdx.x * 1) + ki25) * 128) + threadIdx.x) < T0.size[0])) {
        T2[ki25]
          = T0[((((blockIdx.x * 1) + ki25) * 128) + threadIdx.x)]
          * T1[((((blockIdx.x * 1) + ki25) * 128) + threadIdx.x)];
      }
      if ((((((blockIdx.x * 1) + ki25) * 128) + threadIdx.x) < T0.size[0])) {
        T3[((((blockIdx.x * 1) + ki25) * 128) + threadIdx.x)]
          = T2[ki25]
          * T0[((((blockIdx.x * 1) + ki25) * 128) + threadIdx.x)];
      }
    }
  }
}
)";

  const std::string actual_kernel =
      "\n" + codegen::generateCudaKernel(GpuLower(fusion.get()).kernel());
  if (expected_kernel.size() != actual_kernel.size() ||
      expected_kernel.compare(actual_kernel) != 0) {
    std::cerr
        << " Codegen mismatch, codegen possibly changed, or is incorrect. "
        << " \n ========= EXPECTED ========= \n"
        << expected_kernel << "\n========= ACTUAL ========== \n"
        << actual_kernel << "\n=================" << std::endl;
    TORCH_CHECK(false);
  }

  FusionExecutor fe;
  fe.compileFusion(fusion.get());
  auto outputs = fe.runFusion({input1, input2});
  at::Tensor output_ref = input1 * input2 * input1;
  TORCH_CHECK(output_ref.equal(outputs[0]));
}

TEST(NVFuserTest, FusionForLoop_CUDA) {
// TODO(kir): re-enable this test
//  due to the current "GpuLower guard" approach, we can only create
//  kernel IR during GpuLower::lower()
#if 0
  Fusion fusion;
  FusionGuard fg(&fusion);

  const auto TV0 = new TensorView(
      new TensorDomain({new IterDomain(new Int(0), new Int(16))}),
      DataType::Float);
  const auto TV1 = new TensorView(
      new TensorDomain({new IterDomain(new Int(0), new Int(16))}),
      DataType::Float);

  fusion.addInput(TV0);
  fusion.addInput(TV1);

  auto ID0 = new kir::IterDomain(new IterDomain(new Int(0), new Int(8)));

  TensorView* TV2 = add(TV0, TV1);
  BinaryOp* op = static_cast<BinaryOp*>(TV2->getOrigin());
  fusion.addOutput(TV2);

  auto fl = new kir::ForLoop(new kir::Int(c10::nullopt), ID0, {op});

  std::stringstream result;
  std::stringstream ref;
  result << fl;
  ref << "for(size_t i3{0}; i3 < iS{8}; ++i3 ) {\nT2[ iS{16} ] = T0[ iS{16} ] + T1[ iS{16} ]\n}";

  if (result.str().compare(ref.str()) == 0) {
    std::stringstream err_msg;
    err_msg << "ForLoop printing has changed or something has gone wrong. "
            << result.str() << "\n does not match reference: " << ref.str()
            << std::endl;
    TORCH_CHECK(false, err_msg.str());
  }
#endif
}

TEST(NVFuserTest, FusionCodeGen_CUDA) {
  Fusion fusion;
  FusionGuard fg(&fusion);

  TensorView* tv0 = makeDummyTensor(3);

  new BinaryOp(BinaryOpType::Add, tv0, new Float(0.0), new Float(1.0));
  TensorView* tv1 = add(tv0, new Float(2.0));
  TensorView* tv2 = add(tv1, new Float(3.0));
  fusion.addOutput(tv2);

  //[I0, I1, I2]
  tv2 = tv2->split(0, 4);
  //[I0o, I0i{4}, I1, I2]
  tv2 = tv2->merge(1);
  //[I0o, I0i{4}*I1, I2]
  tv2 = tv2->split(-1, 2);
  //[I0o, I0i{4}*I1, I2o, I2i{2}]
  tv2 = tv2->reorder({{0, 1}, {1, 0}, {3, 2}});
  //[I0i{4}*I1, I0o, I2i{2}, I2o]

  tv0->computeAt(tv2, -1);

  auto options = at::TensorOptions().dtype(at::kFloat).device(at::kCUDA, 0);

  at::Tensor output = at::empty({16, 8, 8}, options);

  FusionExecutor fe;
  fe.compileFusion(&fusion);
  fe.runFusion({}, {output});

  at::Tensor output_ref = at::zeros_like(output, options);
  output_ref = output_ref + 0.0 + 1.0 + 2.0 + 3.0;

  TORCH_CHECK(output_ref.equal(output));
}

TEST(NVFuserTest, FusionCodeGen2_CUDA) {
  Fusion fusion;
  FusionGuard fg(&fusion);

  TensorView* tv0 = makeDummyTensor(3);
  TensorView* tv1 = makeDummyTensor(3);
  TensorView* tv2 = add(tv1, new Float(2.0));
  TensorView* tv3 = add(tv0, tv2);

  fusion.addInput(tv0);
  fusion.addInput(tv1);
  fusion.addOutput(tv3);

  //[I0, I1, I2]
  tv3->reorder({{0, 2}, {2, 0}});
  //[I2, I1, I0]
  tv3->split(-1, 4);
  //[I2, I1, I0o, I0i{4}]
  tv3->reorder({{2, 0}, {3, 1}, {0, 3}});
  // I0o, I0i{4}, I1, I2]

  tv0->computeAt(tv3, -1);
  tv1->computeAt(tv3, -1);

  tv3->axis(0)->parallelize(ParallelType::BIDx);
  tv3->axis(-1)->parallelize(ParallelType::TIDx);

  auto options = at::TensorOptions().dtype(at::kFloat).device(at::kCUDA, 0);

  at::Tensor input1 = at::randn({16, 8, 8}, options);
  at::Tensor input2 = at::randn_like(input1);

  FusionExecutor fe;
  fe.compileFusion(&fusion);
  auto outputs = fe.runFusion({input1, input2});

  at::Tensor tv2_ref = input2 + 2.0;
  at::Tensor output_ref = input1 + tv2_ref;

  TORCH_CHECK(output_ref.equal(outputs[0]));
}

TEST(NVFuserTest, FusionSimplePWise_CUDA) {
  Fusion fusion;
  FusionGuard fg(&fusion);
  // dimensionality of the problem
  int nDims = 3;

  // Set up your input tensor views
  TensorView* tv0 = makeContigTensor(nDims);
  TensorView* tv1 = makeContigTensor(nDims);

  // Register your inputs
  fusion.addInput(tv0);
  fusion.addInput(tv1);

  // Do math with it, it returns a `Val*` but can be static_casted back to
  // TensorView
  TensorView* tv2 = add(tv1, new Float(2.0));
  TensorView* tv3 = add(tv0, tv2);

  // Register your outputs
  fusion.addOutput(tv3);

  // Do transformations, remember, transformations are outputs to inputs
  // This doesn't have to be in this order
  tv3->merge(1);
  tv3->merge(0);

  // Split by n_threads
  tv3->split(0, 128);
  tv3->split(0, 4);

  // For all inputs, computeAt the output inline, temporaries should be squeezed
  // between them
  tv0->computeAt(tv3, -1);
  tv1->computeAt(tv3, -1);

  // Parallelize TV3
  tv3->axis(0)->parallelize(ParallelType::BIDx);
  tv3->axis(-2)->parallelize(ParallelType::Unroll);
  tv3->axis(-1)->parallelize(ParallelType::TIDx);

  auto options = at::TensorOptions().dtype(at::kFloat).device(at::kCUDA, 0);

  at::Tensor input1 = at::randn({64, 2, 128}, options);
  at::Tensor input2 = at::rand_like(input1);
  at::Tensor output = at::empty_like(input1);

  FusionExecutor fe;
  fe.compileFusion(&fusion);
  fe.runFusion({input1, input2}, {output});

  at::Tensor tv2_ref = input2 + 2.0;
  at::Tensor output_ref = input1 + tv2_ref;

  TORCH_CHECK(output_ref.equal(output));
}

TEST(NVFuserTest, FusionExecKernel_CUDA) {
  Fusion fusion;
  FusionGuard fg(&fusion);

  // Set up your input tensor views
  TensorView* tv0 = makeDummyTensor(2);
  TensorView* tv1 = makeDummyTensor(2);

  // Register your inputs
  fusion.addInput(tv0);
  fusion.addInput(tv1);

  // Do math with it, it returns a `Val*` but can be static_casted back to
  // TensorView
  TensorView* tv2 = add(tv1, new Float(2.0));
  TensorView* tv3 = add(tv0, tv2);

  // Register your outputs
  fusion.addOutput(tv3);

  tv3->merge(0);
  tv3->split(0, 128);
  tv3->split(0, 4);

  // For all inputs, computeAt the output inline, temporaries should be squeezed
  // between them
  tv0->computeAt(tv3, 1);
  tv1->computeAt(tv3, 1);

  // Parallelize TV3
  tv3->axis(0)->parallelize(ParallelType::BIDx);
  tv2->axis(1)->parallelize(ParallelType::Unroll);
  tv3->axis(1)->parallelize(ParallelType::Unroll);
  tv2->axis(-1)->parallelize(ParallelType::TIDx);
  tv3->axis(-1)->parallelize(ParallelType::TIDx);

  auto options = at::TensorOptions().dtype(at::kFloat).device(at::kCUDA, 0);

  at::Tensor input1 = at::ones({1, 128}, options);
  at::Tensor input2 = at::ones_like(input1);

  FusionExecutor fe;
  fe.compileFusion(&fusion);
  auto outputs = fe.runFusion({input1, input2});

  at::Tensor check = at::full({1, 128}, 4, options);
  ;
  TORCH_CHECK(outputs[0].equal(check));
}

int ceilDiv_(int a, int b) {
  return (a + b - 1) / b;
}

TEST(NVFuserTest, FusionAdvancedComputeAt1_CUDA) {
  // Case 1
  // tv1 = tv0 * 0.5
  // tv2 = tv1 * -1
  // tv3 = tv1 + 3
  // tv4 = tv1 * 2
  // tv5 = tv3 + tv2
  // tv6 = tv5 + tv4
  // tv7 = tv1 + tv4
  Fusion fusion;
  FusionGuard fg(&fusion);

  TensorView* tv0 = makeDummyTensor(2);
  fusion.addInput(tv0);

  TensorView* tv1 = mul(tv0, new Float(0.5));
  TensorView* tv2 = mul(tv1, new Float(-1.0));
  TensorView* tv3 = add(tv1, new Float(3.0));
  TensorView* tv4 = mul(tv1, new Float(2.0));
  TensorView* tv5 = add(tv3, tv2);

  TensorView* tv6 = add(tv5, tv4);
  TensorView* tv7 = add(tv1, tv4);

  fusion.addOutput(tv6);
  fusion.addOutput(tv7);

  // Lets setup to actually run
  tv7->merge(0);
  tv7->split(0, 128);
  tv7->split(0, 4);

  tv7->axis(0)->parallelize(ParallelType::BIDx);

  tv0->computeAt(tv7, 1);

  TORCH_CHECK(tv1->hasComputeAt() && tv1->nDims() == 3);
  TORCH_CHECK(tv2->getComputeAtView() == tv5 && tv2->nDims() == 3);
  TORCH_CHECK(tv3->getComputeAtView() == tv5 && tv3->nDims() == 3);
  TORCH_CHECK(tv4->hasComputeAt() && tv4->nDims() == 3);
  TORCH_CHECK(tv5->getComputeAtView() == tv6 && tv5->nDims() == 3);
  TORCH_CHECK(tv6->getComputeAtView() == tv7 && tv6->nDims() == 3);
  TORCH_CHECK(!tv7->hasComputeAt());

  for (Val* val : fusion.vals()) {
    if (!fusion.hasInput(val) &&
        val->getValType().value() == ValType::TensorView) {
      TensorView* tv = static_cast<TensorView*>(val);
      tv->axis(1)->parallelize(ParallelType::Unroll);
      tv->axis(-1)->parallelize(ParallelType::TIDx);
    }
  }

  auto options = at::TensorOptions().dtype(at::kFloat).device(at::kCUDA, 0);

  at::Tensor t0 = at::randn({129, 127}, options);

  auto t1 = t0.mul({0.5});
  auto t2 = t1.mul({-1.0});
  auto t3 = t1.add({3.0});
  auto t4 = t1.mul({2.0});
  auto t5 = t3.add(t2);
  auto t6 = t5.add(t4);
  auto t7 = t1.add(t4);

  at::Tensor kernel_tv6 = at::empty_like(t0, options);
  at::Tensor kernel_tv7 = at::empty_like(t0, options);

  FusionExecutor fe;
  fe.compileFusion(&fusion);
  fe.runFusion({t0}, {kernel_tv6, kernel_tv7});

  TORCH_CHECK(at::allclose(kernel_tv6, t6));
  TORCH_CHECK(at::allclose(kernel_tv7, t7));
}

TEST(NVFuserTest, FusionAdvancedComputeAt2_CUDA) {
  // Case 2
  // tv1 = tv0 * -1
  // tv2 = tv0 + 3
  // tv3 = tv0 * 2
  // tv4 = tv2 + tv1
  // tv5 = tv4 + tv3
  // tv6 = tv5 + tv3
  Fusion fusion;
  FusionGuard fg(&fusion);

  TensorView* tv0 = makeDummyTensor(2);
  fusion.addInput(tv0);

  TensorView* tv1 = mul(tv0, new Float(-1.0));
  TensorView* tv2 = add(tv0, new Float(3.0));
  TensorView* tv3 = mul(tv0, new Float(2.0));
  TensorView* tv4 = add(tv2, tv1);

  TensorView* tv5 = add(tv4, tv3);
  TensorView* tv6 = add(tv5, tv3);

  fusion.addOutput(tv5);
  fusion.addOutput(tv6);

  // Lets setup to actually run
  tv6->merge(0);
  tv6->split(0, 128);
  tv6->split(0, 4);

  tv6->axis(0)->parallelize(ParallelType::BIDx);

  tv0->computeAt(tv6, 1);

  for (Val* val : fusion.vals()) {
    if (!fusion.hasInput(val) &&
        val->getValType().value() == ValType::TensorView) {
      TensorView* tv = static_cast<TensorView*>(val);

      tv->axis(1)->parallelize(ParallelType::Unroll);
      tv->axis(-1)->parallelize(ParallelType::TIDx);
    }
  }

  auto options = at::TensorOptions().dtype(at::kFloat).device(at::kCUDA, 0);
  at::Tensor t0 = at::randn({129, 127}, options);

  auto t1 = t0.mul({-1.0});
  auto t2 = t0.add({3.0});
  auto t3 = t0.mul({2.0});
  auto t4 = t2.add(t1);
  auto t5 = t4.add(t3);
  auto t6 = t5.add(t3);

  FusionExecutor fe;
  fe.compileFusion(&fusion);
  auto outputs = fe.runFusion({t0});

  TORCH_CHECK(at::allclose(outputs[0], t5));
  TORCH_CHECK(at::allclose(outputs[1], t6));
}

TEST(NVFuserTest, FusionAdvancedComputeAt3_CUDA) {
  // Case 3
  // T2 = T1 * 0.979361
  // T3 = T2 * T0
  Fusion fusion;
  FusionGuard fg(&fusion);

  TensorView* tv0 = makeDummyTensor(4);
  fusion.addInput(tv0);

  TensorView* tv1 = makeDummyTensor(4);
  fusion.addInput(tv1);

  TensorView* tv2 = mul(tv1, new Float(.979361));
  TensorView* tv3 = mul(tv2, tv0);

  fusion.addOutput(tv3);

  // Lets setup to actually run
  while (tv3->nDims() > 1)
    tv3->merge(0);
  tv3->split(0, 128);
  tv3->split(0, 4);

  tv0->computeAt(tv3, 1);
  tv1->computeAt(tv3, 1);

  tv3->axis(0)->parallelize(ParallelType::BIDx);

  for (Val* val : fusion.vals()) {
    if (!fusion.hasInput(val) &&
        val->getValType().value() == ValType::TensorView) {
      TensorView* tv = static_cast<TensorView*>(val);

      tv->axis(1)->parallelize(ParallelType::Unroll);
      tv->axis(-1)->parallelize(ParallelType::TIDx);
    }
  }

  auto options = at::TensorOptions().dtype(at::kFloat).device(at::kCUDA, 0);
  at::Tensor t0 = at::randn({129, 127, 63, 65}, options);
  at::Tensor t1 = at::rand_like(t0, options);

  auto t2 = t1.mul({0.979361});
  auto t3 = t2.mul(t0);

  at::Tensor kernel_tv3 = at::empty_like(t0, options);

  FusionExecutor fe;
  fe.compileFusion(&fusion);
  fe.runFusion({t0, t1}, {kernel_tv3});

  TORCH_CHECK(at::allclose(kernel_tv3, t3));
}

TEST(NVFuserTest, FusionAdvancedComputeAt4_CUDA) {
  // Case 4
  // T4 = T2 - T3
  // T5 = T1 + T4
  // T6 = T5 - T0
  Fusion fusion;
  FusionGuard fg(&fusion);

  TensorView* tv0 = makeDummyTensor(4);
  fusion.addInput(tv0);

  TensorView* tv1 = makeDummyTensor(4);
  fusion.addInput(tv1);

  TensorView* tv2 = makeDummyTensor(4);
  fusion.addInput(tv2);

  TensorView* tv3 = makeDummyTensor(4);
  fusion.addInput(tv3);

  TensorView* tv4 = sub(tv2, tv3);
  TensorView* tv5 = add(tv1, tv4);
  TensorView* tv6 = sub(tv5, tv0);

  fusion.addOutput(tv6);

  // Lets setup to actually run
  while (tv6->nDims() > 1)
    tv6->merge(0);
  tv6->split(0, 128);
  tv6->split(0, 4);

  tv0->computeAt(tv6, 1);
  tv1->computeAt(tv6, 1);
  tv2->computeAt(tv6, 1);
  tv3->computeAt(tv6, 1);

  tv6->axis(0)->parallelize(ParallelType::BIDx);

  for (Val* val : fusion.vals()) {
    if (!fusion.hasInput(val) &&
        val->getValType().value() == ValType::TensorView) {
      TensorView* tv = static_cast<TensorView*>(val);

      tv->axis(1)->parallelize(ParallelType::Unroll);
      tv->axis(-1)->parallelize(ParallelType::TIDx);
    }
  }

  auto options = at::TensorOptions().dtype(at::kFloat).device(at::kCUDA, 0);
  at::Tensor t0 = at::randn({129, 127, 63, 65}, options);
  at::Tensor t1 = at::rand_like(t0, options);
  at::Tensor t2 = at::rand_like(t0, options);
  at::Tensor t3 = at::rand_like(t0, options);

  auto t4 = t2.sub(t3);
  auto t5 = t1.add(t4);
  auto t6 = t5.sub(t0);

  FusionExecutor fe;
  fe.compileFusion(&fusion);
  auto outputs = fe.runFusion({t0, t1, t2, t3});

  TORCH_CHECK(at::allclose(outputs[0], t6));
}

TEST(NVFuserTest, FusionAdvancedComputeAt5_CUDA) {
  // Case 5
  // tv2 = tv0 + 2.0
  // tv3 = tv1 * tv2
  Fusion fusion;
  FusionGuard fg(&fusion);

  // Set up your input tensor views
  TensorView* tv0 = makeDummyTensor(2);
  fusion.addInput(tv0);
  TensorView* tv1 = makeDummyTensor(2);
  fusion.addInput(tv1);
  TensorView* tv2 = add(tv0, new Float(2.0));
  TensorView* tv3 = mul(tv1, tv2);
  fusion.addOutput(tv3);

  tv3->merge(0);
  tv3->split(-1, 8);
  tv3->split(-1, 4);

  tv2->computeAt(tv3, 1);
  tv3->axis(0)->parallelize(ParallelType::BIDx);

  auto options = at::TensorOptions().dtype(at::kFloat).device(at::kCUDA, 0);
  at::Tensor t0 = at::randn({63, 65}, options);
  at::Tensor t1 = at::rand_like(t0, options);

  auto t2 = t0.add(2.0);
  auto t3 = t1.mul(t2);

  FusionExecutor fe;
  fe.compileFusion(&fusion);
  auto outputs = fe.runFusion({t0, t1});

  TORCH_CHECK(at::allclose(outputs[0], t3));
}

TEST(NVFuserTest, FusionAdvancedComputeAt6_CUDA) {
  Fusion fusion;
  FusionGuard fg(&fusion);

  TensorView* tv0 = makeDummyTensor(2);
  fusion.addInput(tv0);
  TensorView* tv1 = makeDummyTensor(2);
  fusion.addInput(tv1);
  TensorView* tv2 = add(tv0, new Float(2.0));
  TensorView* tv3 = mul(tv1, tv2);
  fusion.addOutput(tv3);

  tv2->merge(0);
  tv2->split(-1, 8);
  tv2->split(-1, 4);
  tv3->merge(0);
  tv3->split(-1, 8);

  tv2->computeAt(tv3, 1);

  tv3->axis(0)->parallelize(ParallelType::BIDx);

  auto options = at::TensorOptions().dtype(at::kFloat).device(at::kCUDA, 0);
  at::Tensor t0 = at::randn({63, 65}, options);
  at::Tensor t1 = at::rand_like(t0, options);

  auto t2 = t0.add(2.0);
  auto t3 = t1.mul(t2);

  FusionExecutor fe;
  fe.compileFusion(&fusion);
  auto outputs = fe.runFusion({t0, t1});

  TORCH_CHECK(at::allclose(outputs[0], t3));
}

TEST(NVFuserTest, FusionComputeAtMultiConsumers_CUDA) {
  // tv1 = tv0 * 0.5
  // tv2 = tv1 * -1
  // tv3 = tv2 * -2
  Fusion fusion;
  FusionGuard fg(&fusion);

  TensorView* tv0 = makeDummyTensor(1);
  fusion.addInput(tv0);

  TensorView* tv1 = mul(tv0, new Float(0.5));
  TensorView* tv2 = mul(tv1, new Float(-1.0));
  TensorView* tv3 = mul(tv1, new Float(-2.0));
  fusion.addOutput(tv2);
  fusion.addOutput(tv3);

  // This computeAt will affect tv2 as well, even though tv2 is not in
  // the data-flow path between tv1 and tv3. The reason is that tv1 is
  // now computed at tv3, so tv2 must also be computed at the same
  // location. Overall, what will happen is basically we merge
  // expressions of all tensors and compute them in a single loop
  // nest.
  TensorView* computeAtTarget = tv3;
  computeAtTarget->split(0, 128);
  tv1->computeAt(computeAtTarget, 1);

  TensorView* affected_tensors[] = {tv1, tv2, tv3};
  for (auto tv : affected_tensors) {
    TORCH_CHECK(tv->nDims() == computeAtTarget->nDims());
  }

  // Note that tv2 is also computed at tv3.
  TORCH_CHECK(tv1->getComputeAtView() == computeAtTarget);
  TORCH_CHECK(tv2->getComputeAtView() == tv3);
  TORCH_CHECK(!tv3->hasComputeAt());

  computeAtTarget->axis(0)->parallelize(ParallelType::BIDx);
  for (auto tv : affected_tensors) {
    tv->axis(-1)->parallelize(ParallelType::TIDx);
  }

  auto options = at::TensorOptions().dtype(at::kFloat).device(at::kCUDA, 0);

  at::Tensor t0 = at::randn({1000}, options);

  auto t1 = t0 * 0.5;
  auto t2 = t1 * -1.0;
  auto t3 = t1 * -2.0;

  at::Tensor kernel_tv2 = at::empty_like(t0, options);
  at::Tensor kernel_tv3 = at::empty_like(t0, options);

  FusionExecutor fe;
  fe.compileFusion(&fusion);
  fe.runFusion({t0}, {kernel_tv2, kernel_tv3});

  TORCH_CHECK(at::allclose(kernel_tv2, t2));
  TORCH_CHECK(at::allclose(kernel_tv3, t3));
}

// Similar to ComputeAtMultiConsumers, but with a common consumer.
TEST(NVFuserTest, FusionComputeAtCommonConsumer1_CUDA) {
  // tv1 = tv0 * 0.5
  // tv2 = tv1 * -1
  // tv3 = tv2 * -2
  // tv4 = tv2 + tv3
  // tv5 = tv4 * 5
  Fusion fusion;
  FusionGuard fg(&fusion);

  TensorView* tv0 = makeDummyTensor(1);
  fusion.addInput(tv0);

  TensorView* tv1 = mul(tv0, new Float(0.5));
  TensorView* tv2 = mul(tv1, new Float(-1.0));
  TensorView* tv3 = mul(tv1, new Float(-2.0));
  TensorView* tv4 = add(tv2, tv3);
  TensorView* tv5 = mul(tv4, new Float(5.0));
  fusion.addOutput(tv3);
  fusion.addOutput(tv4);
  fusion.addOutput(tv5);

  // Computing tv1 at tv3. This will affect tv2 as discussed in
  // ComplexComputeAt1. Additionally, in this case, notice that tv4 is
  // the common consumer of tv2 and tv3, so they are computed at
  // tv4. The indirect propagation of the computeAt should stop at the
  // common consumer, and no further change should occur. More
  // specifically, tv4 and tv5 should not have a computeAt tensor.
  TensorView* computeAtTarget = tv3;
  computeAtTarget->split(0, 128);
  tv1->computeAt(computeAtTarget, 1);

  TensorView* affected_tensors[] = {tv1, tv2, tv3, tv4};
  for (auto tv : affected_tensors) {
    TORCH_CHECK(tv->nDims() == computeAtTarget->nDims());
  }

  TORCH_CHECK(tv1->getComputeAtView() == computeAtTarget);
  TORCH_CHECK(tv2->getComputeAtView() == tv4);
  TORCH_CHECK(tv3->getComputeAtView() == tv4);
  TORCH_CHECK(!tv4->hasComputeAt());
  TORCH_CHECK(!tv5->hasComputeAt());

  computeAtTarget->axis(0)->parallelize(ParallelType::BIDx);

  for (auto tv : affected_tensors) {
    tv->axis(-1)->parallelize(ParallelType::TIDx);
  }

  auto options = at::TensorOptions().dtype(at::kFloat).device(at::kCUDA, 0);

  at::Tensor t0 = at::randn({1000}, options);

  auto t1 = t0 * 0.5;
  auto t2 = t1 * -1.0;
  auto t3 = t1 * -2.0;
  auto t4 = t2 + t3;
  auto t5 = t4 * 5.0;

  at::Tensor kernel_tv3 = at::empty_like(t0, options);
  at::Tensor kernel_tv4 = at::empty_like(t0, options);
  at::Tensor kernel_tv5 = at::empty_like(t0, options);

  FusionExecutor fe;
  fe.compileFusion(&fusion);
  fe.runFusion({t0}, {kernel_tv3, kernel_tv4, kernel_tv5});

  TORCH_CHECK(at::allclose(kernel_tv3, t3));
  TORCH_CHECK(at::allclose(kernel_tv4, t4));
  TORCH_CHECK(at::allclose(kernel_tv5, t5));
}

TEST(NVFuserTest, FusionComputeAtCommonConsumer2_CUDA) {
  // tv1 = tv0 * 0.5
  // tv2 = tv1 * -1
  // tv3 = tv2 * -1
  // tv4 = tv1 + 4
  // tv5 = tv3 + tv4
  Fusion fusion;
  FusionGuard fg(&fusion);

  TensorView* tv0 = makeDummyTensor(2);
  fusion.addInput(tv0);

  TensorView* tv1 = mul(tv0, new Float(0.5));
  TensorView* tv2 = mul(tv1, new Float(-1.0));
  TensorView* tv3 = mul(tv2, new Float(-1.0));
  TensorView* tv4 = add(tv1, new Float(4.0));
  TensorView* tv5 = add(tv3, tv4);

  fusion.addOutput(tv5);

  TensorView* computeAtTarget = tv3;

  computeAtTarget->merge(0);
  computeAtTarget->split(0, 128);
  computeAtTarget->split(0, 4);

  computeAtTarget->axis(0)->parallelize(ParallelType::BIDx);

  // This computeAt will affect all tensors including tv3, tv4 and
  // tv5, even though it appears to impact only tv1 and tv2. The
  // reason is that tv1 is now computed at tv3, so tv4 must also be
  // computed at the same location. Similarly, the consumer of tv4,
  // tv5, must also be computed at the same location. Overall, what
  // will happen is basically we merge expressions of all tensors and
  // compute them in a single loop nest. Internally, this will be
  // realized by making all tensors, except for those in the path
  // between tv1 and tv3, computed at tv5, which we call the common
  // consumer.
  tv1->computeAt(computeAtTarget, 1);

  // All tensors should have the same dimenionality as the target
  for (Val* val : fusion.vals()) {
    if (fusion.hasInput(val) ||
        val->getValType().value() != ValType::TensorView) {
      continue;
    }
    TensorView* tv = val->as<TensorView>();
    TORCH_CHECK(tv->nDims() == computeAtTarget->nDims());
  }

  TORCH_CHECK(tv1->getComputeAtView() == tv2);
  TORCH_CHECK(tv2->getComputeAtView() == tv3);
  // tv3 and tv4 are computed at tv5
  TORCH_CHECK(tv3->getComputeAtView() == tv5);
  TORCH_CHECK(tv4->getComputeAtView() == tv5);
  TORCH_CHECK(!tv5->hasComputeAt());

  for (Val* val : fusion.vals()) {
    if (!fusion.hasInput(val) &&
        val->getValType().value() == ValType::TensorView) {
      TensorView* tv = val->as<TensorView>();
      tv->axis(1)->parallelize(ParallelType::Unroll);
      tv->axis(-1)->parallelize(ParallelType::TIDx);
    }
  }

  auto options = at::TensorOptions().dtype(at::kFloat).device(at::kCUDA, 0);

  at::Tensor t0 = at::randn({129, 127}, options);

  auto t1 = t0.mul({0.5});
  auto t2 = t1.mul({-1.0});
  auto t3 = t2.mul({-1.0});
  auto t4 = t1.add({4.0});
  auto t5 = t3 + t4;

  at::Tensor kernel_tv5 = at::empty_like(t0, options);

  FusionExecutor fe;
  fe.compileFusion(&fusion);
  fe.runFusion({t0}, {kernel_tv5});

  TORCH_CHECK(at::allclose(kernel_tv5, t5));
}

// Similar to the above common consumer test but adds an additional
// tensor that has no common consumer with the other tensors.
TEST(NVFuserTest, FusionComputeAtCommonConsumer3_CUDA) {
  // tv1 = tv0 * 0.5
  // tv2 = tv1 * -1
  // tv3 = tv2 * -1
  // tv4 = tv1 + 4
  // tv5 = tv2 + tv3
  // tv6 = tv1 + 6
  Fusion fusion;
  FusionGuard fg(&fusion);

  TensorView* tv0 = makeDummyTensor(2);
  fusion.addInput(tv0);

  TensorView* tv1 = mul(tv0, new Float(0.5));
  TensorView* tv2 = mul(tv1, new Float(-1.0));
  TensorView* tv3 = mul(tv2, new Float(-1.0));
  TensorView* tv4 = add(tv1, new Float(4.0));
  TensorView* tv5 = add(tv3, tv4);
  TensorView* tv6 = add(tv1, new Float(6.0));

  fusion.addOutput(tv5);
  fusion.addOutput(tv6);

  TensorView* computeAtTarget = tv3;

  computeAtTarget->merge(0);
  computeAtTarget->split(0, 128);
  computeAtTarget->split(0, 4);

  computeAtTarget->axis(0)->parallelize(ParallelType::BIDx);

  // This will have the same impact on the tensors except for tv5 and
  // tv6. tv6 does not have any common consumer with the computeAt
  // target, but since it uses tv1, it must be also computed at the
  // same location as the other impacted tensors. We can either make
  // tv5 computed at tv6 or tv6 computed at tv5. In this case, tv5
  // should be computed at tv6 just because the current implementation
  // orders the computeAt relationship based on the order in which
  // tensors are specified as outputs.

  tv1->computeAt(computeAtTarget, 1);

  // All tensors should have the same dimenionality as the target
  for (Val* val : fusion.vals()) {
    if (fusion.hasInput(val) ||
        val->getValType().value() != ValType::TensorView) {
      continue;
    }
    TensorView* tv = val->as<TensorView>();
    TORCH_CHECK(tv->nDims() == computeAtTarget->nDims());
  }

  TORCH_CHECK(tv1->getComputeAtView() == tv2);
  TORCH_CHECK(tv2->getComputeAtView() == tv3);

  // tv3 and tv4 are computed at tv5
  TORCH_CHECK(tv3->getComputeAtView() == tv5);
  TORCH_CHECK(tv4->getComputeAtView() == tv5);

  // tv5 should be computed at tv6 since tv5 is added as an output
  // before tv6. If we call fusion.addOutput(tv6) first, tv6 should be
  // computed at tv5.
  TORCH_CHECK(tv5->getComputeAtView() == tv6);
  TORCH_CHECK(!tv6->hasComputeAt());

  for (Val* val : fusion.vals()) {
    if (!fusion.hasInput(val) &&
        val->getValType().value() == ValType::TensorView) {
      TensorView* tv = val->as<TensorView>();
      tv->axis(1)->parallelize(ParallelType::Unroll);
      tv->axis(-1)->parallelize(ParallelType::TIDx);
    }
  }

  auto options = at::TensorOptions().dtype(at::kFloat).device(at::kCUDA, 0);

  at::Tensor t0 = at::randn({129, 127}, options);

  auto t1 = t0.mul({0.5});
  auto t2 = t1.mul({-1.0});
  auto t3 = t2.mul({-1.0});
  auto t4 = t1.add({4.0});
  auto t5 = t3 + t4;
  auto t6 = t1.add({6.0});

  at::Tensor kernel_tv5 = at::empty_like(t0, options);
  at::Tensor kernel_tv6 = at::empty_like(t0, options);

  FusionExecutor fe;
  fe.compileFusion(&fusion);
  fe.runFusion({t0}, {kernel_tv5, kernel_tv6});

  TORCH_CHECK(at::allclose(kernel_tv5, t5));
  TORCH_CHECK(at::allclose(kernel_tv6, t6));
}

// Similar to ComputeAtCommonConsumer1 but with an addtiona ltensor
// that does not have data dependency with the consumer.
TEST(NVFuserTest, FusionComputeAtNoCommonConsumer_CUDA) {
  // tv1 = tv0 * 0.5
  // tv2 = tv1 * -1
  // tv3 = tv1 * -2
  // tv4 = tv2 + tv3
  // tv5 = tv4 * 5
  // tv6 = tv1 * 6
  Fusion fusion;
  FusionGuard fg(&fusion);

  TensorView* tv0 = makeDummyTensor(1);
  fusion.addInput(tv0);

  TensorView* tv1 = mul(tv0, new Float(0.5));
  TensorView* tv2 = mul(tv1, new Float(-1.0));
  TensorView* tv3 = mul(tv1, new Float(-2.0));
  TensorView* tv4 = add(tv2, tv3);
  TensorView* tv5 = mul(tv4, new Float(5.0));
  // Notice that tv6 is not a consumer of tv4.
  TensorView* tv6 = mul(tv1, new Float(6.0));
  fusion.addOutput(tv3);
  fusion.addOutput(tv4);
  fusion.addOutput(tv5);
  fusion.addOutput(tv6);

  TensorView* computeAtTarget = tv3;
  computeAtTarget->split(0, 128);
  tv1->computeAt(computeAtTarget, 1);

  TensorView* affected_tensors[] = {tv1, tv2, tv3, tv4, tv6};
  for (auto tv : affected_tensors) {
    TORCH_CHECK(tv->nDims() == computeAtTarget->nDims());
  }

  TORCH_CHECK(tv1->getComputeAtView() == computeAtTarget);
  TORCH_CHECK(tv2->getComputeAtView() == tv4);
  TORCH_CHECK(tv3->getComputeAtView() == tv4);
  TORCH_CHECK(tv4->getComputeAtView() == tv5);
  TORCH_CHECK(tv5->getComputeAtView() == tv6);
  TORCH_CHECK(!tv6->hasComputeAt());

  computeAtTarget->axis(0)->parallelize(ParallelType::BIDx);

  for (auto tv : affected_tensors) {
    tv->axis(-1)->parallelize(ParallelType::TIDx);
  }

  auto options = at::TensorOptions().dtype(at::kFloat).device(at::kCUDA, 0);

  at::Tensor t0 = at::randn({1000}, options);

  auto t1 = t0 * 0.5;
  auto t2 = t1 * -1.0;
  auto t3 = t1 * -2.0;
  auto t4 = t2 + t3;
  auto t5 = t4 * 5.0;
  auto t6 = t1 * 6.0;

  at::Tensor kernel_tv3 = at::empty_like(t0, options);
  at::Tensor kernel_tv4 = at::empty_like(t0, options);
  at::Tensor kernel_tv5 = at::empty_like(t0, options);
  at::Tensor kernel_tv6 = at::empty_like(t0, options);

  FusionExecutor fe;
  fe.compileFusion(&fusion);
  fe.runFusion({t0}, {kernel_tv3, kernel_tv4, kernel_tv5, kernel_tv6});

  TORCH_CHECK(at::allclose(kernel_tv3, t3));
  TORCH_CHECK(at::allclose(kernel_tv4, t4));
  TORCH_CHECK(at::allclose(kernel_tv5, t5));
  TORCH_CHECK(at::allclose(kernel_tv6, t6));
}

namespace {

void checkConcretized(
    TensorView* v0,
    int a0,
    TensorView* v1,
    int a1,
    bool should_concretize) {
  if (should_concretize) {
    TORCH_CHECK(
        IterDomain::concretizeDomain(v0->axis(a0))->sameAs(v1->axis(a1)));
  } else {
    TORCH_CHECK(
        !IterDomain::concretizeDomain(v0->axis(a0))->sameAs(v1->axis(a1)));
  }
}

} // namespace

TEST(NVFuserTest, FusionBCastConcretizeBasic_CUDA) {
  Fusion fusion;
  FusionGuard fg(&fusion);

  // tv0: [I I]
  TensorView* tv0 = makeDummyTensor(2);

  // tv1: [I I I]
  TensorView* tv1 = makeDummyTensor(3);

  fusion.addInput(tv0);
  fusion.addInput(tv1);

  // tv2*: [B I I]
  auto tv2_0 = broadcast(tv0, {true, false, false});
  auto tv2_1 = broadcast(tv0, {true, false, false});
  auto tv2 = add(tv2_0, tv2_1);

  // tv3: [I I I]
  auto tv3 = add(tv2, tv1);

  fusion.addOutput(tv3);

  checkConcretized(tv2, 0, tv1, 0, true);
  checkConcretized(tv2_0, 0, tv1, 0, true);
  checkConcretized(tv2_1, 0, tv1, 0, true);
  checkConcretized(tv2_0, 1, tv1, 0, false);
  checkConcretized(tv2_0, 0, tv1, 1, false);
}

TEST(NVFuserTest, FusionBCastConcretizeRfactor_CUDA) {
  Fusion fusion;
  FusionGuard fg(&fusion);

  // both tv0 and tv1 = [I, I]
  TensorView* tv0 = makeDummyTensor(2);
  TensorView* tv1 = makeDummyTensor(2);

  //[B,I,I]
  auto tv2 = broadcast(tv1, {true, false, false});

  //[B,I,R]
  auto tv3 = sum(tv2, {2});

  auto tv5 = add(tv3, tv1);

  fusion.addInput(tv0);
  fusion.addInput(tv1);
  fusion.addOutput(tv5);

  // scheduling:
  //[B,I,R0,R1=128], root = [B,I,R]
  tv3->split(2, 128);

  // root=[B,I,Irf], rfactor=[B,I,Irf,Rrf]
  auto tv4 = tv3->rFactor({3});

  checkConcretized(tv2, 0, tv5, 0, true);
  checkConcretized(tv4, 0, tv5, 0, true);
  checkConcretized(tv3, 0, tv5, 0, true);
}

namespace {

void checkIdMapped(
    ComputeAtRootDomainMap& root_map,
    TensorView* v0,
    IterDomain* id0,
    TensorView* v1,
    IterDomain* id1,
    bool should_map) {
  if (should_map) {
    TORCH_CHECK(root_map.canMap(v0->domain(), id0, v1->domain(), id1));
  } else {
    TORCH_CHECK(!root_map.canMap(v0->domain(), id0, v1->domain(), id1));
  }
}

void checkIdMapped(
    TensorView* v0,
    const std::vector<IterDomain*>& root0,
    const std::vector<bool> should_map0,
    TensorView* v1,
    const std::vector<IterDomain*>& root1,
    const std::vector<bool> should_map1) {
  ComputeAtRootDomainMap map;
  map.build();
  TORCH_INTERNAL_ASSERT(root0.size() == should_map0.size());
  TORCH_INTERNAL_ASSERT(root1.size() == should_map1.size());
  size_t idx0 = 0;
  for (size_t i = 0; i < root0.size(); ++i) {
    size_t idx1 = 0;
    for (size_t j = 0; j < root1.size(); ++j) {
      if (should_map0[i] && should_map1[j] && idx0 == idx1) {
        checkIdMapped(map, v0, root0[i], v1, root1[j], true);
      } else {
        checkIdMapped(map, v0, root0[i], v1, root1[j], false);
      }
      if (should_map1[j])
        ++idx1;
    }
    if (should_map0[i])
      ++idx0;
  }
}

void checkIdMapped(
    TensorView* v0,
    const std::vector<IterDomain*>& root0,
    TensorView* v1,
    const std::vector<IterDomain*>& root1) {
  checkIdMapped(
      v0,
      root0,
      std::vector<bool>(root0.size(), true),
      v1,
      root1,
      std::vector<bool>(root1.size(), true));
}

} // namespace

TEST(NVFuserTest, FusionRootMappingBasic_CUDA) {
  Fusion fusion;
  FusionGuard fg(&fusion);

  TensorView* tv0 = makeDummyTensor(2);
  TensorView* tv1 = makeDummyTensor(2);

  fusion.addInput(tv0);
  fusion.addInput(tv1);
  auto tv3 = broadcast(tv0, {true, false, false});
  auto tv4 = broadcast(tv1, {false, true, false});
  auto tv5 = add(tv3, tv4);
  fusion.addOutput(tv5);

  checkIdMapped(
      tv0,
      tv0->getRootDomain(),
      {true, true},
      tv4,
      tv4->getRootDomain(),
      {false, true, true});
  checkIdMapped(
      tv1,
      tv1->getRootDomain(),
      {true, true},
      tv4,
      tv4->getRootDomain(),
      {true, false, true});
  checkIdMapped(
      tv0,
      tv0->getRootDomain(),
      {false, true},
      tv1,
      tv1->getRootDomain(),
      {false, true});
  checkIdMapped(
      tv0,
      tv0->getRootDomain(),
      {true, true},
      tv5,
      tv5->getRootDomain(),
      {false, true, true});
  checkIdMapped(
      tv1,
      tv1->getRootDomain(),
      {true, true},
      tv5,
      tv5->getRootDomain(),
      {true, false, true});
  checkIdMapped(tv3, tv3->getRootDomain(), tv4, tv4->getRootDomain());
  checkIdMapped(tv3, tv3->getRootDomain(), tv5, tv5->getRootDomain());
  checkIdMapped(tv4, tv4->getRootDomain(), tv5, tv5->getRootDomain());
}

TEST(NVFuserTest, FusionRootMappingRfactor_CUDA) {
  Fusion fusion;
  FusionGuard fg(&fusion);

  // [I,I]
  TensorView* tv0 = makeDummyTensor(2);
  // [I,I,I]
  TensorView* tv1 = makeDummyTensor(3);

  //[I,I,R]
  auto tv2 = sum(tv1, {2});
  auto tv3 = add(tv2, tv0);

  fusion.addInput(tv0);
  fusion.addInput(tv1);
  fusion.addOutput(tv3);

  // scheduling:
  //[B,I,R0,R1=128], root = [B,I,R]
  tv2->split(2, 128);

  // root=[B,I,Irf], rfactor=[B,I,Irf,Rrf]
  auto tv4 = tv2->rFactor({3});

  checkIdMapped(tv1, tv1->getRootDomain(), tv4, tv4->getRootDomain());
  checkIdMapped(
      tv4,
      tv4->getRFactorDomain(),
      {true, true, true, false},
      tv2,
      tv2->getRootDomain(),
      {true, true, true});
  checkIdMapped(
      tv1,
      tv1->getRootDomain(),
      {true, true, false},
      tv2,
      tv2->getRootDomain(),
      {true, true, false});
  checkIdMapped(
      tv1,
      tv1->getRootDomain(),
      {true, true, false},
      tv3,
      tv3->getRootDomain(),
      {true, true});
  checkIdMapped(
      tv2,
      tv2->getRootDomain(),
      {true, true, false},
      tv3,
      tv3->getRootDomain(),
      {true, true});
  checkIdMapped(tv0, tv0->getRootDomain(), tv3, tv3->getRootDomain());
  checkIdMapped(
      tv0,
      tv0->getRootDomain(),
      {true, true},
      tv1,
      tv1->getRootDomain(),
      {true, true, false});
  checkIdMapped(
      tv0,
      tv0->getRootDomain(),
      {true, true},
      tv2,
      tv2->getRootDomain(),
      {true, true, false});
  checkIdMapped(
      tv0,
      tv0->getRootDomain(),
      {true, true},
      tv4,
      tv4->getRFactorDomain(),
      {true, true, false, false});
  checkIdMapped(
      tv0,
      tv0->getRootDomain(),
      {true, true},
      tv4,
      tv4->getRootDomain(),
      {true, true, false});
}

TEST(NVFuserTest, FusionRootMappingReductionDependency_CUDA) {
  Fusion fusion;
  FusionGuard fg(&fusion);

  TensorView* tv0 = makeDummyTensor(2);
  auto tv1 = sum(tv0, {1});
  auto tv2 = broadcast(tv1, {false, true});
  fusion.addOutput(tv2);

  // The second dimension cannot be mapped as it would require recomputation.
  checkIdMapped(tv0, tv0->getRootDomain(), tv1, tv1->getRootDomain());
  checkIdMapped(
      tv1,
      tv1->getRootDomain(),
      {true, false},
      tv2,
      tv2->getRootDomain(),
      {true, false});
  checkIdMapped(
      tv0,
      tv0->getRootDomain(),
      {true, false},
      tv2,
      tv2->getRootDomain(),
      {true, false});
}

TEST(NVFuserTest, FusionRootMappingMultipleBroadcast_CUDA) {
  Fusion fusion;
  FusionGuard fg(&fusion);

  TensorView* tv0 = makeDummyTensor(1);
  auto tv1 = broadcast(tv0, {false, true});
  auto tv2 = broadcast(tv0, {true, false});
  auto tv3 = add(tv1, tv2);
  fusion.addOutput(tv3);

  // tv0 cannot be mapped with the consumers as it would mean its only
  // domain would be mapped to both the first and second domains of
  // the two consumers, thus computing tv0 at both corresponding loops.
  checkIdMapped(
      tv0,
      tv0->getRootDomain(),
      {false},
      tv1,
      tv1->getRootDomain(),
      {false, false});
  checkIdMapped(
      tv0,
      tv0->getRootDomain(),
      {false},
      tv2,
      tv2->getRootDomain(),
      {false, false});
  checkIdMapped(tv1, tv1->getRootDomain(), tv3, tv3->getRootDomain());
  checkIdMapped(tv2, tv2->getRootDomain(), tv3, tv3->getRootDomain());
  checkIdMapped(
      tv0,
      tv0->getRootDomain(),
      {false},
      tv3,
      tv3->getRootDomain(),
      {false, false});
}

TEST(NVFuserTest, FusionRootMappingMultipleBroadcastWithNoCommonConsumer_CUDA) {
  Fusion fusion;
  FusionGuard fg(&fusion);

  TensorView* tv0 = makeDummyTensor(1);
  auto tv1 = broadcast(tv0, {false, true});
  auto tv2 = broadcast(tv0, {true, false});
  fusion.addOutput(tv1);
  fusion.addOutput(tv2);

  // If there is no common consumer, there is no recomputation constraint.
  checkIdMapped(
      tv0,
      tv0->getRootDomain(),
      {true},
      tv1,
      tv1->getRootDomain(),
      {true, false});
  checkIdMapped(
      tv0,
      tv0->getRootDomain(),
      {true},
      tv2,
      tv2->getRootDomain(),
      {false, true});
  checkIdMapped(
      tv1,
      tv1->getRootDomain(),
      {true, false},
      tv2,
      tv2->getRootDomain(),
      {false, true});
}

TEST(NVFuserTest, FusionRootMappingBroadcastNonUniqueSize_CUDA) {
  Fusion fusion;
  FusionGuard fg(&fusion);

  auto tv0 = makeDummyTensor(1);
  fusion.addInput(tv0);
  auto tv1 = makeDummyTensor(2);
  fusion.addInput(tv1);
  auto tv2 = makeDummyTensor(2);
  fusion.addInput(tv2);
  auto tv3 = broadcast(tv0, {false, true});
  auto tv4 = add(tv1, tv3);
  fusion.addOutput(tv4);
  auto tv5 = add(tv2, tv3);
  fusion.addOutput(tv5);

  // Broadcast domains can be used with multiple domains with
  // different sizes. In this test, the broadcast domain of tv3 has
  // two consumers, tv4 and tv5, which may have different sizes. Each
  // of the consumers is used with the broadcast domain of tv3, but
  // the two consumers may not have the same size, it is not possible
  // to map those domains.
  checkIdMapped(
      tv0,
      tv0->getRootDomain(),
      {true},
      tv3,
      tv3->getRootDomain(),
      {true, false});
  checkIdMapped(
      tv0,
      tv0->getRootDomain(),
      {true},
      tv1,
      tv1->getRootDomain(),
      {true, false});
  checkIdMapped(
      tv0,
      tv0->getRootDomain(),
      {true},
      tv2,
      tv2->getRootDomain(),
      {true, false});
  checkIdMapped(
      tv1,
      tv1->getRootDomain(),
      {true, false},
      tv2,
      tv2->getRootDomain(),
      {true, false});
  checkIdMapped(
      tv1,
      tv1->getRootDomain(),
      {true, false},
      tv3,
      tv3->getRootDomain(),
      {true, false});
  checkIdMapped(
      tv2,
      tv2->getRootDomain(),
      {true, false},
      tv3,
      tv3->getRootDomain(),
      {true, false});
  checkIdMapped(
      tv3,
      tv3->getRootDomain(),
      {true, false},
      tv4,
      tv4->getRootDomain(),
      {true, false});
  checkIdMapped(
      tv3,
      tv3->getRootDomain(),
      {true, false},
      tv5,
      tv5->getRootDomain(),
      {true, false});
  checkIdMapped(
      tv4,
      tv4->getRootDomain(),
      {true, false},
      tv5,
      tv5->getRootDomain(),
      {true, false});
}

TEST(NVFuserTest, FusionRootMappingBroadcast_CUDA) {
  Fusion fusion;
  FusionGuard fg(&fusion);

  auto tv0 = makeDummyTensor(1);
  // tv0[I0]
  fusion.addInput(tv0);
  auto tv1 = broadcast(tv0, {true, false});
  // tv1[B1, I0]
  auto tv2 = broadcast(tv1, {true, false, false});
  // tv2[B2, B1, I0]
  fusion.addOutput(tv2);

  // In this case, tv1 and tv2 has one and two broadcast domains,
  // respectively. It is the second broadcast domain that is mapped to
  // the broadcast of tv1.
  checkIdMapped(
      tv0,
      tv0->getRootDomain(),
      {true},
      tv1,
      tv1->getRootDomain(),
      {false, true});
  checkIdMapped(
      tv1,
      tv1->getRootDomain(),
      {true, true},
      tv2,
      tv2->getRootDomain(),
      {false, true, true}); // Not {true, false, true}
  checkIdMapped(
      tv0,
      tv0->getRootDomain(),
      {true},
      tv2,
      tv2->getRootDomain(),
      {false, false, true});
}

TEST(NVFuserTest, FusionComputeAtFailDueToRootMapping_CUDA) {
  Fusion fusion;
  FusionGuard fg(&fusion);

  auto tv0 = makeDummyTensor(1);
  fusion.addInput(tv0);
  auto tv1 = add(tv0, new Float(1));
  auto tv2 = broadcast(tv1, {true, false});
  auto tv3 = broadcast(tv1, {false, true});
  auto tv4 = add(tv2, tv3);
  fusion.addOutput(tv4);

  // computeAt should fail as there is no valid root mapping.
  ASSERT_ANY_THROW(tv1->computeAt(tv4, 1));
}

TEST(NVFuserTest, FusionScalarInputs_CUDA) {
  Fusion fusion;
  FusionGuard fg(&fusion);

  TensorView* tv0 = makeDummyTensor(2);
  fusion.addInput(tv0);
  TensorView* tv1 = makeDummyTensor(2);
  fusion.addInput(tv1);

  Float* f0 = new Float();
  fusion.addInput(f0);
  Float* f1 = new Float();
  fusion.addInput(f1);
  Float* f2 = new Float();
  fusion.addInput(f2);
  Float* f3 = new Float();
  fusion.addInput(f3);
  Val* f4 = mul(f0, f1);
  Val* f5 = sub(f2, f3);

  TensorView* tv2 = sub(tv1, f4);
  TensorView* tv3 = add(tv0, f5);
  TensorView* tv4 = mul(tv3, tv2);

  fusion.addOutput(tv4);

  // Lets setup to actually run
  while (tv4->nDims() > 1)
    tv4->merge(0);
  tv4->split(0, 128);
  tv4->split(0, 4);

  tv0->computeAt(tv4, 1);
  tv1->computeAt(tv4, 1);

  tv4->axis(0)->parallelize(ParallelType::BIDx);

  for (Val* val : fusion.vals()) {
    if (!fusion.hasInput(val) &&
        val->getValType().value() == ValType::TensorView) {
      TensorView* tv = static_cast<TensorView*>(val);

      tv->axis(1)->parallelize(ParallelType::Unroll);
      tv->axis(-1)->parallelize(ParallelType::TIDx);
    }
  }

  // f4 = f0 * f1
  // f5 = f2 - f3
  // t2 = t1 - f4
  // t3 = t0 + f5
  // t4 = t3 * t2

  auto options = at::TensorOptions().dtype(at::kFloat).device(at::kCUDA, 0);

  float fl0 = 0.1;
  float fl1 = -0.2;
  float fl2 = 0.3;
  float fl3 = -0.4;
  float fl4 = fl0 * fl1;
  float fl5 = fl2 - fl3;

  at::Tensor t0 = at::randn({129, 127}, options);
  at::Tensor t1 = at::rand_like(t0, options);

  auto t2 = t1.sub(fl4);
  auto t3 = t0.add(fl5);
  auto t4 = t3.mul(t2);

  at::Tensor kernel_tv4 = at::empty_like(t0, options);

  at::Scalar test(fl0);

  FusionExecutor fe;
  fe.compileFusion(&fusion);
  fe.runFusion(
      {t0,
       t1,
       at::Scalar(fl0),
       at::Scalar(fl1),
       at::Scalar(fl2),
       at::Scalar(fl3)},
      {kernel_tv4});

  TORCH_CHECK(at::allclose(kernel_tv4, t4));
}

TEST(NVFuserTest, FusionLoopUnroll_CUDA) {
  Fusion fusion;
  FusionGuard fg(&fusion);

  // Set up your input tensor views
  TensorView* tv0 = makeDummyTensor(3);
  TensorView* tv1 = makeDummyTensor(3);

  // Register your inputs
  fusion.addInput(tv0);
  fusion.addInput(tv1);

  // Do math with it, it returns a `Val*` but can be static_casted back to
  // TensorView
  TensorView* tv2 = add(tv1, new Float(2.0));
  TensorView* tv3 = add(tv0, tv2);

  // Register your outputs
  fusion.addOutput(tv3);

  int block_size = 16;

  tv3->merge(0, 1);
  tv3->merge(0, 1);

  tv3->split(0, block_size);
  tv3->split(0, 4);

  // For all inputs, computeAt the output inline, temporaries should be squeezed
  // between them
  tv0->computeAt(tv3, 1);
  tv1->computeAt(tv3, 1);

  // Parallelize
  tv2->axis(1)->parallelize(ParallelType::Unroll);
  tv3->axis(1)->parallelize(ParallelType::Unroll);
  tv2->axis(-1)->parallelize(ParallelType::TIDx);
  tv3->axis(-1)->parallelize(ParallelType::TIDx);
  tv3->axis(0)->parallelize(ParallelType::BIDx);

  auto options = at::TensorOptions().dtype(at::kFloat).device(at::kCUDA, 0);

  at::Tensor input0 = at::rand({129, 13, 3}, options);
  at::Tensor input1 = at::rand({129, 13, 3}, options);

  FusionExecutor fe;
  fe.compileFusion(&fusion);
  auto outputs = fe.runFusion({input0, input1});

  TORCH_CHECK(outputs[0].equal(input0.add(input1.add(2.0))));
}

/*
 * Helper function for single op testing that generates a codegen operand
 */

Val* gen_jit_operand(std::pair<ValType, DataType> desc) {
  if (desc.first == ValType::TensorView) {
    return makeDummyTensor(2, desc.second);
  } else if (desc.first == ValType::Scalar) {
    if (desc.second == DataType::Float)
      return new Float();
    else if (desc.second == DataType::Int)
      return new Int();
    else
      TORCH_CHECK("Not currently supported type", desc.first);
  } else {
    TORCH_CHECK("Not currently supported type", desc.first);
  }
  return nullptr;
}

/*
 * Helper function for single op testing that generates an ATen operand
 */

IValue gen_aten_operand(
    std::pair<ValType, DataType> desc,
    int blocks,
    int threads,
    bool rand) {
  if (desc.first == ValType::TensorView) {
    if (desc.second == DataType::Float) {
      auto options = at::TensorOptions().dtype(at::kFloat).device(at::kCUDA, 0);
      if (rand)
        return IValue(at::rand({blocks, threads}, options));
      else
        return IValue(at::empty({blocks, threads}, options));
    } else if (desc.second == DataType::Half) {
      auto options = at::TensorOptions().dtype(at::kHalf).device(at::kCUDA, 0);
      if (rand)
        return IValue(at::rand({blocks, threads}, options));
      else
        return IValue(at::empty({blocks, threads}, options));
    } else if (desc.second == DataType::Bool) {
      if (rand) {
        auto options =
            at::TensorOptions().dtype(at::kFloat).device(at::kCUDA, 0);
        return IValue(at::rand({blocks, threads}, options).to(at::kBool));
      } else {
        auto options =
            at::TensorOptions().dtype(at::kBool).device(at::kCUDA, 0);
        return IValue(at::empty({blocks, threads}, options));
      }
    } else {
      TORCH_CHECK("Not currently supported type", desc.second)
    }
  } else if (desc.first == ValType::Scalar) {
    if (desc.second == DataType::Float)
      return IValue(at::Scalar(1.f));
    else if (desc.second == DataType::Int)
      return IValue(at::Scalar(1));
    else
      TORCH_CHECK("Not currently supported type", desc.first);
  } else {
    TORCH_CHECK("Not currently supported type", desc.first);
  }
  return nullptr;
}

/*
 * Templatized Helper Function To generate single Op comparison between the
 * JIT codegen for Cuda and the ATen Library.
 */

using OutputPair = std::pair<ValType, DataType>;
template <
    typename AtenFunc,
    typename JitFunc,
    typename InputTuple,
    size_t... NumInputs>
void test_op(
    int blocks,
    int threads,
    std::string op_str,
    AtenFunc af,
    JitFunc jf,
    OutputPair op,
    InputTuple it,
    std::index_sequence<NumInputs...>) {
  Fusion fusion;
  FusionGuard fg(&fusion);

  // Generate Input JIT function Inputs and add them as Inputs to the Fusion
  // Graph
  std::array<Val*, sizeof...(NumInputs)> jit_inputs = {
      gen_jit_operand(std::get<NumInputs>(it))...};
  std::for_each(jit_inputs.begin(), jit_inputs.end(), [&fusion](Val* v) {
    fusion.addInput(v);
  });
  TensorView* out =
      static_cast<TensorView*>(jf(std::get<NumInputs>(jit_inputs)...));
  fusion.addOutput(out);

  std::for_each(jit_inputs.begin(), jit_inputs.end(), [out](Val* v) {
    if (v->getValType() == ValType::TensorView)
      static_cast<TensorView*>(v)->computeAt(out, -1);
  });
  out->axis(0)->parallelize(ParallelType::BIDx);
  out->axis(-1)->parallelize(ParallelType::TIDx);

  std::array<IValue, sizeof...(NumInputs)> aten_inputs = {gen_aten_operand(
      std::get<NumInputs>(it), blocks, threads, /*rand*/ true)...};
  const at::ArrayRef<IValue> aten_inputs_ivalues(aten_inputs);

  at::Tensor output =
      gen_aten_operand(op, blocks, threads, /*rand*/ false).toTensor();
  std::vector<at::Tensor> output_vect = {output};
  cudaDeviceSynchronize();
  if (fusion.isStochastic())
    at::manual_seed(0);

  FusionExecutor fe;
  fe.compileFusion(&fusion);
  fe.runFusion(aten_inputs_ivalues, output_vect);
  cudaDeviceSynchronize();

  if (fusion.isStochastic())
    at::manual_seed(0);
  at::Tensor ref_output = af(aten_inputs);
  cudaDeviceSynchronize(); // This sync shouldn't be necessary;

  std::function<std::string()> aten_inputs_to_str =
      [&aten_inputs]() -> std::string {
    int input_cnt = 1;
    std::stringstream ss;
    std::for_each(
        aten_inputs.begin(), aten_inputs.end(), [&input_cnt, &ss](IValue& iv) {
          ss << "\nINPUT" << input_cnt++ << ": " << iv.toTensor();
        });
    return ss.str();
  };

  at::Tensor diff;
  if (output.scalar_type() == at::kBool) {
    diff = at::eq(output, ref_output);
  } else {
    diff = at::sub(output, ref_output);
  }

  TORCH_CHECK(
      (output.scalar_type() == at::kBool
           ? output.equal(ref_output)
           :
           // The absolute Tolerance was raised to 1e-07 from 1e-08 to allow
           // allow for the remainder function to pass.
           output.allclose(ref_output, /*rtol*/ 1e-05, /*atol*/ 1e-07)),
      "\nOp Type: -- ",
      op_str,
      " -- had a mismatch.",
      aten_inputs_to_str(),
      "\nABS MAX DIFF: ",
      output.sub(ref_output).abs().max(),
      "\n");
}

/*
 *  Templatized Helper Function that uses variadic templates to
 *  process a variable length Input Tuple of different Operand Type.
 */
template <typename AtenFunc, typename JitFunc, typename InputTuple>
void test_op(
    int blocks,
    int threads,
    std::string op_str,
    AtenFunc af,
    JitFunc jf,
    OutputPair op,
    InputTuple it) {
  static constexpr auto size = std::tuple_size<InputTuple>::value;
  test_op(
      blocks,
      threads,
      op_str,
      af,
      jf,
      op,
      it,
      std::make_index_sequence<size>{});
}

TEST(NVFuserTest, FusionUnaryOps_CUDA) {
  using OpTuple =
      std::tuple<at::Tensor (*)(const at::Tensor&), UnaryOpType, std::string>;

  // [Note: explicit tuple type for uniform initialization list]
  // Tuple type must be explicitly specified for each uniform initialization
  // list within the vector to make this code compatible with some old env
  // which we still need to support. eg. gcc 5.4 + cuda 9.2.
  std::vector<OpTuple> ops{
      OpTuple{at::abs, UnaryOpType::Abs, "abs"},
      OpTuple{at::acos, UnaryOpType::Acos, "acos"},
      OpTuple{at::asin, UnaryOpType::Asin, "asin"},
      OpTuple{at::atan, UnaryOpType::Atan, "atan"},
      // There does not appear to be an appropriate ATen function for atanh
      // OpTuple{at::atanh,      UnaryOpType::Atanh,      "atanh"      },
      OpTuple{at::ceil, UnaryOpType::Ceil, "ceil"},
      OpTuple{at::cos, UnaryOpType::Cos, "cos"},
      OpTuple{at::cosh, UnaryOpType::Cosh, "cosh"},
      OpTuple{at::erf, UnaryOpType::Erf, "erf"},
      OpTuple{at::erfc, UnaryOpType::Erfc, "erfc"},
      OpTuple{at::exp, UnaryOpType::Exp, "exp"},
      OpTuple{at::expm1, UnaryOpType::Expm1, "expm1"},
      OpTuple{at::floor, UnaryOpType::Floor, "floor"},
      OpTuple{at::frac, UnaryOpType::Frac, "frac"},
      OpTuple{at::gelu, UnaryOpType::Gelu, "gelu"},
      OpTuple{at::lgamma, UnaryOpType::Lgamma, "lgamma"},
      OpTuple{at::log, UnaryOpType::Log, "log"},
      OpTuple{at::log10, UnaryOpType::Log10, "log10"},
      OpTuple{at::log1p, UnaryOpType::Log1p, "log1p"},
      OpTuple{at::log2, UnaryOpType::Log2, "log2"},
      OpTuple{at::neg, UnaryOpType::Neg, "neg"},
      OpTuple{at::reciprocal, UnaryOpType::Reciprocal, "reciprocal"},
      OpTuple{at::relu, UnaryOpType::Relu, "relu"},
      OpTuple{at::round, UnaryOpType::Round, "round"},
      OpTuple{at::rsqrt, UnaryOpType::Rsqrt, "rsqrt"},
      OpTuple{at::sigmoid, UnaryOpType::Sigmoid, "sigmoid"},
      OpTuple{at::sin, UnaryOpType::Sin, "sin"},
      OpTuple{at::sinh, UnaryOpType::Sinh, "sinh"},
      OpTuple{at::sqrt, UnaryOpType::Sqrt, "sqrt"},
      OpTuple{at::tan, UnaryOpType::Tan, "tan"},
      OpTuple{at::tanh, UnaryOpType::Tanh, "tanh"},
      OpTuple{at::trunc, UnaryOpType::Trunc, "trunc"}};

  std::for_each(ops.begin(), ops.end(), [](OpTuple& op) {
    test_op(
        /*blocks*/ 640,
        /*threads*/ 64,
        /*name*/ std::get<2>(op),
        /*Aten Func   */
        [&op](std::array<IValue, 1>& vals) {
          return std::get<0>(op)(vals[0].toTensor());
        },
        /*JIT  Func   */
        [&op](Val* in1) -> Val* { return unaryOp(std::get<1>(op), in1); },
        /*Output      */ std::make_pair(ValType::TensorView, DataType::Float),
        /*Inputs Tuple*/
        std::make_tuple(std::make_pair(ValType::TensorView, DataType::Float)));
  });

  test_op(
      /*blocks*/ 128,
      /*threads*/ 64,
      /*name*/ "rand_like",
      /*Aten Func   */
      [](std::array<IValue, 1>& vals) {
        return at::rand_like(vals[0].toTensor());
      },
      /*JIT  Func   */
      [](Val* in1) -> Val* { return unaryOp(UnaryOpType::RandLike, in1); },
      /*Output      */ std::make_pair(ValType::TensorView, DataType::Float),
      /*Inputs Tuple*/
      std::make_tuple(std::make_pair(ValType::TensorView, DataType::Float)));
}

TEST(NVFuserTest, FusionBinaryOps_CUDA) {
  using AtenFuncSig = at::Tensor (*)(const at::Tensor&, const at::Tensor&);
  using OpTuple = std::tuple<AtenFuncSig, BinaryOpType, std::string>;

  // see [Note: explicit tuple type for uniform initialization list]
  std::vector<OpTuple> logic_ops{OpTuple{at::eq, BinaryOpType::Eq, "eq"},
                                 OpTuple{at::ge, BinaryOpType::GE, "ge"},
                                 OpTuple{at::gt, BinaryOpType::GT, "gt"},
                                 OpTuple{at::le, BinaryOpType::LE, "le"},
                                 OpTuple{at::lt, BinaryOpType::LT, "lt"},
                                 OpTuple{at::ne, BinaryOpType::NE, "ne"}};

  std::for_each(logic_ops.begin(), logic_ops.end(), [](OpTuple& op) {
    test_op(
        /*blocks*/ 640,
        /*threads*/ 64,
        /*name*/ std::get<2>(op),
        /*Aten Func   */
        [&op](std::array<IValue, 2>& vals) {
          return std::get<0>(op)(vals[0].toTensor(), vals[1].toTensor());
        },
        /*JIT  Func   */
        [&op](Val* in1, Val* in2) -> Val* {
          return binaryOp(std::get<1>(op), in1, in2);
        },
        /*Output      */ std::make_pair(ValType::TensorView, DataType::Bool),
        /*Inputs Tuple*/
        std::make_tuple(
            std::make_pair(ValType::TensorView, DataType::Float),
            std::make_pair(ValType::TensorView, DataType::Float)));
  });

  // see [Note: explicit tuple type for uniform initialization list]
  std::vector<OpTuple> math_ops{
      OpTuple{at::atan2, BinaryOpType::Atan2, "atan2"},
      OpTuple{at::div, BinaryOpType::Div, "div"},
      OpTuple{at::fmod, BinaryOpType::Fmod, "fmod"},
      OpTuple{at::max, BinaryOpType::Max, "max"},
      OpTuple{at::min, BinaryOpType::Min, "min"},
      OpTuple{at::mul, BinaryOpType::Mul, "mul"},
      OpTuple{at::pow, BinaryOpType::Pow, "pow"},
      // NOTE: Remainder does not match the Aten impl exactly
      // despite using an identical function.
      OpTuple{at::remainder, BinaryOpType::Remainder, "remainder"},
  };

  std::for_each(math_ops.begin(), math_ops.end(), [](OpTuple& op) {
    test_op(
        /*blocks*/ 640,
        /*threads*/ 64,
        /*name*/ std::get<2>(op),
        /*Aten Func   */
        [&op](std::array<IValue, 2>& vals) {
          return std::get<0>(op)(vals[0].toTensor(), vals[1].toTensor());
        },
        /*JIT  Func   */
        [&op](Val* in1, Val* in2) -> Val* {
          return binaryOp(std::get<1>(op), in1, in2);
        },
        /*Output      */ std::make_pair(ValType::TensorView, DataType::Float),
        /*Inputs Tuple*/
        std::make_tuple(
            std::make_pair(ValType::TensorView, DataType::Float),
            std::make_pair(ValType::TensorView, DataType::Float)));
  });

  test_op(
      /*blocks*/ 640,
      /*threads*/ 64,
      /*name*/ "add_alpha",
      /*Aten Func   */
      [](std::array<IValue, 3>& vals) {
        return at::add(
            vals[0].toTensor(), vals[1].toTensor(), vals[2].toScalar());
      },
      /*JIT  Func   */ static_cast<Val* (*)(Val*, Val*, Val*)>(&add_alpha),
      /*Output      */ std::make_pair(ValType::TensorView, DataType::Float),
      /*Inputs Tuple*/
      std::make_tuple(
          std::make_pair(ValType::TensorView, DataType::Float),
          std::make_pair(ValType::TensorView, DataType::Float),
          std::make_pair(ValType::Scalar, DataType::Float)));
  test_op(
      /*blocks*/ 640,
      /*threads*/ 64,
      /*name*/ "sub_alpha",
      /*Aten Func   */
      [](std::array<IValue, 3>& vals) {
        return at::sub(
            vals[0].toTensor(), vals[1].toTensor(), vals[2].toScalar());
      },
      /*JIT  Func   */ static_cast<Val* (*)(Val*, Val*, Val*)>(&sub_alpha),
      /*Output      */ std::make_pair(ValType::TensorView, DataType::Float),
      /*Inputs Tuple*/
      std::make_tuple(
          std::make_pair(ValType::TensorView, DataType::Float),
          std::make_pair(ValType::TensorView, DataType::Float),
          std::make_pair(ValType::Scalar, DataType::Float)));
}

TEST(NVFuserTest, FusionTernaryOps_CUDA) {
  test_op(
      /*blocks*/ 640,
      /*threads*/ 64,
      /*name*/ "clamp",
      /*Aten Func   */
      [](std::array<IValue, 1>& vals) {
        return at::clamp(vals[0].toTensor(), 0.f, 1.f);
      },
      /*JIT  Func   */
      [](Val* in1) -> Val* {
        return clamp(in1, new Float(0.f), new Float(1.f));
      },
      /*Output      */ std::make_pair(ValType::TensorView, DataType::Float),
      /*Inputs Tuple*/
      std::make_tuple(std::make_pair(ValType::TensorView, DataType::Float)));
  test_op(
      /*blocks*/ 640,
      /*threads*/ 64,
      /*name*/ "threshold",
      /*Aten Func   */
      [](std::array<IValue, 1>& vals) {
        return at::threshold(vals[0].toTensor(), 0.f, 1.f);
      },
      /*JIT  Func   */
      [](Val* in1) -> Val* {
        return threshold(in1, new Float(0.f), new Float(1.f));
      },
      /*Output      */ std::make_pair(ValType::TensorView, DataType::Float),
      /*Inputs Tuple*/
      std::make_tuple(std::make_pair(ValType::TensorView, DataType::Float)));
  test_op(
      /*blocks*/ 640,
      /*threads*/ 64,
      /*name*/ "where",
      /*Aten Func   */
      [](std::array<IValue, 3>& vals) {
        return at::where(
            vals[0].toTensor(), vals[1].toTensor(), vals[2].toTensor());
      },
      /*JIT  Func   */ static_cast<Val* (*)(Val*, Val*, Val*)>(&where),
      /*Output      */ std::make_pair(ValType::TensorView, DataType::Float),
      /*Inputs Tuple*/
      std::make_tuple(
          std::make_pair(ValType::TensorView, DataType::Bool),
          std::make_pair(ValType::TensorView, DataType::Float),
          std::make_pair(ValType::TensorView, DataType::Float)));
}

TEST(NVFuserTest, FusionCompoundOps_CUDA) {
  test_op(
      /*blocks*/ 640,
      /*threads*/ 64,
      /*name*/ "lerp",
      /*Aten Func   */
      [](std::array<IValue, 3>& vals) {
        return at::lerp(
            vals[0].toTensor(), vals[1].toTensor(), vals[2].toTensor());
      },
      /*JIT  Func   */ static_cast<Val* (*)(Val*, Val*, Val*)>(&lerp),
      /*Output      */ std::make_pair(ValType::TensorView, DataType::Float),
      /*Inputs Tuple*/
      std::make_tuple(
          std::make_pair(ValType::TensorView, DataType::Float),
          std::make_pair(ValType::TensorView, DataType::Float),
          std::make_pair(ValType::TensorView, DataType::Float)));
  test_op(
      /*blocks*/ 640,
      /*threads*/ 64,
      /*name*/ "addcmul",
      /*Aten Func   */
      [](std::array<IValue, 4>& vals) {
        return at::addcmul(
            vals[0].toTensor(),
            vals[1].toTensor(),
            vals[2].toTensor(),
            vals[3].toScalar());
      },
      /*JIT  Func   */ static_cast<Val* (*)(Val*, Val*, Val*, Val*)>(&addcmul),
      /*Output      */ std::make_pair(ValType::TensorView, DataType::Float),
      /*Inputs Tuple*/
      std::make_tuple(
          std::make_pair(ValType::TensorView, DataType::Float),
          std::make_pair(ValType::TensorView, DataType::Float),
          std::make_pair(ValType::TensorView, DataType::Float),
          std::make_pair(ValType::Scalar, DataType::Float)));
}

TEST(NVFuserTest, FusionCastOps_CUDA) {
  Fusion fusion;
  FusionGuard fg(&fusion);

  TensorView* tv0 = makeDummyTensor(2, DataType::Half);

  TensorView* intrm1 = castOp(DataType::Float, tv0);
  TensorView* out = castOp(DataType::Half, intrm1);

  fusion.addInput(tv0);
  fusion.addOutput(out);
  tv0->computeAt(out, -1);

  out->axis(0)->parallelize(ParallelType::BIDx);
  out->axis(-1)->parallelize(ParallelType::TIDx);

  auto options = at::TensorOptions().dtype(at::kHalf).device(at::kCUDA, 0);

  at::Tensor input1 = at::rand({1, 4}, options);
  at::Tensor ref_output = at::empty_like(input1);

  std::array<IValue, 1> inputs = {input1};
  const at::ArrayRef<IValue> input_ivalues(inputs);

  FusionExecutor fe;
  fe.compileFusion(&fusion);
  auto outputs = fe.runFusion(input_ivalues);

  ref_output = at::_cast_Half(at::_cast_Float(input1));

  TORCH_CHECK(
      outputs[0].equal(ref_output),
      "\nOp Type: -- ",
      "cast FP16->FP32->FP16",
      " -- had a mismatch.\n",
      "\nABS MAX DIFF: ",
      outputs[0].sub(ref_output).abs().max(),
      "\n");
}

// Start off simple, block on the outer dim
// block stride + thread all reduce + unrolling on inner dim
TEST(NVFuserTest, FusionReduction1_CUDA) {
  Fusion fusion;
  FusionGuard fg(&fusion);

  // Set up your input tensor views
  TensorView* tv0 = makeDummyTensor(2);
  fusion.addInput(tv0);

  // tv1[I0, R1] = tv0[I0, I1]
  TensorView* tv1 = reductionOp(BinaryOpType::Add, {1}, new Float(0), tv0);
  fusion.addOutput(tv1);

  TORCH_CHECK(fusion.hasReduction(), "Could not detect reduction in fusion.");

  tv1->split(1, 128);
  // tv1[I0, R1o, R1i{128}] = tv0[I0, I1]
  tv1->split(1, 4);
  // tv1[I0, R1oo, R1oi{4}, R1i{128}] = tv0[I0, I1]

  TensorView* tv2 = tv1->rFactor({1});
  // tv2[I0, R1oo, Ir1oi{4}, Ir1i{128}] = tv0[I0, I1]
  // tv1[I0,        R1oi{4},  R1i{128}] = tv2[I0, R1oo, Ir1oi{4}, Ir1i{128}]

  TensorView* tv3 = tv1->rFactor({1});
  // tv2[I0, R1oo, Ir1oi{4}, Ir1i{128}] = tv0[I0, I1]
  // tv3[I0,        R1oi{4}, Ir1i{128}] = tv2[I0, R1oo, Ir1oi{4}, Ir1i{128}]
  // tv1[I0,                  R1i{128}] = tv3[I0,        R1oi{4}, Ir1i{128}]

  // Incrementally, can print in between for debugging
  tv0->computeAt(tv2, 1);
  tv2->computeAt(tv3, 1);
  tv3->computeAt(tv1, 1);

  // Re do it all at once, because why not.
  tv0->computeAt(tv1, 1);

  tv2->axis(2)->parallelize(ParallelType::Unroll);
  tv1->axis(0)->parallelize(ParallelType::BIDx);

  tv1->axis(-1)->parallelize(ParallelType::TIDx);
  tv2->axis(-1)->parallelize(ParallelType::TIDx);
  tv3->axis(-1)->parallelize(ParallelType::TIDx);

  int numel_x = 65000;
  int numel_y = 1025;

  auto options = at::TensorOptions().dtype(at::kFloat).device(at::kCUDA, 0);
  at::Tensor input = at::rand({numel_x, numel_y}, options);
  at::Tensor cg_output = at::empty({numel_x}, options);

  FusionExecutor fe;
  fe.compileFusion(&fusion);
  fe.runFusion({input}, {cg_output});

  auto aten_output = input.sum({1});
  TORCH_CHECK(aten_output.allclose(cg_output));
}

TEST(NVFuserTest, FusionReduction2_CUDA) {
  Fusion fusion;
  FusionGuard fg(&fusion);

  // Set up your input tensor views
  TensorView* tv0 = makeDummyTensor(2);
  fusion.addInput(tv0);

  // tv1[I0, R1] = tv0[I0, I1]
  TensorView* tv1 = reductionOp(BinaryOpType::Add, {1}, new Float(0), tv0);

  fusion.addOutput(tv1);

  // switches to try some different scenarios. maybe we should iterate on all
  // permutations.
  bool bind_bidx = true;
  bool bind_tidx = true;
  bool bind_tidy = true;
  bool bind_unroll = true;

  int numel_x = 1025; // Cannot exceed block dim max size / tidy
  int numel_y = 129;
  int tidx = 16;
  int tidy = 8;
  int unroll_factor = 4;

  tv1->split(1, tidx);
  // tv1[I0, R1o, R1i{tidx}] = tv0[I0, I1]

  tv1->split(1, unroll_factor);
  // tv1[I0, R1oo, R1oi{unroll}, R1i{tidx}] = tv0[I0, I1]

  tv1->split(0, tidy);

  TensorView* tv2 = tv1->rFactor({-3});
  // tv2[I0,             >R1oo<, Ir1oi{unroll}, Ir1i{tidx}]
  // tv1[I0o, I0i{tidy},          R1oi{unroll},  R1i{tidx}]

  TensorView* tv3 = tv1->rFactor({-2});
  // tv2[I0,             >R1oo<, Ir1oi{unroll}, Ir1i{tidx}]
  // tv3[I0,                      R1oi{unroll}, Ir1i{tidx}]
  // tv1[I0o, I0i{tidy},                         R1i{tidx}]

  tv0->computeAt(tv1, -2);

  if (bind_unroll)
    tv2->axis(-2)->parallelize(ParallelType::Unroll);
  if (bind_bidx)
    tv1->axis(0)->parallelize(ParallelType::BIDx);
  if (bind_tidy)
    tv1->axis(1)->parallelize(ParallelType::TIDy);

  if (bind_tidx) {
    tv2->axis(-1)->parallelize(ParallelType::TIDx);
    tv3->axis(-1)->parallelize(ParallelType::TIDx);
    tv1->axis(-1)->parallelize(ParallelType::TIDx);
  }

  auto options = at::TensorOptions().dtype(at::kFloat).device(at::kCUDA, 0);
  at::Tensor input = at::rand({numel_x, numel_y}, options);

  FusionExecutor fe;
  fe.compileFusion(&fusion);
  auto outputs = fe.runFusion({input});

  auto aten_output = input.sum({1});
  TORCH_CHECK(aten_output.allclose(outputs[0]));
}

TEST(NVFuserTest, FusionReduction3_CUDA) {
  // What if Z participates in the reduction with X?
  Fusion fusion;
  FusionGuard fg(&fusion);

  // Set up your input tensor views
  TensorView* tv0 = makeDummyTensor(2);
  fusion.addInput(tv0);

  // tv1[I0, R1] = tv0[I0, I1]
  TensorView* tv1 = reductionOp(BinaryOpType::Add, {1}, new Float(0), tv0);

  fusion.addOutput(tv1);

  int numel_x = 1025; // Cannot exceed block dim max size / tidy
  int numel_y = 129;
  int tidx = 16;
  int tidz = 8;

  tv1->split(1, tidz);
  // tv1[I0, R1o, R1i{tidz}] = tv0[I0, I1]

  tv1->split(1, tidx);
  // tv1[I0, R1oo, R1oi{tidx}, R1i{tidz}] = tv0[I0, I1]

  TensorView* tv2 = tv1->rFactor({-3});
  // tv2[I0,  >R1oo<, Ir1oi{tidx}, Ir1i{tidz}]
  // tv1[I0o,          R1oi{tidx},  R1i{tidz}]

  tv0->computeAt(tv1, -3);

  tv1->axis(0)->parallelize(ParallelType::BIDx);
  tv1->axis(-2)->parallelize(ParallelType::TIDx);
  tv1->axis(-1)->parallelize(ParallelType::TIDz);

  tv2->axis(-2)->parallelize(ParallelType::TIDx);
  tv2->axis(-1)->parallelize(ParallelType::TIDz);

  auto options = at::TensorOptions().dtype(at::kFloat).device(at::kCUDA, 0);
  at::Tensor input = at::rand({numel_x, numel_y}, options);
  at::Tensor cg_output = at::empty({numel_x}, options);

  FusionExecutor fe;
  fe.compileFusion(&fusion);
  fe.runFusion({input}, {cg_output});

  auto aten_output = input.sum({1});
  TORCH_CHECK(aten_output.allclose(cg_output));
}

TEST(NVFuserTest, FusionReduction4_CUDA) {
  Fusion fusion;
  FusionGuard fg(&fusion);

  // Set up your input tensor views
  TensorView* tv0 = makeDummyTensor(2);
  TensorView* tv1 = makeDummyTensor(2);

  TensorView* tv2 = add(tv0, tv1);
  // tv2[I0, I1] = tv0[I0, I1] + tv1[I0, I1]

  fusion.addInput(tv0);
  fusion.addInput(tv1);

  TensorView* tv3 = reductionOp(BinaryOpType::Add, {1}, new Float(0), tv2);
  // tv3[I0, R1] = tv2[I0, I1]

  TensorView* tv4 = makeDummyTensor(1);
  fusion.addInput(tv4);

  // tv5[I0] = tv3[I0, R1] * tv4[I0]
  TensorView* tv5 = mul(tv3, tv4);
  fusion.addOutput(tv5);

  int tidx = 16;

  // RFactor the reduction
  tv3->split(1, tidx);
  // tv3[I0, R1o, R1i{tidx}] = tv2[I0, I1]

  TensorView* tv6 = tv3->rFactor({-2});
  // tv6[I0, R1o, iR1i{tidx}] = tv2[I0, I1]
  // tv3[I0,       R1i{tidx}] = tv3[I0, I1]
  tv2->computeAt(tv6, 2);

  // Compute at inline with tv5 (only 1D)
  tv6->computeAt(tv3, 1);
  tv3->computeAt(tv5, 1);

  tv5->axis(0)->parallelize(ParallelType::BIDx);

  // Intermediate tensors only need this, but doesn't hurt to do on inputs
  // tv0, 1, 4
  tv2->axis(-1)->parallelize(ParallelType::TIDx);
  tv3->axis(-1)->parallelize(ParallelType::TIDx);
  tv6->axis(-1)->parallelize(ParallelType::TIDx);

  int numel_x = 1025;
  int numel_y = 129;

  auto options = at::TensorOptions().dtype(at::kFloat).device(at::kCUDA, 0);
  at::Tensor t0 = at::rand({numel_x, numel_y}, options);
  at::Tensor t1 = at::rand({numel_x, numel_y}, options);
  auto t2 = t0.add(t1);
  auto t3 = t2.sum({1});
  at::Tensor t4 = at::rand({numel_x}, options);
  auto t5 = t3.mul(t4);

  FusionExecutor fe;
  fe.compileFusion(&fusion);
  auto outputs = fe.runFusion({t0, t1, t4});

  TORCH_CHECK(
      t5.allclose(outputs[0]), "Error of: ", t5.sub(outputs[0]).abs().max());
}

TEST(NVFuserTest, FusionReduction5_CUDA) {
  Fusion fusion;
  FusionGuard fg(&fusion);

  // Set up your input tensor views
  TensorView* tv0 = makeDummyTensor(3);

  fusion.addInput(tv0);

  TensorView* tv1 = reductionOp(BinaryOpType::Add, {1}, new Float(0), tv0);

  fusion.addOutput(tv1);

  int bidy = 2;
  int tidy = 4;
  int tidx = 5;

  int dim1 = 11;

  tv1->split(-2, tidy);

  TensorView* tv2 = tv1->rFactor({-3});

  tv0->computeAt(tv1, 1);
  tv1->axis(0)->parallelize(ParallelType::BIDy);

  for (auto* val : fusion.vals()) {
    if (!fusion.hasInput(val) &&
        val->getValType().value() == ValType::TensorView) {
      val->as<TensorView>()->axis(-1)->parallelize(ParallelType::TIDx);
    }
  }

  tv2->axis(-2)->parallelize(ParallelType::TIDy);
  tv1->axis(-2)->parallelize(ParallelType::TIDy);

  auto options = at::TensorOptions().dtype(at::kFloat).device(at::kCUDA, 0);
  at::Tensor input = at::randn({bidy, dim1, tidx}, options);

  at::Tensor cg_output = at::empty({bidy, tidx}, options);

  FusionExecutor fe;
  fe.compileFusion(&fusion);
  fe.runFusion({input}, {cg_output});

  auto aten_output = input.sum({1});
  TORCH_CHECK(
      aten_output.allclose(cg_output, 1e-5, 1e-7),
      "Error of: ",
      aten_output.sub(cg_output).abs().max());
}

TEST(NVFuserTest, FusionReduction6_CUDA) {
  Fusion fusion;
  FusionGuard fg(&fusion);

  const int bdimx = 64;
  const int bdimy = 8;

  // Set up your input tensor views
  TensorView* tv0 = makeDummyTensor(3);
  fusion.addInput(tv0);

  // tv1[I0, R1, R2] = tv0[I0, I1, I2]
  TensorView* tv1 = reductionOp(BinaryOpType::Add, {1, 2}, new Float(0), tv0);
  fusion.addOutput(tv1);

  TORCH_CHECK(fusion.hasReduction(), "Could not detect reduction in fusion.");

  tv1->split(2, bdimx);
  // tv1[I0, R1, R2o, R2i{128}] = tv0[I0, I1, I2]
  tv1->split(1, bdimy);
  // tv1[I0, R1o, R1i{8}, R2o, R2i{128}] = tv0[I0, I1, I2]

  TensorView* tv2 = tv1->rFactor({3});
  // tv2[I0, I1o, I1i{8}, R2o, I2i{128}] = tv0[I0, I1, I2]
  // tv1[I0, R1o, R1i{8},      R2i{128}] = tv2[I0, I1o, I1i{8}, R2o, I2i{128}]

  TensorView* tv3 = tv1->rFactor({1});
  // tv2[I0, I1o, I1i{8}, R2o, I2i{128}] = tv0[I0, I1, I2]
  // tv3[I0, R1o, I1i{8},      I2i{128}] = tv2[I0, I1o, I1i{8}, R2o, I2i{128}]
  // tv1[I0,      R1i{8},      R2i{128}] = tv3[I0, R1o, I1i{8},      I2i{128}]

  tv3->computeAt(tv1, 1);
  tv2->computeAt(tv3, 2);

  tv1->axis(0)->parallelize(ParallelType::BIDx);
  tv2->axis(0)->parallelize(ParallelType::BIDx);
  tv3->axis(0)->parallelize(ParallelType::BIDx);

  tv1->axis(-1)->parallelize(ParallelType::TIDx);
  tv2->axis(-1)->parallelize(ParallelType::TIDx);
  tv3->axis(-1)->parallelize(ParallelType::TIDx);

  tv1->axis(-2)->parallelize(ParallelType::TIDy);
  tv3->axis(-2)->parallelize(ParallelType::TIDy);
  tv2->axis(-3)->parallelize(ParallelType::TIDy);

  int numel_x = 650;
  int numel_y = 1000;
  int numel_z = 4;

  auto options = at::TensorOptions().dtype(at::kFloat).device(at::kCUDA, 0);
  at::Tensor input = at::rand({numel_x, numel_y, numel_z}, options);

  FusionExecutor fe;
  fe.compileFusion(&fusion);
  auto outputs = fe.runFusion({input});

  auto aten_output = input.sum({1, 2});
  TORCH_CHECK(aten_output.allclose(outputs[0]));
}

TEST(NVFuserTest, FusionReductionTFT_CUDA) {
  Fusion fusion;
  FusionGuard fg(&fusion);

  // Set up your input tensor views
  TensorView* tv0 = makeDummyTensor(2);
  fusion.addInput(tv0);

  // tv1[I0, R1] = tv0[I0, I1]
  TensorView* tv1 = reductionOp(BinaryOpType::Add, {1}, new Float(0), tv0);

  fusion.addOutput(tv1);

  int numel_x = 1025;
  int numel_y = 129;
  int tidx = 16;
  int tidy = 8;
  int tidz = 8;

  tv1->split(1, tidx);
  // tv1[I0, R1o, R1i{tidx}]

  tv1->split(1, tidz);
  // tv1[I0, R1oo, R1Oi{tidz}, R1R1i{tidx}]

  tv1->split(0, tidy);
  // tv1[I0o, I0i, R1oo, R1Oi{tidz}, R1R1i{tidx}]

  TensorView* tv2 = tv1->rFactor({2});
  // tv2[I0o, I0i, R1oo, I1Oi{tidz}, I11i{tidx}]
  // tv1[I0o, I0i,       R1Oi{tidz}, R1R1i{tidx}]

  tv2->computeAt(tv1, 2);

  tv1->axis(1)->parallelize(ParallelType::TIDy);

  tv2->axis(-1)->parallelize(ParallelType::TIDx);
  tv1->axis(-1)->parallelize(ParallelType::TIDx);

  tv1->axis(-2)->parallelize(ParallelType::TIDz);
  tv2->axis(-2)->parallelize(ParallelType::TIDz);

  auto options = at::TensorOptions().dtype(at::kFloat).device(at::kCUDA, 0);
  at::Tensor input = at::rand({numel_x, numel_y}, options);
  at::Tensor cg_output = at::empty({numel_x}, options);

  FusionExecutor fe;
  fe.compileFusion(&fusion);
  fe.runFusion({input}, {cg_output});

  auto aten_output = input.sum({1});
  TORCH_CHECK(aten_output.allclose(cg_output));
}

TEST(NVFuserTest, FusionBranches_CUDA) {
  Fusion fusion;
  FusionGuard fg(&fusion);

  // Set up your input tensor views
  TensorView* tv0 = makeDummyTensor(2);
  TensorView* tv1 = makeDummyTensor(2);
  TensorView* tv2 = makeDummyTensor(2);
  fusion.addInput(tv0);
  fusion.addInput(tv1);
  fusion.addInput(tv2);

  auto tv3 = add(tv0, new Float(1.0));
  auto tv4 = add(tv3, tv1);
  auto tv5 = add(tv3, tv2);
  auto tv6 = add(tv4, tv5);

  fusion.addOutput(tv6);

  constexpr int x = 63, y = 33;

  auto options = at::TensorOptions().dtype(at::kFloat).device(at::kCUDA, 0);

  at::Tensor t0 = at::randn({x, y}, options);
  at::Tensor t1 = at::randn({x, y}, options);
  at::Tensor t2 = at::randn({x, y}, options);

  FusionExecutor fe;
  tv6->merge(0);
  tv6->split(0, 128);
  tv6->split(0, 4);

  tv6->axis(0)->parallelize(ParallelType::BIDx);

  tv0->computeAt(tv6, 1);
  tv1->computeAt(tv6, 1);
  tv2->computeAt(tv6, 1);

  tv3->axis(-2)->parallelize(ParallelType::Unroll);
  tv3->axis(-1)->parallelize(ParallelType::TIDx);
  tv4->axis(-2)->parallelize(ParallelType::Unroll);
  tv4->axis(-1)->parallelize(ParallelType::TIDx);
  tv5->axis(-2)->parallelize(ParallelType::Unroll);
  tv5->axis(-1)->parallelize(ParallelType::TIDx);
  tv6->axis(-1)->parallelize(ParallelType::TIDx);

  fe.compileFusion(&fusion);
  auto outputs = fe.runFusion({t0, t1, t2});

  auto t3 = t0.add(1.0);
  auto t4 = t3.add(t1);
  auto t5 = t3.add(t2);
  auto t6 = t4.add(t5);

  TORCH_CHECK(t6.allclose(outputs[0]));
}

TEST(NVFuserTest, FusionSimpleBCast1_CUDA) {
  Fusion fusion;
  FusionGuard fg(&fusion);

  // Set up your input tensor views
  TensorView* tv0 = makeDummyTensor(2);
  fusion.addInput(tv0);
  TensorView* tv1 = add(tv0, new Float(1.5));

  TensorView* tv2 = makeDummyTensor(2);
  fusion.addInput(tv2);
  TensorView* tv3 = makeDummyTensor(2);
  fusion.addInput(tv3);
  TensorView* tv4 = sub(tv2, tv3);

  TensorView* tv5 = broadcast(tv1, {false, false, true});
  TensorView* tv6 = broadcast(tv4, {true, false, false});

  TensorView* tv7 = add(tv5, tv6);
  fusion.addOutput(tv7);

  tv7->split(-1, 4);
  tv7->split(0, 8);

  tv0->computeAt(tv7, -1);
  tv2->computeAt(tv7, -1);

  tv7->axis(0)->parallelize(ParallelType::BIDx);
  tv7->axis(-1)->parallelize(ParallelType::TIDx);

  constexpr int x = 63, y = 33, z = 15;

  auto options = at::TensorOptions().dtype(at::kFloat).device(at::kCUDA, 0);

  at::Tensor t0 = at::randn({x, y}, options);
  at::Tensor t1 = t0.add(1.5);

  at::Tensor t2 = at::randn({y, z}, options);
  at::Tensor t3 = at::randn({y, z}, options);

  at::Tensor t4 = t2.sub(t3);
  at::Tensor t5 = t1.unsqueeze(-1).expand({x, y, z});

  at::Tensor t6 = t4.expand({x, y, z});
  at::Tensor t7 = t5.add(t6);

  FusionExecutor fe;
  fe.compileFusion(&fusion);
  auto outputs = fe.runFusion({t0, t2, t3});

  TORCH_CHECK(t7.allclose(outputs[0]));
}

TEST(NVFuserTest, FusionSimpleBCast2_CUDA) {
  Fusion fusion;
  FusionGuard fg(&fusion);

  // Set up your input tensor views
  TensorView* tv0 = makeDummyTensor(2);
  fusion.addInput(tv0);
  TensorView* tv1 = makeDummyTensor(2);
  fusion.addInput(tv1);

  TensorView* tv2 = add(tv0, tv1);

  TensorView* tv3 = broadcast(tv2, {false, false, true});

  TensorView* tv4 = makeDummyTensor(2);
  fusion.addInput(tv4);

  TensorView* tv5 = sub(tv4, new Float(0.1));

  TensorView* tv6 = broadcast(tv5, {true, false, false});

  TensorView* tv7 = add(tv3, tv6);

  fusion.addOutput(tv7);

  tv7->merge(0, 1);

  tv0->computeAt(tv7, -1);
  tv4->computeAt(tv7, -1);

  tv7->axis(0)->parallelize(ParallelType::BIDx);
  tv7->axis(-1)->parallelize(ParallelType::TIDx);

  constexpr int x = 63, y = 33, z = 15;

  auto options = at::TensorOptions().dtype(at::kFloat).device(at::kCUDA, 0);

  at::Tensor t0 = at::randn({x, y}, options);
  at::Tensor t1 = at::randn({x, y}, options);
  at::Tensor t2 = t0.add(t1);
  at::Tensor t3 = t2.unsqueeze(-1).expand({x, y, z});

  at::Tensor t4 = at::randn({y, z}, options);
  at::Tensor t5 = t4.sub(0.1);
  at::Tensor t6 = t5.expand({x, y, z});
  at::Tensor t7 = t3.add(t6);

  at::Tensor cg_output = at::empty({x, y, z}, options);

  FusionExecutor fe;
  fe.compileFusion(&fusion);
  fe.runFusion({t0, t1, t4}, {cg_output});

  TORCH_CHECK(t7.allclose(cg_output));
}

TEST(NVFuserTest, FusionSimpleBCast3_CUDA) {
  Fusion fusion;
  FusionGuard fg(&fusion);

  // Set up your input tensor views
  std::vector<IterDomain*> dom;
  dom.push_back(new IterDomain(new Int(0), new Int()));
  dom.push_back(new IterDomain(
      new Int(0),
      new Int(1),
      ParallelType::Serial,
      IterType::BroadcastWithStride));

  // tv0[I1, B{1}]
  TensorView* tv0 = new TensorView(new TensorDomain(dom), DataType::Float);
  fusion.addInput(tv0);

  // tv1[I0, I1, I2]
  TensorView* tv2 = makeDummyTensor(3);
  fusion.addInput(tv2);

  TensorView* tv3 = add(tv0, tv2);

  fusion.addOutput(tv3);

  tv3->merge(0);
  tv3->merge(0);

  tv0->computeAt(tv3, -1);
  tv2->computeAt(tv3, -1);

  tv3->axis(0)->parallelize(ParallelType::BIDx);

  constexpr int x = 2, y = 3, z = 4;

  auto options = at::TensorOptions().dtype(at::kFloat).device(at::kCUDA, 0);

  at::Tensor t0 = at::randn({y, 1}, options);
  at::Tensor t2 = at::randn({x, y, z}, options);
  auto t3 = t0.add(t2);

  at::Tensor cg_output = at::empty({x, y, z}, options);

  FusionExecutor fe;
  fe.compileFusion(&fusion);
  fe.runFusion({t0, t2}, {cg_output});

  TORCH_CHECK(t3.allclose(cg_output));
}

TEST(NVFuserTest, FusionSimpleBCast4_CUDA) {
  Fusion fusion;
  FusionGuard fg(&fusion);

  // Set up your input tensor views
  std::vector<IterDomain*> dom;
  dom.push_back(new IterDomain(
      new Int(0),
      new Int(1),
      ParallelType::Serial,
      IterType::BroadcastWithStride));
  dom.push_back(new IterDomain(new Int(0), new Int()));
  TensorView* tv0 = new TensorView(new TensorDomain(dom), DataType::Float);

  TensorView* tv1 = makeDummyTensor(3);
  fusion.addInput(tv0);
  fusion.addInput(tv1);

  TensorView* tv3 = add(tv0, tv1);

  tv3->merge(0);
  tv3->merge(0);
  tv3->split(0, 128);
  tv3->split(0, 4);

  fusion.addOutput(tv3);

  tv0->computeAt(tv3, -1);
  tv1->computeAt(tv3, -1);

  tv3->axis(0)->parallelize(ParallelType::BIDx);
  tv3->axis(-1)->parallelize(ParallelType::TIDx);
  tv3->axis(-2)->parallelize(ParallelType::Unroll);

  constexpr int x = 63, y = 33, z = 15;

  auto options = at::TensorOptions().dtype(at::kFloat).device(at::kCUDA, 0);

  at::Tensor t0 = at::randn({1, z}, options);
  at::Tensor t1 = at::randn({x, y, z}, options);

  at::Tensor cg_output = at::empty({x, y, z}, options);

  FusionExecutor fe;
  fe.compileFusion(&fusion);
  fe.runFusion({t0, t1}, {cg_output});

  auto t3 = t0.add(t1);

  TORCH_CHECK(t3.allclose(cg_output));
}

TEST(NVFuserTest, FusionSimpleBCast5_CUDA) {
  Fusion fusion;
  FusionGuard fg(&fusion);

  constexpr int m = 2, k = 3, n = 4;

  auto zero = new Int(0);
  auto M = new IterDomain(zero, new Int(m));
  auto K = new IterDomain(zero, new Int(k));
  auto N = new IterDomain(zero, new Int(n));

  // Set up your input tensor views
  TensorView* tv0 =
      new TensorView(new TensorDomain({M, K}, {true, true}), DataType::Float);
  TensorView* tv1 =
      new TensorView(new TensorDomain({K, N}, {true, true}), DataType::Float);

  fusion.addInput(tv0);
  fusion.addInput(tv1);

  TensorView* tv2 = broadcast(tv0, {false, false, true});
  TensorView* tv3 = broadcast(tv1, {true, false, false});

  TensorView* tv4 = add(tv2, tv3);

  fusion.addOutput(tv4);

  tv4->merge(0);
  tv4->merge(0);

  tv0->computeAt(tv4, -1);
  tv1->computeAt(tv4, -1);

  auto options = at::TensorOptions().dtype(at::kFloat).device(at::kCUDA, 0);

  at::Tensor t0 = at::randn({m, k}, options);
  at::Tensor t1 = at::randn({k, n}, options);

  at::Tensor cg_output = at::empty({m, k, n}, options);

  FusionExecutor fe;
  fe.compileFusion(&fusion);
  fe.runFusion({t0, t1}, {cg_output});

  auto t2 = t0.unsqueeze(-1).expand({m, k, n});
  auto t3 = t1.expand({m, k, n});
  auto t4 = t2.add(t3);

  TORCH_CHECK(t4.allclose(cg_output));
}

TEST(NVFuserTest, FusionComplexBCast1_CUDA) {
  Fusion fusion;
  FusionGuard fg(&fusion);

  int x = 2, y = 3, z = 4;

  auto tv0 = makeConcreteTensor({y});
  auto tv1 = div(tv0, new Float(2.0));
  auto tv2 = broadcast(tv1, {false, true});
  auto tv3 = makeConcreteTensor({y, z});
  auto tv4 = mul(tv2, tv3);
  auto tv5 = broadcast(tv4, {true, false, false});
  auto tv6 = makeConcreteTensor({x, y, z});
  auto tv7 = add(tv5, tv6);

  // tv0[    i1    ] = input
  // tv1[    i1    ] = tv0/2.0
  // tv2[    i1, b2] = bcast(tv1)
  // tv3[    i1, i2] = input
  // tv4[    i1, i2] = tv2 * tv3
  // tv5[b0, i1, i2] = bcast(tv4)
  // tv6[i0, i1, i2] = input
  // tv7[i0, i1, i2] = tv5 + tv6

  // tv4 = bcast(tv1) * tv3
  // tv7 = bcast(tv4) + tv6

  fusion.addInput(tv0);
  fusion.addInput(tv3);
  fusion.addInput(tv6);

  fusion.addOutput(tv7);

  tv7->merge(0);
  tv7->merge(0);
  tv0->computeAt(tv7, -1);

  auto options = at::TensorOptions().dtype(at::kFloat).device(at::kCUDA, 0);

  at::Tensor t0 = at::randn({y}, options);
  at::Tensor t3 = at::randn({y, z}, options);
  at::Tensor t6 = at::randn({x, y, z}, options);

  auto t4 = t0.div(2.0).unsqueeze(-1).expand({y, z}) * t3;
  auto t7 = t4.unsqueeze(0).expand({x, y, z}) + t6;

  FusionExecutor fe;
  fe.compileFusion(&fusion);
  auto outputs = fe.runFusion({t0, t3, t6});

  TORCH_CHECK(t7.allclose(outputs[0]));
}

TEST(NVFuserTest, FusionComplexBCast2_CUDA) {
  Fusion fusion;
  FusionGuard fg(&fusion);

  int x = 2, y = 3, z = 4;

  auto tv0 = makeConcreteTensor({y, z});
  auto tv1 = div(tv0, new Float(2.0));
  auto tv2 = sum(tv1, {1});
  auto tv3 = broadcast(tv2, {true, false});
  auto tv4 = makeConcreteTensor({x, y});
  auto tv5 = add(tv3, tv4);

  // tv0[    i1, i2] = input
  // tv1[    i1, i2] = tv0/2.0
  // tv2[    i1    ] = sum(tv1, 1)
  // tv3[b0, i1    ] = bcast(tv2)
  // tv4[i0, i1    ] = input
  // tv5[i0, i1    ] = tv3 + tv4

  // tv2 = sum(tv0/2.0, 1)
  // tv5 = bcast(tv2) + tv4

  fusion.addInput(tv0);
  fusion.addInput(tv4);

  fusion.addOutput(tv5);

  tv5->merge(0);
  tv0->computeAt(tv5, -1);
  tv1->computeAt(tv2, -1);

  auto options = at::TensorOptions().dtype(at::kFloat).device(at::kCUDA, 0);

  at::Tensor t0 = at::randn({y, z}, options);
  auto t1 = t0.div(2.0);
  auto t2 = t1.sum(1);
  auto t3 = t2.unsqueeze(0).expand({x, y});
  at::Tensor t4 = at::randn({x, y}, options);
  auto t5 = t3.add(t4);

  FusionExecutor fe;
  fe.compileFusion(&fusion);
  auto outputs = fe.runFusion({t0, t4});

  TORCH_CHECK(t5.allclose(outputs[0]));
}

TEST(NVFuserTest, FusionAdvancedIndexing1_CUDA) {
  Fusion fusion;
  FusionGuard fg(&fusion);

  int w = 3, x = 4, y = 7, z = 8;
  auto options = at::TensorOptions().dtype(at::kFloat).device(at::kCUDA, 0);

  auto tv0 = makeDummyTensor(3);
  auto tv1 = makeDummyTensor(4);
  fusion.addInput(tv0);
  fusion.addInput(tv1);

  auto tv2 = add(tv0, new Float(1.0));
  auto tv3 = broadcast(tv2, {true, false, false, false});
  auto tv4 = add(tv3, tv1);

  fusion.addOutput(tv4);

  tv4->merge(0);
  tv4->merge(0);
  tv4->merge(0);

  tv4->split(0, 128);
  tv4->split(0, 4);

  tv2->computeAt(tv4, 1);

  tv4->axis(0)->parallelize(ParallelType::BIDx);
  tv4->axis(1)->parallelize(ParallelType::Unroll);
  tv4->axis(2)->parallelize(ParallelType::TIDx);

  tv3->axis(1)->parallelize(ParallelType::Unroll);
  tv3->axis(2)->parallelize(ParallelType::TIDx);

  tv2->axis(1)->parallelize(ParallelType::Unroll);
  tv2->axis(2)->parallelize(ParallelType::TIDx);

  FusionExecutor fe;

  at::Tensor t0 = at::randn({x, y, z}, options);
  at::Tensor t1 = at::randn({w, x, y, z}, options);

  fe.compileFusion(&fusion);
  auto outputs = fe.runFusion({t0, t1});

  auto t3 = t0.add(1.0);
  auto t4 = t3.add(t1);

  TORCH_CHECK(t4.allclose(outputs[0]));
}

TEST(NVFuserTest, FusionAdvancedIndexing2_CUDA) {
  Fusion fusion;
  FusionGuard fg(&fusion);

  int w = 3, x = 4, y = 7, z = 8;
  auto options = at::TensorOptions().dtype(at::kFloat).device(at::kCUDA, 0);

  auto tv0 = makeDummyTensor(3);
  auto tv1 = makeDummyTensor(4);
  fusion.addInput(tv0);
  fusion.addInput(tv1);

  auto tv2 = add(tv0, new Float(1.0));
  auto tv3 = broadcast(tv2, {true, false, false, false});
  auto tv4 = add(tv3, tv1);

  fusion.addOutput(tv4);

  tv4->merge(-2);
  tv4->merge(-2);
  tv4->merge(-2);

  tv4->split(0, 128);
  tv4->split(0, 4);

  tv2->computeAt(tv4, 1);

  tv4->axis(0)->parallelize(ParallelType::BIDx);
  tv4->axis(1)->parallelize(ParallelType::Unroll);
  tv4->axis(2)->parallelize(ParallelType::TIDx);

  tv3->axis(1)->parallelize(ParallelType::Unroll);
  tv3->axis(2)->parallelize(ParallelType::TIDx);

  tv2->axis(1)->parallelize(ParallelType::Unroll);
  tv2->axis(2)->parallelize(ParallelType::TIDx);

  FusionExecutor fe;

  at::Tensor t0 = at::randn({x, y, z}, options);
  at::Tensor t1 = at::randn({w, x, y, z}, options);

  fe.compileFusion(&fusion);
  auto outputs = fe.runFusion({t0, t1});

  auto t3 = t0.add(1.0);
  auto t4 = t3.add(t1);

  TORCH_CHECK(t4.allclose(outputs[0]));
}

TEST(NVFuserTest, FusionAdvancedIndexing3_CUDA) {
  Fusion fusion;
  FusionGuard fg(&fusion);

  int w = 3, x = 4, y = 7, z = 8;

  auto tv0 = makeDummyTensor(3);
  auto tv1 = makeDummyTensor(4);
  fusion.addInput(tv0);
  fusion.addInput(tv1);

  auto tv2 = add(tv0, new Float(1.0));
  auto tv3 = add(tv2, tv1);
  fusion.addOutput(tv3);

  auto options = at::TensorOptions().dtype(at::kFloat).device(at::kCUDA, 0);
  at::Tensor t0 = at::randn({x, y, z}, options);
  at::Tensor t1 = at::randn({w, x, y, z}, options);

  scheduleFusion(&fusion, {t0, t1});

  FusionExecutor fe;
  fe.compileFusion(&fusion);
  auto outputs = fe.runFusion({t0, t1});

  auto t2 = t0.add(1.0);
  auto t3 = t2.add(t1);

  TORCH_CHECK(t3.allclose(outputs[0]));
}

TEST(NVFuserTest, FusionAdvancedIndexing4_CUDA) {
  Fusion fusion;
  FusionGuard fg(&fusion);

  // Set up your input tensor views
  TensorView* tv0 = makeConcreteTensor({10, 20});
  fusion.addInput(tv0);
  TensorView* tv1 = makeConcreteTensor({10, 10, 20});
  fusion.addInput(tv1);

  TensorView* tv2 = add(tv0, new Float(1));
  TensorView* tv3 = broadcast(tv2, {true, false, false});
  TensorView* tv4 = add(tv3, tv1);
  fusion.addOutput(tv4);

  auto options = at::TensorOptions().dtype(at::kFloat).device(at::kCUDA, 0);
  at::Tensor t0 = at::randn({10, 20}, options);
  at::Tensor t1 = at::randn({10, 10, 20}, options);

  FusionExecutor fe;
  fe.compileFusion(&fusion);
  auto outputs = fe.runFusion({t0, t1});

  auto t2 = t0.add(1.0);
  auto t3 = t2.add(t1);

  TORCH_CHECK(t3.allclose(outputs[0]));
}

// Test a simple Gemm but also play around with fusion executor features
TEST(NVFuserTest, FusionSimpleGemm_CUDA) {
  Fusion fusion;
  FusionGuard fg(&fusion);

  // Set up your input tensor views
  TensorView* tv0 = makeDummyTensor(2); // M, K
  TensorView* tv1 = makeDummyTensor(2); // K, N
  fusion.addInput(tv0);
  fusion.addInput(tv1);

  TensorView* tv2 = broadcast(tv0, {false, false, true});
  // tv2[I0, I1, B] = tv0[I0, I1]

  TensorView* tv3 = broadcast(tv1, {true, false, false});
  // tv3[B, I1, I2] = tv1[I1, I2]

  // tv4[I0, I1, I2] = tv2[I0, I1, B] * tv3[B, I1, I2]
  TensorView* tv4 = mul(tv2, tv3);
  // tv5[I0, R1, I2] = tv4[I0, I1, I2]
  TensorView* tv5 = sum(tv4, {1});
  fusion.addOutput(tv5);

  tv5->split(1, 32);
  // tv5[I0, R1o, R1i{32}, I2]

  auto tv6 = tv5->rFactor({1});
  // tv6[I0, R1o, I1i{32}, I2] = tv4[I0, I1, I2]
  // tv5[I0,    , R1i{32}, I2] = tv6[I0, R1o, I1i{32}, I2]

  tv5->split(0, 4);
  tv5->split(-1, 4);
  // tv5[I0o, I0i{4}, R1i{32}, I2o, I2i{4}]
  // tv5[I0o, I0i{4}, R1i{32}, I2o, I2i{4}]

  tv0->computeAt(tv5, -1);
  tv1->computeAt(tv5, -1);

  // tv6[I0o, I0i{4}, R1o, I1i{32}, I2o, I2i{4}]
  // tv5[I0o, I0i{4},    , R1i{32}, I2o, I2i{4}]
  //--> (line symbolizes compute at location)
  // tv4[I0o, I0i{4}, I1i{32}, I2o, I2i{4}|, I1o]
  // tv6[I0o, I0i{4}, I1i{32}, I2o, I2i{4}|, R1o]
  // tv5[I0o, I0i{4}, R1i{32}, I2o, I2i{4}|]

  tv0->computeAt(tv6, -1);
  tv1->computeAt(tv6, -1);
  // tv4[I0o, I0i{4}, I1i{32}, I2o, I2i{4}, I1o |]
  // tv6[I0o, I0i{4}, I1i{32}, I2o, I2i{4}, R1o |]
  // tv5[I0o, I0i{4}, R1i{32}, I2o, I2i{4}|]

  tv5->axis(0)->parallelize(ParallelType::BIDz);
  tv5->axis(1)->parallelize(ParallelType::TIDz);

  tv5->axis(-2)->parallelize(ParallelType::BIDy);
  tv5->axis(-1)->parallelize(ParallelType::TIDy);

  tv5->axis(2)->parallelize(ParallelType::TIDx);
  tv6->axis(2)->parallelize(ParallelType::TIDx);

  constexpr int M = 65, K = 33, N = 17;

  auto options = at::TensorOptions().dtype(at::kFloat).device(at::kCUDA, 0);

  at::Tensor t0 = at::randn({M, K}, options);
  at::Tensor t1 = at::randn({K, N}, options);

  FusionExecutor fe;
  fe.compileFusion(&fusion);
  // Lets specify a few bounds in launch params to make sure it works
  fe.runFusion({t0, t1}, LaunchParams(1, -1, -1, 32, 4, 4));

  // Make sure bad launch params throws
  ASSERT_ANY_THROW(fe.runFusion({t0, t1}, LaunchParams(1, 2, 3, 4, 5, 6)));

  // Don't specify any launch params
  auto outputs = fe.runFusion({t0, t1});

  auto t2 = t0.matmul(t1);
  TORCH_CHECK(
      t2.allclose(outputs[0], 1e-5, 1e-5),
      "Error of: ",
      t2.sub(outputs[0]).abs().max());
}

// Softmax with a 1D tensor. Parallelized only with a single thread block.
TEST(NVFuserTest, FusionSoftmax1D_CUDA) {
  Fusion fusion;
  FusionGuard fg(&fusion);

  const int tidx = 128;
  const int dimx = 1000;

  // Set up your input tensor views
  TensorView* input_tv0 = makeDummyTensor(1);
  fusion.addInput(input_tv0);

  TensorView* exp_tv1 = unaryOp(UnaryOpType::Exp, input_tv0);
  TensorView* sum_exp_tv2 = sum(exp_tv1, {-1});
  TensorView* bcast_sum_tv3 = broadcast(sum_exp_tv2, {true});

  // Replicate exp_tv4 as exp_tv4_copy because exp_tv4 is going to be
  // computed at sum_exp_rf_tv8.
  TensorView* exp_tv1_copy = unaryOp(UnaryOpType::Exp, input_tv0);

  TensorView* output_tv4 = div(exp_tv1_copy, bcast_sum_tv3);

  fusion.addOutput(output_tv4);

  bcast_sum_tv3->split(0, tidx);

  sum_exp_tv2->split(-1, tidx);
  TensorView* sum_exp_rf_tv5 = sum_exp_tv2->rFactor({-2});

  output_tv4->split(-1, tidx);

  exp_tv1->computeAt(sum_exp_rf_tv5, -1);
  exp_tv1_copy->computeAt(output_tv4, -1);

  TensorView* tensors_to_parallelize[] = {
      sum_exp_tv2, bcast_sum_tv3, output_tv4, sum_exp_rf_tv5};

  for (auto tv : tensors_to_parallelize) {
    tv->axis(-1)->parallelize(ParallelType::TIDx);
  }

  auto options = at::TensorOptions().dtype(at::kFloat).device(at::kCUDA, 0);
  at::Tensor t0 = at::randn({dimx}, options);
  at::Tensor cg_output = at::empty({dimx}, options);
  at::Tensor t3_output = at::empty_like(cg_output, options);

  FusionExecutor fe;
  fe.compileFusion(&fusion);
  fe.runFusion({t0}, {cg_output});

  auto t2 = at::_softmax(t0, -1, false);
  TORCH_CHECK(
      t2.allclose(cg_output, 1e-5, 1e-5),
      "Error of: ",
      t2.sub(cg_output).abs().max());
}

// Softmax with a 1D tensor with input normalization.
TEST(NVFuserTest, FusionSoftmax1DNormalized_CUDA) {
  Fusion fusion;
  FusionGuard fg(&fusion);

  const int tidx = 128;
  const int dimx = 1000;

  // Set up your input tensor views
  TensorView* input_tv0 = makeDummyTensor(1);
  fusion.addInput(input_tv0);

  // Normalize with the max value before computing exp.
  TensorView* max_val_tv1 =
      reductionOp(BinaryOpType::Max, {-1}, new Float(0), input_tv0);
  TensorView* bcast_max_tv2 = broadcast(max_val_tv1, {true});
  TensorView* sub_tv3 = sub(input_tv0, bcast_max_tv2);
  TensorView* exp_tv4 = unaryOp(UnaryOpType::Exp, sub_tv3);
  TensorView* sum_exp_tv5 = sum(exp_tv4, {-1});
  TensorView* bcast_sum_tv6 = broadcast(sum_exp_tv5, {true});

  // Replicate exp_tv4 as exp_tv4_copy because exp_tv4 is going to be
  // computed at sum_exp_rf_tv8.
  TensorView* sub_tv3_copy = sub(input_tv0, bcast_max_tv2);
  TensorView* exp_tv4_copy = unaryOp(UnaryOpType::Exp, sub_tv3_copy);

  TensorView* output_tv7 = div(exp_tv4_copy, bcast_sum_tv6);

  fusion.addOutput(output_tv7);
  bcast_max_tv2->split(0, tidx);
  bcast_sum_tv6->split(0, tidx);

  max_val_tv1->split(-1, tidx);
  TensorView* max_val_rf_tv8 = max_val_tv1->rFactor({-2});

  sum_exp_tv5->split(-1, tidx);
  TensorView* sum_exp_rf_tv9 = sum_exp_tv5->rFactor({-2});

  output_tv7->split(-1, tidx);

  sub_tv3->computeAt(sum_exp_rf_tv9, -1);
  sub_tv3_copy->computeAt(output_tv7, -1);

  TensorView* tensors_to_parallelize[] = {max_val_tv1,
                                          bcast_max_tv2,
                                          sum_exp_tv5,
                                          bcast_sum_tv6,
                                          output_tv7,
                                          max_val_rf_tv8,
                                          sum_exp_rf_tv9};

  for (auto tv : tensors_to_parallelize) {
    tv->axis(-1)->parallelize(ParallelType::TIDx);
  }

  auto options = at::TensorOptions().dtype(at::kFloat).device(at::kCUDA, 0);
  at::Tensor t0 = at::randn({dimx}, options);
  at::Tensor t3_output = at::empty({dimx}, options);

  FusionExecutor fe;
  fe.compileFusion(&fusion);
  auto outputs = fe.runFusion({t0});

  auto t2 = at::_softmax(t0, -1, false);
  TORCH_CHECK(
      t2.allclose(outputs[0], 1e-5, 1e-5),
      "Error of: ",
      t2.sub(outputs[0]).abs().max());
}

// Softmax with a 3D tensor, where the inner-most 3rd dimension is
// normalized. Pallelized with multiple thread blocks.
TEST(NVFuserTest, FusionSoftmax3D_CUDA) {
  Fusion fusion;
  FusionGuard fg(&fusion);

  const int tidx = 32;
  const int dimx = 32;
  const int dimy = 16;
  const int dimz = 130;

  // Set up your input tensor views
  TensorView* input_tv0 = makeDummyTensor(3);
  fusion.addInput(input_tv0);

  TensorView* exp_tv1 = unaryOp(UnaryOpType::Exp, input_tv0);
  TensorView* sum_exp_tv2 = sum(exp_tv1, {-1});
  TensorView* bcast_sum_tv3 = broadcast(sum_exp_tv2, {false, false, true});

  // Replicate exp_tv4 as exp_tv4_copy because exp_tv4 is going to be
  // computed at sum_exp_rf_tv8.
  TensorView* exp_tv1_copy = unaryOp(UnaryOpType::Exp, input_tv0);

  TensorView* output_tv4 = div(exp_tv1_copy, bcast_sum_tv3);

  fusion.addOutput(output_tv4);

  bcast_sum_tv3->split(-1, tidx);

  sum_exp_tv2->split(-1, tidx);
  TensorView* sum_exp_rf_tv5 = sum_exp_tv2->rFactor({-2});

  output_tv4->split(-1, tidx);

  exp_tv1->computeAt(sum_exp_rf_tv5, -1);
  exp_tv1_copy->computeAt(output_tv4, -1);

  TensorView* tensors_to_parallelize[] = {
      sum_exp_tv2, bcast_sum_tv3, output_tv4, sum_exp_rf_tv5};

  for (auto tv : tensors_to_parallelize) {
    tv->axis(0)->parallelize(ParallelType::BIDx);
    tv->axis(1)->parallelize(ParallelType::BIDy);
    tv->axis(-1)->parallelize(ParallelType::TIDx);
  }

  auto options = at::TensorOptions().dtype(at::kFloat).device(at::kCUDA, 0);
  at::Tensor t0 = at::randn({dimx, dimy, dimz}, options);
  at::Tensor cg_output = at::empty({dimx, dimy, dimz}, options);
  at::Tensor t3_output = at::empty_like(cg_output, options);
  FusionExecutor fe;
  fe.compileFusion(&fusion);
  fe.runFusion({t0}, {cg_output});

  auto t2 = at::_softmax(t0, -1, false);
  TORCH_CHECK(
      t2.allclose(cg_output, 1e-5, 1e-5),
      "Error of: ",
      t2.sub(cg_output).abs().max());
}

// Softmax with a 3D tensor with input normalization.
TEST(NVFuserTest, FusionSoftmax3DNormalized_CUDA) {
  Fusion fusion;
  FusionGuard fg(&fusion);

  const int tidx = 32;
  const int dimx = 32;
  const int dimy = 16;
  const int dimz = 130;

  // Set up your input tensor views
  TensorView* input_tv0 = makeDummyTensor(3);
  fusion.addInput(input_tv0);

  // Normalize with the max value before computing exp.
  TensorView* max_val_tv1 =
      reductionOp(BinaryOpType::Max, {-1}, new Float(0), input_tv0);
  TensorView* bcast_max_tv2 = broadcast(max_val_tv1, {false, false, true});
  TensorView* sub_tv3 = sub(input_tv0, bcast_max_tv2);
  TensorView* exp_tv4 = unaryOp(UnaryOpType::Exp, sub_tv3);
  TensorView* sum_exp_tv5 = sum(exp_tv4, {-1});
  TensorView* bcast_sum_tv6 = broadcast(sum_exp_tv5, {false, false, true});

  // Replicate exp_tv4 as exp_tv4_copy because exp_tv4 is going to be
  // computed at sum_exp_rf_tv8.
  TensorView* sub_tv3_copy = sub(input_tv0, bcast_max_tv2);
  TensorView* exp_tv4_copy = unaryOp(UnaryOpType::Exp, sub_tv3_copy);

  TensorView* output_tv7 = div(exp_tv4_copy, bcast_sum_tv6);

  fusion.addOutput(output_tv7);

  bcast_max_tv2->split(-1, tidx);
  bcast_sum_tv6->split(-1, tidx);

  max_val_tv1->split(-1, tidx);
  TensorView* max_val_rf_tv8 = max_val_tv1->rFactor({-2});

  sum_exp_tv5->split(-1, tidx);
  TensorView* sum_exp_rf_tv9 = sum_exp_tv5->rFactor({-2});

  output_tv7->split(-1, tidx);

  sub_tv3->computeAt(sum_exp_rf_tv9, -1);
  sub_tv3_copy->computeAt(output_tv7, -1);

  TensorView* tensors_to_parallelize[] = {max_val_tv1,
                                          bcast_max_tv2,
                                          sum_exp_tv5,
                                          bcast_sum_tv6,
                                          output_tv7,
                                          max_val_rf_tv8,
                                          sum_exp_rf_tv9};

  for (auto tv : tensors_to_parallelize) {
    tv->axis(0)->parallelize(ParallelType::BIDx);
    tv->axis(1)->parallelize(ParallelType::BIDy);
    tv->axis(-1)->parallelize(ParallelType::TIDx);
  }

  auto options = at::TensorOptions().dtype(at::kFloat).device(at::kCUDA, 0);
  at::Tensor t0 = at::randn({dimx, dimy, dimz}, options);
  at::Tensor t3_output = at::empty({dimx, dimy, dimz}, options);

  FusionExecutor fe;
  fe.compileFusion(&fusion);
  auto outputs = fe.runFusion({t0});

  auto t2 = at::_softmax(t0, -1, false);
  TORCH_CHECK(
      t2.allclose(outputs[0], 1e-5, 1e-5),
      "Error of: ",
      t2.sub(outputs[0]).abs().max());
}

TEST(NVFuserTest, FusionSoftmaxComputeAt_CUDA) {
  Fusion fusion;
  FusionGuard fg(&fusion);

  // Set up your input tensor views
  TensorView* tv0 = makeDummyTensor(2);
  fusion.addInput(tv0);

  auto tv1 = sum(tv0, {1});
  auto tv2 = broadcast(tv1, {false, true});

  auto tv3 = add(tv0, new Float(1.0));

  auto tv4 = mul(tv2, tv3);

  auto tv5 = sum(tv4, {1});
  auto tv6 = broadcast(tv5, {false, true});

  auto tv7 = sub(tv6, tv4);
  fusion.addOutput(tv7);

  tv1->computeAt(tv7, 1);
  ASSERT_ANY_THROW(tv1->computeAt(tv7, -1));
}

// Similar to FusionReduction but uses grid reduction
TEST(NVFuserTest, FusionGridReduction1_CUDA) {
  const int gdimx = 32;
  const int bdimx = 128;

  Fusion fusion;
  FusionGuard fg(&fusion);

  // Set up your input tensor views
  TensorView* tv0 = makeDummyTensor(2);
  fusion.addInput(tv0);

  // tv1[I0, R1] = tv0[I0, I1]
  TensorView* tv1 = reductionOp(BinaryOpType::Add, {1}, new Float(0), tv0);
  fusion.addOutput(tv1);

  TORCH_CHECK(fusion.hasReduction(), "Could not detect reduction in fusion.");

  tv1->split(1, bdimx);
  // tv1[I0, R1o, R1i{128}] = tv0[I0, I1]
  tv1->split(1, gdimx);
  // tv1[I0, R1oo, R1oi{32}, R1i{128}] = tv0[I0, I1]

  TensorView* tv2 = tv1->rFactor({1});
  // tv2[I0, R1oo, Ir1oi{32}, Ir1i{128}] = tv0[I0, I1]
  // tv1[I0,        R1oi{32},  R1i{128}] = tv2[I0, R1oo, Ir1oi{32}, Ir1i{128}]

  // Incrementally, can print in between for debugging
  tv0->computeAt(tv2, 1);
  tv2->computeAt(tv1, 1);

  // Re do it all at once, because why not.
  tv0->computeAt(tv1, 1);

  tv1->axis(0)->parallelize(ParallelType::BIDy);
  tv1->axis(1)->parallelize(ParallelType::BIDx);
  tv2->axis(2)->parallelize(ParallelType::BIDx);

  tv1->axis(-1)->parallelize(ParallelType::TIDx);
  tv2->axis(-1)->parallelize(ParallelType::TIDx);

  int numel_x = 10000;
  int numel_y = 65000;

  // fusion.printKernel();

  auto options = at::TensorOptions().dtype(at::kFloat).device(at::kCUDA, 0);
  at::Tensor input = at::rand({numel_x, numel_y}, options);
  at::Tensor cg_output = at::empty({numel_x}, options);

  FusionExecutor fe;
  fe.compileFusion(&fusion);
  fe.runFusion({input}, {cg_output});

  auto aten_output = input.sum({1});
  TORCH_CHECK(aten_output.allclose(cg_output));
}

// Same test as the above but uses BIDy and TIDx for reduction
TEST(NVFuserTest, FusionGridReduction2_CUDA) {
  const int gdimy = 32;
  const int bdimx = 128;

  Fusion fusion;
  FusionGuard fg(&fusion);

  // Set up your input tensor views
  TensorView* tv0 = makeDummyTensor(2);
  fusion.addInput(tv0);

  // tv1[I0, R1] = tv0[I0, I1]
  TensorView* tv1 = reductionOp(BinaryOpType::Add, {1}, new Float(0), tv0);
  fusion.addOutput(tv1);

  TORCH_CHECK(fusion.hasReduction(), "Could not detect reduction in fusion.");

  tv1->split(1, bdimx);
  // tv1[I0, R1o, R1i{128}] = tv0[I0, I1]
  tv1->split(1, gdimy);
  // tv1[I0, R1oo, R1oi{32}, R1i{128}] = tv0[I0, I1]

  TensorView* tv2 = tv1->rFactor({1});
  // tv2[I0, R1oo, Ir1oi{32}, Ir1i{128}] = tv0[I0, I1]
  // tv1[I0,        R1oi{32},  R1i{128}] = tv2[I0, R1oo, Ir1oi{32}, Ir1i{128}]

  // Incrementally, can print in between for debugging
  tv0->computeAt(tv2, 1);
  tv2->computeAt(tv1, 1);

  // Re do it all at once, because why not.
  tv0->computeAt(tv1, 1);

  tv1->axis(0)->parallelize(ParallelType::BIDx);
  tv1->axis(1)->parallelize(ParallelType::BIDy);
  tv2->axis(2)->parallelize(ParallelType::BIDy);

  tv1->axis(-1)->parallelize(ParallelType::TIDx);
  tv2->axis(-1)->parallelize(ParallelType::TIDx);

  int numel_x = 10000;
  int numel_y = 65000;

  auto options = at::TensorOptions().dtype(at::kFloat).device(at::kCUDA, 0);
  at::Tensor input = at::rand({numel_x, numel_y}, options);

  FusionExecutor fe;
  fe.compileFusion(&fusion);
  auto outputs = fe.runFusion({input});

  auto aten_output = input.sum({1});
  TORCH_CHECK(aten_output.allclose(outputs[0]));
}

// Same test but uses BIDy and BIDz for reduction. No TID used.
TEST(NVFuserTest, FusionGridReduction3dim1_CUDA) {
  const int gdimz = 32;
  const int gdimy = 128;

  Fusion fusion;
  FusionGuard fg(&fusion);

  // Set up your input tensor views
  TensorView* tv0 = makeDummyTensor(2);
  fusion.addInput(tv0);

  // tv1[I0, R1] = tv0[I0, I1]
  TensorView* tv1 = reductionOp(BinaryOpType::Add, {1}, new Float(0), tv0);
  fusion.addOutput(tv1);

  TORCH_CHECK(fusion.hasReduction(), "Could not detect reduction in fusion.");

  tv1->split(1, gdimy);
  // tv1[I0, R1o, R1i{128}] = tv0[I0, I1]
  tv1->split(1, gdimz);
  // tv1[I0, R1oo, R1oi{32}, R1i{128}] = tv0[I0, I1]

  TensorView* tv2 = tv1->rFactor({1});
  // tv2[I0, R1oo, Ir1oi{32}, Ir1i{128}] = tv0[I0, I1]
  // tv1[I0,        R1oi{32},  R1i{128}] = tv2[I0, R1oo, Ir1oi{32}, Ir1i{128}]

  // Incrementally, can print in between for debugging
  tv0->computeAt(tv2, 1);
  tv2->computeAt(tv1, 1);

  // Re do it all at once, because why not.
  tv0->computeAt(tv1, 1);

  tv1->axis(0)->parallelize(ParallelType::BIDx);
  tv1->axis(1)->parallelize(ParallelType::BIDz);
  tv2->axis(2)->parallelize(ParallelType::BIDz);

  tv1->axis(-1)->parallelize(ParallelType::BIDy);
  tv2->axis(-1)->parallelize(ParallelType::BIDy);

  int numel_x = 100;
  int numel_y = 6500;

  auto options = at::TensorOptions().dtype(at::kFloat).device(at::kCUDA, 0);
  at::Tensor input = at::rand({numel_x, numel_y}, options);
  at::Tensor cg_output = at::empty({numel_x}, options);

  FusionExecutor fe;
  fe.compileFusion(&fusion);
  fe.runFusion({input}, {cg_output});

  auto aten_output = input.sum({1});
  TORCH_CHECK(aten_output.allclose(cg_output));
}

// Same as testGPU_FusionGridReduction3dim1 but reduces dimension 0
TEST(NVFuserTest, FusionGridReduction3dim0_CUDA) {
  const int rdim = 0;
  const int gdimy = 128;
  const int gdimz = 32;

  Fusion fusion;
  FusionGuard fg(&fusion);

  // Set up your input tensor views
  TensorView* tv0 = makeDummyTensor(2);
  fusion.addInput(tv0);

  // tv1[R0, I1] = tv0[I0, I1]
  TensorView* tv1 = reductionOp(BinaryOpType::Add, {rdim}, new Float(0), tv0);
  fusion.addOutput(tv1);

  TORCH_CHECK(fusion.hasReduction(), "Could not detect reduction in fusion.");

  tv1->split(rdim, gdimy);
  // tv1[R0o, R0i{128}, I1] = tv0[I0, I1]
  tv1->split(rdim, gdimz);
  // tv1[R0oo, R0oi{32}, R0i{128}, I1] = tv0[I0, I1]

  TensorView* tv2 = tv1->rFactor({rdim});
  // tv2[R0oo, I0oi{32}, I0i{128}, I1] = tv0[I0, I1]
  // tv1[      R0oi{32}, R0i{128}, I1] = tv2[R0oo, I0oi{32}, I0i{128}, I1]

  // Note that computeAt isn't going to make anything better as there
  // is no dynamically sized dimension.

  // Map parallelism as [Serial, BIDz, BIDy, BIDx]
  tv1->axis(-1)->parallelize(ParallelType::BIDx);
  tv2->axis(-1)->parallelize(ParallelType::BIDx);
  tv1->axis(-2)->parallelize(ParallelType::BIDy);
  tv2->axis(-2)->parallelize(ParallelType::BIDy);
  tv1->axis(-3)->parallelize(ParallelType::BIDz);
  tv2->axis(-3)->parallelize(ParallelType::BIDz);

  int numel_x = 6500;
  int numel_y = 100;

  auto options = at::TensorOptions().dtype(at::kFloat).device(at::kCUDA, 0);
  at::Tensor input = at::rand({numel_x, numel_y}, options);

  FusionExecutor fe;
  fe.compileFusion(&fusion);
  auto outputs = fe.runFusion({input});

  auto aten_output = input.sum({0});
  TORCH_CHECK(aten_output.allclose(outputs[0]));
}

// This is similar to the FusionReduction, but swaps BIDx and TIDx
TEST(NVFuserTest, FusionGridReduction4_CUDA) {
  Fusion fusion;
  FusionGuard fg(&fusion);

  const int bdimx = 128;
  const int gdimx = 1024;

  // Set up your input tensor views
  TensorView* tv0 = makeDummyTensor(2);
  fusion.addInput(tv0);

  // tv1[I0, R1] = tv0[I0, I1]
  TensorView* tv1 = reductionOp(BinaryOpType::Add, {1}, new Float(0), tv0);
  fusion.addOutput(tv1);

  TORCH_CHECK(fusion.hasReduction(), "Could not detect reduction in fusion.");

  tv1->split(1, gdimx);
  // tv1[I0, R1o, R1i{1024}] = tv0[I0, I1]
  tv1->split(1, 4);
  // tv1[I0, R1oo, R1oi{4}, R1i{128}] = tv0[I0, I1]

  TensorView* tv2 = tv1->rFactor({1});
  // tv2[I0, R1oo, Ir1oi{4}, Ir1i{1024}] = tv0[I0, I1]
  // tv1[I0,        R1oi{4},  R1i{1024}] = tv2[I0, R1oo, Ir1oi{4}, Ir1i{1024}]

  TensorView* tv3 = tv1->rFactor({1});
  // tv2[I0, R1oo, Ir1oi{4}, Ir1i{1024}] = tv0[I0, I1]
  // tv3[I0,        R1oi{4}, Ir1i{1024}] = tv2[I0, R1oo, Ir1oi{4}, Ir1i{1024}]
  // tv1[I0,                  R1i{1024}] = tv3[I0,        R1oi{4}, Ir1i{1024}]

  // Incrementally, can print in between for debugging
  tv0->computeAt(tv2, 1);
  tv2->computeAt(tv3, 1);
  tv3->computeAt(tv1, 1);

  // Re do it all at once, because why not.
  tv0->computeAt(tv1, 1);

  tv2->axis(2)->parallelize(ParallelType::Unroll);
  tv1->axis(0)->parallelize(ParallelType::TIDx);

  tv1->axis(-1)->parallelize(ParallelType::BIDx);
  tv2->axis(-1)->parallelize(ParallelType::BIDx);
  tv3->axis(-1)->parallelize(ParallelType::BIDx);

  int numel_x = bdimx;
  int numel_y = 65000;

  auto options = at::TensorOptions().dtype(at::kFloat).device(at::kCUDA, 0);
  at::Tensor input = at::rand({numel_x, numel_y}, options);
  at::Tensor cg_output = at::empty({numel_x}, options);

  FusionExecutor fe;
  fe.compileFusion(&fusion);
  fe.runFusion({input}, {cg_output});

  auto aten_output = input.sum({1});
  TORCH_CHECK(aten_output.allclose(cg_output));
}

// Grid reduction with 2D thread blocks but only TIDx and BIDx are
// mapped to a reduction dim
TEST(NVFuserTest, FusionGridReduction5_CUDA) {
  Fusion fusion;
  FusionGuard fg(&fusion);

  const int bdimx = 64;
  const int bdimy = 16;
  const int gdimx = 4;

  // Set up your input tensor views
  TensorView* tv0 = makeDummyTensor(2);
  fusion.addInput(tv0);

  // tv1[I0, R1] = tv0[I0, I1]
  TensorView* tv1 = reductionOp(BinaryOpType::Add, {1}, new Float(0), tv0);
  fusion.addOutput(tv1);

  TORCH_CHECK(fusion.hasReduction(), "Could not detect reduction in fusion.");

  tv1->split(1, bdimx);
  // tv1[I0, R1o, R1i{64}] = tv0[I0, I1]
  tv1->split(1, gdimx);
  // tv1[I0, R1oo, R1oi{4}, R1i{64}] = tv0[I0, I1]

  TensorView* tv2 = tv1->rFactor({1});
  // tv2[I0, R1oo, Ir1oi{4}, Ir1i{64}] = tv0[I0, I1]
  // tv1[I0,        R1oi{4},  R1i{64}] = tv2[I0, R1oo, Ir1oi{4}, Ir1i{64}]

  tv0->computeAt(tv1, 1);

  tv1->axis(-1)->parallelize(ParallelType::TIDx);
  tv2->axis(-1)->parallelize(ParallelType::TIDx);

  tv1->axis(-2)->parallelize(ParallelType::BIDx);
  tv2->axis(-2)->parallelize(ParallelType::BIDx);

  tv1->axis(0)->parallelize(ParallelType::TIDy);

  int numel_x = bdimy;
  int numel_y = 6500;

  auto options = at::TensorOptions().dtype(at::kFloat).device(at::kCUDA, 0);
  at::Tensor input = at::rand({numel_x, numel_y}, options);

  FusionExecutor fe;
  fe.compileFusion(&fusion);
  auto outputs = fe.runFusion({input});

  auto aten_output = input.sum({1});
  TORCH_CHECK(aten_output.allclose(outputs[0]));
}

// Similar to FusionGridReduction1 but with 3D tensors
TEST(NVFuserTest, FusionGridReduction6_CUDA) {
  Fusion fusion;
  FusionGuard fg(&fusion);

  // Set up your input tensor views
  TensorView* tv0 = makeDummyTensor(3);
  fusion.addInput(tv0);

  // tv1[I0, R1, R2] = tv0[I0, I1, I2]
  TensorView* tv1 = reductionOp(BinaryOpType::Add, {1, 2}, new Float(0), tv0);
  fusion.addOutput(tv1);

  TORCH_CHECK(fusion.hasReduction(), "Could not detect reduction in fusion.");

  // Splitting for TID
  tv1->split(2, 128);
  // tv1[I0, R1, R2o, R2i{128}] = tv0[I0, I1, I2]

  // Splitting for BID
  tv1->split(1, 128);

  // tv1[I0, R1o, R1i{128}, R2o, R2i{128}] = tv0[I0, I1, I2]

  TensorView* tv2 = tv1->rFactor({3});
  // tv2[I0, I1o, I1i{128}, R2o, I2i{128}]
  // tv1[I0, R1o, R1i{128},      R2i{128}]

  TensorView* tv3 = tv1->rFactor({1});
  // tv2[I0, I1o, I1i{128}, R2o, I2i{128}]
  // tv3[I0, R1o, I1i{128},      I2i{128}]
  // tv1[I0,      R1i{128},      R2i{128}]

  tv3->computeAt(tv1, 1);
  tv2->computeAt(tv3, 3);

  tv1->axis(0)->parallelize(ParallelType::BIDy);

  tv1->axis(-1)->parallelize(ParallelType::TIDx);
  tv2->axis(-1)->parallelize(ParallelType::TIDx);
  tv3->axis(-1)->parallelize(ParallelType::TIDx);

  tv1->axis(-2)->parallelize(ParallelType::BIDx);
  tv2->axis(-3)->parallelize(ParallelType::BIDx);
  tv3->axis(-2)->parallelize(ParallelType::BIDx);

  int numel_x = 6500;
  int numel_y = 200;
  int numel_z = numel_y;

  auto options = at::TensorOptions().dtype(at::kFloat).device(at::kCUDA, 0);
  at::Tensor input = at::rand({numel_x, numel_y, numel_z}, options);
  at::Tensor cg_output = at::empty({numel_x}, options);

  FusionExecutor fe;
  fe.compileFusion(&fusion);
  fe.runFusion({input}, {cg_output});

  auto aten_output = input.sum({1, 2});
  TORCH_CHECK(aten_output.allclose(cg_output));
}

TEST(NVFuserTest, FusionNonRedAxisBind_CUDA) {
  int bid_x = 3;
  int tid_x = 2;
  int red_dim = 0;

  Fusion fusion;
  FusionGuard fg(&fusion);

  // Set up your input tensor views
  TensorView* tv0 = makeDummyTensor(2);
  fusion.addInput(tv0);

  TensorView* tv1 =
      reductionOp(BinaryOpType::Add, {red_dim}, new Float(0), tv0);
  fusion.addOutput(tv1);

  tv1->split(-1, tid_x);
  tv1->axis(-2)->parallelize(ParallelType::BIDx);
  tv1->axis(-1)->parallelize(ParallelType::TIDx);

  auto options = at::TensorOptions().dtype(at::kFloat).device(at::kCUDA, 0);
  at::Tensor input = at::rand({16, bid_x * tid_x}, options);

  FusionExecutor fe;
  fe.compileFusion(&fusion);
  auto outputs = fe.runFusion({input});

  auto aten_output = input.sum({red_dim});

  TORCH_CHECK(
      aten_output.allclose(outputs[0]),
      "Error of: ",
      aten_output.sub(outputs[0]).abs().max());
}

TEST(NVFuserTest, FusionSplitBCast_CUDA) {
  Fusion fusion;
  FusionGuard fg(&fusion);

  // Set up your input tensor views
  TensorView* input_tv0 = makeDummyTensor(3);
  TensorView* input_tv1 = makeDummyTensor(3);
  fusion.addInput(input_tv0);
  fusion.addInput(input_tv1);

  TensorView* sum_tv2 =
      reductionOp(BinaryOpType::Add, {2}, new Float(0), input_tv0);
  TensorView* bcast_tv3 = broadcast(sum_tv2, {false, false, true});
  TensorView* output_tv4 = div(input_tv1, bcast_tv3);

  sum_tv2->split(-1, 32);
  TensorView* sum_rf_tv5 = sum_tv2->rFactor({-2});

  bcast_tv3->split(-1, 32);
  output_tv4->split(-1, 32);

  sum_rf_tv5->axis(0)->parallelize(ParallelType::BIDx);
  sum_tv2->axis(0)->parallelize(ParallelType::BIDx);
  bcast_tv3->axis(0)->parallelize(ParallelType::BIDx);
  output_tv4->axis(0)->parallelize(ParallelType::BIDx);

  sum_rf_tv5->axis(1)->parallelize(ParallelType::BIDy);
  sum_tv2->axis(1)->parallelize(ParallelType::BIDy);
  bcast_tv3->axis(1)->parallelize(ParallelType::BIDy);
  output_tv4->axis(1)->parallelize(ParallelType::BIDy);

  sum_rf_tv5->axis(-1)->parallelize(ParallelType::TIDx);
  sum_tv2->axis(-1)->parallelize(ParallelType::TIDx);
  bcast_tv3->axis(-1)->parallelize(ParallelType::TIDx);
  output_tv4->axis(-1)->parallelize(ParallelType::TIDx);

  fusion.addOutput(output_tv4);

  auto options = at::TensorOptions().dtype(at::kFloat).device(at::kCUDA, 0);
  at::Tensor t0 = at::randn({32, 32, 128}, options);
  at::Tensor t1 = at::randn({32, 32, 128}, options);
  at::Tensor cg_output = at::empty({32, 32, 128}, options);

  FusionExecutor fe;
  fe.compileFusion(&fusion);
  fe.runFusion({t0, t1}, {cg_output});
}

TEST(NVFuserTest, FusionBCastInnerDim_CUDA) {
  Fusion fusion;
  FusionGuard fg(&fusion);

  TensorView* tv0 = makeDummyTensor(2);
  fusion.addInput(tv0);

  // reduce then broadcast
  auto tv1 = sum(tv0, {0});
  auto tv2 = broadcast(tv1, {false, true});

  TORCH_CHECK(!tv2->axis(0)->isReduction() && tv2->axis(1)->isBroadcast());
}

TEST(NVFuserTest, FusionBCastReduce_CUDA) {
  Fusion fusion;
  FusionGuard fg(&fusion);

  // Set up your input tensor views
  TensorView* tv0 = makeDummyTensor(2);

  auto tv1 = broadcast(tv0, {true, false, false});
  auto tv2 = sum(tv1, {1});
  TORCH_CHECK(
      tv2->axis(0)->isBroadcast() && tv2->axis(1)->isReduction() &&
      !tv2->axis(2)->isBroadcast() && !tv2->axis(2)->isReduction());
}

// Multiple consumer reduction with computeAt
// https://github.com/csarofeen/pytorch/issues/110
TEST(NVFuserTest, FusionReductionMultiConsumer_CUDA) {
  Fusion fusion;
  FusionGuard fg(&fusion);
  TensorView* tv0 = makeDummyTensor(2);
  fusion.addInput(tv0);
  auto tv1 = unaryOp(UnaryOpType::Exp, tv0);
  auto tv2 = reductionOp(BinaryOpType::Max, {-1}, new Float(0), tv1);
  auto tv3 = reductionOp(BinaryOpType::Min, {-1}, new Float(0), tv1);
  auto tv4 = add(tv2, tv3);
  fusion.addOutput(tv4);
  tv1->computeAt(tv2, -1);

  TORCH_CHECK(
      (tv1->getComputeAtView() == tv2 || tv1->getComputeAtView() == tv3) &&
      tv1->getThisComputeAtAxis() == 2 && tv1->getRelativeComputeAtAxis() == 2);
}

TEST(NVFuserTest, FusionComputeAtExprOrder1_CUDA) {
  for (int i = 0; i < 2; ++i) {
    Fusion fusion;
    FusionGuard fg(&fusion);

    // Set up your input tensor views
    TensorView* tv0 = makeDummyTensor(1);
    fusion.addInput(tv0);

    auto tv1 = add(tv0, new Float(1));
    auto tv2 = add(tv0, new Float(1));
    TensorView* tv3 = add(tv1, tv2);
    // Set outputs tv2 or tv1 and then tv3
    if (i == 0) {
      fusion.addOutput(tv2);
    } else {
      fusion.addOutput(tv1);
    }
    fusion.addOutput(tv3);

    if (i == 0) {
      tv1->computeAt(tv3, -1);
    } else {
      tv2->computeAt(tv3, -1);
    }

    auto options = at::TensorOptions().dtype(at::kFloat).device(at::kCUDA, 0);
    at::Tensor input = at::rand({100}, options);

    FusionExecutor fe;
    fe.compileFusion(&fusion);
    auto outputs = fe.runFusion({input});

    auto aten_output = (input + 1) * 2;
    TORCH_CHECK(
        aten_output.allclose(outputs[1]),
        "Error of: ",
        aten_output.sub(outputs[1]).abs().max());
  }
}

TEST(NVFuserTest, FusionComputeAtExprOrder2_CUDA) {
  Fusion fusion;
  FusionGuard fg(&fusion);

  // Set up your input tensor views
  TensorView* tv0 = makeDummyTensor(2);
  fusion.addInput(tv0);

  auto tv1 = add(tv0, new Float(1));
  auto tv2 = add(tv0, new Float(1));
  TensorView* tv3 = add(tv1, tv2);
  fusion.addOutput(tv3);

  tv3->split(-1, 32);

  tv1->computeAt(tv3, -1);
  tv2->computeAt(tv3, -2);

  auto options = at::TensorOptions().dtype(at::kFloat).device(at::kCUDA, 0);
  at::Tensor input = at::rand({100, 100}, options);
  at::Tensor output = at::empty_like(input, options);

  FusionExecutor fe;
  fe.compileFusion(&fusion);
  fe.runFusion({input}, {output});

  auto aten_output = (input + 1) * 2;
  TORCH_CHECK(
      aten_output.allclose(output),
      "Error of: ",
      aten_output.sub(output).abs().max());
}

TEST(NVFuserTest, FusionZeroDimComputeAt_CUDA) {
  Fusion fusion;
  FusionGuard fg(&fusion);

  TensorView* tv0 = makeDummyTensor(1);
  fusion.addInput(tv0);

  auto tv1 = sum(tv0, {0});
  auto tv2 = add(tv1, new Float(1));
  fusion.addOutput(tv2);
  TORCH_CHECK(tv2->nDims() == 0);
  tv1->computeAt(tv2, 0);

  auto options = at::TensorOptions().dtype(at::kFloat).device(at::kCUDA, 0);
  at::Tensor input = at::rand({100}, options);

  FusionExecutor fe;
  fe.compileFusion(&fusion);
  auto outputs = fe.runFusion({input});

  auto aten_output = input.sum() + 1;
  TORCH_CHECK(
      aten_output.allclose(outputs[0]),
      "Error of: ",
      aten_output.sub(outputs[0]).abs().max());
}

TEST(NVFuserTest, FusionZeroDimBroadcast_CUDA) {
  Fusion fusion;
  FusionGuard fg(&fusion);

  TensorView* tv0 = makeDummyTensor(0);
  fusion.addInput(tv0);

  auto tv1 = broadcast(tv0, {true, true});
  TORCH_CHECK(tv1->nDims() == 2);

  TensorView* tv2 = makeDummyTensor(2);
  fusion.addInput(tv2);

  auto tv3 = add(tv1, tv2);
  auto tv4 = sum(tv3, {0, 1});
  fusion.addOutput(tv4);

  tv3->computeAt(tv4, -1);

  auto options = at::TensorOptions().dtype(at::kFloat).device(at::kCUDA, 0);
  at::Tensor input1 = at::rand({}, options);
  at::Tensor input2 = at::rand({10, 10}, options);
  at::Tensor output = at::empty({}, options);

  FusionExecutor fe;
  fe.compileFusion(&fusion);
  fe.runFusion({input1, input2}, {output});

  auto aten_output =
      (input1.unsqueeze(-1).unsqueeze(-1).expand({10, 10}) + input2).sum();
  TORCH_CHECK(
      aten_output.allclose(output),
      "Error of: ",
      aten_output.sub(output).abs().max());
}

TEST(NVFuserTest, FusionZeroDimReduction_CUDA) {
  Fusion fusion;
  FusionGuard fg(&fusion);

  const int bdimx = 32;
  const int gdimx = 32;

  TensorView* tv0 = makeDummyTensor(1);
  fusion.addInput(tv0);

  auto tv1 = sum(tv0, {0});
  fusion.addOutput(tv1);

  tv1->split(0, bdimx);
  tv1->split(0, gdimx);
  auto tv2 = tv1->rFactor({0});

  tv1->axis(-1)->parallelize(ParallelType::TIDx);
  tv2->axis(-1)->parallelize(ParallelType::TIDx);
  tv1->axis(-2)->parallelize(ParallelType::BIDx);
  tv2->axis(-2)->parallelize(ParallelType::BIDx);

  auto options = at::TensorOptions().dtype(at::kFloat).device(at::kCUDA, 0);
  at::Tensor input = at::rand({1000}, options);
  at::Tensor output = at::empty({}, options);

  FusionExecutor fe;
  fe.compileFusion(&fusion);
  fe.runFusion({input}, {output});

  auto aten_output = input.sum();
  TORCH_CHECK(
      aten_output.allclose(output),
      "Error of: ",
      aten_output.sub(output).abs().max());
}

TEST(NVFuserTest, FusionBCastAfterReduce_CUDA) {
  Fusion fusion;
  FusionGuard fg(&fusion);
  const int tidx = 128;

  // Set up your input tensor views
  TensorView* tv0 = makeDummyTensor(2);
  fusion.addInput(tv0);

  auto tv1 = sum(tv0, {1});
  auto tv2 = broadcast(tv1, {false, true});

  tv1->split(1, tidx);
  auto tv3 = tv1->rFactor({-2});

  TensorView* tv4 = makeDummyTensor(2);
  fusion.addInput(tv4);

  auto tv5 = add(tv2, tv4);
  fusion.addOutput(tv5);
  tv5->split(1, tidx);

  tv3->computeAt(tv5, 1);

  tv2->split(1, tidx);

  tv1->axis(-1)->parallelize(ParallelType::TIDx);
  tv2->axis(-1)->parallelize(ParallelType::TIDx);
  tv3->axis(-1)->parallelize(ParallelType::TIDx);
  tv5->axis(-1)->parallelize(ParallelType::TIDx);

  tv5->axis(0)->parallelize(ParallelType::BIDx);

  int x = 63, y = 200;

  auto options = at::TensorOptions().dtype(at::kFloat).device(at::kCUDA, 0);

  at::Tensor t0 = at::randn({x, y}, options);
  at::Tensor t4 = at::randn({x, y}, options);

  FusionExecutor fe;
  fe.compileFusion(&fusion);
  auto outputs = fe.runFusion({t0, t4});

  auto t3 = t0.sum({1}).unsqueeze(-1).expand({x, y});
  auto t5 = t3.add(t4);

  // Error is larger than the default threshold
  TORCH_CHECK(t5.allclose(outputs[0], 1e-5, 1e-5));
}

TEST(NVFuserTest, FusionOutputBroadcast_CUDA) {
  Fusion fusion;
  FusionGuard fg(&fusion);

  TensorView* tv0 = makeConcreteTensor({2, 3});
  fusion.addInput(tv0);

  TensorView* tv1 = broadcast(tv0, {true, false, true, false, true});

  fusion.addOutput(tv1);

  const auto options =
      at::TensorOptions().dtype(at::kFloat).device(at::kCUDA, 0);

  at::Tensor input = at::randn({2, 3}, options);

  FusionExecutor fe;
  fe.compileFusion(&fusion);

  auto outputs = fe.runFusion({input});
  auto aten_output = input.unsqueeze(2).unsqueeze(1).unsqueeze(0);

  TORCH_CHECK(
      aten_output.allclose(outputs[0], 1e-04, 1e-04),
      "Error of: ",
      aten_output.sub(outputs[0]).abs().max());
}

TEST(NVFuserTest, FusionReductionKeepDimBasic_CUDA) {
  Fusion fusion;
  FusionGuard fg(&fusion);

  TensorView* tv0 = makeConcreteTensor({2, 3, 4, 5, 6});
  fusion.addInput(tv0);

  TensorView* tv1 = sum(tv0, {0, 2, 4}, /*keep_dim=*/true);

  fusion.addOutput(tv1);

  const auto options =
      at::TensorOptions().dtype(at::kFloat).device(at::kCUDA, 0);

  at::Tensor input = at::randn({2, 3, 4, 5, 6}, options);

  FusionExecutor fe;
  fe.compileFusion(&fusion);

  auto outputs = fe.runFusion({input});
  auto aten_output = input.sum({0, 2, 4}, /*keepdim=*/true);

  TORCH_CHECK(
      aten_output.allclose(outputs[0], 1e-04, 1e-04),
      "Error of: ",
      aten_output.sub(outputs[0]).abs().max());
}

TEST(NVFuserTest, FusionReductionKeepDimScheduler_CUDA) {
  constexpr int bid_x = 80;
  constexpr int tid_x = 4096;
  constexpr int red_dim = 1;

  Fusion fusion;
  FusionGuard fg(&fusion);

  // Set up your input tensor views
  TensorView* tv0 = makeConcreteTensor({bid_x, tid_x});
  fusion.addInput(tv0);

  TensorView* tv1 = reductionOp(
      BinaryOpType::Add, {red_dim}, new Float(0), tv0, /*keep_dim=*/true);

  TensorView* red_tv = fusion.origin(tv1)->inputs()[0]->as<TensorView>();

  fusion.addOutput(tv1);

  const auto options =
      at::TensorOptions().dtype(at::kFloat).device(at::kCUDA, 0);
  at::Tensor input = at::randn({bid_x, tid_x}, options);

  // Apply reduction heuristic
  auto reduction_params = getReductionHeuristics(&fusion, {input}, red_tv);
  TORCH_CHECK(reduction_params, "Reduction schedule was not generated!");
  scheduleReduction(&fusion, reduction_params.value(), red_tv, {tv1});

  FusionExecutor fe;
  fe.compileFusion(&fusion);

  auto outputs = fe.runFusion({input}, reduction_params.value().lparams);
  auto aten_output = input.sum({red_dim}, /*keepdim=*/true);

  TORCH_CHECK(
      aten_output.allclose(outputs[0], 1e-04, 1e-04),
      "Error of: ",
      aten_output.sub(outputs[0]).abs().max());
}

TEST(NVFuserTest, FusionSumTo_CUDA) {
  Fusion fusion;
  FusionGuard fg(&fusion);

  std::vector<int> tensor_shape{2, 3, 4, 5, 6};
  std::vector<int> sum_to_shape{1, 5, 6};

  c10::IntArrayRef tensor_shape_ref{2, 3, 4, 5, 6};
  c10::IntArrayRef sum_to_shape_ref{1, 5, 6};

  std::vector<Int*> sum_to_symb;
  std::transform(
      sum_to_shape.begin(),
      sum_to_shape.end(),
      std::back_inserter(sum_to_symb),
      [](int s) -> Int* { return new Int(s); });

  TensorView* tv0 = makeConcreteTensor(tensor_shape);
  fusion.addInput(tv0);

  TensorView* tv1 = sum_to(tv0, sum_to_symb);
  fusion.addOutput(tv1);

  const auto options =
      at::TensorOptions().dtype(at::kFloat).device(at::kCUDA, 0);

  at::Tensor input = at::randn(tensor_shape_ref, options);

  FusionExecutor fe;
  fe.compileFusion(&fusion);

  auto outputs = fe.runFusion({input});
  auto aten_output = at::sum_to(input, sum_to_shape_ref);

  TORCH_CHECK(
      outputs[0].dim() == sum_to_shape.size(),
      "sum_to not keeping the final dimension");

  TORCH_CHECK(
      aten_output.allclose(outputs[0], 1e-04, 1e-04),
      "Error of: ",
      aten_output.sub(outputs[0]).abs().max());
}

TEST(NVFuserTest, FusionSumToNoop_CUDA) {
  Fusion fusion;
  FusionGuard fg(&fusion);

  std::vector<int> tensor_shape{4, 5, 6};
  std::vector<int> sum_to_shape{4, 5, 6};

  c10::IntArrayRef tensor_shape_ref{4, 5, 6};
  c10::IntArrayRef sum_to_shape_ref{4, 5, 6};

  std::vector<Int*> sum_to_symb;
  std::transform(
      sum_to_shape.begin(),
      sum_to_shape.end(),
      std::back_inserter(sum_to_symb),
      [](int s) -> Int* { return new Int(s); });

  TensorView* tv0 = makeConcreteTensor(tensor_shape);
  fusion.addInput(tv0);

  TensorView* tv1 = sum_to(tv0, sum_to_symb);

  // Dummy operator to avoid tv0 both input and output
  TensorView* tv2 = add(tv1, new Float(0));
  fusion.addOutput(tv2);

  const auto options =
      at::TensorOptions().dtype(at::kFloat).device(at::kCUDA, 0);

  at::Tensor input = at::randn(tensor_shape_ref, options);

  FusionExecutor fe;
  fe.compileFusion(&fusion);

  auto outputs = fe.runFusion({input});
  auto aten_output = at::sum_to(input, sum_to_shape_ref);

  TORCH_CHECK(
      outputs[0].dim() == sum_to_shape.size(),
      "sum_to not keeping the final dimension");

  TORCH_CHECK(
      aten_output.allclose(outputs[0], 1e-04, 1e-04),
      "Error of: ",
      aten_output.sub(outputs[0]).abs().max());
}

TEST(NVFuserTest, FusionReductionScheduler_CUDA) {
  constexpr int bid_x = 80;
  constexpr int tid_x = 4096;
  constexpr int red_dim = 1;

  Fusion fusion;
  FusionGuard fg(&fusion);

  // Set up your input tensor views
  TensorView* tv0 = makeDummyTensor(2);
  fusion.addInput(tv0);

  TensorView* tv1 =
      reductionOp(BinaryOpType::Add, {red_dim}, new Float(0), tv0);
  fusion.addOutput(tv1);

  const auto options =
      at::TensorOptions().dtype(at::kFloat).device(at::kCUDA, 0);
  at::Tensor input = at::randn({bid_x, tid_x}, options);

  // Apply reduction heuristic
  auto reduction_params = getReductionHeuristics(&fusion, {input}, tv1);
  TORCH_CHECK(reduction_params, "Reduction schedule was not generated!");
  scheduleReduction(&fusion, reduction_params.value(), tv1, {});

  FusionExecutor fe;
  fe.compileFusion(&fusion);
  // no broadcasting needed, omitting the last optional argument;
  auto outputs = fe.runFusion({input}, reduction_params.value().lparams);
  auto aten_output = input.sum({red_dim});

  TORCH_CHECK(
      aten_output.allclose(outputs[0], 1e-04, 1e-04),
      "Error of: ",
      aten_output.sub(outputs[0]).abs().max());
}

// Simple reduction parallelized on a symbolic size.
TEST(NVFuserTest, FusionSymbolicReduction_CUDA) {
  Fusion fusion;
  FusionGuard fg(&fusion);

  // Set up your input tensor views
  TensorView* tv0 = makeDummyTensor(2);
  fusion.addInput(tv0);

  // tv1[I0, R1] = tv0[I0, I1]
  TensorView* tv1 = reductionOp(BinaryOpType::Add, {1}, new Float(0), tv0);
  fusion.addOutput(tv1);

  // Interface should just be a direct split with a Parallel type. We can
  // include the parallelize call if we do this.
  tv1->split(1, NamedScalar::getParallelDim(ParallelType::TIDx));
  // tv1[I0, R1o, R1i{BIDx}] = tv0[I0, I1]

  TensorView* tv2 = tv1->rFactor({1});
  // tv2[I0, R1oo, Ir1oi{4}, Ir1i{BIDx}] = tv0[I0, I1]
  // tv1[I0,        R1oi{4},  R1i{BIDx}] = tv2[I0, R1oo, Ir1oi{4}, Ir1i{BIDx}]

  // Incrementally, can print in between for debugging
  tv0->computeAt(tv2, 1);
  tv2->computeAt(tv1, 1);

  tv2->axis(-1)->parallelize(ParallelType::TIDx);

  tv1->axis(0)->parallelize(ParallelType::BIDx);
  tv1->axis(-1)->parallelize(ParallelType::TIDx);

  int numel_x = 65000;
  int numel_y = 1025;

  auto options = at::TensorOptions().dtype(at::kFloat).device(at::kCUDA, 0);
  at::Tensor input = at::rand({numel_x, numel_y}, options);

  // How many threads to use for the block reduction
  int runtime_threadIdx_dim = 128;

  FusionExecutor fe;
  fe.compileFusion(&fusion);
  auto outputs = fe.runFusion(
      {input}, LaunchParams(-1, -1, -1, runtime_threadIdx_dim, -1, -1));

  auto aten_output = input.sum({1});
  TORCH_CHECK(aten_output.allclose(outputs[0]));
}

TEST(NVFuserTest, FusionReductionSchedulerMultiDimNonFastest_CUDA) {
  const std::vector<int> red_dims = {0, 2};
  // Copy is because CodeGen requires int and Pytorch requires int64_t
  // for a vector of reduction dimensions
  const std::vector<int64_t> red_dims64 = {0, 2};
  const std::vector<int64_t> tensor_dims_in = {5, 10, 15, 20};
  const std::vector<int64_t> tensor_dims_out = {10, 20};

  Fusion fusion;
  FusionGuard fg(&fusion);

  // Set up your input tensor views
  TensorView* tv0 = makeDummyTensor(tensor_dims_in.size());
  fusion.addInput(tv0);

  TensorView* tv1 = reductionOp(BinaryOpType::Add, red_dims, new Float(0), tv0);
  fusion.addOutput(tv1);

  const auto options =
      at::TensorOptions().dtype(at::kFloat).device(at::kCUDA, 0);
  at::Tensor input = at::randn(tensor_dims_in, options);
  at::Tensor cg_output = at::empty(tensor_dims_out, options);

  // Apply reduction heuristic
  auto reduction_params = getReductionHeuristics(&fusion, {input}, tv1);
  TORCH_CHECK(reduction_params, "Reduction schedule was not generated!");
  scheduleReduction(&fusion, reduction_params.value(), tv1, {});

  FusionExecutor fe;
  fe.compileFusion(&fusion);
  auto outputs = fe.runFusion({input}, reduction_params.value().lparams);

  auto aten_output = input.sum(red_dims64);

  TORCH_CHECK(
      aten_output.allclose(outputs[0], 1e-04, 1e-04),
      "Error of: ",
      aten_output.sub(outputs[0]).abs().max());
}

TEST(NVFuserTest, FusionReductionSchedulerMultiDimFastest_CUDA) {
  const std::vector<int> red_dims = {1, 3};
  // Copy is because CodeGen requires int and Pytorch requires int64_t
  // for a vector of reduction dimensions
  const std::vector<int64_t> red_dims64 = {1, 3};
  const std::vector<int64_t> tensor_dims_in = {5, 10, 15, 20};
  const std::vector<int64_t> tensor_dims_out = {5, 15};

  Fusion fusion;
  FusionGuard fg(&fusion);

  // Set up your input tensor views
  TensorView* tv0 = makeDummyTensor(tensor_dims_in.size());
  fusion.addInput(tv0);

  TensorView* tv1 = reductionOp(BinaryOpType::Add, red_dims, new Float(0), tv0);
  fusion.addOutput(tv1);

  const auto options =
      at::TensorOptions().dtype(at::kFloat).device(at::kCUDA, 0);
  at::Tensor input = at::randn(tensor_dims_in, options);

  auto reduction_params = getReductionHeuristics(&fusion, {input}, tv1);
  TORCH_CHECK(reduction_params, "Reduction schedule was not generated!");
  scheduleReduction(&fusion, reduction_params.value(), tv1, {});

  FusionExecutor fe;
  fe.compileFusion(&fusion);
  auto outputs = fe.runFusion({input}, reduction_params.value().lparams);

  auto aten_output = input.sum(red_dims64);

  TORCH_CHECK(
      aten_output.allclose(outputs[0], 1e-05, 1e-05),
      "Error of: ",
      aten_output.sub(outputs[0]).abs().max());
}

TEST(NVFuserTest, FusionReductionSchedulerDimShmoo_CUDA) {
  std::vector<bool> fp16_usage = {true, false};
  std::vector<int> red_axis = {1, 0};
  std::vector<int> output_dims = {320, 640};
  std::vector<int> red_dims;

  // Making sure we get deterministic results
  // (see https://github.com/csarofeen/pytorch/issues/399)
  at::manual_seed(0);

  // Tried to cut down the number iterations with just
  // doing every other power of 2.
  for (int i = 1; i <= 1024 * 1024; i <<= 2) {
    red_dims.push_back(i);
  }

  for (auto fp16 : fp16_usage) {
    for (auto& axis : red_axis) {
      for (auto& odim : output_dims) {
        for (auto& rdim : red_dims) {
          Fusion fusion;
          FusionGuard fg(&fusion);

          TensorView* tv0 =
              makeDummyTensor(2, (fp16 ? DataType::Half : DataType::Float));
          fusion.addInput(tv0);

          Val* tv0_cast = nullptr;
          if (fp16) {
            tv0_cast = castOp(DataType::Float, tv0);
          }

          TensorView* tv1 = reductionOp(
              BinaryOpType::Add,
              {axis},
              new Float(0),
              (fp16 ? tv0_cast->as<TensorView>() : tv0));

          TensorView* tv1_cast = nullptr;
          if (fp16) {
            tv1_cast = castOp(DataType::Half, tv1);
          }

          fusion.addOutput((fp16 ? tv1_cast : tv1));

          auto options = at::TensorOptions()
                             .dtype((fp16 ? at::kHalf : at::kFloat))
                             .device(at::kCUDA, 0);
          at::Tensor input =
              (axis ? at::randn({odim, rdim}, options)
                    : at::randn({rdim, odim}, options));

          std::vector<TensorView*> outputs_of_red;
          if (fp16) {
            outputs_of_red.push_back(tv1_cast);
          }

          auto reduction_params = getReductionHeuristics(&fusion, {input}, tv1);
          TORCH_CHECK(reduction_params.has_value(), "Reduction is not found!");
          scheduleReduction(
              &fusion, reduction_params.value(), tv1, outputs_of_red);

          FusionExecutor fe;
          fe.compileFusion(&fusion);

          auto outputs =
              fe.runFusion({input}, reduction_params.value().lparams);
          auto aten_output = input.sum({axis});

          TORCH_CHECK(
              aten_output.allclose(outputs[0], 1e-03, 1e-03),
              "Error of: ",
              aten_output.sub(outputs[0]).abs().max());
        }
      }
    }
  }
}

TEST(NVFuserTest, FusionCacheBefore_CUDA) {
  // TVM Cache Write
  Fusion fusion;
  FusionGuard fg(&fusion);

  TensorView* tv0 = makeDummyTensor(2);
  TensorView* tv1 = add(tv0, new Float(1.0));
  TensorView* tv2 = mul(tv1, new Float(3.0));
  fusion.addInput(tv0);
  fusion.addOutput(tv2);
  // Before: TV2 = TV1 * 3
  // After:  TV3 = TV1 * 3;
  //         TV2 = TV3;

  constexpr int BSX = 32;
  tv2->split(-1, BSX);
  tv0->computeAt(tv2, -1);

  // cache_before automatically applies ComputeAt to the cache TensorView
  tv2->cache_before();

  // Thread and Block binding
  tv2->axis(0)->parallelize(ParallelType::BIDx);
  tv2->axis(-1)->parallelize(ParallelType::TIDx);

  constexpr int M = 32, N = 750;

  auto options = at::TensorOptions().dtype(at::kFloat).device(at::kCUDA, 0);
  at::Tensor input = at::rand({M, N}, options);

  FusionExecutor fe;
  fe.compileFusion(&fusion);
  auto outputs = fe.runFusion({input});

  at::Tensor aten_output = (input + 1.0) * 3.0;
  TORCH_CHECK(
      aten_output.allclose(outputs[0], 1e-5, 1e-5),
      "Error of: ",
      aten_output.sub(outputs[0]).abs().sum());
}

TEST(NVFuserTest, FusionCacheAfter_CUDA) {
  // TVM Cache Read
  Fusion fusion;
  FusionGuard fg(&fusion);

  TensorView* tv0 = makeDummyTensor(2);
  TensorView* tv1 = add(tv0, new Float(1.0));
  TensorView* tv2 = mul(tv1, new Float(3.0));
  fusion.addInput(tv0);
  fusion.addOutput(tv2);
  // Before: TV1 = TV0 + 1
  // After:  TV3 = TV0;
  //         TV1 = TV3 + 1

  constexpr int BSX = 32;
  tv2->split(-1, BSX);
  tv0->computeAt(tv2, -1);

  // cache_after automatically applies ComputeAt to the cache TensorView
  tv0->cache_after();

  // Thread and Block binding
  tv2->axis(0)->parallelize(ParallelType::BIDx);
  tv2->axis(-1)->parallelize(ParallelType::TIDx);

  constexpr int M = 32, N = 457;

  auto options = at::TensorOptions().dtype(at::kFloat).device(at::kCUDA, 0);
  at::Tensor input = at::rand({M, N}, options);

  FusionExecutor fe;
  fe.compileFusion(&fusion);
  auto outputs = fe.runFusion({input});

  at::Tensor aten_output = (input + 1.0) * 3.0;
  TORCH_CHECK(
      aten_output.allclose(outputs[0], 1e-5, 1e-5),
      "Error of: ",
      aten_output.sub(outputs[0]).abs().sum());
}

TEST(NVFuserTest, FusionCacheIndirect_CUDA) {
  Fusion fusion;
  FusionGuard fg(&fusion);

  TensorView* tv0 = makeDummyTensor(2);
  TensorView* tv1 = makeDummyTensor(2);
  TensorView* tv2 = makeDummyTensor(2);
  TensorView* tv3 = makeDummyTensor(2);
  TensorView* tv4 = sub(tv2, tv3);
  TensorView* tv5 = add(tv1, tv4);
  TensorView* tv6 = sub(tv5, tv0);
  fusion.addInput(tv0);
  fusion.addInput(tv1);
  fusion.addInput(tv2);
  fusion.addInput(tv3);
  fusion.addOutput(tv6);
  // t6 = ((t1 + (t2 - t3)) - t0)

  // cache_after on inputs placed before schedule
  constexpr int BSX = 32;
  tv6->split(-1, BSX);
  tv2->computeAt(tv6, -1);

  tv5->cache_after();
  tv5->cache_before();

  // Thread and Block binding
  tv6->axis(0)->parallelize(ParallelType::BIDx);
  tv6->axis(-1)->parallelize(ParallelType::TIDx);

  constexpr int M = 32, N = 810;

  auto options = at::TensorOptions().dtype(at::kFloat).device(at::kCUDA, 0);
  at::Tensor in0 = at::rand({M, N}, options);
  at::Tensor in1 = at::rand({M, N}, options);
  at::Tensor in2 = at::rand({M, N}, options);
  at::Tensor in3 = at::rand({M, N}, options);

  FusionExecutor fe;
  fe.compileFusion(&fusion);
  auto outputs = fe.runFusion({in0, in1, in2, in3});

  at::Tensor aten_output = (in1 + (in2 - in3)) - in0;
  TORCH_CHECK(
      aten_output.allclose(outputs[0], 1e-5, 1e-5),
      "Error of: ",
      aten_output.sub(outputs[0]).abs().sum());
}

TEST(NVFuserTest, FusionCacheBcast_CUDA) {
  Fusion fusion;
  FusionGuard fg(&fusion);

  // Algorithm
  TensorView* tv0 = makeDummyTensor(1); // (M, 1)
  TensorView* tv1 = broadcast(tv0, {false, true});
  TensorView* tv2 = makeDummyTensor(1); // (1, N)
  TensorView* tv3 = broadcast(tv2, {true, false});
  TensorView* tv4 = mul(tv1, tv3);
  fusion.addInput(tv0);
  fusion.addInput(tv2);
  fusion.addOutput(tv4);

  constexpr int BSX = 128;
  tv4->split(0, BSX);
  tv4->split(-1, BSX);
  tv4->reorder({{0, 0}, {1, 2}, {2, 1}, {3, 3}});
  // M/BSX, N/BSY, BSX, BSY
  tv0->computeAt(tv4, 2);
  tv2->computeAt(tv4, 2);
  // 0, 1 | 2, 3, 4

  // Case 1
  tv0->cache_after();

  // Case 2
  tv1->cache_before();

  // Case 3
  tv1->cache_after();

  // Case 4
  TensorView* tv8 = tv4->cache_before();

  tv4->axis(0)->parallelize(ParallelType::BIDx);
  tv4->axis(1)->parallelize(ParallelType::BIDy);
  tv4->axis(-1)->parallelize(ParallelType::TIDx);
  // Manual Replay on TV3
  tv3->axis(-1)->parallelize(ParallelType::TIDx);
  tv8->axis(-1)->parallelize(ParallelType::TIDx);

  constexpr int M = 92, N = 500;

  auto options = at::TensorOptions().dtype(at::kFloat).device(at::kCUDA, 0);
  at::Tensor t0 = at::randn({M}, options);
  at::Tensor t1 = at::randn({N}, options);

  FusionExecutor fe;
  fe.compileFusion(&fusion);
  auto outputs = fe.runFusion({t0, t1});

  at::Tensor aten_output = t0.unsqueeze(1).matmul(t1.unsqueeze(0));
  TORCH_CHECK(
      aten_output.allclose(outputs[0], 1e-5, 1e-5),
      "Error of: ",
      aten_output.sub(outputs[0]).abs().max());
}

TEST(NVFuserTest, FusionCacheComplex_CUDA) {
  Fusion fusion;
  FusionGuard fg(&fusion);

  TensorView* tv0 = makeDummyTensor(2); // (N, N)
  TensorView* tv1 = makeDummyTensor(1); // (N)
  TensorView* tv2 = sum(tv0, {1}); // (N)
  TensorView* tv3 = broadcast(tv2, {false, true}); // (N, 1)
  TensorView* tv4 = broadcast(tv1, {true, false}); // (1, N)
  TensorView* tv5 = mul(tv3, tv4); // (N, N)
  fusion.addInput(tv0);
  fusion.addInput(tv1);
  fusion.addOutput(tv5);

  // Exception: Cache-Before on reduction Op
  // TensorView* tv9 = tv2->cache_before();

  constexpr int BSX = 128;
  tv5->split(0, BSX);
  tv5->split(-1, BSX);
  // M/BSX, BSX, N/BSX, BSX
  tv5->reorder({{0, 0}, {1, 2}, {2, 1}, {3, 3}});
  // M/BSX, N/BSY, BSX, BSY
  tv0->computeAt(tv5, 2);
  tv1->computeAt(tv5, 2);
  // 0, 1 | 2, 3, 4

  tv2->cache_after();
  TensorView* tv7 = tv5->cache_before();

  tv5->axis(0)->parallelize(ParallelType::BIDx);
  tv5->axis(1)->parallelize(ParallelType::BIDy);
  tv5->axis(-1)->parallelize(ParallelType::TIDx);

  tv4->axis(-1)->parallelize(ParallelType::TIDx);
  tv7->axis(-1)->parallelize(ParallelType::TIDx);

  constexpr int N = 800;

  auto options = at::TensorOptions().dtype(at::kFloat).device(at::kCUDA, 0);
  at::Tensor input1 = at::rand({N, N}, options);
  at::Tensor input2 = at::rand({N}, options);

  FusionExecutor fe;
  fe.compileFusion(&fusion);
  auto outputs = fe.runFusion({input1, input2});

  at::Tensor aten_output =
      matmul(sum(input1, 1).unsqueeze(1), input2.unsqueeze(0));
  TORCH_CHECK(
      aten_output.allclose(outputs[0], 1e-5, 1e-5),
      "Error of: ",
      aten_output.sub(outputs[0]).abs().sum());
}

TEST(NVFuserTest, FusionCacheMultiConsumer_CUDA) {
  Fusion fusion;
  FusionGuard fg(&fusion);

  TensorView* tv0 = makeDummyTensor(1);
  TensorView* tv1 = add(tv0, new Float(1));
  TensorView* tv2 = add(tv1, new Float(2));
  TensorView* tv3 = add(tv0, new Float(1));
  TensorView* tv4 = add(tv3, new Float(2));

  fusion.addInput(tv0);
  fusion.addOutput(tv2);
  fusion.addOutput(tv4);

  tv1->computeAt(tv2, -1);
  tv3->computeAt(tv4, -1);

  auto tv5 = tv1->cache_before();
  auto tv6 = tv3->cache_before();
  tv5->setMemoryType(MemoryType::Shared);
  tv6->setMemoryType(MemoryType::Shared);

  // Fails because tensor must be recomputed twice
  // auto tv7 = tv0->cache_after();

  constexpr int N = 800;

  auto options = at::TensorOptions().dtype(at::kFloat).device(at::kCUDA, 0);
  at::Tensor input = at::rand({N}, options);

  FusionExecutor fe;
  fe.compileFusion(&fusion);
  auto outputs = fe.runFusion({input});

  auto aten_output = (input + 1) + 2;
  TORCH_CHECK(
      aten_output.allclose(outputs[0], 1e-5, 1e-5),
      "Error of: ",
      aten_output.sub(outputs[0]).abs().sum());
  TORCH_CHECK(
      aten_output.allclose(outputs[1], 1e-5, 1e-5),
      "Error of: ",
      aten_output.sub(outputs[1]).abs().sum());
}

TEST(NVFuserTest, FusionSmem_CUDA) {
  Fusion fusion;
  FusionGuard fg(&fusion);

  // Algorithm
  TensorView* tv0 = makeDummyTensor(2); // (M, N)
  TensorView* tv1 = makeDummyTensor(2); // (M, N)
  TensorView* tv2 = mul(tv0, tv1);
  fusion.addInput(tv0);
  fusion.addInput(tv1);
  fusion.addOutput(tv2);

  // Schedule
  TensorView* tv3 = tv0->cache_after();
  TensorView* tv4 = tv1->cache_after();
  tv3->setMemoryType(MemoryType::Shared);
  tv4->setMemoryType(MemoryType::Shared);

  constexpr int BSY = 32;
  constexpr int BSX = 128;
  tv2->split(0, BSY);
  tv2->split(2, BSX);
  // M/BSX, BSX, N/BSX, BSX
  tv2->reorder({{0, 0}, {1, 2}, {2, 1}, {3, 3}});
  // M/BSX, N/BSX, BSX, BSX

  tv0->computeAt(tv2, 2);
  tv1->computeAt(tv2, 2);

  // Thread and Block binding
  tv2->axis(0)->parallelize(ParallelType::BIDx);
  tv2->axis(1)->parallelize(ParallelType::BIDy);
  tv2->axis(-1)->parallelize(ParallelType::TIDx);
  // Manual Binding
  tv3->axis(-1)->parallelize(ParallelType::TIDx);
  tv4->axis(-1)->parallelize(ParallelType::TIDx);

  constexpr int M = 128, N = 10240;

  auto options = at::TensorOptions().dtype(at::kFloat).device(at::kCUDA, 0);
  at::Tensor t0 = at::randn({M, N}, options);
  at::Tensor t1 = at::randn({M, N}, options);

  FusionExecutor fe;
  fe.compileFusion(&fusion);
  auto outputs = fe.runFusion({t0, t1});

  at::Tensor aten_output = mul(t0, t1);
  TORCH_CHECK(
      aten_output.allclose(outputs[0], 1e-5, 1e-5),
      "Error of: ",
      aten_output.sub(outputs[0]).abs().max());
  TORCH_CHECK(fe.kernel()->summary().war_hazard_syncs_count == 0);
}

TEST(NVFuserTest, FusionSmemReduce_CUDA) {
  Fusion fusion;
  FusionGuard fg(&fusion);

  // Algorithm
  TensorView* tv0 = makeDummyTensor(3); // M, K, N
  TensorView* tv1 = sum(tv0, {1}); // M, R, N
  fusion.addInput(tv0);
  fusion.addOutput(tv1);

  TensorView* tv2 = tv0->cache_after();
  tv2->setMemoryType(MemoryType::Shared);

  // Schedule
  constexpr int BSX = 32;
  tv1->split(2, BSX);
  tv1->split(1, 128);
  tv1->split(0, BSX);
  // M/BSX, BSX, K/BSX, BSX, N/BSX, BSX
  tv1->reorder({{0, 0}, {1, 2}, {2, 4}, {3, 5}, {4, 1}, {5, 3}});
  TensorView* tv3 = tv1->rFactor({-2});

  tv0->computeAt(tv1, -2);
  tv0->computeAt(tv3, -2);

  // Thread and Block binding
  tv1->axis(0)->parallelize(ParallelType::BIDx);
  tv1->axis(1)->parallelize(ParallelType::BIDy);
  tv1->axis(-1)->parallelize(ParallelType::TIDx);
  // Manual Binding
  tv2->axis(-1)->parallelize(ParallelType::TIDx);
  tv3->axis(-1)->parallelize(ParallelType::TIDx);

  constexpr int M = 154, K = 45, N = 1524;

  auto options = at::TensorOptions().dtype(at::kFloat).device(at::kCUDA, 0);
  at::Tensor t0 = at::randn({M, K, N}, options);

  FusionExecutor fe;
  fe.compileFusion(&fusion);
  auto outputs = fe.runFusion({t0});

  at::Tensor aten_output = sum(t0, {1});
  TORCH_CHECK(
      aten_output.allclose(outputs[0], 1e-5, 1e-5),
      "Error of: ",
      aten_output.sub(outputs[0]).abs().max());
  TORCH_CHECK(fe.kernel()->summary().war_hazard_syncs_count == 1);
}

TEST(NVFuserTest, FusionSmemBlockGemm_CUDA) {
  Fusion fusion;
  FusionGuard fg(&fusion);

  // Algorithm
  TensorView* tv0 = makeDummyTensor(2); // (M, K)
  TensorView* tv1 = makeDummyTensor(2); // (K, N)
  TensorView* tv2 = broadcast(tv0, {false, false, true}); // (M, K, B)
  TensorView* tv3 = broadcast(tv1, {true, false, false}); // (B, K, N)
  TensorView* tv4 = mul(tv2, tv3); // M, K, N
  TensorView* tv5 = sum(tv4, {1}); // M, R, N
  fusion.addInput(tv0);
  fusion.addInput(tv1);
  fusion.addOutput(tv5);

  // Schedule
  constexpr int BSX = 16;
  tv5->split(2, BSX);
  tv5->split(1, BSX);
  tv5->split(0, BSX);
  // M/BSX, BSX, K/BSX, BSX, N/BSX, BSX
  tv5->reorder({{0, 0}, {1, 3}, {2, 2}, {3, 5}, {4, 1}, {5, 4}});
  // M/BSX, N/BSX, K/BSX, MSX, NSX, KSX
  TensorView* tv6 = tv5->rFactor({-1});

  tv2->setMemoryType(MemoryType::Shared);
  tv3->setMemoryType(MemoryType::Shared);
  tv4->setMemoryType(MemoryType::Shared);
  tv6->setMemoryType(MemoryType::Shared);

  tv0->computeAt(tv5, 3);
  tv1->computeAt(tv5, 3);

  // Thread and Block binding
  tv5->axis(0)->parallelize(ParallelType::BIDx);
  tv5->axis(1)->parallelize(ParallelType::BIDy);
  tv5->axis(-2)->parallelize(ParallelType::TIDy);
  tv5->axis(-1)->parallelize(ParallelType::TIDx);
  // Manual Binding
  tv2->axis(-1)->parallelize(ParallelType::TIDx);
  tv3->axis(-1)->parallelize(ParallelType::TIDx);
  tv4->axis(-1)->parallelize(ParallelType::TIDx);
  tv6->axis(-3)->parallelize(ParallelType::TIDy);
  tv6->axis(-2)->parallelize(ParallelType::TIDx);

  constexpr int M = 154, K = 45, N = 1524;

  auto options = at::TensorOptions().dtype(at::kFloat).device(at::kCUDA, 0);
  at::Tensor t0 = at::randn({M, K}, options);
  at::Tensor t1 = at::randn({K, N}, options);

  FusionExecutor fe;
  fe.compileFusion(&fusion);
  auto outputs = fe.runFusion({t0, t1});

  at::Tensor aten_output = matmul(t0, t1);
  TORCH_CHECK(
      aten_output.allclose(outputs[0], 1e-5, 1e-5),
      "Error of: ",
      aten_output.sub(outputs[0]).abs().max());
  TORCH_CHECK(fe.kernel()->summary().war_hazard_syncs_count == 1);
}

TEST(NVFuserTest, FusionSmemBlockGemmCache_CUDA) {
  Fusion fusion;
  FusionGuard fg(&fusion);

  // Algorithm
  TensorView* tv0 = makeDummyTensor(2); // (M, K)
  TensorView* tv1 = makeDummyTensor(2); // (K, N)
  TensorView* tv2 = broadcast(tv0, {false, false, true}); // (M, K, B)
  TensorView* tv3 = broadcast(tv1, {true, false, false}); // (B, K, N)
  TensorView* tv4 = mul(tv2, tv3); // M, K, N
  TensorView* tv5 = sum(tv4, {1}); // M, R, N
  fusion.addInput(tv0);
  fusion.addInput(tv1);
  fusion.addOutput(tv5);

  // Schedule
  // Remove reduction axis from tv5
  // tv6 = (M, R, N)
  // tv5 = (M, N)
  TensorView* tv6 = tv5->cache_before();

  constexpr int BSX = 16;
  tv5->split(1, BSX);
  tv5->split(0, BSX);
  // M/BSX, BSX, N/BSX, BSX
  tv5->reorder({{0, 0}, {1, 2}, {2, 1}, {3, 3}});
  // tv5 = M/BSX, N/BSX, MSX, NSX

  tv6->computeAt(tv5, 2);
  tv6->computeAt(tv5, 2);

  tv6->split(-1, BSX);
  // M/BSX, BSX, K/BSX, BSX, N/BSX, BSX
  tv6->reorder({{0, 0}, {1, 1}, {2, 3}, {3, 4}, {4, 2}, {5, 5}});
  // M/BSX, N/BSX, K/BSX, MSX, NSX, KSX
  TensorView* tv7 = tv6->rFactor({-1});
  // tv7 = M/BSX, N/BSX, K/BSXrf, MSX, NSX, KSXr
  // tv6 = M/BSX, N/BSX, K/BSXr, MSX, NSX

  tv0->computeAt(tv6, 3);
  tv1->computeAt(tv6, 3);

  tv0->computeAt(tv7, 3);
  tv1->computeAt(tv7, 3);

  tv2->setMemoryType(MemoryType::Shared);
  tv3->setMemoryType(MemoryType::Shared);
  tv4->setMemoryType(MemoryType::Shared);
  tv6->setMemoryType(MemoryType::Shared);
  tv7->setMemoryType(MemoryType::Shared);
  // Memory Type

  // Thread and Block binding
  tv5->axis(0)->parallelize(ParallelType::BIDx);
  tv5->axis(1)->parallelize(ParallelType::BIDy);
  tv5->axis(-2)->parallelize(ParallelType::TIDy);
  tv5->axis(-1)->parallelize(ParallelType::TIDx);
  // Manual Binding
  tv2->axis(-1)->parallelize(ParallelType::TIDx);
  tv3->axis(-1)->parallelize(ParallelType::TIDx);
  tv4->axis(-1)->parallelize(ParallelType::TIDx);

  tv7->axis(-3)->parallelize(ParallelType::TIDy);
  tv7->axis(-2)->parallelize(ParallelType::TIDx);

  tv6->axis(-2)->parallelize(ParallelType::TIDy);
  tv6->axis(-1)->parallelize(ParallelType::TIDx);

  constexpr int M = 154, K = 45, N = 1524;

  auto options = at::TensorOptions().dtype(at::kFloat).device(at::kCUDA, 0);
  at::Tensor t0 = at::randn({M, K}, options);
  at::Tensor t1 = at::randn({K, N}, options);

  FusionExecutor fe;
  fe.compileFusion(&fusion);
  auto outputs = fe.runFusion({t0, t1});

  at::Tensor aten_output = matmul(t0, t1);
  TORCH_CHECK(
      aten_output.allclose(outputs[0], 1e-5, 1e-5),
      "Error of: ",
      aten_output.sub(outputs[0]).abs().max());
  TORCH_CHECK(fe.kernel()->summary().war_hazard_syncs_count == 1);
}

TEST(NVFuserTest, FusionSmemDynamicPersistentSoftmax2D_CUDA) {
  Fusion fusion;
  FusionGuard fg(&fusion);

  TensorView* x = makeDummyTensor(2);
  fusion.addInput(x);
  TensorView* max_val =
      reductionOp(BinaryOpType::Max, {-1}, new Float(FLT_MIN), x); // (M)
  TensorView* bcast_max = broadcast(max_val, {false, true}); // (M, B)
  TensorView* x_max_sub = sub(x, bcast_max); // (M, N)
  TensorView* exp = unaryOp(UnaryOpType::Exp, x_max_sub); // (M, N)
  TensorView* sum_exp = sum(exp, {-1}); // (M, R)
  TensorView* bcast_sum = broadcast(sum_exp, {false, true}); // (M, B)
  TensorView* softmax = div(exp, bcast_sum); // (M, N)
  fusion.addOutput(softmax);

  // Read Input into Shared Memory
  // Load Input + Pwise into shared memory
  auto cache_x = x->cache_after();
  cache_x->setMemoryType(MemoryType::Shared);
  exp->setMemoryType(MemoryType::Shared);

  std::vector<TensorView*> all_tensors({x,
                                        cache_x,
                                        max_val,
                                        bcast_max,
                                        x_max_sub,
                                        exp,
                                        sum_exp,
                                        bcast_sum,
                                        softmax});

  auto tidx = new Int();
  fusion.addInput(tidx);

  for (auto tensor : all_tensors) {
    tensor->split(-1, tidx);
  }

  auto sum_exp_rf = sum_exp->rFactor({1});
  all_tensors.push_back(sum_exp_rf);

  // computeAt
  x->computeAt(x_max_sub, 1);
  exp->computeAt(softmax, 1);
  x_max_sub->computeAt(exp, 2);

  softmax->axis(0)->parallelize(ParallelType::BIDx);
  for (auto tensor : all_tensors) {
    tensor->axis(-1)->parallelize(ParallelType::TIDx);
  }

  const size_t dimx = 1024;
  const size_t dimy = 4096;
  auto options = at::TensorOptions().dtype(at::kFloat).device(at::kCUDA, 0);
  at::Tensor t0 = at::randn({dimx, dimy}, options);

  torch::jit::fuser::cuda::FusionExecutor fe;
  fe.compileFusion(&fusion);
  auto outputs = fe.runFusion({t0, 128});

  auto t1 = at::_softmax(t0, -1, false);
  TORCH_CHECK(
      t1.allclose(outputs[0], 1e-5, 1e-5),
      "Error of: ",
      t1.sub(outputs[0]).abs().max());
}

TEST(NVFuserTest, FusionPersistentSoftmaxLocalSmem_CUDA) {
  Fusion fusion;
  FusionGuard fg(&fusion);

  const int pixels_per_thread = 64;
  const int TIDX = 128;
  const int static_size = pixels_per_thread * TIDX;

  TensorView* sx = makeConcreteTensor({-1, static_size});
  TensorView* dx = makeDummyTensor(2);
  fusion.addInput(sx);
  fusion.addInput(dx);

  TensorView* max_sx =
      reductionOp(BinaryOpType::Max, {-1}, new Float(FLT_MIN), sx); // (M)
  TensorView* max_dx =
      reductionOp(BinaryOpType::Max, {-1}, new Float(FLT_MIN), dx); // (M)

  // Reduction => merge local and shared memory TensorViews
  TensorView* max_val = binaryOp(BinaryOpType::Max, max_sx, max_dx);
  TensorView* bcast_max = broadcast(max_val, {false, true}); // (M, B)

  TensorView* sx_max_sub = sub(sx, bcast_max); // (M, N)
  TensorView* dx_max_sub = sub(dx, bcast_max); // (M, N)

  TensorView* sx_exp = unaryOp(UnaryOpType::Exp, sx_max_sub); // (M, N)
  TensorView* dx_exp = unaryOp(UnaryOpType::Exp, dx_max_sub); // (M, N)

  TensorView* sx_sum_exp = sum(sx_exp, {-1}); // (M, R)
  TensorView* dx_sum_exp = sum(dx_exp, {-1}); // (M, R)

  // Reduction => merge local and shared memory TensorViews
  TensorView* sum_exp = binaryOp(BinaryOpType::Add, sx_sum_exp, dx_sum_exp);
  TensorView* bcast_sum = broadcast(sum_exp, {false, true}); // (M, B)

  TensorView* sx_softmax = div(sx_exp, bcast_sum); // (M, N)
  TensorView* dx_softmax = div(dx_exp, bcast_sum); // (M, N)
  fusion.addOutput(sx_softmax);
  fusion.addOutput(dx_softmax);

  auto sx_cache = sx->cache_after();
  auto dx_cache = dx->cache_after();
  dx_cache->setMemoryType(MemoryType::Shared);
  dx_exp->setMemoryType(MemoryType::Shared);

  // Reduction and Broadcast Tensors common to both memory TVs
  std::vector<TensorView*> common_tensors(
      {max_val, sum_exp, bcast_max, bcast_sum});

  // Static Local Memory TVs
  std::vector<TensorView*> static_tensors(
      {sx, sx_cache, max_sx, sx_max_sub, sx_exp, sx_sum_exp, sx_softmax});

  // Dynamic Local Memory TVs
  std::vector<TensorView*> dynamic_tensors(
      {dx, dx_cache, max_dx, dx_max_sub, dx_exp, dx_sum_exp, dx_softmax});

  std::vector<TensorView*> all_tensors;
  all_tensors.insert(
      all_tensors.end(), common_tensors.begin(), common_tensors.end());
  all_tensors.insert(
      all_tensors.end(), static_tensors.begin(), static_tensors.end());
  all_tensors.insert(
      all_tensors.end(), dynamic_tensors.begin(), dynamic_tensors.end());

  // M => M
  // M, N => M, N/128, 128
  for (auto tensor : all_tensors) {
    if (tensor->nDims() > 1) {
      tensor->split(-1, TIDX);
    }
  }

  auto sx_sum_exp_rf = sx_sum_exp->rFactor({1});
  auto dx_sum_exp_rf = dx_sum_exp->rFactor({1});
  all_tensors.push_back(sx_sum_exp_rf);
  all_tensors.push_back(dx_sum_exp_rf);

  // computeAt
  sx->computeAt(sx_max_sub, 1);
  dx->computeAt(dx_max_sub, 1);

  sx_exp->computeAt(sx_softmax, 1);
  dx_exp->computeAt(dx_softmax, 1);

  sx_max_sub->computeAt(sx_exp, 2);
  dx_max_sub->computeAt(dx_exp, 2);

  sx_softmax->axis(0)->parallelize(ParallelType::BIDx);
  dx_softmax->axis(0)->parallelize(ParallelType::BIDx);
  for (auto tensor : all_tensors) {
    if (tensor->nDims() > 1) {
      tensor->axis(-1)->parallelize(ParallelType::TIDx);
    }
  }

  const size_t dimx = 1024;
  const size_t dimy = 16384;

  auto options = at::TensorOptions().dtype(at::kFloat).device(at::kCUDA, 0);
  at::Tensor in = at::randn({dimx, dimy}, options);
  at::Tensor static_in = in.narrow(1, 0, static_size);
  at::Tensor dynamic_in = in.narrow(1, static_size, dimy - static_size);

  at::Tensor out = at::zeros({dimx, dimy}, options);
  at::Tensor static_out = out.narrow(1, 0, static_size);
  at::Tensor dynamic_out = out.narrow(1, static_size, dimy - static_size);

  torch::jit::fuser::cuda::FusionExecutor fe;
  fe.compileFusion(&fusion);
  auto outputs =
      fe.runFusion({static_in, dynamic_in}, {static_out, dynamic_out});

  auto t1 = at::_softmax(in, -1, false);
  TORCH_CHECK(
      t1.allclose(out, 1e-5, 1e-5), "Error of: ", t1.sub(out).abs().max());
}

TEST(NVFuserTest, FusionPersistentBatchNormLocalShared_CUDA) {
  Fusion fusion;
  FusionGuard fg(&fusion);

  const int pixels_per_thread = 64;
  const int TIDX = 128;
  const int static_size = pixels_per_thread * TIDX;

  TensorView* sx = makeConcreteTensor({-1, static_size});
  TensorView* dx = makeDummyTensor(2);
  fusion.addInput(sx);
  fusion.addInput(dx);

  Float* gamma = new Float();
  Float* beta = new Float();
  Float* eps = new Float();
  Int* N = new Int();
  fusion.addInput(gamma);
  fusion.addInput(beta);
  fusion.addInput(eps);
  fusion.addInput(N);

  // Reduction
  auto sx_sum = sum(sx, {-1}); // (M, R)
  auto dx_sum = sum(dx, {-1}); // (M, R)
  // Reduction => merge local and shared memory TensorViews
  auto x_sum = binaryOp(BinaryOpType::Add, sx_sum, dx_sum);

  // Broadcast
  auto x_sum_bcast = broadcast(x_sum, {false, true}); // (M, B)
  // Pwise
  auto x_mean = div(x_sum_bcast, N); // (M, B)

  auto sx_mean_sub = sub(sx, x_mean); // (M, N)
  auto dx_mean_sub = sub(dx, x_mean); // (M, N)

  auto sx_mean_sub_pow = mul(sx_mean_sub, sx_mean_sub); // (M, N)
  auto dx_mean_sub_pow = mul(dx_mean_sub, dx_mean_sub); // (M, N)

  // Reduction
  auto sx_var_sum = sum(sx_mean_sub_pow, {-1}); // (M, R)
  auto dx_var_sum = sum(dx_mean_sub_pow, {-1}); // (M, R)
  // Reduction => merge local and shared memory TensorViews
  auto var_sum = binaryOp(BinaryOpType::Add, sx_var_sum, dx_var_sum);

  // Broadcast
  auto var_sum_bcast = broadcast(var_sum, {false, true}); // (M, B)
  // Pwise
  auto var = div(var_sum_bcast, N); // (M, B)
  auto var_eps = add(var, eps); // (M, B)
  auto rvar = unaryOp(UnaryOpType::Rsqrt, var_eps); // (M, B)

  auto sx_norm = mul(sx_mean_sub, rvar);
  auto dx_norm = mul(dx_mean_sub, rvar);

  auto sx_norm_gamma = mul(sx_norm, gamma);
  auto dx_norm_gamma = mul(dx_norm, gamma);

  auto sx_norm_gamma_beta = add(sx_norm_gamma, beta);
  auto dx_norm_gamma_beta = add(dx_norm_gamma, beta);
  fusion.addOutput(sx_norm_gamma_beta);
  fusion.addOutput(dx_norm_gamma_beta);

  // Read Input into Shared Memory
  // Read Input minus Input_Mean into Shared Memory
  auto sx_cache = sx->cache_after();
  auto dx_cache = dx->cache_after();
  dx_cache->setMemoryType(MemoryType::Shared);
  dx_mean_sub->setMemoryType(MemoryType::Shared);

  std::vector<TensorView*> common_tensors(
      {x_sum, x_sum_bcast, x_mean, var_sum, var_sum_bcast, var, var_eps, rvar});

  std::vector<TensorView*> static_tensors({sx,
                                           sx_cache,
                                           sx_sum,
                                           sx_mean_sub,
                                           sx_mean_sub_pow,
                                           sx_var_sum,
                                           sx_norm,
                                           sx_norm_gamma,
                                           sx_norm_gamma_beta});

  std::vector<TensorView*> dynamic_tensors({dx,
                                            dx_cache,
                                            dx_sum,
                                            dx_mean_sub,
                                            dx_mean_sub_pow,
                                            dx_var_sum,
                                            dx_norm,
                                            dx_norm_gamma,
                                            dx_norm_gamma_beta});

  std::vector<TensorView*> all_tensors;
  all_tensors.insert(
      all_tensors.end(), common_tensors.begin(), common_tensors.end());
  all_tensors.insert(
      all_tensors.end(), static_tensors.begin(), static_tensors.end());
  all_tensors.insert(
      all_tensors.end(), dynamic_tensors.begin(), dynamic_tensors.end());

  // M => M
  // M, N => M, N/128, 128
  for (auto tensor : all_tensors) {
    if (tensor->nDims() > 1) {
      tensor->split(-1, TIDX);
    }
  }

  // Local Sum => Block Broadcast
  TensorView* sx_sum_rf = sx_sum->rFactor({1});
  TensorView* sx_var_sum_rf = sx_var_sum->rFactor({1});
  TensorView* dx_sum_rf = dx_sum->rFactor({1});
  TensorView* dx_var_sum_rf = dx_var_sum->rFactor({1});
  all_tensors.push_back(sx_sum_rf);
  all_tensors.push_back(sx_var_sum_rf);
  all_tensors.push_back(dx_sum_rf);
  all_tensors.push_back(dx_var_sum_rf);

  // ComputeAt
  sx->computeAt(sx_mean_sub_pow, 1);
  dx->computeAt(dx_mean_sub_pow, 1);

  var_sum->computeAt(rvar, 1);

  sx_mean_sub_pow->computeAt(sx_var_sum_rf, 2);
  dx_mean_sub_pow->computeAt(dx_var_sum_rf, 2);

  sx_norm->computeAt(sx_norm_gamma_beta, 2);
  dx_norm->computeAt(dx_norm_gamma_beta, 2);

  sx_norm_gamma_beta->axis(0)->parallelize(ParallelType::BIDx);
  dx_norm_gamma_beta->axis(0)->parallelize(ParallelType::BIDx);
  for (auto tensor : all_tensors) {
    if (tensor->nDims() > 1) {
      tensor->axis(-1)->parallelize(ParallelType::TIDx);
    }
  }

  const int dimx = 1024;
  const int dimy = 16384;
  const float kGamma = 1.0f;
  const float kBeta = 0.0f;
  const float kEps = 1e-5;
  auto options = at::TensorOptions().dtype(at::kFloat).device(at::kCUDA, 0);

  at::Tensor in = at::randn({dimx, dimy}, options);
  at::Tensor static_in = in.narrow(1, 0, static_size);
  at::Tensor dynamic_in = in.narrow(1, static_size, dimy - static_size);

  at::Tensor out = at::zeros({dimx, dimy}, options);
  at::Tensor static_out = out.narrow(1, 0, static_size);
  at::Tensor dynamic_out = out.narrow(1, static_size, dimy - static_size);

  torch::jit::fuser::cuda::FusionExecutor fe;
  fe.compileFusion(&fusion);
  auto outputs = fe.runFusion(
      {static_in, dynamic_in, kGamma, kBeta, kEps, dimy},
      {static_out, dynamic_out});

  auto at_mu = at::mean(in, -1).unsqueeze(1);
  auto at_var = at::var(in, -1).unsqueeze(1);
  auto at_rvar = at::rsqrt(at::add(at_var, kEps));
  auto at_norm = at::mul(at::sub(in, at_mu), at_rvar);
  auto at_norm_gamma_beta = at::add(at::mul(at_norm, kGamma), kBeta);
  TORCH_CHECK(
      at_norm_gamma_beta.allclose(out, 1e-3, 1e-3),
      "Error of: ",
      at_norm_gamma_beta.sub(out).abs().max());
}

TEST(NVFuserTest, FusionSmemDynamicPersistentBatchNorm_CUDA) {
  Fusion fusion;
  FusionGuard fg(&fusion);

  // Set up your input tensor views
  auto x = makeDummyTensor(2);
  Float* gamma = new Float();
  Float* beta = new Float();
  Float* eps = new Float();
  Int* N = new Int();
  fusion.addInput(x);
  fusion.addInput(gamma);
  fusion.addInput(beta);
  fusion.addInput(eps);
  fusion.addInput(N);

  // Reduction
  auto x_sum = sum(x, {-1}); // (M, R)
  // Broadcast
  auto x_sum_bcast = broadcast(x_sum, {false, true}); // (M, B)
  // Pwise
  auto x_mean = div(x_sum_bcast, N); // (M, B)
  auto x_mean_sub = sub(x, x_mean); // (M, N)
  auto x_mean_sub_pow = mul(x_mean_sub, x_mean_sub); // (M, N)
  // Reduction
  auto var_sum = sum(x_mean_sub_pow, {-1}); // (M, R)
  // Broadcast
  auto var_sum_bcast = broadcast(var_sum, {false, true}); // (M, B)
  // Pwise
  auto var = div(var_sum_bcast, N); // (M, B)
  auto var_eps = add(var, eps); // (M, B)
  auto rvar = unaryOp(UnaryOpType::Rsqrt, var_eps); // (M, B)
  auto norm = mul(x_mean_sub, rvar);
  auto norm_gamma = mul(norm, gamma);
  auto norm_gamma_beta = add(norm_gamma, beta);
  fusion.addOutput(norm_gamma_beta);

  // Read Input into Shared Memory
  // Read Input minus Input_Mean into Shared Memory
  auto cache_x = x->cache_after();
  cache_x->setMemoryType(MemoryType::Shared);
  x_mean_sub->setMemoryType(MemoryType::Shared);

  std::vector<TensorView*> all_tensors({x_sum,
                                        x_mean,
                                        cache_x,
                                        x_sum_bcast,
                                        x_mean_sub,
                                        x_mean_sub_pow,
                                        var_sum,
                                        var_sum_bcast,
                                        var,
                                        var_eps,
                                        rvar,
                                        norm,
                                        norm_gamma,
                                        norm_gamma_beta});

  auto tidx = new Int();
  fusion.addInput(tidx);

  for (auto tensor : all_tensors) {
    tensor->split(-1, tidx);
  }
  norm_gamma->split(1, 1);
  norm_gamma_beta->split(1, 1);

  // Local Sum => Block Broadcast
  TensorView* x_sum_rf = x_sum->rFactor({1});
  TensorView* var_sum_rf = var_sum->rFactor({1});
  all_tensors.push_back(x_sum_rf);
  all_tensors.push_back(var_sum_rf);

  // ComputeAt
  x->computeAt(x_mean_sub_pow, 1);
  var_sum->computeAt(rvar, 1);
  x_mean_sub_pow->computeAt(var_sum_rf, 2);
  norm->computeAt(norm_gamma_beta, 2);

  for (auto tv : all_tensors) {
    tv->axis(0)->parallelize(ParallelType::BIDx);
    tv->axis(-1)->parallelize(ParallelType::TIDx);
  }

  const int dimx = 128;
  const int dimy = 2048;
  const float kGamma = 1.0f;
  const float kBeta = 0.0f;
  const float kEps = 1e-5;
  const int TIDX = 128;

  auto options = at::TensorOptions().dtype(at::kFloat).device(at::kCUDA, 0);
  at::Tensor t0 = at::randn({dimx, dimy}, options);

  torch::jit::fuser::cuda::FusionExecutor fe;
  fe.compileFusion(&fusion);
  auto outputs = fe.runFusion({t0, kGamma, kBeta, kEps, dimy, TIDX});

  auto at_mu = at::mean(t0, -1).unsqueeze(1);
  auto at_var = at::var(t0, -1).unsqueeze(1);
  auto at_rvar = at::rsqrt(at::add(at_var, kEps));
  auto at_norm = at::mul(at::sub(t0, at_mu), at_rvar);
  auto at_norm_gamma_beta = at::add(at::mul(at_norm, kGamma), kBeta);
  TORCH_CHECK(
      at_norm_gamma_beta.allclose(outputs[0], 1e-3, 1e-3),
      "Error of: ",
      at_norm_gamma_beta.sub(outputs[0]).abs().max());
}

TEST(NVFuserTest, FusionSmemDynamicReductionSymbolic_CUDA) {
  Fusion fusion;
  FusionGuard fg(&fusion);

  // Set up your input tensor views
  TensorView* tv0 = makeDummyTensor(2);
  TensorView* tv1 = reductionOp(BinaryOpType::Add, {1}, new Float(0), tv0);
  fusion.addInput(tv0);
  fusion.addOutput(tv1);
  // tv1[I0, R1] = tv0[I0, I1]

  // Interface should just be a direct split with a Parallel type. We can
  // include the parallelize call if we do this.
  tv1->split(1, NamedScalar::getParallelDim(ParallelType::TIDx));
  // tv1[I0, R1o, R1i{BIDx}] = tv0[I0, I1]

  TensorView* tv2 = tv1->rFactor({2});
  tv2->setMemoryType(MemoryType::Shared);
  // tv2[I0, R1oo, Ir1i{BIDx}] = tv0[I0, I1]
  // tv1[I0,        R1i{BIDx}] = tv2[I0, R1oo, Ir1i{BIDx}]

  tv0->computeAt(tv1, 1);

  tv2->axis(-1)->parallelize(ParallelType::TIDx);
  tv1->axis(0)->parallelize(ParallelType::BIDx);

  constexpr int numel_x = 65000, numel_y = 1024;

  auto options = at::TensorOptions().dtype(at::kFloat).device(at::kCUDA, 0);
  at::Tensor input = at::rand({numel_x, numel_y}, options);

  // How many threads to use for the block reduction
  constexpr int runtime_threadIdx_dim = 128;

  FusionExecutor fe;
  fe.compileFusion(&fusion);
  auto outputs = fe.runFusion(
      {input}, LaunchParams(-1, -1, -1, runtime_threadIdx_dim, -1, -1));

  auto aten_output = input.sum({1});
  TORCH_CHECK(
      aten_output.allclose(outputs[0], 1e-5, 1e-5),
      "Error of: ",
      aten_output.sub(outputs[0]).abs().max());
  TORCH_CHECK(fe.kernel()->summary().war_hazard_syncs_count == 0);
}

TEST(NVFuserTest, FusionSmemDynamicReductionSymbolicArg_CUDA) {
  Fusion fusion;
  FusionGuard fg(&fusion);

  // Algorithm
  Int* sym_bsx = new Int();
  TensorView* tv0 = makeDummyTensor(3); // M, K, N
  fusion.addInput(tv0);
  fusion.addInput(sym_bsx);

  TensorView* tv1 = sum(tv0, {1}); // M, R, N
  fusion.addOutput(tv1);

  TensorView* tv2 = tv0->cache_after();
  tv2->setMemoryType(MemoryType::Shared);

  // Schedule
  constexpr int BSX = 32;
  tv1->split(2, BSX);
  tv1->split(1, sym_bsx);
  tv1->split(0, BSX);
  // M/BSX, BSX, K/BSX, BSX, N/BSX, BSX
  tv1->reorder({{0, 0}, {1, 2}, {2, 4}, {3, 5}, {4, 1}, {5, 3}});
  TensorView* tv3 = tv1->rFactor({-2});

  tv0->computeAt(tv1, -2);
  tv0->computeAt(tv3, -2);

  // Thread and Block binding
  tv1->axis(0)->parallelize(ParallelType::BIDx);
  tv1->axis(1)->parallelize(ParallelType::BIDy);
  tv1->axis(-1)->parallelize(ParallelType::TIDx);
  // Manual Binding
  tv2->axis(-1)->parallelize(ParallelType::TIDx);
  tv3->axis(-1)->parallelize(ParallelType::TIDx);

  constexpr int M = 154, K = 45, N = 1524;

  auto options = at::TensorOptions().dtype(at::kFloat).device(at::kCUDA, 0);
  at::Tensor t0 = at::randn({M, K, N}, options);

  // How many threads to use for the block reduction
  constexpr int runtime_threadIdx_dim = 128;

  FusionExecutor fe;
  fe.compileFusion(&fusion);
  auto outputs = fe.runFusion(
      {t0, runtime_threadIdx_dim},
      LaunchParams(-1, -1, -1, runtime_threadIdx_dim, -1, -1));

  at::Tensor aten_output = sum(t0, {1});
  TORCH_CHECK(
      aten_output.allclose(outputs[0], 1e-5, 1e-5),
      "Error of: ",
      aten_output.sub(outputs[0]).abs().max());
  TORCH_CHECK(fe.kernel()->summary().war_hazard_syncs_count == 1);
}

TEST(NVFuserTest, FusionSmemDynamicPwiseMulSymbolicArgWAR_CUDA) {
  Fusion fusion;
  FusionGuard fg(&fusion);

  Int* sym_bsx = new Int();
  TensorView* tv0 = makeDummyTensor(2); // (M, K)
  TensorView* tv1 = makeDummyTensor(2); // (K, N)
  TensorView* tv2 = broadcast(tv0, {false, false, true}); // (M, K, B)
  TensorView* tv3 = broadcast(tv1, {true, false, false}); // (B, K, N)
  TensorView* tv4 = mul(tv2, tv3); // M, K, N
  fusion.addInput(tv0);
  fusion.addInput(tv1);
  fusion.addInput(sym_bsx);
  fusion.addOutput(tv4);
  // Algorithm

  tv2->setMemoryType(MemoryType::Shared);
  tv3->setMemoryType(MemoryType::Shared);

  constexpr int BSX = 32;
  tv4->split(2, BSX);
  tv4->split(1, sym_bsx);
  tv4->split(0, BSX);
  // M/BSX, BSX, K/BSX, BSX, N/BSX, BSX
  tv4->reorder({{0, 0}, {1, 3}, {2, 1}, {3, 4}, {4, 2}, {5, 5}});
  // M/BSX, K/BSX, N/BSX, MSX, KSX, NSX

  tv0->computeAt(tv4, 3);
  tv1->computeAt(tv4, 3);
  // Schedule

  tv4->axis(0)->parallelize(ParallelType::BIDx);
  tv4->axis(2)->parallelize(ParallelType::BIDy);
  // Manual Binding
  tv2->axis(-2)->parallelize(ParallelType::TIDx);
  tv3->axis(-1)->parallelize(ParallelType::TIDx);
  // Thread and Block binding

  constexpr int M = 128, K = 457, N = 1024;

  auto options = at::TensorOptions().dtype(at::kFloat).device(at::kCUDA, 0);
  at::Tensor t0 = at::randn({M, K}, options);
  at::Tensor t1 = at::randn({K, N}, options);

  FusionExecutor fe;
  fe.compileFusion(&fusion);
  auto outputs =
      fe.runFusion({t0, t1, BSX}, LaunchParams(-1, -1, -1, BSX, -1, -1));

  at::Tensor aten_output = mul(t0.unsqueeze(2), t1.unsqueeze(0));
  TORCH_CHECK(
      aten_output.allclose(outputs[0], 1e-5, 1e-5),
      "Error of: ",
      aten_output.sub(outputs[0]).abs().max());
  TORCH_CHECK(fe.kernel()->summary().war_hazard_syncs_count == 1);
}

TEST(NVFuserTest, FusionSmemDynamicTiledGemm_CUDA) {
  Fusion fusion;
  FusionGuard fg(&fusion);

  // Symbolic integers we will use for runtime tiling
  Int* symbolic_m_tile_dim = new Int(); // bound to threadIdx.z
  Int* symbolic_split_k_tile_dim = new Int(); // bound to blockIdx.x
  Int* symbolic_block_k_tile_dim = new Int(); // bound to threadIdx.x
  // Compile-time integer for tiling
  int n_smem_tile = 8; // bound to threadIdx.y

  // Symbolic 2D tensors TV0[M, K], TV1[K, N]
  TensorView* tv0 = makeDummyTensor(2);
  TensorView* tv1 = makeDummyTensor(2);

  // Broadcast tv0 to [M, K, *]
  TensorView* tv2 = broadcast(tv0, {false, false, true});
  // Broadcast tv1 to [*, K, N]
  TensorView* tv3 = broadcast(tv1, {true, false, false});

  // Pointwise multiplication resulting in tv3[M, K, N]
  TensorView* tv4 = mul(tv2, tv3);

  // Turn the K-dimension of tv4 into a reduction dimension
  TensorView* tv5 = sum(tv4, {1});

  // Register inputs and outputs
  fusion.addInput(tv0);
  fusion.addInput(tv1);
  fusion.addOutput(tv5);

  // Register runtime tile dims as inputs
  fusion.addInput(symbolic_m_tile_dim);
  fusion.addInput(symbolic_split_k_tile_dim);
  fusion.addInput(symbolic_block_k_tile_dim);

  // Make a 3D tile, mix of symbolic and constant, do in reverse order because
  // dims are inserted
  tv5->split(2, n_smem_tile);
  tv5->split(1, symbolic_block_k_tile_dim);
  tv5->split(1, symbolic_split_k_tile_dim);
  tv5->split(0, symbolic_m_tile_dim);

  // Reorder so all outer tiles are in the leftmost 3 positions
  tv5->reorder({{1, 5}, {5, 1}});

  // Factor out the outer reduction IterDomain, then run the inter-cta
  // reduction, and intra-cta reduction
  auto tv6 = tv5->rFactor({2});

  // Scope computations
  tv6->computeAt(tv5, 2);

  // RFactor moves reduction axes around, reorder to match ordering of tv5
  tv6->reorder({
      {2, -2},
      {3, -1},
      {4, 2},
      {5, 3},
      {6, 4},
  });

  // Setup compute at schedule
  tv0->computeAt(tv6, 3);
  tv1->computeAt(tv6, 3);
  tv4->computeAt(tv6, -1);
  //
  // T2[Mo,  bNo, Koo, Koi,  Kii,  Mi, bNi] CA(4, 3)
  // T3[bMo,  No, Koo, Koi,  Kii, bMi,  Ni] CA(4, 3)
  // T4[ Mo,  No, Koo, Koi,  Kii,  Mi,  Ni]
  // T6[ Mo,  No, rKoo, Koi, Kii,  Mi,  Ni]
  // T5[ Mo,  No,      rKoi, rKii, Mi,  Ni]

  // Cache smem tiles
  tv2->setMemoryType(MemoryType::Shared);
  tv3->setMemoryType(MemoryType::Shared);
  tv4->setMemoryType(MemoryType::Local);
  tv6->setMemoryType(MemoryType::Local);

  tv5->axis(0)->parallelize(ParallelType::BIDz);
  tv5->axis(1)->parallelize(ParallelType::BIDy);

  std::vector<TensorView*> tv_list = {tv2, tv3, tv4, tv5, tv6};
  for (auto tv : tv_list) {
    tv->axis(-2)->parallelize(ParallelType::TIDz);
    tv->axis(-1)->parallelize(ParallelType::TIDy);
  }
  tv2->axis(3)->parallelize(ParallelType::TIDx);
  tv3->axis(3)->parallelize(ParallelType::TIDx);
  tv4->axis(3)->parallelize(ParallelType::TIDx);
  tv6->axis(3)->parallelize(ParallelType::TIDx);
  tv5->axis(2)->parallelize(ParallelType::TIDx);

  tv2->axis(4)->parallelize(ParallelType::BIDx);
  tv3->axis(4)->parallelize(ParallelType::BIDx);
  tv4->axis(4)->parallelize(ParallelType::BIDx);
  tv6->axis(4)->parallelize(ParallelType::BIDx);
  tv5->axis(3)->parallelize(ParallelType::BIDx);

  constexpr int M = 31, K = 65, N = 33;

  auto options = at::TensorOptions().dtype(at::kFloat).device(at::kCUDA, 0);
  at::Tensor A = at::randn({M, K}, options);
  at::Tensor B = at::randn({K, N}, options);

  FusionExecutor fe;
  // Generate CUDA and compile with nvRTC
  fe.compileFusion(&fusion);

  // Runtime tiling
  int m_tile = 4; // bound to threadIdx.z
  int split_k = 7; // bound to blockIdx.x
  int intra_cta = 8; // bound to threadIdx.x

  auto fuser_outputs = fe.runFusion({A, B, m_tile, split_k, intra_cta});
  auto C_fuser = fuser_outputs[0];

  at::Tensor aten_C = mul(A.unsqueeze(2), B.unsqueeze(0)).sum(1);
  TORCH_CHECK(
      aten_C.allclose(C_fuser, 1e-5, 1e-5),
      "Error of: ",
      aten_C.sub(C_fuser).abs().max());
  TORCH_CHECK(fe.kernel()->summary().war_hazard_syncs_count == 1);
}

TEST(NVFuserTest, FusionGlobalIntermediate_CUDA) {
  Fusion fusion;
  FusionGuard fg(&fusion);

  // Set up your input tensor views
  TensorView* tv0 = makeDummyTensor(2);
  TensorView* tv1 = reductionOp(BinaryOpType::Add, {1}, new Float(0), tv0);
  fusion.addInput(tv0);
  fusion.addOutput(tv1);
  // tv1[I0, R1] = tv0[I0, I1]

  // Interface should just be a direct split with a Parallel type. We can
  // include the parallelize call if we do this.
  tv1->split(1, NamedScalar::getParallelDim(ParallelType::TIDx));
  // tv1[I0, R1o, R1i{BIDx}] = tv0[I0, I1]

  TensorView* tv2 = tv1->rFactor({2});
  tv2->setMemoryType(MemoryType::Global);
  // tv2[I0, R1oo, Ir1i{BIDx}] = tv0[I0, I1]
  // tv1[I0,        R1i{BIDx}] = tv2[I0, R1oo, Ir1i{BIDx}]

  tv0->computeAt(tv1, 1);

  tv2->axis(-1)->parallelize(ParallelType::TIDx);
  tv1->axis(0)->parallelize(ParallelType::BIDx);

  constexpr int numel_x = 65000, numel_y = 1024;

  auto options = at::TensorOptions().dtype(at::kFloat).device(at::kCUDA, 0);
  at::Tensor input = at::rand({numel_x, numel_y}, options);

  // How many threads to use for the block reduction
  constexpr int runtime_threadIdx_dim = 128;

  FusionExecutor fe;
  fe.compileFusion(&fusion);
  auto outputs = fe.runFusion(
      {input}, LaunchParams(-1, -1, -1, runtime_threadIdx_dim, -1, -1));

  auto aten_output = input.sum({1});
  TORCH_CHECK(
      aten_output.allclose(outputs[0], 1e-5, 1e-5),
      "Error of: ",
      aten_output.sub(outputs[0]).abs().max());
}

TEST(NVFuserTest, FusionGlobalIntermediateDefaultSchedule_CUDA) {
  Fusion fusion;
  FusionGuard fg(&fusion);

  TensorView* tv0 = makeDummyTensor(2);
  TensorView* tv1 = makeDummyTensor(2);
  TensorView* tv2 = makeDummyTensor(2);
  TensorView* tv3 = makeDummyTensor(2);
  TensorView* tv4 = sub(tv2, tv3);
  TensorView* tv5 = add(tv1, tv4);
  TensorView* tv6 = sub(tv5, tv0);
  fusion.addInput(tv0);
  fusion.addInput(tv1);
  fusion.addInput(tv2);
  fusion.addInput(tv3);
  fusion.addOutput(tv6);
  // t6 = ((t1 + (t2 - t3)) - t0)

  tv4->setMemoryType(MemoryType::Global);
  tv5->setMemoryType(MemoryType::Global);
  tv6->setMemoryType(MemoryType::Global);

  constexpr int M = 32, N = 810;
  auto options = at::TensorOptions().dtype(at::kFloat).device(at::kCUDA, 0);
  at::Tensor in0 = at::rand({M, N}, options);
  at::Tensor in1 = at::rand({M, N}, options);
  at::Tensor in2 = at::rand({M, N}, options);
  at::Tensor in3 = at::rand({M, N}, options);

  FusionExecutor fe;
  fe.compileFusion(&fusion);
  auto outputs = fe.runFusion({in0, in1, in2, in3});

  at::Tensor aten_output = (in1 + (in2 - in3)) - in0;
  TORCH_CHECK(
      aten_output.allclose(outputs[0], 1e-5, 1e-5),
      "Error of: ",
      aten_output.sub(outputs[0]).abs().sum());
}

TEST(NVFuserTest, FusionConstCheck_CUDA) {
  Fusion fusion;
  FusionGuard fg(&fusion);

  auto one = new Int(1);
  TORCH_CHECK(one->isConstScalar());

  auto one_x2 = mul(one, one);
  TORCH_CHECK(one_x2->isConstScalar());

  auto one_x3 = mul(one_x2, one);
  TORCH_CHECK(one_x3->isConstScalar());

  auto one_x4 = mul(one_x3, one);
  TORCH_CHECK(one_x4->isConstScalar());
}

TEST(NVFuserTest, FusionUnrollWithAlloc_CUDA) {
  const std::vector<int64_t> tensor_dims_in = {128, 128};
  Fusion fusion;
  FusionGuard fg(&fusion);

  // Set up your input tensor views
  TensorView* tv0 = makeDummyTensor(tensor_dims_in.size());
  fusion.addInput(tv0);

  TensorView* tv1 = add(tv0, new Float(0));
  TensorView* tv2 = reductionOp(BinaryOpType::Add, {1}, new Float(0), tv1);
  fusion.addOutput(tv2);

  const auto options =
      at::TensorOptions().dtype(at::kFloat).device(at::kCUDA, 0);
  at::Tensor input = at::rand(tensor_dims_in, options);
  at::Tensor cg_output = at::empty({tensor_dims_in[0]}, options);

  // const at::ArrayRef<c10::IValue> inputs({input});

  // Schedule
  tv2->split(1, 32);
  tv2->split(1, 4); // unroll

  auto tv2_rf = tv2->rFactor({-3, -2});

  tv2->axis(0)->parallelize(ParallelType::BIDx);
  tv2->axis(-1)->parallelize(ParallelType::TIDx);

  tv2_rf->axis(0)->parallelize(ParallelType::BIDx);
  tv2_rf->axis(-1)->parallelize(ParallelType::TIDx);
  tv2_rf->axis(-2)->parallelize(ParallelType::Unroll);

  tv1->computeAt(tv2_rf, -1);

  FusionExecutor fe;
  fe.compileFusion(&fusion);
  auto outputs = fe.runFusion({input});

  auto aten_output = (input + 0).sum(1);

  TORCH_CHECK(
      aten_output.allclose(outputs[0]),
      "Error of: ",
      aten_output.sub(outputs[0]).abs().max());
}

// Test isZeroInt
TEST(NVFuserTest, FusionIsZeroInt_CUDA) {
  Fusion fusion;
  FusionGuard fg(&fusion);

  Int* x = new Int(0);
  Int* y = new Int(1);
  Val* z = mul(x, y);
  TORCH_CHECK(x->isZeroInt());
  TORCH_CHECK(!y->isZeroInt());
  TORCH_CHECK(!z->isZeroInt());
}

// Test isOneInt
TEST(NVFuserTest, FusionIsOneInt_CUDA) {
  Fusion fusion;
  FusionGuard fg(&fusion);

  Int* x = new Int(1);
  Int* y = new Int(1);
  Val* z = mul(x, y);
  TORCH_CHECK(x->isOneInt());
  TORCH_CHECK(y->isOneInt());
  TORCH_CHECK(!z->isOneInt());
}

// This is to verify no cycle of computeAt is created. A more complex
// variation of this pattern appears in one of the Python tests
// (test_random_topo).
TEST(NVFuserTest, FusionComputeAtNonterminatingOutput_CUDA) {
  Fusion fusion;
  FusionGuard fg(&fusion);

  TensorView* tv0 = makeDummyTensor(1);
  fusion.addInput(tv0);

  // Common intermediate tensor
  auto tv1 = add(tv0, new Float(1));
  // tv1 -> tv2
  auto tv2 = add(tv1, new Float(2));
  // tv1 -> tv3 -> tv4
  auto tv3 = add(tv1, new Float(3));
  auto tv4 = add(tv3, new Float(4));

  // NOTE: This should no longer occur as of PR #201.
  // The order of adding outputs matters. If tv3 is added before tv4,
  // it should be fine. However, if tv4 is added before tv3, there
  // will be a cycle of tv3->tv4 and tv4->tv3. tv3->tv4 is created
  // first, and then tv4->tv3 is created at the final phase of
  // computeAt (ComputeAt::setupOutputs).
  fusion.addOutput(tv2);
  fusion.addOutput(tv4);
  fusion.addOutput(tv3);

  tv0->computeAt(tv2, -1);

  TORCH_CHECK(
      !(tv3->getComputeAtView() == tv4 && tv4->getComputeAtView() == tv3),
      "ComputeAt cycle detected between tv3 and tv4");

  const auto options =
      at::TensorOptions().dtype(at::kFloat).device(at::kCUDA, 0);
  at::Tensor input = at::rand(100, options);

  FusionExecutor fe;
  fe.compileFusion(&fusion);
  auto outputs = fe.runFusion({input});

  auto& output_tv2 = outputs[0];
  auto& output_tv4 = outputs[1];
  auto& output_tv3 = outputs[2];

  auto aten_t1 = input + 1;
  auto aten_t2 = aten_t1 + 2;
  auto aten_t3 = aten_t1 + 3;
  auto aten_t4 = aten_t3 + 4;

  TORCH_CHECK(
      aten_t2.allclose(output_tv2),
      "Error of: ",
      aten_t2.sub(output_tv2).abs().max());
  TORCH_CHECK(
      aten_t3.allclose(output_tv3),
      "Error of: ",
      aten_t3.sub(output_tv3).abs().max());
  TORCH_CHECK(
      aten_t4.allclose(output_tv4),
      "Error of: ",
      aten_t4.sub(output_tv4).abs().max());

  return;
}

TEST(NVFuserTest, FusionTraversalOrder1_CUDA) {
  Fusion fusion;
  FusionGuard fg(&fusion);

  // Set up your input tensor views
  TensorView* tv0 = makeDummyTensor(2);
  fusion.addInput(tv0);

  TensorView* tv1 = add(tv0, new Float(1));
  TensorView* tv2 = add(tv0, new Float(2));
  TensorView* tv3 = add(tv1, new Float(3));
  TensorView* tv4 = add(tv1, new Float(4));

  fusion.addOutput(tv2);
  fusion.addOutput(tv3);
  fusion.addOutput(tv4);

  tv1->computeAt(tv3, -1);

  FusionExecutor fe;
  fe.compileFusion(&fusion);

  auto options = at::TensorOptions().dtype(at::kFloat).device(at::kCUDA, 0);
  at::Tensor input = at::rand({10, 10}, options);
  at::Tensor cg_output_tv2 = at::empty_like(input, options);
  at::Tensor cg_output_tv3 = at::empty_like(input, options);
  at::Tensor cg_output_tv4 = at::empty_like(input, options);
  fe.runFusion({input}, {cg_output_tv2, cg_output_tv3, cg_output_tv4});

  auto t1 = input + 1;
  auto t2 = input + 2;
  auto t3 = t1 + 3;
  auto t4 = t1 + 4;

  TORCH_CHECK(
      t2.allclose(cg_output_tv2),
      "tv2 error of: ",
      t2.sub(cg_output_tv2).abs().max());
  TORCH_CHECK(
      t3.allclose(cg_output_tv3),
      "tv5 error of: ",
      t3.sub(cg_output_tv3).abs().max());
  TORCH_CHECK(
      t4.allclose(cg_output_tv4),
      "tv4 error of: ",
      t4.sub(cg_output_tv4).abs().max());
}

TEST(NVFuserTest, FusionTraversalOrder2_CUDA) {
  Fusion fusion;
  FusionGuard fg(&fusion);

  // Set up your input tensor views
  TensorView* tv0 = makeDummyTensor(2);
  fusion.addInput(tv0);

  TensorView* tv1 = add(tv0, new Float(1));
  TensorView* tv2 = add(tv1, new Float(2));

  TensorView* tv3 = add(tv0, new Float(3));
  TensorView* tv4 = add(tv3, new Float(4));

  TensorView* tv5 = add(tv1, tv3);

  fusion.addOutput(tv2);
  fusion.addOutput(tv4);
  fusion.addOutput(tv5);

  tv1->computeAt(tv5, -1);
  tv3->computeAt(tv5, -1);

  FusionExecutor fe;
  fe.compileFusion(&fusion);

  auto options = at::TensorOptions().dtype(at::kFloat).device(at::kCUDA, 0);
  at::Tensor input = at::rand({10, 10}, options);
  at::Tensor cg_output_tv2 = at::empty_like(input, options);
  at::Tensor cg_output_tv4 = at::empty_like(input, options);
  at::Tensor cg_output_tv5 = at::empty_like(input, options);
  fe.runFusion({input}, {cg_output_tv2, cg_output_tv4, cg_output_tv5});

  auto t1 = input + 1;
  auto t2 = t1 + 2;
  auto t3 = input + 3;
  auto t4 = t3 + 4;
  auto t5 = t1 + t3;

  TORCH_CHECK(
      t2.allclose(cg_output_tv2),
      "tv2 error of: ",
      t2.sub(cg_output_tv2).abs().max());
  TORCH_CHECK(
      t4.allclose(cg_output_tv4),
      "tv4 error of: ",
      t4.sub(cg_output_tv4).abs().max());
  TORCH_CHECK(
      t5.allclose(cg_output_tv5),
      "tv5 error of: ",
      t5.sub(cg_output_tv5).abs().max());
}

TEST(NVFuserTest, FusionTraversalOrder3_CUDA) {
  for (int i = 0; i < 2; ++i) {
    Fusion fusion;
    FusionGuard fg(&fusion);

    TensorView* tv0 = makeDummyTensor(1);
    fusion.addInput(tv0);

    TensorView* tv1 = add(tv0, new Float(1));
    TensorView* tv2 = add(tv1, new Float(2));

    TensorView* tv3 = add(tv0, new Float(3));
    TensorView* tv4 = add(tv3, new Float(4));

    TensorView* tv5 = add(tv1, tv3);

    fusion.addOutput(tv2);
    fusion.addOutput(tv4);
    fusion.addOutput(tv5);

    const int tile = 32;

    tv1->split(-1, tile);
    tv2->split(-1, tile);
    tv3->split(-1, tile);
    tv4->split(-1, tile);
    tv5->split(-1, tile);

    auto compute_at_outer = tv1;
    auto compute_at_inner = tv3;
    if (i == 1) {
      std::swap(compute_at_inner, compute_at_outer);
    }

    compute_at_outer->computeAt(tv5, -2);
    compute_at_inner->computeAt(tv5, -1);

    FusionExecutor fe;
    fe.compileFusion(&fusion);

    auto options = at::TensorOptions().dtype(at::kFloat).device(at::kCUDA, 0);
    at::Tensor input = at::rand({100}, options);
    at::Tensor cg_output_tv2 = at::empty_like(input, options);
    at::Tensor cg_output_tv4 = at::empty_like(input, options);
    at::Tensor cg_output_tv5 = at::empty_like(input, options);
    fe.runFusion({input}, {cg_output_tv2, cg_output_tv4, cg_output_tv5});

    auto t1 = input + 1;
    auto t2 = t1 + 2;
    auto t3 = input + 3;
    auto t4 = t3 + 4;
    auto t5 = t1 + t3;

    TORCH_CHECK(
        t2.allclose(cg_output_tv2),
        "tv2 error of: ",
        t2.sub(cg_output_tv2).abs().max());
    TORCH_CHECK(
        t4.allclose(cg_output_tv4),
        "tv4 error of: ",
        t4.sub(cg_output_tv4).abs().max());
    TORCH_CHECK(
        t5.allclose(cg_output_tv5),
        "tv5 error of: ",
        t5.sub(cg_output_tv5).abs().max());
  }
}

TEST(NVFuserTest, FusionTraversalOrder4_CUDA) {
  Fusion fusion;
  FusionGuard fg(&fusion);

  // First tree
  TensorView* tv0 = makeDummyTensor(1);
  fusion.addInput(tv0);
  TensorView* tv1 = add(tv0, new Float(1));
  TensorView* tv2 = add(tv1, new Float(2));
  TensorView* tv3 = add(tv1, new Float(3));
  fusion.addOutput(tv2);
  fusion.addOutput(tv3);

  // Second tree
  TensorView* tv4 = makeDummyTensor(1);
  fusion.addInput(tv4);
  TensorView* tv5 = add(tv4, new Float(5));
  TensorView* tv6 = add(tv5, new Float(6));
  TensorView* tv7 = add(tv5, new Float(7));
  fusion.addOutput(tv6);
  fusion.addOutput(tv7);

  tv1->computeAt(tv2, -1);
  tv5->computeAt(tv6, -1);

  FusionExecutor fe;
  fe.compileFusion(&fusion);

  auto options = at::TensorOptions().dtype(at::kFloat).device(at::kCUDA, 0);
  at::Tensor t0 = at::rand({100}, options);
  at::Tensor t4 = at::rand_like(t0, options);
  at::Tensor cg_output_tv2 = at::empty_like(t0, options);
  at::Tensor cg_output_tv3 = at::empty_like(t0, options);
  at::Tensor cg_output_tv6 = at::empty_like(t0, options);
  at::Tensor cg_output_tv7 = at::empty_like(t0, options);

  fe.runFusion(
      {t0, t4}, {cg_output_tv2, cg_output_tv3, cg_output_tv6, cg_output_tv7});

  auto t1 = t0 + 1;
  auto t2 = t1 + 2;
  auto t3 = t1 + 3;
  auto t5 = t4 + 5;
  auto t6 = t5 + 6;
  auto t7 = t5 + 7;

  TORCH_CHECK(
      t2.allclose(cg_output_tv2),
      "tv2 error of: ",
      t2.sub(cg_output_tv2).abs().max());
  TORCH_CHECK(
      t3.allclose(cg_output_tv3),
      "tv3 error of: ",
      t3.sub(cg_output_tv3).abs().max());
  TORCH_CHECK(
      t6.allclose(cg_output_tv6),
      "tv6 error of: ",
      t6.sub(cg_output_tv6).abs().max());
  TORCH_CHECK(
      t7.allclose(cg_output_tv7),
      "tv7 error of: ",
      t7.sub(cg_output_tv7).abs().max());
}

TEST(NVFuserTest, FusionTraversalOrder5_CUDA) {
  Fusion fusion;
  FusionGuard fg(&fusion);

  TensorView* tv0 = makeDummyTensor(1);
  fusion.addInput(tv0);
  TensorView* tv1 = add(tv0, new Float(1));
  TensorView* tv2 = add(tv1, new Float(2));
  TensorView* tv3 = add(tv0, new Float(3));
  TensorView* tv4 = add(tv3, new Float(4));
  TensorView* tv5 = add(tv2, tv4);

  fusion.addOutput(tv1);
  fusion.addOutput(tv3);
  fusion.addOutput(tv5);

  tv2->computeAt(tv5, -1);
  tv4->computeAt(tv5, -1);

  FusionExecutor fe;
  fe.compileFusion(&fusion);

  auto options = at::TensorOptions().dtype(at::kFloat).device(at::kCUDA, 0);
  at::Tensor t0 = at::rand({100}, options);
  at::Tensor cg_output_tv1 = at::empty_like(t0, options);
  at::Tensor cg_output_tv3 = at::empty_like(t0, options);
  at::Tensor cg_output_tv5 = at::empty_like(t0, options);

  fe.runFusion({t0}, {cg_output_tv1, cg_output_tv3, cg_output_tv5});

  auto t1 = t0 + 1;
  auto t2 = t1 + 2;
  auto t3 = t0 + 3;
  auto t4 = t3 + 4;
  auto t5 = t2 + t4;

  TORCH_CHECK(
      t1.allclose(cg_output_tv1),
      "tv1 error of: ",
      t1.sub(cg_output_tv1).abs().max());
  TORCH_CHECK(
      t3.allclose(cg_output_tv3),
      "tv3 error of: ",
      t3.sub(cg_output_tv3).abs().max());
  TORCH_CHECK(
      t5.allclose(cg_output_tv5),
      "tv5 error of: ",
      t5.sub(cg_output_tv5).abs().max());
}

TEST(NVFuserTest, FusionTraversalOrder6_CUDA) {
  Fusion fusion;
  FusionGuard fg(&fusion);

  TensorView* tv0 = makeDummyTensor(1);
  fusion.addInput(tv0);
  TensorView* tv1 = add(tv0, new Float(1));
  TensorView* tv2 = add(tv0, new Float(2));
  TensorView* tv3 = add(tv1, tv2);
  TensorView* tv4 = add(tv3, new Float(4));

  fusion.addOutput(tv4);

  tv1->split(0, 32);
  tv2->split(0, 32);
  tv3->split(0, 32);
  tv4->split(0, 32);

  tv3->computeAt(tv4, -2);
  tv1->computeAt(tv3, -1);
  tv2->computeAt(tv3, -2);

  FusionExecutor fe;
  fe.compileFusion(&fusion);

  auto options = at::TensorOptions().dtype(at::kFloat).device(at::kCUDA, 0);
  at::Tensor t0 = at::rand({100}, options);
  at::Tensor cg_output_tv4 = at::empty_like(t0, options);

  fe.runFusion({t0}, {cg_output_tv4});

  auto t1 = t0 + 1;
  auto t2 = t0 + 2;
  auto t3 = t1 + t2;
  auto t4 = t3 + 4;

  TORCH_CHECK(
      t4.allclose(cg_output_tv4),
      "tv4 error of: ",
      t4.sub(cg_output_tv4).abs().max());
}

TEST(NVFuserTest, FusionTraversalOrder7_CUDA) {
  Fusion fusion;
  FusionGuard fg(&fusion);

  TensorView* tv0 = makeDummyTensor(1);
  fusion.addInput(tv0);
  TensorView* tv1 = add(tv0, new Float(1));
  TensorView* tv2 = add(tv1, new Float(2));
  TensorView* tv3 = add(tv0, new Float(3));
  TensorView* tv4 = add(tv3, new Float(4));
  TensorView* tv5 = add(tv2, tv4);

  fusion.addOutput(tv5);

  TensorView* tvs[] = {tv1, tv2, tv3, tv4, tv5};
  for (auto tv : tvs) {
    tv->split(0, 2);
    tv->split(0, 4);
    tv->split(0, 8);
  }

  // computeAt into inner loop nests
  tv1->computeAt(tv2, -1);
  tv3->computeAt(tv4, -2);

  tv2->computeAt(tv5, -4);
  tv4->computeAt(tv5, -3);

  FusionExecutor fe;
  fe.compileFusion(&fusion);

  auto options = at::TensorOptions().dtype(at::kFloat).device(at::kCUDA, 0);
  at::Tensor t0 = at::rand({100}, options);
  at::Tensor cg_output_tv5 = at::empty_like(t0, options);
  fe.runFusion({t0}, {cg_output_tv5});

  auto t1 = t0 + 1;
  auto t2 = t1 + 2;
  auto t3 = t0 + 3;
  auto t4 = t3 + 4;
  auto t5 = t2 + t4;

  TORCH_CHECK(
      t5.allclose(cg_output_tv5),
      "tv5 error of: ",
      t5.sub(cg_output_tv5).abs().max());
}

// Test predication of grid reduction
TEST(NVFuserTest, FusionThreadPredicate_CUDA) {
  const int gdimx = 4;
  const int bdimx = 128;

  Fusion fusion;
  FusionGuard fg(&fusion);

  TensorView* tv0 = makeDummyTensor(2);
  fusion.addInput(tv0);

  TensorView* tv1 = reductionOp(BinaryOpType::Add, {1}, new Float(0), tv0);
  TensorView* tv2 = unaryOp(UnaryOpType::Neg, tv1);
  TensorView* tv3 = add(tv0, new Float(2));

  fusion.addOutput(tv3);
  fusion.addOutput(tv2);

  tv1->split(1, bdimx);
  tv1->split(1, gdimx);
  tv3->split(1, bdimx);
  tv3->split(1, gdimx);

  TensorView* tv1_rf = tv1->rFactor({1});

  tv1->computeAt(tv2, -1);

  tv1->axis(0)->parallelize(ParallelType::BIDy);
  tv1_rf->axis(0)->parallelize(ParallelType::BIDy);
  tv2->axis(0)->parallelize(ParallelType::BIDy);
  tv1->axis(-2)->parallelize(ParallelType::BIDx);
  tv1_rf->axis(-2)->parallelize(ParallelType::BIDx);
  tv1->axis(-1)->parallelize(ParallelType::TIDx);
  tv1_rf->axis(-1)->parallelize(ParallelType::TIDx);

  tv3->axis(3)->parallelize(ParallelType::TIDx);
  tv3->axis(2)->parallelize(ParallelType::BIDx);
  tv3->axis(0)->parallelize(ParallelType::BIDy);

  int numel_x = 100;
  int numel_y = 1000;

  auto options = at::TensorOptions().dtype(at::kFloat).device(at::kCUDA, 0);
  at::Tensor input = at::rand({numel_x, numel_y}, options);
  at::Tensor cg_output_tv2 = at::empty({numel_x}, options);
  at::Tensor cg_output_tv3 = at::empty_like(input, options);

  FusionExecutor fe;
  fe.compileFusion(&fusion);
  fe.runFusion({input}, {cg_output_tv3, cg_output_tv2});

  auto aten_output_tv2 = -input.sum({1});
  TORCH_CHECK(aten_output_tv2.allclose(cg_output_tv2));
  auto aten_output_tv3 = input + 2.0;
  TORCH_CHECK(aten_output_tv3.allclose(cg_output_tv3));
}

TEST(NVFuserTest, FusionLSTMCell_CUDA) {
  const int hidden_features = 512;
  const int batch_size = 64;

  Fusion fusion;
  FusionGuard fg(&fusion);

  TensorView* tvs[16];
  for (size_t i = 0; i < 16; i++) {
    tvs[i] = makeDummyTensor(2);
    fusion.addInput(tvs[i]);
  }

  auto ingate = unaryOp(
      UnaryOpType::Sigmoid, add(add(add(tvs[0], tvs[1]), tvs[2]), tvs[3]));

  auto forgetgate = unaryOp(
      UnaryOpType::Sigmoid, add(add(add(tvs[4], tvs[5]), tvs[6]), tvs[7]));

  auto cellgate = unaryOp(
      UnaryOpType::Tanh, add(add(add(tvs[8], tvs[9]), tvs[10]), tvs[11]));

  auto outgate = unaryOp(
      UnaryOpType::Sigmoid, add(add(add(tvs[12], tvs[13]), tvs[14]), tvs[15]));

  auto cx = makeContigTensor(2);
  fusion.addInput(cx);

  auto cy = add(mul(forgetgate, cx), mul(ingate, cellgate));

  auto hy = mul(outgate, unaryOp(UnaryOpType::Tanh, cy));

  fusion.addOutput(cy);
  fusion.addOutput(hy);

  std::vector<c10::IValue> inputs;
  auto options = at::TensorOptions().dtype(at::kFloat).device(at::kCUDA, 0);
  at::Tensor large_tensor0 =
      at::randn({batch_size, hidden_features * 4}, options);
  at::Tensor large_tensor1 =
      at::randn({batch_size, hidden_features * 4}, options);
  at::Tensor large_tensor2 =
      at::randn({batch_size, hidden_features * 4}, options);
  at::Tensor large_tensor3 =
      at::randn({batch_size, hidden_features * 4}, options);

  auto chunked0 = large_tensor0.chunk(4, 1);
  auto chunked1 = large_tensor1.chunk(4, 1);
  auto chunked2 = large_tensor2.chunk(4, 1);
  auto chunked3 = large_tensor3.chunk(4, 1);

  inputs.insert(inputs.end(), chunked0.begin(), chunked0.end());
  inputs.insert(inputs.end(), chunked1.begin(), chunked1.end());
  inputs.insert(inputs.end(), chunked2.begin(), chunked2.end());
  inputs.insert(inputs.end(), chunked3.begin(), chunked3.end());

  auto at_ingate =
      chunked0[0].add(chunked0[1]).add(chunked0[2]).add(chunked0[3]).sigmoid();
  auto at_forgetgate =
      chunked1[0].add(chunked1[1]).add(chunked1[2]).add(chunked1[3]).sigmoid();
  auto at_cellgate =
      chunked2[0].add(chunked2[1]).add(chunked2[2]).add(chunked2[3]).tanh();
  auto at_outgate =
      chunked3[0].add(chunked3[1]).add(chunked3[2]).add(chunked3[3]).sigmoid();

  auto at_cx = at::randn({batch_size, hidden_features}, options);
  inputs.push_back(at_cx);
  auto at_cy = at_forgetgate.mul(at_cx).add(at_ingate.mul(at_cellgate));
  auto at_hy = at_outgate.mul(at_cy.tanh());

  scheduleFusion(&fusion, c10::ArrayRef<c10::IValue>(inputs));

  FusionExecutor fe;
  fe.compileFusion(&fusion);
  auto outputs = fe.runFusion(c10::ArrayRef<c10::IValue>(inputs));

  TORCH_CHECK(at_cy.allclose(outputs[0], 1e-4, 1e-7));
  TORCH_CHECK(at_hy.allclose(outputs[1], 1e-4, 1e-7));
}

TEST(NVFuserTest, FusionComputeAtMultiBCast_CUDA) {
  Fusion fusion;
  FusionGuard fg(&fusion);

  // Set up your input tensor views
  TensorView* tv0 = makeDummyTensor(1);
  fusion.addInput(tv0);

  TensorView* tv1 = mul(tv0, new Float(0.5));
  TensorView* tv2 = broadcast(tv1, {true, false});
  TensorView* tv3 = broadcast(tv1, {false, true});
  TensorView* tv4 = add(tv2, tv3);
  fusion.addOutput(tv4);

  // Not possible to do computeAt at position -1 as recomputation
  // would be required. An exception should be thrown.
  ASSERT_ANY_THROW(tv1->computeAt(tv3, -1));
}

TEST(NVFuserTest, FusionReductionHalf_CUDA) {
  Fusion fusion;
  FusionGuard fg(&fusion);

  // Set up your input tensor views
  TensorView* tv0 = makeDummyTensor(3, DataType::Half);
  fusion.addInput(tv0);

  auto tv1 = castOp(DataType::Float, tv0);
  auto tv2 = add(tv1, new Float(1.0));
  auto tv3 = sum(tv2, {2});
  auto tv4 = castOp(DataType::Half, tv3);

  fusion.addOutput(tv4);

  const auto options =
      at::TensorOptions().dtype(at::kHalf).device(at::kCUDA, 0);
  at::Tensor input = at::randn({8, 8, 16}, options);

  auto reduction_tv = tv3;

  auto outputsOfReduction = DependencyCheck::getAllOutputsOf({reduction_tv});

  // Grab only tensor views, though there shouldn't be any other type
  auto tv_entries = ir_utils::filterByType<TensorView>(outputsOfReduction);

  std::vector<TensorView*> tvOutputsOfReduction(
      tv_entries.begin(), tv_entries.end());

  auto reduction_params =
      getReductionHeuristics(&fusion, {input}, reduction_tv);
  TORCH_CHECK(reduction_params, "Reduction schedule was not generated!");
  scheduleReduction(
      &fusion, reduction_params.value(), reduction_tv, tvOutputsOfReduction);

  TORCH_CHECK(reduction_params, "Reduction schedule was not generated!");

  FusionExecutor fe;
  fe.compileFusion(&fusion);
  // no broadcasting needed, omitting the last optional argument;
  auto outputs = fe.runFusion({input}, reduction_params.value().lparams);

  auto aten_output = input.to(c10::ScalarType::Float)
                         .add(1.0)
                         .sum({2})
                         .to(c10::ScalarType::Half);

  TORCH_CHECK(
      aten_output.allclose(outputs[0], 1e-04, 1e-04),
      "Error of: ",
      aten_output.sub(outputs[0]).abs().max());
}

TEST(NVFuserTest, FusionInputsIdLookup_CUDA) {
  auto options = at::TensorOptions().dtype(at::kFloat).device(at::kCUDA, 0);
  at::Tensor t0 = at::randn({16, 8, 8}, options);
  at::Tensor t1 = at::randn({8, 8}, options);
  at::Tensor t2 = at::randn({6, 4}, options);

  // create a cache with max size 2;
  torch::jit::fuser::cuda::InputsIdLookup inputs_id_lookup(2);

  // testing basic function, same encoding for identical inputs
  auto id_0 = inputs_id_lookup.lookupId({t0, t1, 5.0});
  auto id_0_lookup = inputs_id_lookup.lookupId({t0, t1, 2.5});
  TORCH_CHECK(id_0.id == id_0_lookup.id);
  TORCH_CHECK(inputs_id_lookup.size() == 1);
  TORCH_CHECK(id_0.eviction == false);

  // new input (even tho same shape, but we have different signature because of
  // missing scalar input
  auto id_1 = inputs_id_lookup.lookupId({t0, t1});
  auto id_1_lookup = inputs_id_lookup.lookupId({t0, t1});
  TORCH_CHECK(id_1.id == id_1_lookup.id);
  TORCH_CHECK(inputs_id_lookup.size() == 2);
  TORCH_CHECK(id_1.eviction == false);

  // eviction should happen at this point
  auto id_2 = inputs_id_lookup.lookupId({t2, t1});
  TORCH_CHECK(id_2.id != id_0.id);
  TORCH_CHECK(id_2.id != id_1.id);
  TORCH_CHECK(inputs_id_lookup.size() == 2);
  TORCH_CHECK(id_2.eviction == true);
  TORCH_CHECK(id_2.evict_id == id_0.id);

  // look at input 1 again
  auto id_1_relook = inputs_id_lookup.lookupId({t0, t1});
  TORCH_CHECK(id_1_relook.id == id_1.id);
  TORCH_CHECK(id_1_relook.eviction == false);
}

TEST(NVFuserTest, FusionGroupGuardSimpleTensor_CUDA) {
  std::vector<int64_t> sizes_vec({16, 8, 8});
  std::vector<int64_t> strides_vec({64, 8, 1});
  auto tensor_type = TensorType::create(
      at::kFloat, c10::nullopt, sizes_vec, strides_vec, c10::nullopt);
  auto options = at::TensorOptions().dtype(at::kFloat).device(at::kCUDA, 0);

  // pass with identical shape
  auto t0 = at::randn({16, 8, 8}, options);
  TORCH_CHECK(complyWith(t0, tensor_type));

  // pass with dynamic shape
  auto t1 = at::randn({16, 16, 8}, options);
  TORCH_CHECK(complyWith(t1, tensor_type));

  // rank failure
  auto t5 = at::randn({16, 8, 8, 8}, options);
  TORCH_CHECK(!complyWith(t5, tensor_type));

  // broadcasting semantic change failure
  auto t2 = at::randn({16, 1, 8}, options);
  TORCH_CHECK(!complyWith(t2, tensor_type));

  // contiguity failure via slicing
  auto t3 = t0.slice(1, 0, 8, 2);
  TORCH_CHECK(!complyWith(t3, tensor_type));

  // contiguity failure via slicing
  auto t4 = t0.slice(2, 0, 8, 2);
  TORCH_CHECK(!complyWith(t4, tensor_type));
}

TEST(NVFuserTest, FusionGroupGuardBroadcastTensor_CUDA) {
  std::vector<int64_t> sizes_vec({16, 1, 8});
  std::vector<int64_t> strides_vec({8, 8, 1});
  auto tensor_type = TensorType::create(
      at::kFloat, c10::nullopt, sizes_vec, strides_vec, c10::nullopt);
  auto options = at::TensorOptions().dtype(at::kFloat).device(at::kCUDA, 0);

  // broadcasting semantic change
  auto t0 = at::randn({16, 8, 8}, options);
  TORCH_CHECK(!complyWith(t0, tensor_type));

  // dtype failure
  auto t1 = at::randn({16, 1, 8}, options.dtype(at::kHalf));
  TORCH_CHECK(!complyWith(t1, tensor_type));

  // dtype failure
  auto t2 = at::randn({16, 1, 8}, options);
  TORCH_CHECK(complyWith(t2, tensor_type));

  // device inconsistency shouldn't fail
  auto t3 = at::randn({16, 1, 8}, options.device(at::kCPU, 0));
  TORCH_CHECK(complyWith(t3, tensor_type));
}

TEST(NVFuserTest, FusionGroupGuardPermutedTensor_CUDA) {
  std::vector<int64_t> sizes_vec({16, 8, 8});
  std::vector<int64_t> strides_vec({64, 1, 8});
  auto tensor_type = TensorType::create(
      at::kFloat, c10::nullopt, sizes_vec, strides_vec, c10::nullopt);
  auto options = at::TensorOptions().dtype(at::kFloat).device(at::kCUDA, 0);

  // failing permutation
  auto t0 = at::randn({16, 8, 8}, options);
  TORCH_CHECK(!complyWith(t0, tensor_type));

  // passing with dynamic shape
  auto t1 = t0.permute({0, 2, 1});
  TORCH_CHECK(complyWith(t1, tensor_type));
}

TEST(NVFuserTest, FusionGroupGuardRelaxedCheck_CUDA) {
  std::vector<int64_t> sizes_vec({16, 8, 8});
  std::vector<int64_t> strides_vec({128, 16, 1});
  auto tensor_type = TensorType::create(
      at::kFloat, c10::nullopt, sizes_vec, strides_vec, c10::nullopt);
  auto options = at::TensorOptions().dtype(at::kFloat).device(at::kCUDA, 0);

  // contiguity check passes although it differs
  auto t0 = at::randn({16, 16, 8}, options);
  TORCH_CHECK(complyWith(t0, tensor_type));

  // passing with dynamic shape
  auto t1 = t0.slice(1, 0, 16, 2);
  TORCH_CHECK(complyWith(t1, tensor_type));
}

TEST(NVFuserTest, FusionDisjointSet_CUDA) {
  DisjointSet<int> set;

  const std::set<int> group_x({0, 1, 2});
  const std::set<int> group_y({3, 4, 5});
  const std::set<int> group_z({6, 7, 8});
  const std::vector<std::set<int>> groups({group_x, group_y, group_z});
  std::set<int> group_all;
  std::for_each(groups.begin(), groups.end(), [&](const auto& g) {
    group_all.insert(g.begin(), g.end());
  });

  // Initially, nothing should be considered equivalent
  for (auto i : group_all) {
    for (auto j : group_all) {
      TORCH_CHECK(!set.areEquivalent(i, j));
    }
  }

  // Sets values in group_x are equivalent
  for (auto i : group_x) {
    for (auto j : group_x) {
      set.join(i, j);
      TORCH_CHECK(set.contains(i));
      TORCH_CHECK(set.contains(j));
    }
  }

  // All values in group_x shoudl be equivalent with each other
  for (auto i : group_x) {
    for (auto j : group_x) {
      TORCH_CHECK(set.areEquivalent(i, j));
    }
  }
  // But nothing else should be equivalent
  for (auto i : group_all) {
    for (auto j : group_y) {
      TORCH_CHECK(!set.areEquivalent(i, j));
    }
    for (auto j : group_z) {
      TORCH_CHECK(!set.areEquivalent(i, j));
    }
  }

  // Sets values in group_y are equivalent
  for (auto i : group_y) {
    for (auto j : group_y) {
      set.join(i, j);
      TORCH_CHECK(set.contains(i));
      TORCH_CHECK(set.contains(j));
    }
  }

  // group_x should be still equivalent
  for (auto i : group_x) {
    for (auto j : group_x) {
      TORCH_CHECK(set.areEquivalent(i, j));
    }
  }
  // group_y should be now equivalent
  for (auto i : group_y) {
    for (auto j : group_y) {
      TORCH_CHECK(set.areEquivalent(i, j));
    }
  }
  // But group_z should not be equivalent with anything yet
  for (auto i : group_all) {
    for (auto j : group_z) {
      TORCH_CHECK(!set.areEquivalent(i, j));
    }
  }

  // Sets values in group_z are equivalent
  for (auto i : group_z) {
    for (auto j : group_z) {
      set.join(i, j);
      TORCH_CHECK(set.contains(i));
      TORCH_CHECK(set.contains(j));
    }
  }

  // Now each of the three groups should be equivalent within each
  // group
  for (size_t gi = 0; gi < groups.size(); ++gi) {
    for (size_t gj = 0; gj < groups.size(); ++gj) {
      for (auto i : groups[gi]) {
        for (auto j : groups[gj]) {
          TORCH_CHECK(
              (gi == gj && set.areEquivalent(i, j)) ||
              (gi != gj && !set.areEquivalent(i, j)));
        }
      }
    }
  }

  auto all_elements = set.getAllElements();
  std::sort(all_elements.begin(), all_elements.end());
  std::vector<int> group_all_vec(group_all.begin(), group_all.end());
  std::sort(group_all_vec.begin(), group_all_vec.end());
  TORCH_CHECK(all_elements == group_all_vec);

  set.clear();
  all_elements = set.getAllElements();
  TORCH_CHECK(all_elements.size() == 0);

  // All cleared. Nothing should be considered equivalent.
  for (auto i : group_all) {
    for (auto j : group_all) {
      TORCH_CHECK(!set.areEquivalent(i, j));
    }
  }
}

TEST(NVFuserTest, FusionNonUniqueBroadcastSize_CUDA) {
  Fusion fusion;
  FusionGuard fg(&fusion);

  auto tv0 = makeDummyTensor(1);
  auto tv1 = makeDummyTensor(2);
  auto tv2 = makeDummyTensor(2);
  fusion.addInput(tv0);
  fusion.addInput(tv1);
  fusion.addInput(tv2);

  auto tv3 = broadcast(tv0, {false, true});
  auto tv4 = add(tv3, tv1);
  auto tv5 = add(tv3, tv2);

  fusion.addOutput(tv4);
  fusion.addOutput(tv5);

  // In order to do this, tv1->axis(1) and tv2->axis(1) must have the
  // same size, but we can't prove it, so this should throw an error.
  ASSERT_ANY_THROW(tv3->computeAt(tv4, -1));
}

<<<<<<< HEAD
TEST(NVFuserTest, FusionBiasGeluFwd_CUDA) {
  Fusion fusion;
  FusionGuard fg(&fusion);

  const float k_079 = 0.79788456;
  const float k_004 = 0.044715;

  // bias vector
  auto t0 = makeDummyTensor(1, DataType::Half);
  fusion.addInput(t0);
  auto t1 = castOp(DataType::Float, t0);
  // input tensor
  auto t2 = makeDummyTensor(3, DataType::Half);
  fusion.addInput(t2);
  auto t3 = castOp(DataType::Float, t2);
  auto t4 = broadcast(t1, {true, true, false});
  auto t5 = add(t4, t3);
  auto t6 = mul(t5, new Float(0.5));
  auto t7 = mul(t5, new Float(k_079));
  auto t8 = mul(t5, new Float(k_004));
  auto t9 = mul(t8, t5);
  auto t10 = add(t9, new Int(1));
  auto t11 = mul(t7, t10);
  auto t12 = unaryOp(UnaryOpType::Tanh, t11);
  auto t13 = add(t12, new Float(1));
  auto t14 = mul(t6, t13);
  auto t15 = castOp(DataType::Half, t14);
  fusion.addOutput(t15);

  scheduleFusion(&fusion, {t0, t2});

  FusionExecutor fe;
  fe.compileFusion(&fusion);

  auto options = at::TensorOptions().dtype(at::kHalf).device(at::kCUDA, 0);
  at::manual_seed(0);
  c10::IntArrayRef input_shape{6, 512, 4096};
  c10::IntArrayRef bias_shape{4096};
  auto at_input = at::randn(input_shape, options);
  auto at_bias = at::randn(bias_shape, options);

  auto outputs = fe.runFusion({at_bias, at_input});

  auto at_x =
      at_bias.to(c10::ScalarType::Float) + at_input.to(c10::ScalarType::Float);
  auto at_out =
      at_x * 0.5 * (1.0 + (k_079 * at_x * (1 + k_004 * at_x * at_x)).tanh());
  auto at_out_half = at_out.to(c10::ScalarType::Half);

  TORCH_CHECK(
      at_out_half.allclose(outputs.front(), 1e-04, 1e-04),
      "Error of: ",
      at_out_half.sub(outputs.front()).abs().max());
}

TEST(NVFuserTest, FusionBiasGeluBwd_CUDA) {
  Fusion fusion;
  FusionGuard fg(&fusion);

  const float k_079 = 0.79788456;
  const float k_004 = 0.044715;
  const float k_010 = 0.1070322243;

  // gradient tensor
  auto t0 = makeDummyTensor(3, DataType::Half);
  fusion.addInput(t0);
  auto t1 = castOp(DataType::Float, t0);
  // bias tensor
  auto t2 = makeDummyTensor(1, DataType::Half);
  fusion.addInput(t2);
  auto t3 = castOp(DataType::Float, t2);
  // input tensor
  auto t4 = makeDummyTensor(3, DataType::Half);
  fusion.addInput(t4);
  auto t5 = castOp(DataType::Float, t4);
  auto t6 = broadcast(t3, {true, true, false});
  auto t7 = add(t6, t5);
  auto t8 = mul(t7, new Float(k_079));
  auto t9 = mul(t7, new Float(k_004));
  auto t10 = mul(t9, t7);
  auto t11 = add(t10, new Int(1));
  auto t12 = mul(t8, t11);
  auto t13 = unaryOp(UnaryOpType::Tanh, t12);
  auto t14 = mul(t7, new Float(0.5));
  auto t15 = mul(t13, t13);
  auto t16 = unaryOp(UnaryOpType::Neg, t15);
  auto t17 = add(t16, new Int(1));
  auto t18 = mul(t7, new Float(k_010));
  auto t19 = mul(t18, t7);
  auto t20 = add(t19, new Float(k_079));
  auto t21 = mul(t17, t20);
  auto t22 = mul(t14, t21);
  auto t23 = add(t13, new Int(1));
  auto t24 = mul(t23, new Float(0.5));
  auto t25 = add(t22, t24);
  auto t26 = mul(t25, t1);
  // Save float output for validation
  fusion.addOutput(t26);
  auto t27 = castOp(DataType::Half, t26);
  fusion.addOutput(t27);

  scheduleFusion(&fusion, {t0, t2, t4});

  FusionExecutor fe;
  fe.compileFusion(&fusion);

  auto options = at::TensorOptions().dtype(at::kHalf).device(at::kCUDA, 0);
  at::manual_seed(0);
  c10::IntArrayRef input_shape{6, 512, 4096};
  c10::IntArrayRef bias_shape{4096};
  auto at_input = at::randn(input_shape, options);
  auto at_bias = at::randn(bias_shape, options);
  auto at_grad = at::randn(input_shape, options);

  auto outputs = fe.runFusion({at_grad, at_bias, at_input});

  auto at_x =
      at_bias.to(c10::ScalarType::Float) + at_input.to(c10::ScalarType::Float);
  auto at_tanh_out = (k_079 * at_x * (1 + k_004 * at_x * at_x)).tanh();
  auto at_ff = 0.5 * at_x *
          ((1 - at_tanh_out * at_tanh_out) * (k_079 + k_010 * at_x * at_x)) +
      0.5 * (1 + at_tanh_out);
  auto at_out = at_ff * at_grad;
  auto at_out_half = at_out.to(c10::ScalarType::Half);

  TORCH_CHECK(
      at_out.allclose(outputs[0], 1e-05, 1e-05),
      "Error of: ",
      at_out.sub(outputs[0]).abs().max());
  TORCH_CHECK(
      at_out_half.allclose(outputs[1], 1e-03, 1e-03),
      "Error of: ",
      at_out_half.sub(outputs[1]).abs().max());
=======
// Reproducer of issue #459
TEST(NVFuserTest, FusionIssue459_CUDA) {
  Fusion fusion;
  FusionGuard fg(&fusion);

  auto t0 = makeDummyTensor(1);
  fusion.addInput(t0);
  auto t1 = makeDummyTensor(2);
  fusion.addInput(t1);

  auto t2 = add(t0, new Float(1));
  auto t3 = broadcast(t2, {true, false});

  auto t4 = add(t1, t3);

  // Create two outputs from the final arithmetic result
  auto t5 = add(t4, new Float(1));
  fusion.addOutput(t5);
  auto t6 = add(t4, new Float(1));
  fusion.addOutput(t6);

  // Scheduling
  for (auto output : ir_utils::filterByType<TensorView>(fusion.outputs())) {
    output->merge(-2, -1);
  }
  for (auto output : ir_utils::filterByType<TensorView>(fusion.outputs())) {
    output->split(0, 128);
  }

  t0->computeAt(t5, -1);

  // TODO: Fix lowering. See #459.
  ASSERT_ANY_THROW(fusion.printKernel());
>>>>>>> fb5683e2
}

} // namespace jit
} // namespace torch

#endif // #if defined(USE_CUDA)<|MERGE_RESOLUTION|>--- conflicted
+++ resolved
@@ -8286,7 +8286,6 @@
   ASSERT_ANY_THROW(tv3->computeAt(tv4, -1));
 }
 
-<<<<<<< HEAD
 TEST(NVFuserTest, FusionBiasGeluFwd_CUDA) {
   Fusion fusion;
   FusionGuard fg(&fusion);
@@ -8420,7 +8419,8 @@
       at_out_half.allclose(outputs[1], 1e-03, 1e-03),
       "Error of: ",
       at_out_half.sub(outputs[1]).abs().max());
-=======
+}
+
 // Reproducer of issue #459
 TEST(NVFuserTest, FusionIssue459_CUDA) {
   Fusion fusion;
@@ -8454,7 +8454,6 @@
 
   // TODO: Fix lowering. See #459.
   ASSERT_ANY_THROW(fusion.printKernel());
->>>>>>> fb5683e2
 }
 
 } // namespace jit
