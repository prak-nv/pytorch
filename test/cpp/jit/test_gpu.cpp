#if defined(USE_CUDA)
#include <gtest/gtest.h>

#include <torch/csrc/jit/codegen/cuda/arith.h>
#include <torch/csrc/jit/codegen/cuda/codegen.h>
#include <torch/csrc/jit/codegen/cuda/disjoint_set.h>
#include <torch/csrc/jit/codegen/cuda/executor.h>
#include <torch/csrc/jit/codegen/cuda/executor_launch_params.h>
#include <torch/csrc/jit/codegen/cuda/expr_evaluator.h>
#include <torch/csrc/jit/codegen/cuda/fusion.h>
#include <torch/csrc/jit/codegen/cuda/fusion_segmenter.h>
#include <torch/csrc/jit/codegen/cuda/interface.h>
#include <torch/csrc/jit/codegen/cuda/ir_all_nodes.h>
#include <torch/csrc/jit/codegen/cuda/ir_graphviz.h>
#include <torch/csrc/jit/codegen/cuda/ir_iostream.h>
#include <torch/csrc/jit/codegen/cuda/ir_utils.h>
#include <torch/csrc/jit/codegen/cuda/iter_visitor.h>
#include <torch/csrc/jit/codegen/cuda/kernel_cache.h>
#include <torch/csrc/jit/codegen/cuda/kernel_expr_evaluator.h>
#include <torch/csrc/jit/codegen/cuda/kernel_ir.h>
#include <torch/csrc/jit/codegen/cuda/kernel_ir_builder.h>
#include <torch/csrc/jit/codegen/cuda/lower2device.h>
#include <torch/csrc/jit/codegen/cuda/mutator.h>
#include <torch/csrc/jit/codegen/cuda/root_domain_map.h>
#include <torch/csrc/jit/codegen/cuda/scheduler.h>
#include <torch/csrc/jit/codegen/cuda/transform_replay.h>
#include <torch/csrc/jit/codegen/cuda/transform_rfactor.h>

// fuser and IR parser
#include <torch/csrc/jit/codegen/cuda/parser.h>
#include <torch/csrc/jit/ir/irparser.h>

#include "test_gpu_validator.h"

#include <ATen/cuda/Exceptions.h>
#include <c10/cuda/CUDAStream.h>

#include <algorithm>
#include <iostream>

// Tests go in torch::jit
namespace torch {
namespace jit {

using namespace torch::jit::fuser::cuda;
using namespace at::indexing;

namespace {

// Make a tensor that is known to be fully contiguous of dimensionality=ndims,
// but unknown sizes
TensorView* makeContigTensor(size_t ndims, DataType dtype = DataType::Float) {
  return TensorViewBuilder()
      .ndims(ndims)
      .dtype(dtype)
      .contiguity(std::vector<bool>(ndims, true))
      .build();
}

// Make a tensor that is known to be non-contiguous of dimensionality=ndims,
// but unknown sizes
TensorView* makeSymbolicTensor(size_t ndims, DataType dtype = DataType::Float) {
  return TensorViewBuilder().ndims(ndims).dtype(dtype).build();
}

// Make a non-contiguous tensor of compile-time known sizes
TensorView* makeConcreteTensor(
    std::vector<int64_t> shape,
    DataType dtype = DataType::Float) {
  return TensorViewBuilder().shape(shape).dtype(dtype).build();
}

void checkIntValue(
    ExpressionEvaluator& evaluator,
    Val* val,
    Int::ScalarType expected_value) {
  TORCH_CHECK(val->isAnInt());
  const auto actual_value = evaluator.evaluate(val);
  TORCH_CHECK(actual_value.has_value());
  TORCH_CHECK(actual_value.value() == expected_value);
}

void checkIntValue(
    kir::ExpressionEvaluator& evaluator,
    const kir::Val* val,
    kir::Int::ScalarType expected_value) {
  const auto actual_value = evaluator.evaluate(val);
  TORCH_CHECK(actual_value.has_value());
  TORCH_CHECK(actual_value.value() == expected_value);
}

} // namespace

// 1. Test cases are void() functions.
// 2. They start with the prefix `test`

// A few smoke tests for IrGraphGenerator
// (These tests exercise IrGraphGenerator through a non-trivial IR,
//  to make sure that it runs w/o crashing. The actual output is not
//  validated)
TEST(NVFuserTest, IrGraphGenerator_CUDA) {
  Fusion fusion;
  FusionGuard fg(&fusion);

  // Make sure we can handle empty IRs
  TORCH_CHECK(!IrGraphGenerator::toGraphviz(
                   &fusion, IrGraphGenerator::DetailLevel::Basic)
                   .empty());

  // Construct an interesting IR
  TensorView* tv0 = makeSymbolicTensor(2);
  fusion.addInput(tv0);

  TensorView* tv2 = add(tv0, new Double(3.141));
  TensorView* tv3 = broadcast(tv0, {false, true, false, true});
  TensorView* tv4 = reductionOp(BinaryOpType::Add, {2}, new Double(0), tv3);
  TensorView* tv5 = clamp(tv4, new Double(0.f), new Double(1.f));
  TensorView* tv6 = add(tv2, tv2);

  // Another checkpoint before adding outputs
  TORCH_CHECK(!IrGraphGenerator::toGraphviz(
                   &fusion, IrGraphGenerator::DetailLevel::Explicit)
                   .empty());

  fusion.addOutput(tv6);

  tv4->axis(2)->parallelize(ParallelType::BIDy);
  tv6->merge(0);
  tv6->split(0, 4);
  tv6->axis(0)->parallelize(ParallelType::BIDx);
  tv5->reorder({{-1, 0}});
  tv2->computeAt(tv6, 1);

  // Another checkpoint with more node types
  TORCH_CHECK(!IrGraphGenerator::toGraphviz(
                   &fusion, IrGraphGenerator::DetailLevel::ComputeOnly)
                   .empty());

  for (Val* val : fusion.vals()) {
    if (!fusion.hasInput(val) &&
        val->getValType().value() == ValType::TensorView) {
      TensorView* tv = static_cast<TensorView*>(val);
      tv->axis(-1)->parallelize(ParallelType::TIDx);
    }
  }

  // Final IR graph
  TORCH_CHECK(!IrGraphGenerator::toGraphviz(
                   &fusion, IrGraphGenerator::DetailLevel::Verbose)
                   .empty());
}

TEST(NVFuserTest, FusionDispatch_CUDA) {
  Fusion fusion;
  FusionGuard fg(&fusion);

  Double* f = new Double{2.f};
  std::stringstream ss1, ss2, ss3;
  ss1 << f;
  ss2 << static_cast<Val*>(f);
  ss3 << static_cast<Statement*>(f);
  TORCH_CHECK(
      ss1.str().compare(ss2.str()) == 0 && ss1.str().compare(ss3.str()) == 0,
      "Error with dispatch system where results differ by passing Double* vs Val* vs Statement*.");
}

// Evaluate basic scalar operations with constant values
TEST(NVFuserTest, FusionExprEvalConstants_CUDA) {
  Fusion fusion;
  FusionGuard fg(&fusion);

  ExpressionEvaluator evaluator(&fusion);

  auto* a = new Int(7);
  auto* b = new Int(3);

  checkIntValue(evaluator, neg(a), -7);
  checkIntValue(evaluator, add(a, b), 10);
  checkIntValue(evaluator, neg(mul(sub(a, b), div(a, b))), -8);
  checkIntValue(evaluator, mod(a, b), 1);
  checkIntValue(evaluator, ceilDiv(a, b), 3);
}

// Evaluate basic scalar operations with bound values
TEST(NVFuserTest, FusionExprEvalBindings_CUDA) {
  Fusion fusion;
  FusionGuard fg(&fusion);

  ExpressionEvaluator evaluator(&fusion);

  auto* a = new Int();
  auto* b = new Int();
  auto* c = add(a, b);
  auto* d = neg(ceilDiv(c, b));
  auto* e = new Int(0);

  // trying to evaluate before binding should give empty results
  TORCH_CHECK(!evaluator.evaluate(a).has_value());
  TORCH_CHECK(!evaluator.evaluate(d).has_value());

  evaluator.bind(a, 7);
  evaluator.bind(b, 3);

  // can't bind to the results of expressions
  ASSERT_ANY_THROW(evaluator.bind(c, 100));

  // can't bind to concrete values
  ASSERT_ANY_THROW(evaluator.bind(e, 100));

  checkIntValue(evaluator, c, 10);
  checkIntValue(evaluator, sub(a, b), 4);
  checkIntValue(evaluator, mod(a, b), 1);
  checkIntValue(evaluator, ceilDiv(a, b), 3);
  checkIntValue(evaluator, d, -4);

  // Reset evaluation context
  evaluator = ExpressionEvaluator(&fusion);

  evaluator.bind(a, 2);
  evaluator.bind(b, 5);

  checkIntValue(evaluator, c, 7);
  checkIntValue(evaluator, sub(a, b), -3);
  checkIntValue(evaluator, mod(a, b), 2);
  checkIntValue(evaluator, ceilDiv(a, b), 1);
  checkIntValue(evaluator, d, -2);
}

// Evaluate expressions in a simple IR
TEST(NVFuserTest, FusionExprEvalBasic_CUDA) {
  Fusion fusion;
  FusionGuard fg(&fusion);

  // Create a non-trivial IR
  TensorView* tv0 = makeSymbolicTensor(2);
  TensorView* tv1 = makeSymbolicTensor(2);

  fusion.addInput(tv0);
  fusion.addInput(tv1);

  TensorView* tv2 = add(tv1, new Double(2.0));
  TensorView* tv3 = add(tv0, tv2);

  fusion.addOutput(tv3);

  tv3->split(0, 4);

  tv0->computeAt(tv3, 1);
  tv1->computeAt(tv3, 1);

  tv3->axis(0)->parallelize(ParallelType::BIDx);
  tv2->axis(1)->parallelize(ParallelType::Unroll);
  tv3->axis(1)->parallelize(ParallelType::Unroll);
  tv2->axis(-1)->parallelize(ParallelType::TIDx);
  tv3->axis(-1)->parallelize(ParallelType::TIDx);

  // 1. Create an evaluator
  ExpressionEvaluator evaluator(&fusion);

  // 2. Bind values
  //
  // IMPORTANT:
  // a. The bindings are only as stable as the Vals are in the fusion graph
  // b. You must use the original (rootDomain) extents
  //  (ex. `tv0->getRootDomain()[0]->extent()`
  //   instead of `tv0->axis(0)->extent()`)
  //
  evaluator.bind(tv0->getRootDomain()[0]->rawExtent(), 6);
  evaluator.bind(tv0->getRootDomain()[1]->rawExtent(), 128);
  evaluator.bind(tv1->getRootDomain()[0]->rawExtent(), 6);
  evaluator.bind(tv1->getRootDomain()[1]->rawExtent(), 128);

  // 3. Evaluate and check result values
  TORCH_CHECK(tv2->domain()->nDims() == 3);
  checkIntValue(evaluator, tv2->axis(0)->rawExtent(), 2);
  checkIntValue(evaluator, tv2->axis(1)->rawExtent(), 4);
  checkIntValue(evaluator, tv2->axis(2)->rawExtent(), 128);

  TORCH_CHECK(tv3->domain()->nDims() == 3);
  checkIntValue(evaluator, tv3->axis(0)->rawExtent(), 2);
  checkIntValue(evaluator, tv3->axis(1)->rawExtent(), 4);
  checkIntValue(evaluator, tv3->axis(2)->rawExtent(), 128);
}

// Evaluate expressions in a more complex IR
TEST(NVFuserTest, FusionExprEvalComplex_CUDA) {
  Fusion fusion;
  FusionGuard fg(&fusion);

  TensorView* tv0 = makeSymbolicTensor(2);
  fusion.addInput(tv0);

  TensorView* tv1 = mul(tv0, new Double(-1.0));
  TensorView* tv2 = add(tv0, new Double(3.0));
  TensorView* tv3 = mul(tv0, new Double(2.0));
  TensorView* tv4 = add(tv2, tv1);
  TensorView* tv5 = add(tv4, tv3);
  TensorView* tv6 = add(tv0, tv3);

  fusion.addOutput(tv5);
  fusion.addOutput(tv6);

  tv5->reorder({{-1, 0}});

  tv6->split(0, 5);
  tv5->merge(0);

  // 1. Create an evaluator
  ExpressionEvaluator evaluator(&fusion);

  // 2. Bind values
  evaluator.bind(tv0->getRootDomain()[0]->rawExtent(), 129);
  evaluator.bind(tv0->getRootDomain()[1]->rawExtent(), 127);

  // Evaluate and check extent values
  TORCH_CHECK(tv0->domain()->nDims() == 2);
  checkIntValue(evaluator, tv0->axis(0)->rawExtent(), 129);
  checkIntValue(evaluator, tv0->axis(1)->rawExtent(), 127);

  TORCH_CHECK(tv3->domain()->nDims() == 2);
  checkIntValue(evaluator, tv3->axis(0)->rawExtent(), 129);
  checkIntValue(evaluator, tv3->axis(1)->rawExtent(), 127);

  TORCH_CHECK(tv4->domain()->nDims() == 2);
  checkIntValue(evaluator, tv4->axis(0)->rawExtent(), 129);
  checkIntValue(evaluator, tv4->axis(1)->rawExtent(), 127);

  TORCH_CHECK(tv5->domain()->nDims() == 1);
  checkIntValue(evaluator, tv5->axis(0)->rawExtent(), 16383);

  TORCH_CHECK(tv6->domain()->nDims() == 3);
  checkIntValue(evaluator, tv6->axis(0)->rawExtent(), 26);
  checkIntValue(evaluator, tv6->axis(1)->rawExtent(), 5);
  checkIntValue(evaluator, tv6->axis(2)->rawExtent(), 127);
}

// Evaluate expressions post lowering
TEST(NVFuserTest, FusionExprEvalPostLower_CUDA) {
  Fusion fusion;
  FusionGuard fg(&fusion);

  // Create a non-trivial IR
  TensorView* tv0 = makeSymbolicTensor(2);
  TensorView* tv1 = makeSymbolicTensor(2);

  fusion.addInput(tv0);
  fusion.addInput(tv1);

  TensorView* tv2 = add(tv1, new Double(2.0));
  TensorView* tv3 = add(tv0, tv2);

  fusion.addOutput(tv3);

  tv3->split(0, 4);

  tv0->computeAt(tv3, 1);
  tv1->computeAt(tv3, 1);

  tv3->axis(0)->parallelize(ParallelType::BIDx);
  tv2->axis(1)->parallelize(ParallelType::Unroll);
  tv3->axis(1)->parallelize(ParallelType::Unroll);
  tv2->axis(-1)->parallelize(ParallelType::TIDx);
  tv3->axis(-1)->parallelize(ParallelType::TIDx);

  auto* bid_x = add(tv3->axis(0)->rawExtent(), new Int(0));
  auto* tid_x = add(tv3->axis(-1)->rawExtent(), new Int(0));

  // Lower
  GpuLower gpulw(&fusion);

  // 1. Create an evaluation context
  ExpressionEvaluator evaluator(&fusion);

  // 2. Bind values
  evaluator.bind(tv0->getRootDomain()[0]->rawExtent(), 6);
  evaluator.bind(tv0->getRootDomain()[1]->rawExtent(), 128);
  evaluator.bind(tv1->getRootDomain()[0]->rawExtent(), 6);
  evaluator.bind(tv1->getRootDomain()[1]->rawExtent(), 128);

  // 3. Evaluate and check result values
  TORCH_CHECK(tv2->domain()->nDims() == 3);
  checkIntValue(evaluator, tv2->axis(0)->rawExtent(), 2);
  checkIntValue(evaluator, tv2->axis(1)->rawExtent(), 4);
  checkIntValue(evaluator, tv2->axis(2)->rawExtent(), 128);

  TORCH_CHECK(tv3->domain()->nDims() == 3);
  checkIntValue(evaluator, tv3->axis(0)->rawExtent(), 2);
  checkIntValue(evaluator, tv3->axis(1)->rawExtent(), 4);
  checkIntValue(evaluator, tv3->axis(2)->rawExtent(), 128);

  checkIntValue(evaluator, bid_x, 2);
  checkIntValue(evaluator, tid_x, 128);
}

// Kernel IR: Evaluate basic scalar operations with constant values
TEST(NVFuserTest, KernelExprEvalConstants_CUDA) {
  kir::Kernel kernel;
  kir::IrBuilder ir_builder(&kernel);

  auto a = ir_builder.create<kir::Int>(7);
  auto b = ir_builder.create<kir::Int>(3);
  auto c = ir_builder.subExpr(a, b);
  auto d = ir_builder.divExpr(a, b);
  auto e = ir_builder.mulExpr(c, d);

  kir::ExpressionEvaluator evaluator;

  checkIntValue(evaluator, ir_builder.negExpr(a), -7);
  checkIntValue(evaluator, ir_builder.addExpr(a, b), 10);
  checkIntValue(evaluator, ir_builder.negExpr(e), -8);
  checkIntValue(evaluator, ir_builder.modExpr(a, b), 1);
  checkIntValue(evaluator, ir_builder.ceilDivExpr(a, b), 3);
}

// Kernel IR: Evaluate basic scalar operations with bound values
TEST(NVFuserTest, KernelExprEvalBindings_CUDA) {
  kir::Kernel kernel;
  kir::IrBuilder ir_builder(&kernel);

  kir::ExpressionEvaluator evaluator;

  auto a = ir_builder.create<kir::Int>(c10::nullopt);
  auto b = ir_builder.create<kir::Int>(c10::nullopt);
  auto c = ir_builder.addExpr(a, b);
  auto d = ir_builder.negExpr(ir_builder.ceilDivExpr(c, b));
  auto e = ir_builder.create<kir::Int>(0);

  // trying to evaluate before binding should give empty results
  TORCH_CHECK(!evaluator.evaluate(a).has_value());
  TORCH_CHECK(!evaluator.evaluate(d).has_value());

  evaluator.bind(a, 7);
  evaluator.bind(b, 3);

  // can't bind to the results of expressions
  ASSERT_ANY_THROW(evaluator.bind(c, 100));

  // can't bind to concrete values
  ASSERT_ANY_THROW(evaluator.bind(e, 100));

  checkIntValue(evaluator, c, 10);
  checkIntValue(evaluator, ir_builder.subExpr(a, b), 4);
  checkIntValue(evaluator, ir_builder.modExpr(a, b), 1);
  checkIntValue(evaluator, ir_builder.ceilDivExpr(a, b), 3);
  checkIntValue(evaluator, d, -4);

  // Reset the evaluation context
  evaluator = kir::ExpressionEvaluator();

  evaluator.bind(a, 2);
  evaluator.bind(b, 5);

  checkIntValue(evaluator, c, 7);
  checkIntValue(evaluator, ir_builder.subExpr(a, b), -3);
  checkIntValue(evaluator, ir_builder.modExpr(a, b), 2);
  checkIntValue(evaluator, ir_builder.ceilDivExpr(a, b), 1);
  checkIntValue(evaluator, d, -2);
}

// Test name-to-node lookup in the Fusion IR
TEST(NVFuserTest, FusionValueLookup_CUDA) {
  Fusion fusion;
  FusionGuard fg(&fusion);

  auto tv0 = makeSymbolicTensor(2);
  fusion.addInput(tv0);

  auto scalar = new Double(-1.0);
  auto tv1 = mul(tv0, scalar);
  auto tv2 = add(tv0, new Double(3.0));
  auto tv3 = mul(tv0, new Double(2.0));
  auto tv4 = add(tv2, tv1);
  auto tv5 = add(tv4, tv3);
  auto tv6 = add(tv0, tv3);

  fusion.addOutput(tv5);
  fusion.addOutput(tv6);

  // using the value's val type
  ASSERT_EQ(fusion.lookupValue(*tv0->getValType(), tv0->name()), tv0);
  ASSERT_EQ(fusion.lookupValue(*scalar->getValType(), scalar->name()), scalar);

  // explicit ValType
  ASSERT_EQ(fusion.lookupValue(ValType::TensorView, tv1->name()), tv1);
  ASSERT_EQ(fusion.lookupValue(ValType::TensorView, tv2->name()), tv2);
  ASSERT_EQ(fusion.lookupValue(ValType::TensorView, tv3->name()), tv3);
  ASSERT_EQ(fusion.lookupValue(ValType::TensorView, tv4->name()), tv4);
  ASSERT_EQ(fusion.lookupValue(ValType::TensorView, tv5->name()), tv5);
  ASSERT_EQ(fusion.lookupValue(ValType::TensorView, tv6->name()), tv6);

  // misses
  ASSERT_NE(fusion.lookupValue(ValType::Scalar, tv0->name()), tv0);
  ASSERT_NE(fusion.lookupValue(ValType::TensorView, tv1->name()), tv0);

  // non-existent names
  ASSERT_EQ(fusion.lookupValue(ValType::Scalar, 12345), nullptr);
  ASSERT_EQ(fusion.lookupValue(ValType::TensorView, 12345), nullptr);

  Fusion copy(fusion);

  auto copy_tv1 = copy.lookupValue(ValType::TensorView, tv1->name());
  auto copy_tv2 = copy.lookupValue(ValType::TensorView, tv2->name());
  auto copy_tv3 = copy.lookupValue(ValType::TensorView, tv3->name());
  auto copy_tv4 = copy.lookupValue(ValType::TensorView, tv4->name());
  auto copy_tv5 = copy.lookupValue(ValType::TensorView, tv5->name());
  auto copy_tv6 = copy.lookupValue(ValType::TensorView, tv6->name());

  swap(fusion, copy);

  ASSERT_EQ(fusion.lookupValue(ValType::TensorView, tv1->name()), copy_tv1);
  ASSERT_EQ(fusion.lookupValue(ValType::TensorView, tv2->name()), copy_tv2);
  ASSERT_EQ(fusion.lookupValue(ValType::TensorView, tv3->name()), copy_tv3);
  ASSERT_EQ(fusion.lookupValue(ValType::TensorView, tv4->name()), copy_tv4);
  ASSERT_EQ(fusion.lookupValue(ValType::TensorView, tv5->name()), copy_tv5);
  ASSERT_EQ(fusion.lookupValue(ValType::TensorView, tv6->name()), copy_tv6);

  fusion.clear();

  ASSERT_EQ(copy.lookupValue(ValType::TensorView, tv1->name()), tv1);
  ASSERT_EQ(copy.lookupValue(ValType::TensorView, tv2->name()), tv2);
  ASSERT_EQ(copy.lookupValue(ValType::TensorView, tv3->name()), tv3);
  ASSERT_EQ(copy.lookupValue(ValType::TensorView, tv4->name()), tv4);
  ASSERT_EQ(copy.lookupValue(ValType::TensorView, tv5->name()), tv5);
  ASSERT_EQ(copy.lookupValue(ValType::TensorView, tv6->name()), tv6);
}

TEST(NVFuserTest, FusionClear_CUDA) {
  Fusion fusion;
  FusionGuard fg(&fusion);

  // 1. Create a dummy IR

  {
    TensorView* tv0 = makeSymbolicTensor(2);
    TensorView* tv1 = makeSymbolicTensor(2);

    fusion.addInput(tv0);
    fusion.addInput(tv1);

    TensorView* tv2 = add(tv1, new Double(2.0));
    TensorView* tv3 = add(tv0, tv2);

    fusion.addOutput(tv3);

    tv3->split(0, 4);
    tv0->computeAt(tv3, 1);
    tv1->computeAt(tv3, 1);

    tv3->axis(0)->parallelize(ParallelType::BIDx);
    tv2->axis(1)->parallelize(ParallelType::Unroll);
    tv3->axis(-1)->parallelize(ParallelType::TIDx);
  }

  // 2. Clear the IR

  fusion.clear();

  TORCH_CHECK(fusion.unordered_exprs().empty());
  TORCH_CHECK(fusion.vals().empty());

  TORCH_CHECK(fusion.inputs().empty());
  TORCH_CHECK(fusion.outputs().empty());

  TORCH_CHECK(!fusion.hasReduction());

  // 3. Rebuild the IR

  {
    TensorView* tv0 = makeSymbolicTensor(3);
    TensorView* tv1 = makeSymbolicTensor(3);
    TensorView* tv2 = add(tv1, new Double(2.0));
    TensorView* tv3 = add(tv0, tv2);

    fusion.addInput(tv0);
    fusion.addInput(tv1);
    fusion.addOutput(tv3);

    // tv3 [i0, i1, i2]
    tv3->reorder({{0, 2}, {2, 0}});
    // tv3 [i2, i1, i0]
    tv3->split(-1, 4);
    // tv3 [i2, i1, i0outer, i0inner{4}]
    tv3->reorder({{2, 0}, {3, 1}, {0, 3}});
    // tv3 [i0outer, i0inner{4}, i1, i2]
    tv0->computeAt(tv3, -1);
    tv1->computeAt(tv3, -1);
    tv3->axis(1)->parallelize(ParallelType::BIDx);
  }

  auto options = at::TensorOptions().dtype(at::kFloat).device(at::kCUDA, 0);

  at::Tensor input1 = at::randn({16, 8, 8}, options);
  at::Tensor input2 = at::randn_like(input1);

  FusionExecutor fe;
  fe.compileFusion(&fusion);
  auto outputs = fe.runFusion({input1, input2});

  at::Tensor tv2_ref = input2 + 2.0;
  at::Tensor output_ref = input1 + tv2_ref;

  TORCH_CHECK(output_ref.equal(outputs[0]));
}

TEST(NVFuserTest, FusionCopy_CUDA) {
  Fusion original_fusion;

  // Create the test IR
  {
    FusionGuard fg(&original_fusion);

    auto tv0 = makeSymbolicTensor(3);
    auto tv1 = makeSymbolicTensor(3);
    auto tv2 = add(tv1, new Double(2.0));
    auto tv3 = sub(add(tv0, mul(tv2, tv2)), tv2);

    original_fusion.addInput(tv0);
    original_fusion.addInput(tv1);
    original_fusion.addOutput(tv3);

    tv3->reorder({{0, 2}, {2, 0}});
    tv3->split(-1, 4);
    tv3->reorder({{2, 0}, {3, 1}, {0, 3}});

    tv0->computeAt(tv3, -1);
    tv1->computeAt(tv3, -1);

    tv3->axis(0)->parallelize(ParallelType::BIDx);
    tv3->axis(-1)->parallelize(ParallelType::TIDx);
  }

  // Test copy before lowering
  Fusion clone = original_fusion;

  // Compare IR dumps
  std::stringstream original_ir;
  std::stringstream clone_ir;
  original_ir << original_fusion;
  clone_ir << clone;
  ASSERT_EQ(original_ir.str(), clone_ir.str());

  // Lower original fusion
  std::string original_kernel;
  {
    // TODO(kir): remove this guard once we implement the cuda codegen visitor
    FusionGuard fg(&original_fusion);
    original_kernel =
        codegen::generateCudaKernel(GpuLower(&original_fusion).kernel());
  }

  // Make sure the "before lowering" clone was not mutated
  // while lowering the original fusion IR
  std::stringstream before_lowering_ir;
  before_lowering_ir << clone;
  ASSERT_EQ(original_ir.str(), before_lowering_ir.str());

  // Test copy after lowering (including assignment operator)
  Fusion before_lowering = clone;
  clone = original_fusion;

  // Compare IR dumps
  std::stringstream original_lowered_ir;
  std::stringstream clone_lowered_ir;
  original_lowered_ir << original_fusion;
  clone_lowered_ir << clone;
  ASSERT_EQ(original_lowered_ir.str(), clone_lowered_ir.str());

  // Lower the "before lowering" and compare kernels
  std::string clone_kernel;
  {
    // TODO(kir): remove this guard once we implement the cuda codegen visitor
    FusionGuard fg(&before_lowering);
    clone_kernel =
        codegen::generateCudaKernel(GpuLower(&before_lowering).kernel());
  }
  ASSERT_EQ(original_kernel, clone_kernel);
}

TEST(NVFuserTest, FusionMove_CUDA) {
  Fusion fusion;

  // Create the test IR
  {
    FusionGuard fg(&fusion);

    auto tv0 = makeSymbolicTensor(3);
    auto tv1 = makeSymbolicTensor(3);
    auto tv2 = add(tv1, new Double(2.0));
    auto tv3 = sub(add(tv0, mul(tv2, tv2)), tv2);

    fusion.addInput(tv0);
    fusion.addInput(tv1);
    fusion.addOutput(tv3);

    tv3->reorder({{0, 2}, {2, 0}});
    tv3->split(-1, 4);
    tv3->reorder({{2, 0}, {3, 1}, {0, 3}});

    tv0->computeAt(tv3, -1);
    tv1->computeAt(tv3, -1);

    tv3->axis(0)->parallelize(ParallelType::BIDx);
    tv3->axis(-1)->parallelize(ParallelType::TIDx);
  }

  std::stringstream original_ir;
  original_ir << fusion;

  // Test move before lowering
  Fusion another_fusion = std::move(fusion);

  // Check that the original fusion is "empty"
  //
  // IMPORTANT: these checks assume knowledge of the internal
  //    implementation of the move operations. General uses
  //    should only assume that the moved-from object is in
  //    a valid, but unspecified state. This is similar to the
  //    standard library containers:
  //    https://en.cppreference.com/w/cpp/utility/move
  //
  TORCH_CHECK(fusion.unordered_exprs().empty());
  TORCH_CHECK(fusion.vals().empty());
  TORCH_CHECK(fusion.inputs().empty());
  TORCH_CHECK(fusion.outputs().empty());

  // clear() has no pre-conditions so it's valid to call on a moved-from object
  fusion.clear();

  // Compare IR dumps
  std::stringstream another_ir;
  another_ir << another_fusion;
  ASSERT_EQ(original_ir.str(), another_ir.str());

  // Lower the fusion IR
  GpuLower lower(&another_fusion);

  std::stringstream lowered_ir;
  lowered_ir << another_fusion;

  // Test move assignment after lowering
  fusion = std::move(another_fusion);

  // Compare IR dumps
  std::stringstream moved_lowered_ir;
  moved_lowered_ir << fusion;
  ASSERT_EQ(lowered_ir.str(), moved_lowered_ir.str());
}

TEST(NVFuserTest, FusionSimpleArith_CUDA) {
  std::stringstream ss1, ss2;

  Fusion fusion;
  FusionGuard fg(&fusion);

  Double* d1 = new Double(1.f);
  Double* d2 = new Double{2.f};
  Double* d3 = new Double();

  // Disrupt the fusion to make sure guard works well
  {
    Fusion fusion2;
    FusionGuard fg(&fusion2);

    Double* d1 = new Double(1.f);
    Double* d2 = new Double(2.f);
    add(d1, d2);
    ss2 << fusion2;
  }

  new BinaryOp(BinaryOpType::Add, d3, d1, d2);
  ss1 << fusion;

  TORCH_CHECK(
      ss1.str().compare(ss2.str()) == 0,
      "Error where explicit add nodes don't match implicit add nodes.");
}

TEST(NVFuserTest, FusionSimpleTypePromote_CUDA) {
  Fusion fusion;
  FusionGuard fg(&fusion);

  Double* d4 = new Double{4.f};
  Int* i1 = new Int{3};
  auto d5 = add(d4, i1);

  TORCH_CHECK(d5->getDataType() == DataType::Double);
}

TEST(NVFuserTest, FusionRegister_CUDA) {
  Fusion fusion;
  FusionGuard fg(&fusion);
  Double* v1 = new Double{1.f};
  Double* v2 = new Double{2.f};
  Val* v3 = binaryOp(BinaryOpType::Add, v1, v2);
  Val* v4 = binaryOp(BinaryOpType::Add, v1, v2);
  TORCH_CHECK(v1->name() + 1 == v2->name());
  TORCH_CHECK(v2->name() + 1 == v3->name());
  TORCH_CHECK(v3->name() + 1 == v4->name());
  TORCH_CHECK(v3->definition()->name() + 1 == v4->definition()->name());
}

// dummy expr with 2 outputs only for toposort test.
struct DummyExpr : public Expr {
  ~DummyExpr() = default;
  DummyExpr(Val* _outlhs, Val* _outrhs, Val* _lhs, Val* _rhs)
      : Expr(ExprType::UnaryOp) // Not terribly safe...
  {
    addOutput(_outlhs);
    addOutput(_outrhs);
    addInput(_lhs);
    addInput(_rhs);
    this->name_ = FusionGuard::getCurFusion()->registerExpr(this);
  }
  DummyExpr(const DummyExpr& other) = delete;
  DummyExpr& operator=(const DummyExpr& other) = delete;
  DummyExpr(DummyExpr&& other) = delete;
  DummyExpr& operator=(DummyExpr&& other) = delete;
};

TEST(NVFuserTest, FusionTopoSort_CUDA) {
  Fusion fusion;
  FusionGuard fg(&fusion);

  // e0: v3, v2 = dummy(v1, v0)
  // e1: v4     =   add(v3, v2)
  // e2: v5     =   add(v2, v4)
  // e3: v6     =   add(v5, v5)
  Double* v0 = new Double{1.f};
  Double* v1 = new Double{2.f};
  Double* v2 = new Double();
  Double* v3 = new Double();
  Double* v4 = new Double();
  Double* v5 = new Double();
  Double* v6 = new Double();

  std::vector<Val*> inputs = {v0, v1};
  for (auto val : inputs) {
    fusion.addInput(val);
  }

  Expr* e0 = new DummyExpr(v3, v2, v1, v0);
  Expr* e1 = new BinaryOp(BinaryOpType::Add, v4, v3, v2);
  Expr* e2 = new BinaryOp(BinaryOpType::Add, v5, v2, v4);
  Expr* e3 = new BinaryOp(BinaryOpType::Add, v6, v5, v5);

  fusion.addOutput(v2);
  fusion.addOutput(v3);
  auto exprs = fusion.exprs();
  TORCH_CHECK(exprs.size() == 1, "Found ", exprs.size(), " but expecting 1");
  TORCH_CHECK(exprs[0] == e0);

  fusion.addOutput(v5);
  exprs = fusion.exprs();
  TORCH_CHECK(exprs.size() == 3, "Found ", exprs.size(), " but expecting 3");
  TORCH_CHECK(exprs[0] == e0);
  TORCH_CHECK(exprs[1] == e1);
  TORCH_CHECK(exprs[2] == e2);

  fusion.addOutput(v4);
  exprs = fusion.exprs();
  TORCH_CHECK(exprs.size() == 3, "Found ", exprs.size(), " but expecting 3");
  TORCH_CHECK(exprs[0] == e0);
  TORCH_CHECK(exprs[1] == e1);
  TORCH_CHECK(exprs[2] == e2);

  fusion.addOutput(v6);
  exprs = fusion.exprs();
  TORCH_CHECK(exprs.size() == 4, "Found ", exprs.size(), " but expecting 4");
  TORCH_CHECK(exprs[0] == e0);
  TORCH_CHECK(exprs[1] == e1);
  TORCH_CHECK(exprs[2] == e2);
  TORCH_CHECK(exprs[3] == e3);

  TORCH_CHECK(v2->definition()->name() == 0);
  TORCH_CHECK(v3->definition()->name() == 0);
  TORCH_CHECK(v4->definition()->name() == 1);
  TORCH_CHECK(v5->definition()->name() == 2);
  TORCH_CHECK(v6->definition()->name() == 3);
}

TEST(NVFuserTest, FusionTensor_CUDA) {
  auto options = at::TensorOptions().dtype(at::kFloat).device(at::kCUDA, 0);

  Fusion fusion;
  FusionGuard fg(&fusion);

  {
    auto tensor = at::randn({2, 3, 4, 5}, options);
    auto tensor_type = TensorType::create(tensor);
    auto fuser_tensor = new TensorView(tensor_type);
    TORCH_CHECK((int64_t)fuser_tensor->nDims() == tensor.dim());
    TORCH_CHECK(fuser_tensor->getDataType().value() == DataType::Float);
    TORCH_CHECK(fuser_tensor->domain() != nullptr);
    for (int i = 0; i < static_cast<int>(fuser_tensor->nDims()); i++) {
      // size 1 dimension are makred as broadcast
      TORCH_CHECK(
          fuser_tensor->axis(i)->isBroadcast() == (tensor.sizes()[i] == 1));
      // check contiguity information;
      TORCH_CHECK(fuser_tensor->domain()->contiguity()[i]);
    }
  }

  // TensorType::create fills stride_properties, which helps us to mark
  // IterDomain properly
  // Note: implementation could change, depending on how much we want to invest
  // in our home-brew contiguity coalescing. For now let's make sure that we
  // properly test what we are using.
  {
    auto tensor = at::randn({4, 4, 4}, options);
    auto sliced_tensor = tensor.slice(1, 0, -1, 2);

    auto tensor_type = TensorType::create(sliced_tensor);
    auto fuser_tensor = new TensorView(tensor_type);
    TORCH_CHECK((int64_t)fuser_tensor->nDims() == tensor.dim());
    TORCH_CHECK(fuser_tensor->getDataType().value() == DataType::Float);
    TORCH_CHECK(fuser_tensor->domain() != nullptr);
    for (int i = 0; i < static_cast<int>(fuser_tensor->nDims()); i++) {
      // size 1 dimension are makred as broadcast
      TORCH_CHECK(fuser_tensor->axis(i)->isBroadcast() == false);
    }
    TORCH_CHECK(fuser_tensor->domain()->contiguity()[0]);
    TORCH_CHECK(!fuser_tensor->domain()->contiguity()[1]);
    TORCH_CHECK(fuser_tensor->domain()->contiguity()[2]);
  }

  {
    auto tensor = at::randn({2, 3, 4, 5}, options);
    auto permuted_tensor = tensor.permute({0, 3, 1, 2});
    auto tensor_type = TensorType::create(permuted_tensor);
    auto fuser_tensor = new TensorView(tensor_type);
    TORCH_CHECK((int64_t)fuser_tensor->nDims() == tensor.dim());
    TORCH_CHECK(fuser_tensor->getDataType().value() == DataType::Float);
    TORCH_CHECK(fuser_tensor->domain() != nullptr);
    for (int i = 0; i < static_cast<int>(fuser_tensor->nDims()); i++) {
      // size 1 dimension are makred as broadcast
      TORCH_CHECK(fuser_tensor->axis(i)->isBroadcast() == false);
    }
    TORCH_CHECK(!fuser_tensor->domain()->contiguity()[0]);
    TORCH_CHECK(!fuser_tensor->domain()->contiguity()[1]);
    TORCH_CHECK(fuser_tensor->domain()->contiguity()[2]);
    TORCH_CHECK(!fuser_tensor->domain()->contiguity()[3]);
  }
}

TEST(NVFuserTest, FusionFilterVals_CUDA) {
  Fusion fusion;
  FusionGuard fg(&fusion);

  auto tv0 = makeSymbolicTensor(1);
  auto tv1 = makeSymbolicTensor(1);
  auto scalar0 = new Double(0);
  auto scalar1 = new Int(0);
  auto scalar2 = new Int(1);

  const std::vector<Val*> vals = {tv0, scalar0, tv1, scalar1, scalar2};

  std::vector<TensorView*> tvs(
      ir_utils::filterByType<TensorView>(vals).begin(),
      ir_utils::filterByType<TensorView>(vals).end());
  TORCH_CHECK(tvs.size() == 2);
  TORCH_CHECK(tvs[0] == tv0);
  TORCH_CHECK(tvs[1] == tv1);

  std::vector<Double*> floats(
      ir_utils::filterByType<Double>(vals).begin(),
      ir_utils::filterByType<Double>(vals).end());
  TORCH_CHECK(floats.size() == 1);
  TORCH_CHECK(floats[0] == scalar0);

  std::vector<Int*> ints(
      ir_utils::filterByType<Int>(vals).begin(),
      ir_utils::filterByType<Int>(vals).end());
  TORCH_CHECK(ints.size() == 2);
  TORCH_CHECK(ints[0] == scalar1);
  TORCH_CHECK(ints[1] == scalar2);

  TORCH_CHECK(
      ir_utils::filterByType<Expr>(vals).begin() ==
          ir_utils::filterByType<Expr>(vals).end(),
      "Not expecting any results");
}

TEST(NVFuserTest, FusionTVSplit_CUDA) {
  Fusion fusion;
  FusionGuard fg(&fusion);

  TensorView* tv = makeSymbolicTensor(3);

  tv = tv->split(2, 2);
  TORCH_CHECK(tv->nDims() == 4);
  Expr* outer = tv->axis(2)->extent()->definition();

  TORCH_CHECK(
      outer->getExprType().value() == ExprType::BinaryOp &&
      static_cast<BinaryOp*>(outer)->getBinaryOpType() ==
          BinaryOpType::CeilDiv &&
      static_cast<BinaryOp*>(outer)->lhs()->sameAs(
          tv->getRootDomain()[2]->extent()) &&
      static_cast<Int*>(static_cast<BinaryOp*>(outer)->rhs())
          ->sameAs(new Int(2)));

  IterDomain* inner = static_cast<IterDomain*>(tv->axis(3));
  TORCH_CHECK(
      inner->extent()->isScalar() &&
      static_cast<Int*>(inner->extent())->isConst() &&
      static_cast<Int*>(inner->extent())->value().value() == 2);
}

TEST(NVFuserTest, FusionTVMerge_CUDA) {
  Fusion fusion;
  FusionGuard fg(&fusion);

  TensorView* tv = makeSymbolicTensor(3);

  tv = tv->merge(1);
  Expr* axisOp = tv->axis(1)->extent()->definition();

  TORCH_CHECK(
      tv->nDims() == 2 && axisOp->getExprType() == ExprType::BinaryOp &&
      static_cast<BinaryOp*>(axisOp)->getBinaryOpType() == BinaryOpType::Mul &&
      static_cast<BinaryOp*>(axisOp)->lhs() ==
          tv->getRootDomain()[1]->extent() &&
      static_cast<BinaryOp*>(axisOp)->rhs() ==
          tv->getRootDomain()[2]->extent());
}

TEST(NVFuserTest, FusionTVReorder_CUDA) {
  Fusion fusion;
  FusionGuard fg(&fusion);

  std::unordered_map<int, int> shift_right{{-1, 0}};

  std::unordered_map<int, int> shift_left{{0, -1}};

  std::unordered_map<int, int> shift_left_2{{0, -1}, {1, 0}, {2, 1}};

  std::unordered_map<int, int> swap{{0, 2}, {2, 0}};

  auto tv = makeSymbolicTensor(3);
  std::vector<IterDomain*> ref;
  ref = std::vector<IterDomain*>(
      tv->domain()->domain().begin(), tv->domain()->domain().end());

  tv->reorder(shift_left);
  for (int i = 0; i < (int)tv->nDims(); i++)
    TORCH_CHECK(ref[i]->sameAs(tv->axis(i - 1)));

  tv = makeSymbolicTensor(3);
  ref = std::vector<IterDomain*>(
      tv->domain()->domain().begin(), tv->domain()->domain().end());

  tv->reorder(shift_left);
  for (int i = 0; i < (int)tv->nDims(); i++)
    TORCH_CHECK(ref[i]->sameAs(tv->axis(i - 1)));

  tv = makeSymbolicTensor(3);
  ref = std::vector<IterDomain*>(
      tv->domain()->domain().begin(), tv->domain()->domain().end());

  tv->reorder(shift_right);
  TORCH_CHECK(ref[ref.size() - 1]->sameAs(tv->axis(0)));
  for (int i = 1; i < (int)tv->nDims(); i++)
    TORCH_CHECK(ref[i - 1]->sameAs(tv->axis(i)));

  tv = makeSymbolicTensor(3);
  ref = std::vector<IterDomain*>(
      tv->domain()->domain().begin(), tv->domain()->domain().end());
  tv->reorder(swap);
  TORCH_CHECK(ref[0]->sameAs(tv->axis(2)));
  TORCH_CHECK(ref[2]->sameAs(tv->axis(0)));
  TORCH_CHECK(ref[1]->sameAs(tv->axis(1)));
}

TEST(NVFuserTest, FusionEquality_CUDA) {
  Fusion fusion;
  FusionGuard fg(&fusion);

  Double* fval1 = new Double();
  Double* fval1_copy = fval1;
  Double* fval2 = new Double();
  Double* fone = new Double(1.0);

  TORCH_CHECK(fval1->sameAs(fval1_copy));
  TORCH_CHECK(!fval1->sameAs(fval2));
  TORCH_CHECK(!fone->sameAs(fval1));
  TORCH_CHECK(fone->sameAs(new Double(1.0)));

  Int* ival1 = new Int();
  Int* ival1_copy = ival1;
  Int* ival2 = new Int();
  Int* ione = new Int(1);

  TORCH_CHECK(ival1->sameAs(ival1_copy));
  TORCH_CHECK(!ival1->sameAs(ival2));
  TORCH_CHECK(!ione->sameAs(ival1));
  TORCH_CHECK(ione->sameAs(new Int(1)));

  BinaryOp* add1 = new BinaryOp(BinaryOpType::Add, new Double(), fval1, ival1);
  BinaryOp* add1_copy =
      new BinaryOp(BinaryOpType::Add, new Double(), fval1, ival1);
  BinaryOp* sub1 = new BinaryOp(BinaryOpType::Sub, new Double(), fval1, ival1);

  UnaryOp* neg1 = new UnaryOp(UnaryOpType::Neg, new Double(), fval1);
  UnaryOp* neg2 = new UnaryOp(UnaryOpType::Neg, new Double(), fval2);
  UnaryOp* neg1_copy = new UnaryOp(UnaryOpType::Neg, new Double(), fval1);

  TORCH_CHECK(add1->sameAs(add1_copy));
  TORCH_CHECK(!add1->sameAs(sub1));

  TORCH_CHECK(neg1->sameAs(neg1_copy));
  TORCH_CHECK(!static_cast<Expr*>(neg1)->sameAs(add1));
  TORCH_CHECK(!neg1->sameAs(neg2));
}

TEST(NVFuserTest, FusionDependency_CUDA) {
  Fusion fusion;
  FusionGuard fg(&fusion);

  Double* d0 = new Double(0.f);
  Double* d1 = new Double(1.f);
  auto d2 = add(d0, d1);

  auto d3 = add(d2, d2);

  Double* d4 = new Double(4.f);
  Double* d5 = new Double(5.f);
  auto d6 = add(d4, d5);

  Double* d7 = new Double(7.f);
  Double* d8 = new Double(8.f);
  auto d9 = add(d7, d8);

  auto d10 = add(d6, d9);

  auto d11 = add(d3, d10);

  TORCH_CHECK(DependencyCheck::isDependencyOf(d0, d11));
  TORCH_CHECK(DependencyCheck::isDependencyOf(d1, d11));
  TORCH_CHECK(DependencyCheck::isDependencyOf(d2, d11));
  TORCH_CHECK(DependencyCheck::isDependencyOf(d3, d11));
  TORCH_CHECK(DependencyCheck::isDependencyOf(d6, d11));
  TORCH_CHECK(DependencyCheck::isDependencyOf(d9, d11));
  TORCH_CHECK(DependencyCheck::isDependencyOf(d0, d2));
  TORCH_CHECK(DependencyCheck::isDependencyOf(d2, d3));
  TORCH_CHECK(DependencyCheck::isDependencyOf(d4, d6));
  TORCH_CHECK(DependencyCheck::isDependencyOf(d8, d10));

  TORCH_CHECK(!DependencyCheck::isDependencyOf(d11, d0));
  TORCH_CHECK(!DependencyCheck::isDependencyOf(d11, d1));
  TORCH_CHECK(!DependencyCheck::isDependencyOf(d11, d2));
  TORCH_CHECK(!DependencyCheck::isDependencyOf(d11, d3));
  TORCH_CHECK(!DependencyCheck::isDependencyOf(d11, d4));
  TORCH_CHECK(!DependencyCheck::isDependencyOf(d11, d5));
  TORCH_CHECK(!DependencyCheck::isDependencyOf(d2, d0));
  TORCH_CHECK(!DependencyCheck::isDependencyOf(d3, d2));
  TORCH_CHECK(!DependencyCheck::isDependencyOf(d6, d4));
  TORCH_CHECK(!DependencyCheck::isDependencyOf(d10, d8));

  auto dep_chain = DependencyCheck::getSingleDependencyChain(d0, d11);
  TORCH_CHECK(dep_chain.back() == d11);
  dep_chain.pop_back();
  TORCH_CHECK(dep_chain.back() == d3);
  dep_chain.pop_back();
  TORCH_CHECK(dep_chain.back() == d2);
  dep_chain.pop_back();

  dep_chain = DependencyCheck::getSingleDependencyChain(d6, d11);
  TORCH_CHECK(dep_chain.back() == d11);
  dep_chain.pop_back();
  TORCH_CHECK(dep_chain.back() == d10);
  dep_chain.pop_back();

  dep_chain = DependencyCheck::getSingleDependencyChain(d4, d11);
  TORCH_CHECK(dep_chain.back() == d11);
  dep_chain.pop_back();
  TORCH_CHECK(dep_chain.back() == d10);
  dep_chain.pop_back();
  TORCH_CHECK(dep_chain.back() == d6);
  dep_chain.pop_back();

  dep_chain = DependencyCheck::getSingleDependencyChain(d11, d2);
  TORCH_CHECK(dep_chain.empty());
}

TEST(NVFuserTest, FusionParser_CUDA) {
  auto g = std::make_shared<Graph>();
  const auto graph0_string = R"IR(
    graph(%0 : Float(2, strides=[1]),
          %1 : Float(2, strides=[1])):
      %c0 : Float(2, strides=[1]) = aten::mul(%0, %1)
      %d0 : Float(2, strides=[1]) = aten::mul(%c0, %0)
      return (%d0))IR";
  parseIR(graph0_string, g.get());

  // strides are not yet supported in the irparser.
  for (auto val : g->block()->inputs()) {
    if (val->isCompleteTensor())
      val->setType(val->type()->cast<TensorType>()->contiguous());
  }
  for (auto node : g->block()->nodes()) {
    for (auto val : node->outputs()) {
      if (val->isCompleteTensor())
        val->setType(val->type()->cast<TensorType>()->contiguous());
    }
  }

  auto fusion = parseJitIR(g);
  FusionGuard fg(fusion.get());
  auto options = at::TensorOptions().dtype(at::kFloat).device(at::kCUDA, 0);
  at::Tensor input1 = at::randn({16}, options);
  at::Tensor input2 = at::randn({16}, options);
  scheduleFusion(fusion.get(), {input1, input2});

  // CONSIDER:
  // 1. this can be moved to a dedicated "golden" file
  // 2. use a fuzzy compare (ignore non-significant whitespaces for example)
  const std::string expected_kernel = R"(
__global__ void CUDAGeneratedKernel(Tensor<float, 1> T0, Tensor<float, 1> T1, Tensor<float, 1> T3) {
  float T2[1];
  if ((((((blockIdx.x * 1) + (1 - 1)) * 128) + threadIdx.x) < T0.size[0])) {
    for(size_t ki38 = 0; ki38 < 1; ++ki38) {
      T2[ki38]
        = T0[((((blockIdx.x * 1) + ki38) * 128) + threadIdx.x)]
        * T1[((((blockIdx.x * 1) + ki38) * 128) + threadIdx.x)];
      T3[((((blockIdx.x * 1) + ki38) * 128) + threadIdx.x)]
        = T2[ki38]
        * T0[((((blockIdx.x * 1) + ki38) * 128) + threadIdx.x)];
    }
  }
}
)";

  const std::string actual_kernel =
      "\n" + codegen::generateCudaKernel(GpuLower(fusion.get()).kernel());
  if (expected_kernel.size() != actual_kernel.size() ||
      expected_kernel.compare(actual_kernel) != 0) {
    std::cerr
        << " Codegen mismatch, codegen possibly changed, or is incorrect. "
        << " \n ========= EXPECTED ========= \n"
        << expected_kernel << "\n========= ACTUAL ========== \n"
        << actual_kernel << "\n=================" << std::endl;
    TORCH_CHECK(false);
  }

  FusionExecutor fe;
  fe.compileFusion(fusion.get());
  auto outputs = fe.runFusion({input1, input2});
  at::Tensor output_ref = input1 * input2 * input1;
  TORCH_CHECK(output_ref.equal(outputs[0]));
}

TEST(NVFuserTest, FusionForLoop_CUDA) {
// TODO(kir): re-enable this test
//  due to the current "GpuLower guard" approach, we can only create
//  kernel IR during GpuLower::lower()
#if 0
  Fusion fusion;
  FusionGuard fg(&fusion);

  const auto TV0 = new TensorView(
      new TensorDomain({new IterDomain(new Int(0), new Int(16))}),
      DataType::Float);
  const auto TV1 = new TensorView(
      new TensorDomain({new IterDomain(new Int(0), new Int(16))}),
      DataType::Float);

  fusion.addInput(TV0);
  fusion.addInput(TV1);

  auto ID0 = new kir::IterDomain(new IterDomain(new Int(0), new Int(8)));

  TensorView* TV2 = add(TV0, TV1);
  BinaryOp* op = static_cast<BinaryOp*>(TV2->definition();
  fusion.addOutput(TV2);

  auto fl = new kir::ForLoop(new kir::Int(c10::nullopt), ID0, {op});

  std::stringstream result;
  std::stringstream ref;
  result << fl;
  ref << "for(size_t i3{0}; i3 < iS{8}; ++i3 ) {\nT2[ iS{16} ] = T0[ iS{16} ] + T1[ iS{16} ]\n}";

  if (result.str().compare(ref.str()) == 0) {
    std::stringstream err_msg;
    err_msg << "ForLoop printing has changed or something has gone wrong. "
            << result.str() << "\n does not match reference: " << ref.str()
            << std::endl;
    TORCH_CHECK(false, err_msg.str());
  }
#endif
}

TEST(NVFuserTest, FusionOuterSplit_CUDA) {
  Fusion fusion;
  FusionGuard fg(&fusion);

  TensorView* tv0 = makeSymbolicTensor(3);

  new BinaryOp(BinaryOpType::Add, tv0, new Double(0.0), new Double(1.0));
  TensorView* tv1 = add(tv0, new Double(2.0));
  TensorView* tv2 = add(tv1, new Double(3.0));
  fusion.addOutput(tv2);

  //[I0, I1, I2]
  tv2 = tv2->split(-1, 4, false);
  //[I0, I1, I2o{4}, I2i]
  tv2 = tv2->merge(0);
  tv2 = tv2->merge(0);
  //[I0*I1*I2o{4}, I2i]
  tv2 = tv2->split(0, 2);
  //[I0*I1*I2o{4}o, I0*I1*I2o{4}i{2}, I2i]
  tv2 = tv2->reorder({{0, 1}, {1, 0}});
  // I0*I1*I2o{4}i{2}, [I0*I1*I2o{4}o, I2i]

  tv0->computeAt(tv2, -1);

  auto options = at::TensorOptions().dtype(at::kFloat).device(at::kCUDA, 0);

  at::Tensor output = at::empty({2, 6, 32}, options);

  FusionExecutor fe;
  fe.compileFusion(&fusion);
  fe.runFusion({}, {output});

  at::Tensor output_ref = at::zeros_like(output, options);
  output_ref = output_ref + 0.0 + 1.0 + 2.0 + 3.0;

  TORCH_CHECK(output_ref.equal(output));
}

TEST(NVFuserTest, FusionCodeGen_CUDA) {
  Fusion fusion;
  FusionGuard fg(&fusion);

  TensorView* tv0 = makeSymbolicTensor(3);

  new BinaryOp(BinaryOpType::Add, tv0, new Double(0.0), new Double(1.0));
  TensorView* tv1 = add(tv0, new Double(2.0));
  TensorView* tv2 = add(tv1, new Double(3.0));
  fusion.addOutput(tv2);

  //[I0, I1, I2]
  tv2 = tv2->split(0, 4);
  //[I0o, I0i{4}, I1, I2]
  tv2 = tv2->merge(1);
  //[I0o, I0i{4}*I1, I2]
  tv2 = tv2->split(-1, 2);
  //[I0o, I0i{4}*I1, I2o, I2i{2}]
  tv2 = tv2->reorder({{0, 1}, {1, 0}, {3, 2}});
  //[I0i{4}*I1, I0o, I2i{2}, I2o]

  tv0->computeAt(tv2, -1);

  auto options = at::TensorOptions().dtype(at::kFloat).device(at::kCUDA, 0);

  at::Tensor output = at::empty({16, 8, 8}, options);

  FusionExecutor fe;
  fe.compileFusion(&fusion);
  fe.runFusion({}, {output});

  at::Tensor output_ref = at::zeros_like(output, options);
  output_ref = output_ref + 0.0 + 1.0 + 2.0 + 3.0;

  TORCH_CHECK(output_ref.equal(output));
}

TEST(NVFuserTest, FusionCodeGen2_CUDA) {
  Fusion fusion;
  FusionGuard fg(&fusion);

  TensorView* tv0 = makeSymbolicTensor(3);
  TensorView* tv1 = makeSymbolicTensor(3);
  TensorView* tv2 = add(tv1, new Double(2.0));
  TensorView* tv3 = add(tv0, tv2);

  fusion.addInput(tv0);
  fusion.addInput(tv1);
  fusion.addOutput(tv3);

  //[I0, I1, I2]
  tv3->reorder({{0, 2}, {2, 0}});
  //[I2, I1, I0]
  tv3->split(-1, 4);
  //[I2, I1, I0o, I0i{4}]
  tv3->reorder({{2, 0}, {3, 1}, {0, 3}});
  // I0o, I0i{4}, I1, I2]

  tv0->computeAt(tv3, -1);
  tv1->computeAt(tv3, -1);

  tv3->axis(0)->parallelize(ParallelType::BIDx);
  tv3->axis(-1)->parallelize(ParallelType::TIDx);

  auto options = at::TensorOptions().dtype(at::kFloat).device(at::kCUDA, 0);

  at::Tensor input1 = at::randn({16, 8, 8}, options);
  at::Tensor input2 = at::randn_like(input1);

  FusionExecutor fe;
  fe.compileFusion(&fusion);
  auto outputs = fe.runFusion({input1, input2});

  at::Tensor tv2_ref = input2 + 2.0;
  at::Tensor output_ref = input1 + tv2_ref;

  TORCH_CHECK(output_ref.equal(outputs[0]));
}

TEST(NVFuserTest, FusionSimplePWise_CUDA) {
  Fusion fusion;
  FusionGuard fg(&fusion);
  // dimensionality of the problem
  int nDims = 3;

  // Set up your input tensor views
  TensorView* tv0 = makeContigTensor(nDims);
  TensorView* tv1 = makeContigTensor(nDims);

  // Register your inputs
  fusion.addInput(tv0);
  fusion.addInput(tv1);

  // Do math with it, it returns a `Val*` but can be static_casted back to
  // TensorView
  TensorView* tv2 = add(tv1, new Double(2.0));
  TensorView* tv3 = add(tv0, tv2);

  // Register your outputs
  fusion.addOutput(tv3);

  // Do transformations, remember, transformations are outputs to inputs
  // This doesn't have to be in this order
  tv3->merge(1);
  tv3->merge(0);

  // Split by n_threads
  tv3->split(0, 128);
  tv3->split(0, 4);

  // For all inputs, computeAt the output inline, temporaries should be squeezed
  // between them
  tv0->computeAt(tv3, -1);
  tv1->computeAt(tv3, -1);

  // Parallelize TV3
  tv3->axis(0)->parallelize(ParallelType::BIDx);
  tv3->axis(-2)->parallelize(ParallelType::Unroll);
  tv3->axis(-1)->parallelize(ParallelType::TIDx);

  auto options = at::TensorOptions().dtype(at::kFloat).device(at::kCUDA, 0);

  at::Tensor input1 = at::randn({64, 2, 128}, options);
  at::Tensor input2 = at::rand_like(input1);
  at::Tensor output = at::empty_like(input1);

  FusionExecutor fe;
  fe.compileFusion(&fusion);
  fe.runFusion({input1, input2}, {output});

  at::Tensor tv2_ref = input2 + 2.0;
  at::Tensor output_ref = input1 + tv2_ref;

  TORCH_CHECK(output_ref.equal(output));
}

TEST(NVFuserTest, FusionExecKernel_CUDA) {
  Fusion fusion;
  FusionGuard fg(&fusion);

  // Set up your input tensor views
  TensorView* tv0 = makeSymbolicTensor(2);
  TensorView* tv1 = makeSymbolicTensor(2);

  // Register your inputs
  fusion.addInput(tv0);
  fusion.addInput(tv1);

  // Do math with it, it returns a `Val*` but can be static_casted back to
  // TensorView
  TensorView* tv2 = add(tv1, new Double(2.0));
  TensorView* tv3 = add(tv0, tv2);

  // Register your outputs
  fusion.addOutput(tv3);

  tv3->merge(0);
  tv3->split(0, 128);
  tv3->split(0, 4);

  // For all inputs, computeAt the output inline, temporaries should be squeezed
  // between them
  tv0->computeAt(tv3, 1);
  tv1->computeAt(tv3, 1);

  // Parallelize TV3
  tv3->axis(0)->parallelize(ParallelType::BIDx);
  tv2->axis(1)->parallelize(ParallelType::Unroll);
  tv3->axis(1)->parallelize(ParallelType::Unroll);
  tv2->axis(-1)->parallelize(ParallelType::TIDx);
  tv3->axis(-1)->parallelize(ParallelType::TIDx);

  auto options = at::TensorOptions().dtype(at::kFloat).device(at::kCUDA, 0);

  at::Tensor input1 = at::ones({1, 128}, options);
  at::Tensor input2 = at::ones_like(input1);

  FusionExecutor fe;
  fe.compileFusion(&fusion);
  auto outputs = fe.runFusion({input1, input2});

  at::Tensor check = at::full({1, 128}, 4, options);
  ;
  TORCH_CHECK(outputs[0].equal(check));
}

int ceilDiv_(int a, int b) {
  return (a + b - 1) / b;
}

TEST(NVFuserTest, FusionAdvancedComputeAt1_CUDA) {
  // Case 1
  // tv1 = tv0 * 0.5
  // tv2 = tv1 * -1
  // tv3 = tv1 + 3
  // tv4 = tv1 * 2
  // tv5 = tv3 + tv2
  // tv6 = tv5 + tv4
  // tv7 = tv1 + tv4
  Fusion fusion;
  FusionGuard fg(&fusion);

  TensorView* tv0 = makeSymbolicTensor(2);
  fusion.addInput(tv0);

  TensorView* tv1 = mul(tv0, new Double(0.5));
  TensorView* tv2 = mul(tv1, new Double(-1.0));
  TensorView* tv3 = add(tv1, new Double(3.0));
  TensorView* tv4 = mul(tv1, new Double(2.0));
  TensorView* tv5 = add(tv3, tv2);

  TensorView* tv6 = add(tv5, tv4);
  TensorView* tv7 = add(tv1, tv4);

  fusion.addOutput(tv6);
  fusion.addOutput(tv7);

  // Lets setup to actually run
  tv7->merge(0);
  tv7->split(0, 128);
  tv7->split(0, 4);

  tv7->axis(0)->parallelize(ParallelType::BIDx);

  tv0->computeAt(tv7, 1);

  GpuLower gpulw(&fusion);

  // The this-position of the last tensor should be zero.
  TORCH_CHECK(
      tv7->nDims() == 3 && tv7->getComputeAtPosition() == 0 &&
      tv7->getMaxProducerPosition() == 1);
  TORCH_CHECK(
      tv7->nDims() == 3 && tv6->getComputeAtPosition() == 0 &&
      tv6->getMaxProducerPosition() == 1);
  // The position of every other tensor should be 1.
  for (auto tv : {tv1, tv2, tv3, tv4, tv5}) {
    TORCH_CHECK(tv->nDims() == 3 && tv->getComputeAtPosition() == 1);
    TORCH_CHECK(gpulw.caLoopMap().areMapped(tv7->axis(0), tv->axis(0)));
  }

  for (Val* val : fusion.vals()) {
    if (!fusion.hasInput(val) &&
        val->getValType().value() == ValType::TensorView) {
      TensorView* tv = static_cast<TensorView*>(val);
      tv->axis(1)->parallelize(ParallelType::Unroll);
      tv->axis(-1)->parallelize(ParallelType::TIDx);
    }
  }

  auto options = at::TensorOptions().dtype(at::kFloat).device(at::kCUDA, 0);

  at::Tensor aten_input = at::randn({129, 127}, options);

  auto t1 = aten_input.mul({0.5});
  auto t2 = t1.mul({-1.0});
  auto t3 = t1.add({3.0});
  auto t4 = t1.mul({2.0});
  auto t5 = t3.add(t2);
  auto t6 = t5.add(t4);
  auto t7 = t1.add(t4);

  std::vector<at::Tensor> aten_outputs = {t6, t7};
  std::vector<at::Tensor> cg_outputs = {
      at::empty_like(aten_input, options), at::empty_like(aten_input, options)};

  FusionExecutor fe;
  fe.compileFusion(&fusion);
  fe.runFusion({aten_input}, cg_outputs);

  testValidate(
      &fusion, cg_outputs, {aten_input}, aten_outputs, __LINE__, __FILE__);
}

TEST(NVFuserTest, FusionAdvancedComputeAt2_CUDA) {
  // Case 2
  // tv1 = tv0 * -1
  // tv2 = tv0 + 3
  // tv3 = tv0 * 2
  // tv4 = tv2 + tv1
  // tv5 = tv4 + tv3
  // tv6 = tv5 + tv3
  Fusion fusion;
  FusionGuard fg(&fusion);

  TensorView* tv0 = makeSymbolicTensor(2);
  fusion.addInput(tv0);

  TensorView* tv1 = mul(tv0, new Double(-1.0));
  TensorView* tv2 = add(tv0, new Double(3.0));
  TensorView* tv3 = mul(tv0, new Double(2.0));
  TensorView* tv4 = add(tv2, tv1);

  TensorView* tv5 = add(tv4, tv3);
  TensorView* tv6 = add(tv5, tv3);

  fusion.addOutput(tv5);
  fusion.addOutput(tv6);

  // Lets setup to actually run
  tv6->merge(0);
  tv6->split(0, 128);
  tv6->split(0, 4);

  tv6->axis(0)->parallelize(ParallelType::BIDx);

  tv0->computeAt(tv6, 1);

  for (Val* val : fusion.vals()) {
    if (!fusion.hasInput(val) &&
        val->getValType().value() == ValType::TensorView) {
      TensorView* tv = static_cast<TensorView*>(val);

      tv->axis(1)->parallelize(ParallelType::Unroll);
      tv->axis(-1)->parallelize(ParallelType::TIDx);
    }
  }

  auto options = at::TensorOptions().dtype(at::kFloat).device(at::kCUDA, 0);
  at::Tensor input = at::randn({129, 127}, options);

  auto t1 = input.mul({-1.0});
  auto t2 = input.add({3.0});
  auto t3 = input.mul({2.0});
  auto t4 = t2.add(t1);
  auto t5 = t4.add(t3);
  auto t6 = t5.add(t3);

  std::vector<at::Tensor> aten_outputs = {t5, t6};

  FusionExecutor fe;
  fe.compileFusion(&fusion);
  auto cg_outputs = fe.runFusion({input});

  testValidate(&fusion, cg_outputs, {input}, aten_outputs, __LINE__, __FILE__);
}

TEST(NVFuserTest, FusionAdvancedComputeAt3_CUDA) {
  // Case 3
  // T2 = T1 * 0.979361
  // T3 = T2 * T0
  Fusion fusion;
  FusionGuard fg(&fusion);

  TensorView* tv0 = makeSymbolicTensor(4);
  fusion.addInput(tv0);

  TensorView* tv1 = makeSymbolicTensor(4);
  fusion.addInput(tv1);

  TensorView* tv2 = mul(tv1, new Double(.979361));
  TensorView* tv3 = mul(tv2, tv0);

  fusion.addOutput(tv3);

  // Lets setup to actually run
  while (tv3->nDims() > 1)
    tv3->merge(0);
  tv3->split(0, 128);
  tv3->split(0, 4);

  tv0->computeAt(tv3, 1);
  tv1->computeAt(tv3, 1);

  tv3->axis(0)->parallelize(ParallelType::BIDx);

  for (Val* val : fusion.vals()) {
    if (!fusion.hasInput(val) &&
        val->getValType().value() == ValType::TensorView) {
      TensorView* tv = static_cast<TensorView*>(val);

      tv->axis(1)->parallelize(ParallelType::Unroll);
      tv->axis(-1)->parallelize(ParallelType::TIDx);
    }
  }

  auto options = at::TensorOptions().dtype(at::kFloat).device(at::kCUDA, 0);
  at::Tensor t0 = at::randn({129, 127, 63, 65}, options);
  at::Tensor t1 = at::rand_like(t0, options);

  auto t2 = t1.mul({0.979361});
  auto aten_output = t2.mul(t0);

  std::vector<IValue> aten_inputs = {t0, t1};

  at::Tensor cg_output = at::empty_like(t0, options);

  FusionExecutor fe;
  fe.compileFusion(&fusion);
  fe.runFusion(aten_inputs, {cg_output});

  testValidate(
      &fusion, {cg_output}, aten_inputs, {aten_output}, __LINE__, __FILE__);
}

TEST(NVFuserTest, FusionAdvancedComputeAt4_CUDA) {
  // Case 4
  // T4 = T2 - T3
  // T5 = T1 + T4
  // T6 = T5 - T0
  Fusion fusion;
  FusionGuard fg(&fusion);

  TensorView* tv0 = makeSymbolicTensor(4);
  fusion.addInput(tv0);

  TensorView* tv1 = makeSymbolicTensor(4);
  fusion.addInput(tv1);

  TensorView* tv2 = makeSymbolicTensor(4);
  fusion.addInput(tv2);

  TensorView* tv3 = makeSymbolicTensor(4);
  fusion.addInput(tv3);

  TensorView* tv4 = sub(tv2, tv3);
  TensorView* tv5 = add(tv1, tv4);
  TensorView* tv6 = sub(tv5, tv0);

  fusion.addOutput(tv6);

  // Lets setup to actually run
  while (tv6->nDims() > 1)
    tv6->merge(0);
  tv6->split(0, 128);
  tv6->split(0, 4);

  tv0->computeAt(tv6, 1);
  tv1->computeAt(tv6, 1);
  tv2->computeAt(tv6, 1);
  tv3->computeAt(tv6, 1);

  tv6->axis(0)->parallelize(ParallelType::BIDx);

  for (Val* val : fusion.vals()) {
    if (!fusion.hasInput(val) &&
        val->getValType().value() == ValType::TensorView) {
      TensorView* tv = static_cast<TensorView*>(val);

      tv->axis(1)->parallelize(ParallelType::Unroll);
      tv->axis(-1)->parallelize(ParallelType::TIDx);
    }
  }

  auto options = at::TensorOptions().dtype(at::kFloat).device(at::kCUDA, 0);
  at::Tensor t0 = at::randn({129, 127, 63, 65}, options);
  at::Tensor t1 = at::rand_like(t0, options);
  at::Tensor t2 = at::rand_like(t0, options);
  at::Tensor t3 = at::rand_like(t0, options);

  auto t4 = t2.sub(t3);
  auto t5 = t1.add(t4);
  auto aten_output = t5.sub(t0);

  std::vector<IValue> aten_inputs = {t0, t1, t2, t3};

  FusionExecutor fe;
  fe.compileFusion(&fusion);
  auto cg_outputs = fe.runFusion(aten_inputs);

  testValidate(
      &fusion, cg_outputs, aten_inputs, {aten_output}, __LINE__, __FILE__);
}

TEST(NVFuserTest, FusionAdvancedComputeAt5_CUDA) {
  // Case 5
  // tv2 = tv0 + 2.0
  // tv3 = tv1 * tv2
  Fusion fusion;
  FusionGuard fg(&fusion);

  // Set up your input tensor views
  TensorView* tv0 = makeSymbolicTensor(2);
  fusion.addInput(tv0);
  TensorView* tv1 = makeSymbolicTensor(2);
  fusion.addInput(tv1);
  TensorView* tv2 = add(tv0, new Double(2.0));
  TensorView* tv3 = mul(tv1, tv2);
  fusion.addOutput(tv3);

  tv3->merge(0);
  tv3->split(-1, 8);
  tv3->split(-1, 4);

  tv2->computeAt(tv3, 1);
  tv3->axis(0)->parallelize(ParallelType::BIDx);

  auto options = at::TensorOptions().dtype(at::kFloat).device(at::kCUDA, 0);
  at::Tensor t0 = at::randn({63, 65}, options);
  at::Tensor t1 = at::rand_like(t0, options);

  auto t2 = t0.add(2.0);
  auto aten_output = t1.mul(t2);

  std::vector<IValue> aten_inputs = {t0, t1};

  FusionExecutor fe;
  fe.compileFusion(&fusion);
  auto cg_outputs = fe.runFusion(aten_inputs);

  testValidate(
      &fusion, cg_outputs, aten_inputs, {aten_output}, __LINE__, __FILE__);
}

TEST(NVFuserTest, FusionAdvancedComputeAt6_CUDA) {
  Fusion fusion;
  FusionGuard fg(&fusion);

  TensorView* tv0 = makeSymbolicTensor(2);
  fusion.addInput(tv0);
  TensorView* tv1 = makeSymbolicTensor(2);
  fusion.addInput(tv1);
  TensorView* tv2 = add(tv0, new Double(2.0));
  TensorView* tv3 = mul(tv1, tv2);
  fusion.addOutput(tv3);

  tv2->merge(0);
  tv2->split(-1, 8);
  tv2->split(-1, 4);
  tv3->merge(0);
  tv3->split(-1, 8);

  tv2->computeAt(tv3, 1);

  tv3->axis(0)->parallelize(ParallelType::BIDx);

  auto options = at::TensorOptions().dtype(at::kFloat).device(at::kCUDA, 0);
  at::Tensor t0 = at::randn({63, 65}, options);
  at::Tensor t1 = at::rand_like(t0, options);

  auto t2 = t0.add(2.0);
  auto aten_output = t1.mul(t2);

  std::vector<IValue> aten_inputs = {t0, t1};

  FusionExecutor fe;
  fe.compileFusion(&fusion);
  auto cg_outputs = fe.runFusion(aten_inputs);

  testValidate(
      &fusion, cg_outputs, aten_inputs, {aten_output}, __LINE__, __FILE__);
}

TEST(NVFuserTest, FusionAdvancedComputeWith1_CUDA) {
  // Case 1
  // tv1 = tv0 * 0.5
  // tv2 = tv1 * -1
  // tv3 = tv1 + 3
  // tv4 = tv1 * 2
  // tv5 = tv3 + tv2
  // tv6 = tv5 + tv4
  // tv7 = tv1 + tv4
  Fusion fusion;
  FusionGuard fg(&fusion);

  TensorView* tv0 = makeSymbolicTensor(2);
  fusion.addInput(tv0);

  TensorView* tv1 = mul(tv0, new Double(0.5));
  TensorView* tv2 = mul(tv1, new Double(-1.0));
  TensorView* tv3 = add(tv1, new Double(3.0));
  TensorView* tv4 = mul(tv1, new Double(2.0));
  TensorView* tv5 = add(tv3, tv2);

  TensorView* tv6 = add(tv5, tv4);
  TensorView* tv7 = add(tv1, tv4);

  fusion.addOutput(tv6);
  fusion.addOutput(tv7);

  // Lets setup to actually run
  tv0->merge(0);
  tv0->split(0, 128);
  tv0->split(0, 4);

  tv0->axis(0)->parallelize(ParallelType::BIDx);

  tv0->computeWith(tv7, 1);

  GpuLower gpulw(&fusion);

  // The this-position of the last tensor should be zero.
  TORCH_CHECK(
      tv7->nDims() == 3 && tv7->getComputeAtPosition() == 0 &&
      tv7->getMaxProducerPosition() == 1);
  TORCH_CHECK(
      tv7->nDims() == 3 && tv6->getComputeAtPosition() == 0 &&
      tv6->getMaxProducerPosition() == 1);

  // The position of every other tensor should be 1.
  for (auto tv : {tv1, tv2, tv3, tv4, tv5}) {
    TORCH_CHECK(tv->nDims() == 3 && tv->getComputeAtPosition() == 1);
    TORCH_CHECK(gpulw.caLoopMap().areMapped(tv7->axis(0), tv->axis(0)));
  }

  for (Val* val : fusion.vals()) {
    if (!fusion.hasInput(val) &&
        val->getValType().value() == ValType::TensorView) {
      TensorView* tv = static_cast<TensorView*>(val);
      tv->axis(1)->parallelize(ParallelType::Unroll);
      tv->axis(-1)->parallelize(ParallelType::TIDx);
    }
  }

  auto options = at::TensorOptions().dtype(at::kFloat).device(at::kCUDA, 0);

  at::Tensor aten_input = at::randn({129, 127}, options);

  auto t1 = aten_input.mul({0.5});
  auto t2 = t1.mul({-1.0});
  auto t3 = t1.add({3.0});
  auto t4 = t1.mul({2.0});
  auto t5 = t3.add(t2);
  auto t6 = t5.add(t4);
  auto t7 = t1.add(t4);

  std::vector<at::Tensor> aten_outputs = {t6, t7};
  std::vector<at::Tensor> cg_outputs = {
      at::empty_like(aten_input, options), at::empty_like(aten_input, options)};

  FusionExecutor fe;
  fe.compileFusion(&fusion);
  fe.runFusion({aten_input}, cg_outputs);

  testValidate(
      &fusion, cg_outputs, {aten_input}, aten_outputs, __LINE__, __FILE__);
}

TEST(NVFuserTest, FusionAdvancedComputeWith2_CUDA) {
  // Case 2
  // tv1 = tv0 * -1
  // tv2 = tv0 + 3
  // tv3 = tv0 * 2
  // tv4 = tv2 + tv1
  // tv5 = tv4 + tv3
  // tv6 = tv5 + tv3
  Fusion fusion;
  FusionGuard fg(&fusion);

  TensorView* tv0 = makeSymbolicTensor(2);
  fusion.addInput(tv0);

  TensorView* tv1 = mul(tv0, new Double(-1.0));
  TensorView* tv2 = add(tv0, new Double(3.0));
  TensorView* tv3 = mul(tv0, new Double(2.0));
  TensorView* tv4 = add(tv2, tv1);

  TensorView* tv5 = add(tv4, tv3);
  TensorView* tv6 = add(tv5, tv3);

  fusion.addOutput(tv5);
  fusion.addOutput(tv6);

  // Lets setup to actually run
  tv0->merge(0);
  tv0->split(0, 128);
  tv0->split(0, 4);

  tv0->axis(0)->parallelize(ParallelType::BIDx);

  tv0->computeWith(tv6, 1);

  for (Val* val : fusion.vals()) {
    if (!fusion.hasInput(val) &&
        val->getValType().value() == ValType::TensorView) {
      TensorView* tv = static_cast<TensorView*>(val);

      tv->axis(1)->parallelize(ParallelType::Unroll);
      tv->axis(-1)->parallelize(ParallelType::TIDx);
    }
  }

  auto options = at::TensorOptions().dtype(at::kFloat).device(at::kCUDA, 0);
  at::Tensor input = at::randn({129, 127}, options);

  auto t1 = input.mul({-1.0});
  auto t2 = input.add({3.0});
  auto t3 = input.mul({2.0});
  auto t4 = t2.add(t1);
  auto t5 = t4.add(t3);
  auto t6 = t5.add(t3);

  std::vector<at::Tensor> aten_outputs = {t5, t6};

  FusionExecutor fe;
  fe.compileFusion(&fusion);
  auto cg_outputs = fe.runFusion({input});

  testValidate(&fusion, cg_outputs, {input}, aten_outputs, __LINE__, __FILE__);
}

TEST(NVFuserTest, FusionAdvancedComputeWith3_CUDA) {
  // Case 3
  // T2 = T1 * 0.979361
  // T3 = T2 * T0
  Fusion fusion;
  FusionGuard fg(&fusion);

  TensorView* tv0 = makeSymbolicTensor(4);
  fusion.addInput(tv0);

  TensorView* tv1 = makeSymbolicTensor(4);
  fusion.addInput(tv1);

  TensorView* tv2 = mul(tv1, new Double(.979361));
  TensorView* tv3 = mul(tv2, tv0);

  fusion.addOutput(tv3);

  // Lets setup to actually run
  while (tv0->nDims() > 1)
    tv0->merge(0);
  tv0->split(0, 128);
  tv0->split(0, 4);

  while (tv1->nDims() > 1)
    tv1->merge(0);
  tv1->split(0, 128);
  tv1->split(0, 4);

  tv0->computeWith(tv3, 1);
  tv1->computeWith(tv3, 1);

  tv3->axis(0)->parallelize(ParallelType::BIDx);

  for (Val* val : fusion.vals()) {
    if (!fusion.hasInput(val) &&
        val->getValType().value() == ValType::TensorView) {
      TensorView* tv = static_cast<TensorView*>(val);

      tv->axis(1)->parallelize(ParallelType::Unroll);
      tv->axis(-1)->parallelize(ParallelType::TIDx);
    }
  }

  auto options = at::TensorOptions().dtype(at::kFloat).device(at::kCUDA, 0);
  at::Tensor t0 = at::randn({129, 127, 63, 65}, options);
  at::Tensor t1 = at::rand_like(t0, options);

  auto t2 = t1.mul({0.979361});
  auto aten_output = t2.mul(t0);

  std::vector<IValue> aten_inputs = {t0, t1};

  at::Tensor cg_output = at::empty_like(t0, options);

  FusionExecutor fe;
  fe.compileFusion(&fusion);
  fe.runFusion(aten_inputs, {cg_output});

  testValidate(
      &fusion, {cg_output}, aten_inputs, {aten_output}, __LINE__, __FILE__);
}

TEST(NVFuserTest, FusionAdvancedComputeWith4_CUDA) {
  // Case 4
  // T4 = T2 - T3
  // T5 = T1 + T4
  // T6 = T5 - T0
  Fusion fusion;
  FusionGuard fg(&fusion);

  TensorView* tv0 = makeSymbolicTensor(4);
  fusion.addInput(tv0);

  TensorView* tv1 = makeSymbolicTensor(4);
  fusion.addInput(tv1);

  TensorView* tv2 = makeSymbolicTensor(4);
  fusion.addInput(tv2);

  TensorView* tv3 = makeSymbolicTensor(4);
  fusion.addInput(tv3);

  TensorView* tv4 = sub(tv2, tv3);
  TensorView* tv5 = add(tv1, tv4);
  TensorView* tv6 = sub(tv5, tv0);

  fusion.addOutput(tv6);
  std::vector<TensorView*> tvs = {tv0, tv1, tv2};
  for (auto tv : tvs) {
    // Lets setup to actually run
    while (tv->nDims() > 1) {
      tv->merge(0);
    }
    tv->split(0, 128);
    tv->split(0, 4);
    tv->computeWith(tv6, 1);
  }

  tv6->axis(0)->parallelize(ParallelType::BIDx);

  for (Val* val : fusion.vals()) {
    if (!fusion.hasInput(val) &&
        val->getValType().value() == ValType::TensorView) {
      TensorView* tv = static_cast<TensorView*>(val);

      tv->axis(1)->parallelize(ParallelType::Unroll);
      tv->axis(-1)->parallelize(ParallelType::TIDx);
    }
  }

  auto options = at::TensorOptions().dtype(at::kFloat).device(at::kCUDA, 0);
  at::Tensor t0 = at::randn({129, 127, 63, 65}, options);
  at::Tensor t1 = at::rand_like(t0, options);
  at::Tensor t2 = at::rand_like(t0, options);
  at::Tensor t3 = at::rand_like(t0, options);

  auto t4 = t2.sub(t3);
  auto t5 = t1.add(t4);
  auto aten_output = t5.sub(t0);

  std::vector<IValue> aten_inputs = {t0, t1, t2, t3};

  FusionExecutor fe;
  fe.compileFusion(&fusion);
  auto cg_outputs = fe.runFusion(aten_inputs);

  testValidate(
      &fusion, cg_outputs, aten_inputs, {aten_output}, __LINE__, __FILE__);
}

TEST(NVFuserTest, FusionAdvancedComputeWith5_CUDA) {
  // Case 5
  // tv2 = tv0 + 2.0
  // tv3 = tv1 * tv2
  Fusion fusion;
  FusionGuard fg(&fusion);

  // Set up your input tensor views
  TensorView* tv0 = makeSymbolicTensor(2);
  fusion.addInput(tv0);
  TensorView* tv1 = makeSymbolicTensor(2);
  fusion.addInput(tv1);
  TensorView* tv2 = add(tv0, new Double(2.0));
  TensorView* tv3 = mul(tv1, tv2);
  fusion.addOutput(tv3);

  tv2->merge(0);
  tv2->split(-1, 8);
  tv2->split(-1, 4);

  tv2->computeWith(tv3, 1);
  tv3->axis(0)->parallelize(ParallelType::BIDx);

  auto options = at::TensorOptions().dtype(at::kFloat).device(at::kCUDA, 0);
  at::Tensor t0 = at::randn({63, 65}, options);
  at::Tensor t1 = at::rand_like(t0, options);

  auto t2 = t0.add(2.0);
  auto aten_output = t1.mul(t2);

  std::vector<IValue> aten_inputs = {t0, t1};

  FusionExecutor fe;
  fe.compileFusion(&fusion);
  auto cg_outputs = fe.runFusion(aten_inputs);

  testValidate(
      &fusion, cg_outputs, aten_inputs, {aten_output}, __LINE__, __FILE__);
}

TEST(NVFuserTest, FusionAdvancedComputeWith6_CUDA) {
  Fusion fusion;
  FusionGuard fg(&fusion);

  TensorView* tv0 = makeSymbolicTensor(2);
  fusion.addInput(tv0);
  TensorView* tv1 = makeSymbolicTensor(2);
  fusion.addInput(tv1);
  TensorView* tv2 = add(tv0, new Double(2.0));
  TensorView* tv3 = mul(tv1, tv2);
  fusion.addOutput(tv3);

  tv2->merge(0);
  tv2->split(-1, 8);
  tv2->split(-1, 4);
  tv3->merge(0);
  tv3->split(-1, 8);

  tv2->computeWith(tv3, 1);

  tv3->axis(0)->parallelize(ParallelType::BIDx);

  auto options = at::TensorOptions().dtype(at::kFloat).device(at::kCUDA, 0);
  at::Tensor t0 = at::randn({63, 65}, options);
  at::Tensor t1 = at::rand_like(t0, options);

  auto t2 = t0.add(2.0);
  auto aten_output = t1.mul(t2);

  std::vector<IValue> aten_inputs = {t0, t1};

  FusionExecutor fe;
  fe.compileFusion(&fusion);
  auto cg_outputs = fe.runFusion(aten_inputs);

  testValidate(
      &fusion, cg_outputs, aten_inputs, {aten_output}, __LINE__, __FILE__);
}

TEST(NVFuserTest, FusionComputeAtMultiConsumers_CUDA) {
  // tv1 = tv0 * 0.5
  // tv2 = tv1 * -1
  // tv3 = tv2 * -2
  Fusion fusion;
  FusionGuard fg(&fusion);

  TensorView* tv0 = makeSymbolicTensor(1);
  fusion.addInput(tv0);

  TensorView* tv1 = mul(tv0, new Double(0.5));
  TensorView* tv2 = mul(tv1, new Double(-1.0));
  TensorView* tv3 = mul(tv1, new Double(-2.0));
  fusion.addOutput(tv2);
  fusion.addOutput(tv3);

  // This computeAt will affect tv2 as well, even though tv2 is not in
  // the data-flow path between tv1 and tv3. The reason is that tv1 is
  // now computed at tv3, so tv2 must also be computed at the same
  // location. Overall, what will happen is basically we merge
  // expressions of all tensors and compute them in a single loop
  // nest.
  TensorView* computeAtTarget = tv3;
  computeAtTarget->split(0, 128);
  tv1->computeAt(computeAtTarget, 1);

  TensorView* affected_tensors[] = {tv1, tv2, tv3};
  for (auto tv : affected_tensors) {
    TORCH_CHECK(tv->nDims() == computeAtTarget->nDims());
  }

  GpuLower gpulw(&fusion);

  TORCH_CHECK(tv1->getComputeAtPosition() == 1);
  TORCH_CHECK(
      tv2->getComputeAtPosition() == 0 && tv2->getMaxProducerPosition() == 1);
  TORCH_CHECK(
      tv3->getComputeAtPosition() == 0 && tv3->getMaxProducerPosition() == 1);

  // Note that tv2 is also computed at tv3.
  for (auto tv : {tv1, tv2}) {
    TORCH_CHECK(
        gpulw.caLoopMap().areMapped(tv->axis(0), computeAtTarget->axis(0)));
  }

  TORCH_CHECK(tv3->getComputeAtPosition() == 0);

  computeAtTarget->axis(0)->parallelize(ParallelType::BIDx);
  for (auto tv : affected_tensors) {
    tv->axis(-1)->parallelize(ParallelType::TIDx);
  }

  auto options = at::TensorOptions().dtype(at::kFloat).device(at::kCUDA, 0);

  at::Tensor aten_input = at::randn({1000}, options);

  auto t1 = aten_input * 0.5;
  auto t2 = t1 * -1.0;
  auto t3 = t1 * -2.0;

  std::vector<at::Tensor> aten_outputs = {t2, t3};

  std::vector<at::Tensor> cg_outputs = {
      at::empty_like(aten_input, options), at::empty_like(aten_input, options)};

  FusionExecutor fe;
  fe.compileFusion(&fusion);
  fe.runFusion({aten_input}, cg_outputs);

  testValidate(
      &fusion, cg_outputs, {aten_input}, aten_outputs, __LINE__, __FILE__);
}

// Similar to ComputeAtMultiConsumers, but with a common consumer.
TEST(NVFuserTest, FusionComputeAtCommonConsumer1_CUDA) {
  // tv1 = tv0 * 0.5
  // tv2 = tv1 * -1
  // tv3 = tv2 * -2
  // tv4 = tv2 + tv3
  // tv5 = tv4 * 5
  Fusion fusion;
  FusionGuard fg(&fusion);

  TensorView* tv0 = makeSymbolicTensor(1);
  fusion.addInput(tv0);

  TensorView* tv1 = mul(tv0, new Double(0.5));
  TensorView* tv2 = mul(tv1, new Double(-1.0));
  TensorView* tv3 = mul(tv1, new Double(-2.0));
  TensorView* tv4 = add(tv2, tv3);
  TensorView* tv5 = mul(tv4, new Double(5.0));
  fusion.addOutput(tv3);
  fusion.addOutput(tv4);
  fusion.addOutput(tv5);

  // Computing tv1 at tv3. This will affect tv2 as discussed in
  // ComplexComputeAt1. Additionally, in this case, notice that tv4 is
  // the common consumer of tv2 and tv3, so they are computed at
  // tv4. The indirect propagation of the computeAt should stop at the
  // common consumer, and no further change should occur. More
  // specifically, the computeAT position of tv4 and tv5 should be zero.
  TensorView* computeAtTarget = tv3;
  computeAtTarget->split(0, 128);
  tv1->computeAt(computeAtTarget, 1);

  TensorView* affected_tensors[] = {tv1, tv2, tv3, tv4};
  for (auto tv : affected_tensors) {
    TORCH_CHECK(tv->nDims() == computeAtTarget->nDims());
  }

  TORCH_CHECK(tv1->getComputeAtPosition() == 1);
  TORCH_CHECK(tv2->getComputeAtPosition() == 1);
  TORCH_CHECK(tv3->getComputeAtPosition() == 1);
  TORCH_CHECK(tv4->getComputeAtPosition() == 0);
  TORCH_CHECK(tv5->getComputeAtPosition() == 0);

  computeAtTarget->axis(0)->parallelize(ParallelType::BIDx);

  for (auto tv : affected_tensors) {
    tv->axis(-1)->parallelize(ParallelType::TIDx);
  }

  auto options = at::TensorOptions().dtype(at::kFloat).device(at::kCUDA, 0);

  at::Tensor aten_input = at::randn({1000}, options);

  auto t1 = aten_input * 0.5;
  auto t2 = t1 * -1.0;
  auto t3 = t1 * -2.0;
  auto t4 = t2 + t3;
  auto t5 = t4 * 5.0;

  std::vector<at::Tensor> aten_outputs = {t3, t4, t5};
  std::vector<at::Tensor> cg_outputs = {
      at::empty_like(aten_input, options),
      at::empty_like(aten_input, options),
      at::empty_like(aten_input, options)};

  FusionExecutor fe;
  fe.compileFusion(&fusion);
  fe.runFusion({aten_input}, cg_outputs);

  testValidate(
      &fusion, cg_outputs, {aten_input}, aten_outputs, __LINE__, __FILE__);
}

TEST(NVFuserTest, FusionComputeAtCommonConsumer2_CUDA) {
  // tv1 = tv0 * 0.5
  // tv2 = tv1 * -1
  // tv3 = tv2 * -1
  // tv4 = tv1 + 4
  // tv5 = tv3 + tv4
  Fusion fusion;
  FusionGuard fg(&fusion);

  TensorView* tv0 = makeSymbolicTensor(2);
  fusion.addInput(tv0);

  TensorView* tv1 = mul(tv0, new Double(0.5));
  TensorView* tv2 = mul(tv1, new Double(-1.0));
  TensorView* tv3 = mul(tv2, new Double(-1.0));
  TensorView* tv4 = add(tv1, new Double(4.0));
  TensorView* tv5 = add(tv3, tv4);

  fusion.addOutput(tv5);

  TensorView* computeAtTarget = tv3;

  computeAtTarget->merge(0);
  computeAtTarget->split(0, 128);
  computeAtTarget->split(0, 4);

  computeAtTarget->axis(0)->parallelize(ParallelType::BIDx);

  // This computeAt will affect all tensors including tv3, tv4 and
  // tv5, even though it appears to impact only tv1 and tv2. The
  // reason is that tv1 is now computed at tv3, so tv4 must also be
  // computed at the same location. Similarly, the consumer of tv4,
  // tv5, must also be computed at the same location. Overall, what
  // will happen is basically we merge expressions of all tensors and
  // compute them in a single loop nest. Internally, this will be
  // realized by making all tensors, except for those in the path
  // between tv1 and tv3, computed at tv5, which we call the common
  // consumer.
  tv1->computeAt(computeAtTarget, 1);

  // All tensors should have the same dimenionality as the target
  for (Val* val : fusion.vals()) {
    if (fusion.hasInput(val) ||
        val->getValType().value() != ValType::TensorView) {
      continue;
    }
    TensorView* tv = val->as<TensorView>();
    TORCH_CHECK(tv->nDims() == computeAtTarget->nDims());
    if (tv == tv5) {
      TORCH_CHECK(tv->getComputeAtPosition() == 0);
    } else {
      TORCH_CHECK(tv->getComputeAtPosition() == 1);
    }
  }

  for (auto tv : ir_utils::filterByType<TensorView>(fusion.vals())) {
    if (!fusion.hasInput(tv)) {
      tv->axis(1)->parallelize(ParallelType::Unroll);
      tv->axis(-1)->parallelize(ParallelType::TIDx);
    }
  }

  auto options = at::TensorOptions().dtype(at::kFloat).device(at::kCUDA, 0);

  at::Tensor aten_input = at::randn({129, 127}, options);

  auto t1 = aten_input.mul({0.5});
  auto t2 = t1.mul({-1.0});
  auto t3 = t2.mul({-1.0});
  auto t4 = t1.add({4.0});
  auto aten_output = t3 + t4;

  at::Tensor cg_output = at::empty_like(aten_input, options);

  FusionExecutor fe;
  fe.compileFusion(&fusion);
  fe.runFusion({aten_input}, {cg_output});

  testValidate(
      &fusion, {cg_output}, {aten_input}, {aten_output}, __LINE__, __FILE__);
}

// Similar to the above common consumer test but adds an additional
// tensor that has no common consumer with the other tensors.
TEST(NVFuserTest, FusionComputeAtCommonConsumer3_CUDA) {
  // tv1 = tv0 * 0.5
  // tv2 = tv1 * -1
  // tv3 = tv2 * -1
  // tv4 = tv1 + 4
  // tv5 = tv2 + tv3
  // tv6 = tv1 + 6
  Fusion fusion;
  FusionGuard fg(&fusion);

  TensorView* tv0 = makeSymbolicTensor(2);
  fusion.addInput(tv0);

  TensorView* tv1 = mul(tv0, new Double(0.5));
  TensorView* tv2 = mul(tv1, new Double(-1.0));
  TensorView* tv3 = mul(tv2, new Double(-1.0));
  TensorView* tv4 = add(tv1, new Double(4.0));
  TensorView* tv5 = add(tv3, tv4);
  TensorView* tv6 = add(tv1, new Double(6.0));

  fusion.addOutput(tv5);
  fusion.addOutput(tv6);

  TensorView* computeAtTarget = tv3;

  computeAtTarget->merge(0);
  computeAtTarget->split(0, 128);
  computeAtTarget->split(0, 4);

  computeAtTarget->axis(0)->parallelize(ParallelType::BIDx);

  // This will have the same impact on the tensors except for tv5 and
  // tv6. tv6 does not have any common consumer with the computeAt
  // target, but since it uses tv1, it must be also computed at the
  // same location as the other impacted tensors. We can either make
  // tv5 computed at tv6 or tv6 computed at tv5. In this case, tv5
  // should be computed at tv6 just because the current implementation
  // orders the computeAt relationship based on the order in which
  // tensors are specified as outputs.

  tv1->computeAt(computeAtTarget, 1);

  // All tensors should have the same dimenionality as the target
  for (auto tv : ir_utils::filterByType<TensorView>(fusion.vals())) {
    if (fusion.hasInput(tv)) {
      continue;
    }
    TORCH_CHECK(tv->nDims() == computeAtTarget->nDims());
    if (tv == tv5 || tv == tv6) {
      TORCH_CHECK(tv->getComputeAtPosition() == 0);
      TORCH_CHECK(tv->getMaxProducerPosition() == 1);
    } else {
      TORCH_CHECK(tv->getComputeAtPosition() == 1);
    }
  }

  for (Val* val : fusion.vals()) {
    if (!fusion.hasInput(val) &&
        val->getValType().value() == ValType::TensorView) {
      TensorView* tv = val->as<TensorView>();
      tv->axis(1)->parallelize(ParallelType::Unroll);
      tv->axis(-1)->parallelize(ParallelType::TIDx);
    }
  }

  auto options = at::TensorOptions().dtype(at::kFloat).device(at::kCUDA, 0);

  at::Tensor aten_input = at::randn({129, 127}, options);

  auto t1 = aten_input.mul({0.5});
  auto t2 = t1.mul({-1.0});
  auto t3 = t2.mul({-1.0});
  auto t4 = t1.add({4.0});
  auto t5 = t3 + t4;
  auto t6 = t1.add({6.0});

  std::vector<at::Tensor> aten_outputs = {t5, t6};
  std::vector<at::Tensor> cg_outputs = {
      at::empty_like(aten_input, options), at::empty_like(aten_input, options)};

  FusionExecutor fe;
  fe.compileFusion(&fusion);
  fe.runFusion({aten_input}, cg_outputs);

  testValidate(
      &fusion, cg_outputs, {aten_input}, aten_outputs, __LINE__, __FILE__);
}

// Similar to ComputeAtCommonConsumer1 but with an addtiona ltensor
// that does not have data dependency with the consumer.
TEST(NVFuserTest, FusionComputeAtNoCommonConsumer_CUDA) {
  // tv1 = tv0 * 0.5
  // tv2 = tv1 * -1
  // tv3 = tv1 * -2
  // tv4 = tv2 + tv3
  // tv5 = tv4 * 5
  // tv6 = tv1 * 6
  Fusion fusion;
  FusionGuard fg(&fusion);

  TensorView* tv0 = makeSymbolicTensor(1);
  fusion.addInput(tv0);

  TensorView* tv1 = mul(tv0, new Double(0.5));
  TensorView* tv2 = mul(tv1, new Double(-1.0));
  TensorView* tv3 = mul(tv1, new Double(-2.0));
  TensorView* tv4 = add(tv2, tv3);
  TensorView* tv5 = mul(tv4, new Double(5.0));
  // Notice that tv6 is not a consumer of tv4.
  TensorView* tv6 = mul(tv1, new Double(6.0));
  fusion.addOutput(tv3);
  fusion.addOutput(tv4);
  fusion.addOutput(tv5);
  fusion.addOutput(tv6);

  TensorView* computeAtTarget = tv3;
  computeAtTarget->split(0, 128);
  tv1->computeAt(computeAtTarget, 1);

  TensorView* affected_tensors[] = {tv1, tv2, tv3, tv4, tv6};
  for (auto tv : affected_tensors) {
    TORCH_CHECK(tv->nDims() == computeAtTarget->nDims());
    if (tv == tv6) {
      TORCH_CHECK(tv->getComputeAtPosition() == 0);
    } else {
      TORCH_CHECK(tv->getComputeAtPosition() == 1);
    }
  }

  computeAtTarget->axis(0)->parallelize(ParallelType::BIDx);

  for (auto tv : affected_tensors) {
    tv->axis(-1)->parallelize(ParallelType::TIDx);
  }

  auto options = at::TensorOptions().dtype(at::kFloat).device(at::kCUDA, 0);

  at::Tensor aten_input = at::randn({1000}, options);

  auto t1 = aten_input * 0.5;
  auto t2 = t1 * -1.0;
  auto t3 = t1 * -2.0;
  auto t4 = t2 + t3;
  auto t5 = t4 * 5.0;
  auto t6 = t1 * 6.0;

  std::vector<at::Tensor> aten_outputs = {t3, t4, t5, t6};
  std::vector<at::Tensor> cg_outputs = {
      at::empty_like(aten_input, options),
      at::empty_like(aten_input, options),
      at::empty_like(aten_input, options),
      at::empty_like(aten_input, options)};

  FusionExecutor fe;
  fe.compileFusion(&fusion);
  fe.runFusion({aten_input}, cg_outputs);

  testValidate(
      &fusion, cg_outputs, {aten_input}, aten_outputs, __LINE__, __FILE__);
}

namespace {

void checkConcretized(
    TensorView* v0,
    int a0,
    TensorView* v1,
    int a1,
    bool should_concretize) {
  if (should_concretize) {
    TORCH_CHECK(
        IterDomain::concretizeDomain(v0->axis(a0))->sameAs(v1->axis(a1)));
  } else {
    TORCH_CHECK(
        !IterDomain::concretizeDomain(v0->axis(a0))->sameAs(v1->axis(a1)));
  }
}

} // namespace

TEST(NVFuserTest, FusionBCastConcretizeBasic_CUDA) {
  Fusion fusion;
  FusionGuard fg(&fusion);

  // tv0: [I I]
  TensorView* tv0 = makeSymbolicTensor(2);

  // tv1: [I I I]
  TensorView* tv1 = makeSymbolicTensor(3);

  fusion.addInput(tv0);
  fusion.addInput(tv1);

  // tv2*: [B I I]
  auto tv2_0 = broadcast(tv0, {true, false, false});
  auto tv2_1 = broadcast(tv0, {true, false, false});
  auto tv2 = add(tv2_0, tv2_1);

  // tv3: [I I I]
  auto tv3 = add(tv2, tv1);

  fusion.addOutput(tv3);

  checkConcretized(tv2, 0, tv1, 0, true);
  checkConcretized(tv2_0, 0, tv1, 0, true);
  checkConcretized(tv2_1, 0, tv1, 0, true);
  checkConcretized(tv2_0, 1, tv1, 0, false);
  checkConcretized(tv2_0, 0, tv1, 1, false);
}

TEST(NVFuserTest, FusionBCastConcretizeRfactor_CUDA) {
  Fusion fusion;
  FusionGuard fg(&fusion);

  // both tv0 and tv1 = [I, I]
  TensorView* tv0 = makeSymbolicTensor(2);
  TensorView* tv1 = makeSymbolicTensor(2);

  //[B,I,I]
  auto tv2 = broadcast(tv1, {true, false, false});

  //[B,I,R]
  auto tv3 = sum(tv2, {2});

  auto tv5 = add(tv3, tv1);

  fusion.addInput(tv0);
  fusion.addInput(tv1);
  fusion.addOutput(tv5);

  // scheduling:
  //[B,I,R0,R1=128], root = [B,I,R]
  tv3->split(2, 128);

  // root=[B,I,Irf], rfactor=[B,I,Irf,Rrf]
  auto tv4 = tv3->rFactor({3});

  checkConcretized(tv2, 0, tv5, 0, true);
  checkConcretized(tv4, 0, tv5, 0, true);
  checkConcretized(tv3, 0, tv5, 0, true);
}

namespace {

void checkIdMapped(
    ComputeAtRootDomainMap& root_map,
    TensorView* v0,
    IterDomain* id0,
    TensorView* v1,
    IterDomain* id1,
    bool should_map) {
  if (should_map) {
    TORCH_CHECK(
        root_map.canMap(v0->domain(), id0, v1->domain(), id1),
        "Should be mappable: ",
        id0,
        " of ",
        v0,
        " and ",
        id1,
        " of ",
        v1);
  } else {
    TORCH_CHECK(
        !root_map.canMap(v0->domain(), id0, v1->domain(), id1),
        "Should not be mappable: ",
        id0,
        " of ",
        v0,
        " and ",
        id1,
        " of ",
        v1);
  }
}

void checkIdMapped(
    TensorView* v0,
    const std::vector<IterDomain*>& root0,
    const std::vector<bool> should_map0,
    TensorView* v1,
    const std::vector<IterDomain*>& root1,
    const std::vector<bool> should_map1) {
  ComputeAtRootDomainMap map;
  map.build();
  TORCH_INTERNAL_ASSERT(root0.size() == should_map0.size());
  TORCH_INTERNAL_ASSERT(root1.size() == should_map1.size());
  size_t idx0 = 0;
  for (size_t i = 0; i < root0.size(); ++i) {
    size_t idx1 = 0;
    for (size_t j = 0; j < root1.size(); ++j) {
      if (should_map0[i] && should_map1[j] && idx0 == idx1) {
        checkIdMapped(map, v0, root0[i], v1, root1[j], true);
      } else {
        checkIdMapped(map, v0, root0[i], v1, root1[j], false);
      }
      if (should_map1[j])
        ++idx1;
    }
    if (should_map0[i])
      ++idx0;
  }
}

void checkIdMapped(
    TensorView* v0,
    const std::vector<IterDomain*>& root0,
    TensorView* v1,
    const std::vector<IterDomain*>& root1) {
  checkIdMapped(
      v0,
      root0,
      std::vector<bool>(root0.size(), true),
      v1,
      root1,
      std::vector<bool>(root1.size(), true));
}

} // namespace

TEST(NVFuserTest, FusionRootMappingBasic_CUDA) {
  Fusion fusion;
  FusionGuard fg(&fusion);

  TensorView* tv0 = makeSymbolicTensor(2);
  TensorView* tv1 = makeSymbolicTensor(2);

  fusion.addInput(tv0);
  fusion.addInput(tv1);
  auto tv3 = broadcast(tv0, {true, false, false});
  auto tv4 = broadcast(tv1, {false, true, false});
  auto tv5 = add(tv3, tv4);
  fusion.addOutput(tv5);

  checkIdMapped(
      tv0,
      tv0->getRootDomain(),
      {true, true},
      tv4,
      tv4->getRootDomain(),
      {false, true, true});
  checkIdMapped(
      tv1,
      tv1->getRootDomain(),
      {true, true},
      tv4,
      tv4->getRootDomain(),
      {true, false, true});
  checkIdMapped(
      tv0,
      tv0->getRootDomain(),
      {false, true},
      tv1,
      tv1->getRootDomain(),
      {false, true});
  checkIdMapped(
      tv0,
      tv0->getRootDomain(),
      {true, true},
      tv5,
      tv5->getRootDomain(),
      {false, true, true});
  checkIdMapped(
      tv1,
      tv1->getRootDomain(),
      {true, true},
      tv5,
      tv5->getRootDomain(),
      {true, false, true});
  checkIdMapped(tv3, tv3->getRootDomain(), tv4, tv4->getRootDomain());
  checkIdMapped(tv3, tv3->getRootDomain(), tv5, tv5->getRootDomain());
  checkIdMapped(tv4, tv4->getRootDomain(), tv5, tv5->getRootDomain());
}

TEST(NVFuserTest, FusionRootMappingRfactor_CUDA) {
  Fusion fusion;
  FusionGuard fg(&fusion);

  // [I,I]
  TensorView* tv0 = makeSymbolicTensor(2);
  // [I,I,I]
  TensorView* tv1 = makeSymbolicTensor(3);

  //[I,I,R]
  auto tv2 = sum(tv1, {2});
  auto tv3 = add(tv2, tv0);

  fusion.addInput(tv0);
  fusion.addInput(tv1);
  fusion.addOutput(tv3);

  // scheduling:
  //[B,I,R0,R1=128], root = [B,I,R]
  tv2->split(2, 128);

  // root=[B,I,Irf], rfactor=[B,I,Irf,Rrf]
  auto tv4 = tv2->rFactor({3});

  checkIdMapped(tv1, tv1->getRootDomain(), tv4, tv4->getRootDomain());
  checkIdMapped(
      tv4,
      tv4->getRFactorDomain(),
      {true, true, true, false},
      tv2,
      tv2->getRootDomain(),
      {true, true, true});
  checkIdMapped(
      tv1,
      tv1->getRootDomain(),
      {true, true, false},
      tv2,
      tv2->getRootDomain(),
      {true, true, false});
  checkIdMapped(
      tv1,
      tv1->getRootDomain(),
      {true, true, false},
      tv3,
      tv3->getRootDomain(),
      {true, true});
  checkIdMapped(
      tv2,
      tv2->getRootDomain(),
      {true, true, false},
      tv3,
      tv3->getRootDomain(),
      {true, true});
  checkIdMapped(tv0, tv0->getRootDomain(), tv3, tv3->getRootDomain());
  checkIdMapped(
      tv0,
      tv0->getRootDomain(),
      {true, true},
      tv1,
      tv1->getRootDomain(),
      {true, true, false});
  checkIdMapped(
      tv0,
      tv0->getRootDomain(),
      {true, true},
      tv2,
      tv2->getRootDomain(),
      {true, true, false});
  checkIdMapped(
      tv0,
      tv0->getRootDomain(),
      {true, true},
      tv4,
      tv4->getRFactorDomain(),
      {true, true, false, false});
  checkIdMapped(
      tv0,
      tv0->getRootDomain(),
      {true, true},
      tv4,
      tv4->getRootDomain(),
      {true, true, false});
}

TEST(NVFuserTest, FusionRootMappingReductionDependency1_CUDA) {
  Fusion fusion;
  FusionGuard fg(&fusion);

  TensorView* tv0 = makeSymbolicTensor(2);
  auto tv1 = sum(tv0, {1});
  auto tv2 = broadcast(tv1, {false, true});
  fusion.addOutput(tv2);

  // The second dimension cannot be mapped as it would require recomputation.
  checkIdMapped(tv0, tv0->getRootDomain(), tv1, tv1->getRootDomain());
  checkIdMapped(
      tv1,
      tv1->getRootDomain(),
      {true, false},
      tv2,
      tv2->getRootDomain(),
      {true, false});
  checkIdMapped(
      tv0,
      tv0->getRootDomain(),
      {true, false},
      tv2,
      tv2->getRootDomain(),
      {true, false});
}

TEST(NVFuserTest, FusionRootMappingReductionDependency2_CUDA) {
  Fusion fusion;
  FusionGuard fg(&fusion);

  TensorView* tv0 = makeSymbolicTensor(2);
  auto tv1 = sum(tv0, {1});
  auto tv2 = broadcast(tv1, {false, true});
  auto tv3 = add(tv0, tv2);
  fusion.addOutput(tv3);

  checkIdMapped(
      tv0,
      tv0->getRootDomain(),
      {true, false},
      tv1,
      tv1->getRootDomain(),
      {true, false});
  checkIdMapped(
      tv1,
      tv1->getRootDomain(),
      {true, false},
      tv2,
      tv2->getRootDomain(),
      {true, false});
  checkIdMapped(
      tv0,
      tv0->getRootDomain(),
      {true, false},
      tv3,
      tv3->getRootDomain(),
      {true, false});
  checkIdMapped(tv2, tv2->getRootDomain(), tv3, tv3->getRootDomain());
}

TEST(NVFuserTest, FusionRootMappingReductionDependency3_CUDA) {
  Fusion fusion;
  FusionGuard fg(&fusion);

  TensorView* tv0 = makeSymbolicTensor(2);
  auto tv1 = sum(tv0, {1});
  auto tv2 = broadcast(tv1, {false, true});
  fusion.addOutput(tv2);

  tv1->split(-1, 4);
  auto tv3 = tv1->rFactor({-2});

  checkIdMapped(tv0, tv0->getRootDomain(), tv3, tv3->getRootDomain());
  checkIdMapped(
      tv3,
      tv3->getMaybeRFactorDomain(),
      {true, false, true},
      tv1,
      tv1->getRootDomain(),
      {true, true});
  checkIdMapped(
      tv1,
      tv1->getRootDomain(),
      {true, false},
      tv2,
      tv2->getRootDomain(),
      {true, false});
}

TEST(NVFuserTest, FusionRootMappingReductionDependency4_CUDA) {
  Fusion fusion;
  FusionGuard fg(&fusion);

  TensorView* tv0 = makeSymbolicTensor(2);
  auto tv1 = sum(tv0, {1});
  auto tv2 = broadcast(tv1, {false, true});
  auto tv3 = add(tv0, tv2);
  fusion.addOutput(tv3);

  tv1->split(-1, 4);
  auto tv4 = tv1->rFactor({-2});

  checkIdMapped(
      tv0,
      tv0->getRootDomain(),
      {true, false},
      tv4,
      tv4->getRootDomain(),
      {true, false});
  checkIdMapped(
      tv4,
      tv4->getMaybeRFactorDomain(),
      {true, false, true},
      tv1,
      tv1->getRootDomain(),
      {true, true});
  checkIdMapped(
      tv1,
      tv1->getRootDomain(),
      {true, false},
      tv2,
      tv2->getRootDomain(),
      {true, false});
  checkIdMapped(tv2, tv2->getRootDomain(), tv3, tv3->getRootDomain());
  checkIdMapped(
      tv0,
      tv0->getRootDomain(),
      {true, false},
      tv2,
      tv2->getRootDomain(),
      {true, false});
}

TEST(NVFuserTest, FusionRootMappingMultipleBroadcast_CUDA) {
  Fusion fusion;
  FusionGuard fg(&fusion);

  TensorView* tv0 = makeSymbolicTensor(1);
  auto tv1 = broadcast(tv0, {false, true});
  auto tv2 = broadcast(tv0, {true, false});
  auto tv3 = add(tv1, tv2);
  fusion.addOutput(tv3);

  // tv0 cannot be mapped with the consumers as it would mean its only
  // domain would be mapped to both the first and second domains of
  // the two consumers, thus computing tv0 at both corresponding loops.
  checkIdMapped(
      tv0,
      tv0->getRootDomain(),
      {false},
      tv1,
      tv1->getRootDomain(),
      {false, false});
  checkIdMapped(
      tv0,
      tv0->getRootDomain(),
      {false},
      tv2,
      tv2->getRootDomain(),
      {false, false});
  checkIdMapped(tv1, tv1->getRootDomain(), tv3, tv3->getRootDomain());
  checkIdMapped(tv2, tv2->getRootDomain(), tv3, tv3->getRootDomain());
  checkIdMapped(
      tv0,
      tv0->getRootDomain(),
      {false},
      tv3,
      tv3->getRootDomain(),
      {false, false});
}

TEST(NVFuserTest, FusionRootMappingMultipleBroadcastWithNoCommonConsumer_CUDA) {
  Fusion fusion;
  FusionGuard fg(&fusion);

  TensorView* tv0 = makeSymbolicTensor(1);
  auto tv1 = broadcast(tv0, {false, true});
  auto tv2 = broadcast(tv0, {true, false});
  fusion.addOutput(tv1);
  fusion.addOutput(tv2);

  // If there is no common consumer, there is no recomputation constraint.
  checkIdMapped(
      tv0,
      tv0->getRootDomain(),
      {true},
      tv1,
      tv1->getRootDomain(),
      {true, false});
  checkIdMapped(
      tv0,
      tv0->getRootDomain(),
      {true},
      tv2,
      tv2->getRootDomain(),
      {false, true});
  checkIdMapped(
      tv1,
      tv1->getRootDomain(),
      {true, false},
      tv2,
      tv2->getRootDomain(),
      {false, true});
}

TEST(NVFuserTest, FusionRootMappingBroadcastNonUniqueSize_CUDA) {
  Fusion fusion;
  FusionGuard fg(&fusion);

  auto tv0 = makeSymbolicTensor(1);
  fusion.addInput(tv0);
  auto tv1 = makeSymbolicTensor(2);
  fusion.addInput(tv1);
  auto tv2 = makeSymbolicTensor(2);
  fusion.addInput(tv2);
  auto tv3 = broadcast(tv0, {false, true});
  auto tv4 = add(tv1, tv3);
  fusion.addOutput(tv4);
  auto tv5 = add(tv2, tv3);
  fusion.addOutput(tv5);

  // Broadcast domains can be used with multiple domains with
  // different sizes. In this test, the broadcast domain of tv3 has
  // two consumers, tv4 and tv5, which may have different sizes. Each
  // of the consumers is used with the broadcast domain of tv3, but
  // the two consumers may not have the same size, it is not possible
  // to map those domains.
  checkIdMapped(
      tv0,
      tv0->getRootDomain(),
      {true},
      tv3,
      tv3->getRootDomain(),
      {true, false});
  checkIdMapped(
      tv0,
      tv0->getRootDomain(),
      {true},
      tv1,
      tv1->getRootDomain(),
      {true, false});
  checkIdMapped(
      tv0,
      tv0->getRootDomain(),
      {true},
      tv2,
      tv2->getRootDomain(),
      {true, false});
  checkIdMapped(
      tv1,
      tv1->getRootDomain(),
      {true, false},
      tv2,
      tv2->getRootDomain(),
      {true, false});
  checkIdMapped(
      tv1,
      tv1->getRootDomain(),
      {true, false},
      tv3,
      tv3->getRootDomain(),
      {true, false});
  checkIdMapped(
      tv2,
      tv2->getRootDomain(),
      {true, false},
      tv3,
      tv3->getRootDomain(),
      {true, false});
  checkIdMapped(
      tv3,
      tv3->getRootDomain(),
      {true, false},
      tv4,
      tv4->getRootDomain(),
      {true, false});
  checkIdMapped(
      tv3,
      tv3->getRootDomain(),
      {true, false},
      tv5,
      tv5->getRootDomain(),
      {true, false});
  checkIdMapped(
      tv4,
      tv4->getRootDomain(),
      {true, false},
      tv5,
      tv5->getRootDomain(),
      {true, false});
}

TEST(NVFuserTest, FusionRootMappingBroadcast_CUDA) {
  Fusion fusion;
  FusionGuard fg(&fusion);

  auto tv0 = makeSymbolicTensor(1);
  // tv0[I0]
  fusion.addInput(tv0);
  auto tv1 = broadcast(tv0, {true, false});
  // tv1[B1, I0]
  auto tv2 = broadcast(tv1, {true, false, false});
  // tv2[B2, B1, I0]
  fusion.addOutput(tv2);

  // In this case, tv1 and tv2 has one and two broadcast domains,
  // respectively. It is the second broadcast domain that is mapped to
  // the broadcast of tv1.
  checkIdMapped(
      tv0,
      tv0->getRootDomain(),
      {true},
      tv1,
      tv1->getRootDomain(),
      {false, true});
  checkIdMapped(
      tv1,
      tv1->getRootDomain(),
      {true, true},
      tv2,
      tv2->getRootDomain(),
      {false, true, true}); // Not {true, false, true}
  checkIdMapped(
      tv0,
      tv0->getRootDomain(),
      {true},
      tv2,
      tv2->getRootDomain(),
      {false, false, true});
}

TEST(NVFuserTest, FusionComputeAtFailDueToRootMapping_CUDA) {
  Fusion fusion;
  FusionGuard fg(&fusion);

  auto tv0 = makeSymbolicTensor(1);
  fusion.addInput(tv0);
  auto tv1 = add(tv0, new Double(1));
  auto tv2 = broadcast(tv1, {true, false});
  auto tv3 = broadcast(tv1, {false, true});
  auto tv4 = add(tv2, tv3);
  fusion.addOutput(tv4);

  // computeAt should fail as there is no valid root mapping.
  ASSERT_ANY_THROW(tv1->computeAt(tv4, 1));
}

TEST(NVFuserTest, FusionScalarInputs_CUDA) {
  Fusion fusion;
  FusionGuard fg(&fusion);

  TensorView* tv0 = makeSymbolicTensor(2);
  fusion.addInput(tv0);
  TensorView* tv1 = makeSymbolicTensor(2);
  fusion.addInput(tv1);

  Double* d0 = new Double();
  fusion.addInput(d0);
  Double* d1 = new Double();
  fusion.addInput(d1);
  Double* d2 = new Double();
  fusion.addInput(d2);
  Double* d3 = new Double();
  fusion.addInput(d3);
  Val* d4 = mul(d0, d1);
  Val* d5 = sub(d2, d3);

  TensorView* tv2 = sub(tv1, d4);
  TensorView* tv3 = add(tv0, d5);
  TensorView* tv4 = mul(tv3, tv2);

  fusion.addOutput(tv4);

  // Lets setup to actually run
  while (tv4->nDims() > 1)
    tv4->merge(0);
  tv4->split(0, 128);
  tv4->split(0, 4);

  tv0->computeAt(tv4, 1);
  tv1->computeAt(tv4, 1);

  tv4->axis(0)->parallelize(ParallelType::BIDx);

  for (Val* val : fusion.vals()) {
    if (!fusion.hasInput(val) &&
        val->getValType().value() == ValType::TensorView) {
      TensorView* tv = static_cast<TensorView*>(val);

      tv->axis(1)->parallelize(ParallelType::Unroll);
      tv->axis(-1)->parallelize(ParallelType::TIDx);
    }
  }

  // d4 = d0 * d1
  // d5 = d2 - d3
  // t2 = t1 - d4
  // t3 = t0 + d5
  // t4 = t3 * t2

  auto options = at::TensorOptions().dtype(at::kFloat).device(at::kCUDA, 0);

  float fl0 = 0.1;
  float fl1 = -0.2;
  float fl2 = 0.3;
  float fl3 = -0.4;
  float fl4 = fl0 * fl1;
  float fl5 = fl2 - fl3;

  at::Tensor t0 = at::randn({129, 127}, options);
  at::Tensor t1 = at::rand_like(t0, options);

  auto t2 = t1.sub(fl4);
  auto t3 = t0.add(fl5);
  auto aten_output = t3.mul(t2);

  at::Tensor cg_output = at::empty_like(t0, options);

  at::Scalar test(fl0);

  std::vector<IValue> aten_inputs = {
      t0,
      t1,
      at::Scalar(fl0),
      at::Scalar(fl1),
      at::Scalar(fl2),
      at::Scalar(fl3)};

  FusionExecutor fe;
  fe.compileFusion(&fusion);
  fe.runFusion(aten_inputs, {cg_output});

  testValidate(
      &fusion, {cg_output}, aten_inputs, {aten_output}, __LINE__, __FILE__);
}

TEST(NVFuserTest, FusionLoopUnroll_CUDA) {
  Fusion fusion;
  FusionGuard fg(&fusion);

  // Set up your input tensor views
  TensorView* tv0 = makeSymbolicTensor(3);
  TensorView* tv1 = makeSymbolicTensor(3);

  // Register your inputs
  fusion.addInput(tv0);
  fusion.addInput(tv1);

  // Do math with it, it returns a `Val*` but can be static_casted back to
  // TensorView
  TensorView* tv2 = add(tv1, new Double(2.0));
  TensorView* tv3 = add(tv0, tv2);

  // Register your outputs
  fusion.addOutput(tv3);

  int block_size = 16;

  tv3->merge(0, 1);
  tv3->merge(0, 1);

  tv3->split(0, block_size);
  tv3->split(0, 4);

  // For all inputs, computeAt the output inline, temporaries should be squeezed
  // between them
  tv0->computeAt(tv3, 1);
  tv1->computeAt(tv3, 1);

  // Parallelize
  tv2->axis(1)->parallelize(ParallelType::Unroll);
  tv3->axis(1)->parallelize(ParallelType::Unroll);
  tv2->axis(-1)->parallelize(ParallelType::TIDx);
  tv3->axis(-1)->parallelize(ParallelType::TIDx);
  tv3->axis(0)->parallelize(ParallelType::BIDx);

  auto options = at::TensorOptions().dtype(at::kFloat).device(at::kCUDA, 0);

  at::Tensor input0 = at::randn({129, 13, 3}, options);
  at::Tensor input1 = at::randn({129, 13, 3}, options);

  FusionExecutor fe;
  fe.compileFusion(&fusion);
  auto outputs = fe.runFusion({input0, input1});

  TORCH_CHECK(outputs[0].equal(input0.add(input1.add(2.0))));
}

/*
 * Helper function for single op testing that generates a codegen operand
 */

Val* gen_jit_operand(std::pair<ValType, DataType> desc) {
  if (desc.first == ValType::TensorView) {
    return makeSymbolicTensor(2, desc.second);
  } else if (desc.first == ValType::Scalar) {
    if (desc.second == DataType::Float) {
      return new Double();
    } else if (desc.second == DataType::Double) {
      return new Double();
    } else if (desc.second == DataType::Int) {
      return new Int();
    } else {
      TORCH_CHECK(false, "Not currently supported type: ", desc.first);
    }
  } else {
    TORCH_CHECK(false, "Not currently supported type: ", desc.first);
  }
  return nullptr;
}

/*
 * Helper function for single op testing that generates an ATen operand
 */

IValue gen_aten_operand(
    std::pair<ValType, DataType> desc,
    int blocks,
    int threads,
    bool rand) {
  if (desc.first == ValType::TensorView) {
    if (desc.second == DataType::Double || desc.second == DataType::Float ||
        desc.second == DataType::Half) {
      auto options = at::TensorOptions()
                         .dtype(data_type_to_aten(desc.second))
                         .device(at::kCUDA, 0);
      if (rand) {
        return IValue(at::rand({blocks, threads}, options));
      } else {
        return IValue(at::empty({blocks, threads}, options));
      }
    } else if (desc.second == DataType::Int || desc.second == DataType::Int32) {
      auto dtype = desc.second == DataType::Int32 ? at::kInt : at::kLong;
      if (rand) {
        auto options =
            at::TensorOptions().dtype(at::kFloat).device(at::kCUDA, 0);
        return IValue(at::randn({blocks, threads}, options).mul(5).to(dtype));
      } else {
        auto options = at::TensorOptions().dtype(dtype).device(at::kCUDA, 0);
        return IValue(at::empty({blocks, threads}, options));
      }
    } else if (desc.second == DataType::Bool) {
      if (rand) {
        auto options =
            at::TensorOptions().dtype(at::kFloat).device(at::kCUDA, 0);
        return IValue(
            at::rand({blocks, threads}, options).round().to(at::kBool));
      } else {
        auto options =
            at::TensorOptions().dtype(at::kBool).device(at::kCUDA, 0);
        return IValue(at::empty({blocks, threads}, options));
      }
    } else {
      TORCH_CHECK(false, "Not currently supported type: ", desc.second)
    }
  } else if (desc.first == ValType::Scalar) {
    // IValue scalars can only be double int64 or bool
    if (desc.second == DataType::Double || desc.second == DataType::Float ||
        desc.second == DataType::Half) {
      return IValue(at::Scalar(1.f));
    } else if (desc.second == DataType::Int) {
      return IValue(at::Scalar(1));
    } else {
      TORCH_CHECK(false, "Not currently supported type: ", desc.first);
    }
  } else {
    TORCH_CHECK(false, "Not currently supported type: ", desc.first);
  }
  return nullptr;
}

/*
 * Templatized Helper Function To generate single Op comparison between the
 * JIT codegen for Cuda and the ATen Library.
 */

using OutputPair = std::pair<ValType, DataType>;
template <
    typename AtenFunc,
    typename JitFunc,
    typename InputTuple,
    size_t... NumInputs>
void test_op(
    int blocks,
    int threads,
    std::string op_str,
    AtenFunc af,
    JitFunc jf,
    OutputPair op,
    InputTuple it,
    std::index_sequence<NumInputs...>) {
  Fusion fusion;
  FusionGuard fg(&fusion);

  // Generate Input JIT function Inputs and add them as Inputs to the Fusion
  // Graph
  std::array<Val*, sizeof...(NumInputs)> jit_inputs = {
      gen_jit_operand(std::get<NumInputs>(it))...};
  std::for_each(jit_inputs.begin(), jit_inputs.end(), [&fusion](Val* v) {
    fusion.addInput(v);
  });
  TensorView* out =
      static_cast<TensorView*>(jf(std::get<NumInputs>(jit_inputs)...));
  fusion.addOutput(out);

  std::for_each(jit_inputs.begin(), jit_inputs.end(), [out](Val* v) {
    if (v->getValType() == ValType::TensorView)
      static_cast<TensorView*>(v)->computeAt(out, -1);
  });
  out->axis(0)->parallelize(ParallelType::BIDx);
  out->axis(-1)->parallelize(ParallelType::TIDx);

  std::array<IValue, sizeof...(NumInputs)> aten_inputs = {gen_aten_operand(
      std::get<NumInputs>(it), blocks, threads, /*rand*/ true)...};
  const at::ArrayRef<IValue> aten_inputs_ivalues(aten_inputs);

  at::Tensor cg_output =
      gen_aten_operand(op, blocks, threads, /*rand*/ false).toTensor();
  std::vector<at::Tensor> output_vect = {cg_output};
  cudaDeviceSynchronize();
  if (fusion.isStochastic())
    at::manual_seed(0);

  FusionExecutor fe;
  fe.compileFusion(&fusion);
  fe.runFusion(aten_inputs_ivalues, output_vect);
  cudaDeviceSynchronize();

  if (fusion.isStochastic())
    at::manual_seed(0);
  at::Tensor aten_output = af(aten_inputs);
  cudaDeviceSynchronize(); // This sync shouldn't be necessary;

  std::string op_msg = "Operation " + op_str;

  testValidate(
      &fusion,
      {cg_output},
      aten_inputs,
      {aten_output},
      __LINE__,
      __FILE__,
      op_msg);
}

/*
 *  Templatized Helper Function that uses variadic templates to
 *  process a variable length Input Tuple of different Operand Type.
 */
template <typename AtenFunc, typename JitFunc, typename InputTuple>
void test_op(
    int blocks,
    int threads,
    std::string op_str,
    AtenFunc af,
    JitFunc jf,
    OutputPair op,
    InputTuple it) {
  static constexpr auto size = std::tuple_size<InputTuple>::value;
  test_op(
      blocks,
      threads,
      op_str,
      af,
      jf,
      op,
      it,
      std::make_index_sequence<size>{});
}

TEST(NVFuserTest, FusionUnaryOps_CUDA) {
  using OpTuple =
      std::tuple<at::Tensor (*)(const at::Tensor&), UnaryOpType, std::string>;

  // [Note: explicit tuple type for uniform initialization list]
  // Tuple type must be explicitly specified for each uniform initialization
  // list within the vector to make this code compatible with some old env
  // which we still need to support. eg. gcc 5.4 + cuda 9.2.
  std::vector<OpTuple> ops{
      OpTuple{at::abs, UnaryOpType::Abs, "abs"},
      OpTuple{at::acos, UnaryOpType::Acos, "acos"},
      OpTuple{at::asin, UnaryOpType::Asin, "asin"},
      OpTuple{at::atan, UnaryOpType::Atan, "atan"},
      // There does not appear to be an appropriate ATen function for atanh
      // OpTuple{at::atanh,      UnaryOpType::Atanh,      "atanh"      },
      OpTuple{at::ceil, UnaryOpType::Ceil, "ceil"},
      OpTuple{at::cos, UnaryOpType::Cos, "cos"},
      OpTuple{at::cosh, UnaryOpType::Cosh, "cosh"},
      OpTuple{at::erf, UnaryOpType::Erf, "erf"},
      OpTuple{at::erfc, UnaryOpType::Erfc, "erfc"},
      OpTuple{at::exp, UnaryOpType::Exp, "exp"},
      OpTuple{at::expm1, UnaryOpType::Expm1, "expm1"},
      OpTuple{at::floor, UnaryOpType::Floor, "floor"},
      OpTuple{at::frac, UnaryOpType::Frac, "frac"},
      OpTuple{at::gelu, UnaryOpType::Gelu, "gelu"},
      OpTuple{at::lgamma, UnaryOpType::Lgamma, "lgamma"},
      OpTuple{at::log, UnaryOpType::Log, "log"},
      OpTuple{at::log10, UnaryOpType::Log10, "log10"},
      OpTuple{at::log1p, UnaryOpType::Log1p, "log1p"},
      OpTuple{at::log2, UnaryOpType::Log2, "log2"},
      OpTuple{at::neg, UnaryOpType::Neg, "neg"},
      OpTuple{at::reciprocal, UnaryOpType::Reciprocal, "reciprocal"},
      OpTuple{at::relu, UnaryOpType::Relu, "relu"},
      OpTuple{at::round, UnaryOpType::Round, "round"},
      OpTuple{at::rsqrt, UnaryOpType::Rsqrt, "rsqrt"},
      OpTuple{at::sigmoid, UnaryOpType::Sigmoid, "sigmoid"},
      OpTuple{at::sin, UnaryOpType::Sin, "sin"},
      OpTuple{at::sinh, UnaryOpType::Sinh, "sinh"},
      OpTuple{at::sqrt, UnaryOpType::Sqrt, "sqrt"},
      OpTuple{at::tan, UnaryOpType::Tan, "tan"},
      OpTuple{at::tanh, UnaryOpType::Tanh, "tanh"},
      OpTuple{at::trunc, UnaryOpType::Trunc, "trunc"}};

  std::vector<DataType> dtypes = {DataType::Float, DataType::Double};

  for (auto dtype : dtypes) {
    std::for_each(ops.begin(), ops.end(), [&](OpTuple& op) {
      test_op(
          /*blocks*/ 640,
          /*threads*/ 64,
          /*name*/ std::get<2>(op),
          /*Aten Func   */
          [&op](std::array<IValue, 1>& vals) {
            return std::get<0>(op)(vals[0].toTensor());
          },
          /*JIT  Func   */
          [&op](Val* in1) -> Val* { return unaryOp(std::get<1>(op), in1); },
          /*Output      */ std::make_pair(ValType::TensorView, dtype),
          /*Inputs Tuple*/
          std::make_tuple(std::make_pair(ValType::TensorView, dtype)));
    });

    test_op(
        /*blocks*/ 128,
        /*threads*/ 64,
        /*name*/ "rand_like",
        /*Aten Func   */
        [](std::array<IValue, 1>& vals) {
          return at::rand_like(vals[0].toTensor());
        },
        /*JIT  Func   */
        [](Val* in1) -> Val* { return unaryOp(UnaryOpType::RandLike, in1); },
        /*Output      */ std::make_pair(ValType::TensorView, dtype),
        /*Inputs Tuple*/
        std::make_tuple(std::make_pair(ValType::TensorView, dtype)));
  }

  dtypes = {DataType::Int, DataType::Int32, DataType::Bool};
  for (auto dtype : dtypes) {
    test_op(
        /*blocks*/ 128,
        /*threads*/ 64,
        /*name*/ "bitwise_not",
        /*Aten Func   */
        [](std::array<IValue, 1>& vals) {
          return at::bitwise_not(vals[0].toTensor());
        },
        /*JIT  Func   */
        [](Val* in1) -> Val* { return unaryOp(UnaryOpType::Not, in1); },
        /*Output      */ std::make_pair(ValType::TensorView, dtype),
        /*Inputs Tuple*/
        std::make_tuple(std::make_pair(ValType::TensorView, dtype)));
  }
}

TEST(NVFuserTest, FusionBinaryOps_CUDA) {
  using AtenFuncSig = at::Tensor (*)(const at::Tensor&, const at::Tensor&);
  using OpTuple = std::tuple<AtenFuncSig, BinaryOpType, std::string>;

  // see [Note: explicit tuple type for uniform initialization list]
  std::vector<OpTuple> logic_ops{
      OpTuple{at::eq, BinaryOpType::Eq, "eq"},
      OpTuple{at::ge, BinaryOpType::GE, "ge"},
      OpTuple{at::gt, BinaryOpType::GT, "gt"},
      OpTuple{at::le, BinaryOpType::LE, "le"},
      OpTuple{at::lt, BinaryOpType::LT, "lt"},
      OpTuple{at::ne, BinaryOpType::NE, "ne"}};
  std::vector<DataType> dtypes = {DataType::Double, DataType::Float};

  for (auto dtype : dtypes) {
    std::for_each(logic_ops.begin(), logic_ops.end(), [&](OpTuple& op) {
      test_op(
          /*blocks*/ 640,
          /*threads*/ 64,
          /*name*/ std::get<2>(op),
          /*Aten Func   */
          [&op](std::array<IValue, 2>& vals) {
            return std::get<0>(op)(vals[0].toTensor(), vals[1].toTensor());
          },
          /*JIT  Func   */
          [&op](Val* in1, Val* in2) -> Val* {
            return binaryOp(std::get<1>(op), in1, in2);
          },
          /*Output      */ std::make_pair(ValType::TensorView, DataType::Bool),
          /*Inputs Tuple*/
          std::make_tuple(
              std::make_pair(ValType::TensorView, dtype),
              std::make_pair(ValType::TensorView, dtype)));
    });

    // see [Note: explicit tuple type for uniform initialization list]
    std::vector<OpTuple> math_ops{
        OpTuple{at::atan2, BinaryOpType::Atan2, "atan2"},
        OpTuple{at::div, BinaryOpType::Div, "div"},
        OpTuple{at::fmod, BinaryOpType::Fmod, "fmod"},
        OpTuple{at::max, BinaryOpType::Max, "max"},
        OpTuple{at::min, BinaryOpType::Min, "min"},
        OpTuple{at::mul, BinaryOpType::Mul, "mul"},
        OpTuple{at::pow, BinaryOpType::Pow, "pow"},
        // NOTE: Remainder does not match the Aten impl exactly
        // despite using an identical function.
        OpTuple{at::remainder, BinaryOpType::Remainder, "remainder"},
    };

    std::for_each(math_ops.begin(), math_ops.end(), [&](OpTuple& op) {
      test_op(
          /*blocks*/ 640,
          /*threads*/ 64,
          /*name*/ std::get<2>(op),
          /*Aten Func   */
          [&op](std::array<IValue, 2>& vals) {
            return std::get<0>(op)(vals[0].toTensor(), vals[1].toTensor());
          },
          /*JIT  Func   */
          [&op](Val* in1, Val* in2) -> Val* {
            return binaryOp(std::get<1>(op), in1, in2);
          },
          /*Output      */ std::make_pair(ValType::TensorView, dtype),
          /*Inputs Tuple*/
          std::make_tuple(
              std::make_pair(ValType::TensorView, dtype),
              std::make_pair(ValType::TensorView, dtype)));
    });

    test_op(
        /*blocks*/ 640,
        /*threads*/ 64,
        /*name*/ "add_alpha",
        /*Aten Func   */
        [](std::array<IValue, 3>& vals) {
          return at::add(
              vals[0].toTensor(), vals[1].toTensor(), vals[2].toScalar());
        },
        /*JIT  Func   */ static_cast<Val* (*)(Val*, Val*, Val*)>(&add_alpha),
        /*Output      */ std::make_pair(ValType::TensorView, dtype),
        /*Inputs Tuple*/
        std::make_tuple(
            std::make_pair(ValType::TensorView, dtype),
            std::make_pair(ValType::TensorView, dtype),
            std::make_pair(ValType::Scalar, dtype)));

    test_op(
        /*blocks*/ 640,
        /*threads*/ 64,
        /*name*/ "sub_alpha",
        /*Aten Func   */
        [](std::array<IValue, 3>& vals) {
          return at::sub(
              vals[0].toTensor(), vals[1].toTensor(), vals[2].toScalar());
        },
        /*JIT  Func   */ static_cast<Val* (*)(Val*, Val*, Val*)>(&sub_alpha),
        /*Output      */ std::make_pair(ValType::TensorView, dtype),
        /*Inputs Tuple*/
        std::make_tuple(
            std::make_pair(ValType::TensorView, dtype),
            std::make_pair(ValType::TensorView, dtype),
            std::make_pair(ValType::Scalar, dtype)));
  }
}

TEST(NVFuserTest, FusionTernaryOps_CUDA) {
  std::vector<DataType> dtypes = {DataType::Double, DataType::Float};

  for (auto dtype : dtypes) {
    test_op(
        /*blocks*/ 640,
        /*threads*/ 64,
        /*name*/ "clamp",
        /*Aten Func   */
        [](std::array<IValue, 1>& vals) {
          return at::clamp(vals[0].toTensor(), 0.f, 1.f);
        },
        /*JIT  Func   */
        [&](Val* in1) -> Val* {
          if (dtype == DataType::Float) {
            return clamp(in1, new Double(0.f), new Double(1.f));
          } else {
            return clamp(in1, new Double(0.f), new Double(1.f));
          }
        },
        /*Output      */ std::make_pair(ValType::TensorView, dtype),
        /*Inputs Tuple*/
        std::make_tuple(std::make_pair(ValType::TensorView, dtype)));
    test_op(
        /*blocks*/ 640,
        /*threads*/ 64,
        /*name*/ "threshold",
        /*Aten Func   */
        [](std::array<IValue, 1>& vals) {
          return at::threshold(vals[0].toTensor(), 0.f, 1.f);
        },
        /*JIT  Func   */
        [&](Val* in1) -> Val* {
          if (dtype == DataType::Float) {
            return threshold(in1, new Double(0.f), new Double(1.f));
          } else {
            return threshold(in1, new Double(0.f), new Double(1.f));
          }
        },
        /*Output      */ std::make_pair(ValType::TensorView, dtype),
        /*Inputs Tuple*/
        std::make_tuple(std::make_pair(ValType::TensorView, dtype)));
    test_op(
        /*blocks*/ 640,
        /*threads*/ 64,
        /*name*/ "where",
        /*Aten Func   */
        [](std::array<IValue, 3>& vals) {
          return at::where(
              vals[0].toTensor(), vals[1].toTensor(), vals[2].toTensor());
        },
        /*JIT  Func   */ static_cast<Val* (*)(Val*, Val*, Val*)>(&where),
        /*Output      */ std::make_pair(ValType::TensorView, dtype),
        /*Inputs Tuple*/
        std::make_tuple(
            std::make_pair(ValType::TensorView, DataType::Bool),
            std::make_pair(ValType::TensorView, dtype),
            std::make_pair(ValType::TensorView, dtype)));
  }
}

TEST(NVFuserTest, FusionCompoundOps_CUDA) {
  std::vector<DataType> dtypes = {DataType::Double, DataType::Float};

  for (auto dtype : dtypes) {
    test_op(
        /*blocks*/ 640,
        /*threads*/ 64,
        /*name*/ "lerp",
        /*Aten Func   */
        [](std::array<IValue, 3>& vals) {
          return at::lerp(
              vals[0].toTensor(), vals[1].toTensor(), vals[2].toTensor());
        },
        /*JIT  Func   */ static_cast<Val* (*)(Val*, Val*, Val*)>(&lerp),
        /*Output      */ std::make_pair(ValType::TensorView, dtype),
        /*Inputs Tuple*/
        std::make_tuple(
            std::make_pair(ValType::TensorView, dtype),
            std::make_pair(ValType::TensorView, dtype),
            std::make_pair(ValType::TensorView, dtype)));
    test_op(
        /*blocks*/ 640,
        /*threads*/ 64,
        /*name*/ "addcmul",
        /*Aten Func   */
        [](std::array<IValue, 4>& vals) {
          return at::addcmul(
              vals[0].toTensor(),
              vals[1].toTensor(),
              vals[2].toTensor(),
              vals[3].toScalar());
        },
        /*JIT  Func   */
        static_cast<Val* (*)(Val*, Val*, Val*, Val*)>(&addcmul),
        /*Output      */ std::make_pair(ValType::TensorView, dtype),
        /*Inputs Tuple*/
        std::make_tuple(
            std::make_pair(ValType::TensorView, dtype),
            std::make_pair(ValType::TensorView, dtype),
            std::make_pair(ValType::TensorView, dtype),
            std::make_pair(ValType::Scalar, dtype)));
  }
}

TEST(NVFuserTest, FusionCastOps_CUDA) {
  Fusion fusion;
  FusionGuard fg(&fusion);

  TensorView* tv0 = makeSymbolicTensor(2, DataType::Half);

  TensorView* intrm1 = castOp(DataType::Float, tv0);
  TensorView* out = castOp(DataType::Half, intrm1);

  fusion.addInput(tv0);
  fusion.addOutput(out);
  tv0->computeAt(out, -1);

  out->axis(0)->parallelize(ParallelType::BIDx);
  out->axis(-1)->parallelize(ParallelType::TIDx);

  auto options = at::TensorOptions().dtype(at::kHalf).device(at::kCUDA, 0);

  at::Tensor input1 = at::randn({1, 4}, options);
  at::Tensor ref_output = at::empty_like(input1);

  std::array<IValue, 1> inputs = {input1};
  const at::ArrayRef<IValue> input_ivalues(inputs);

  FusionExecutor fe;
  fe.compileFusion(&fusion);
  auto outputs = fe.runFusion(input_ivalues);

  ref_output = at::_cast_Half(at::_cast_Double(input1));

  TORCH_CHECK(
      outputs[0].equal(ref_output),
      "\nOp Type: -- ",
      "cast FP16->FP32->FP16",
      " -- had a mismatch.\n",
      "\nABS MAX DIFF: ",
      outputs[0].sub(ref_output).abs().max(),
      "\n");
}

// Start off simple, block on the outer dim
// block stride + thread all reduce + unrolling on inner dim
TEST(NVFuserTest, FusionReduction1_CUDA) {
  Fusion fusion;
  FusionGuard fg(&fusion);

  // Set up your input tensor views
  TensorView* tv0 = makeSymbolicTensor(2);
  fusion.addInput(tv0);

  // tv1[I0, R1] = tv0[I0, I1]
  TensorView* tv1 = reductionOp(BinaryOpType::Add, {1}, new Double(0), tv0);
  fusion.addOutput(tv1);

  TORCH_CHECK(fusion.hasReduction(), "Could not detect reduction in fusion.");

  tv1->split(1, 128);
  // tv1[I0, R1o, R1i{128}] = tv0[I0, I1]
  tv1->split(1, 4);
  // tv1[I0, R1oo, R1oi{4}, R1i{128}] = tv0[I0, I1]

  TensorView* tv2 = tv1->rFactor({1});
  // tv2[I0, R1oo, Ir1oi{4}, Ir1i{128}] = tv0[I0, I1]
  // tv1[I0,        R1oi{4},  R1i{128}] = tv2[I0, R1oo, Ir1oi{4}, Ir1i{128}]

  TensorView* tv3 = tv1->rFactor({1});
  // tv2[I0, R1oo, Ir1oi{4}, Ir1i{128}] = tv0[I0, I1]
  // tv3[I0,        R1oi{4}, Ir1i{128}] = tv2[I0, R1oo, Ir1oi{4}, Ir1i{128}]
  // tv1[I0,                  R1i{128}] = tv3[I0,        R1oi{4}, Ir1i{128}]

  // Incrementally, can print in between for debugging
  tv0->computeAt(tv2, 1);
  tv2->computeAt(tv3, 1);
  tv3->computeAt(tv1, 1);

  // Re do it all at once, because why not.
  tv0->computeAt(tv1, 1);

  tv2->axis(2)->parallelize(ParallelType::Unroll);
  tv1->axis(0)->parallelize(ParallelType::BIDx);

  tv1->axis(-1)->parallelize(ParallelType::TIDx);
  tv2->axis(-1)->parallelize(ParallelType::TIDx);
  tv3->axis(-1)->parallelize(ParallelType::TIDx);

  int numel_x = 65000;
  int numel_y = 1025;

  auto options = at::TensorOptions().dtype(at::kFloat).device(at::kCUDA, 0);
  at::Tensor input = at::randn({numel_x, numel_y}, options);
  at::Tensor cg_output = at::empty({numel_x}, options);

  FusionExecutor fe;
  fe.compileFusion(&fusion);
  fe.runFusion({input}, {cg_output});

  auto aten_output = input.to(at::kDouble).sum({1});

  testValidate(
      &fusion, {cg_output}, {input}, {aten_output}, __LINE__, __FILE__);
}

TEST(NVFuserTest, FusionReduction2_CUDA) {
  Fusion fusion;
  FusionGuard fg(&fusion);

  // Set up your input tensor views
  TensorView* tv0 = makeSymbolicTensor(2);
  fusion.addInput(tv0);

  // tv1[I0, R1] = tv0[I0, I1]
  TensorView* tv1 = reductionOp(BinaryOpType::Add, {1}, new Double(0), tv0);

  fusion.addOutput(tv1);

  // switches to try some different scenarios. maybe we should iterate on all
  // permutations.
  bool bind_bidx = true;
  bool bind_tidx = true;
  bool bind_tidy = true;
  bool bind_unroll = true;

  int numel_x = 1025; // Cannot exceed block dim max size / tidy
  int numel_y = 129;
  int tidx = 16;
  int tidy = 8;
  int unroll_factor = 4;

  tv1->split(1, tidx);
  // tv1[I0, R1o, R1i{tidx}] = tv0[I0, I1]

  tv1->split(1, unroll_factor);
  // tv1[I0, R1oo, R1oi{unroll}, R1i{tidx}] = tv0[I0, I1]

  tv1->split(0, tidy);

  TensorView* tv2 = tv1->rFactor({-3});
  // tv2[I0,             >R1oo<, Ir1oi{unroll}, Ir1i{tidx}]
  // tv1[I0o, I0i{tidy},          R1oi{unroll},  R1i{tidx}]

  TensorView* tv3 = tv1->rFactor({-2});
  // tv2[I0,             >R1oo<, Ir1oi{unroll}, Ir1i{tidx}]
  // tv3[I0,                      R1oi{unroll}, Ir1i{tidx}]
  // tv1[I0o, I0i{tidy},                         R1i{tidx}]

  tv0->computeAt(tv1, -2);

  if (bind_unroll)
    tv2->axis(-2)->parallelize(ParallelType::Unroll);
  if (bind_bidx)
    tv1->axis(0)->parallelize(ParallelType::BIDx);
  if (bind_tidy)
    tv1->axis(1)->parallelize(ParallelType::TIDy);

  if (bind_tidx) {
    tv2->axis(-1)->parallelize(ParallelType::TIDx);
    tv3->axis(-1)->parallelize(ParallelType::TIDx);
    tv1->axis(-1)->parallelize(ParallelType::TIDx);
  }

  auto options = at::TensorOptions().dtype(at::kFloat).device(at::kCUDA, 0);
  at::Tensor input = at::randn({numel_x, numel_y}, options);

  FusionExecutor fe;
  fe.compileFusion(&fusion);
  auto cg_outputs = fe.runFusion({input});

  auto aten_output = input.to(at::kDouble).sum({1});
  testValidate(&fusion, cg_outputs, {input}, {aten_output}, __LINE__, __FILE__);
}

TEST(NVFuserTest, FusionReduction3_CUDA) {
  // What if Z participates in the reduction with X?
  Fusion fusion;
  FusionGuard fg(&fusion);

  // Set up your input tensor views
  TensorView* tv0 = makeSymbolicTensor(2);
  fusion.addInput(tv0);

  // tv1[I0, R1] = tv0[I0, I1]
  TensorView* tv1 = reductionOp(BinaryOpType::Add, {1}, new Double(0), tv0);

  fusion.addOutput(tv1);

  int numel_x = 1025; // Cannot exceed block dim max size / tidy
  int numel_y = 129;
  int tidx = 16;
  int tidz = 8;

  tv1->split(1, tidz);
  // tv1[I0, R1o, R1i{tidz}] = tv0[I0, I1]

  tv1->split(1, tidx);
  // tv1[I0, R1oo, R1oi{tidx}, R1i{tidz}] = tv0[I0, I1]

  TensorView* tv2 = tv1->rFactor({-3});
  // tv2[I0,  >R1oo<, Ir1oi{tidx}, Ir1i{tidz}]
  // tv1[I0o,          R1oi{tidx},  R1i{tidz}]

  tv0->computeAt(tv1, -3);

  tv1->axis(0)->parallelize(ParallelType::BIDx);
  tv1->axis(-2)->parallelize(ParallelType::TIDx);
  tv1->axis(-1)->parallelize(ParallelType::TIDz);

  tv2->axis(-2)->parallelize(ParallelType::TIDx);
  tv2->axis(-1)->parallelize(ParallelType::TIDz);

  auto options = at::TensorOptions().dtype(at::kFloat).device(at::kCUDA, 0);
  at::Tensor aten_input = at::randn({numel_x, numel_y}, options);
  at::Tensor cg_output = at::empty({numel_x}, options);

  FusionExecutor fe;
  fe.compileFusion(&fusion);
  fe.runFusion({aten_input}, {cg_output});

  auto aten_output = aten_input.to(at::kDouble).sum({1});

  testValidate(
      &fusion, {cg_output}, {aten_input}, {aten_output}, __LINE__, __FILE__);
}

TEST(NVFuserTest, FusionReduction4_CUDA) {
  Fusion fusion;
  FusionGuard fg(&fusion);

  // Set up your input tensor views
  TensorView* tv0 = makeSymbolicTensor(2);
  TensorView* tv1 = makeSymbolicTensor(2);

  TensorView* tv2 = add(tv0, tv1);
  // tv2[I0, I1] = tv0[I0, I1] + tv1[I0, I1]

  fusion.addInput(tv0);
  fusion.addInput(tv1);

  TensorView* tv3 = reductionOp(BinaryOpType::Add, {1}, new Double(0), tv2);
  // tv3[I0, R1] = tv2[I0, I1]

  TensorView* tv4 = makeSymbolicTensor(1);
  fusion.addInput(tv4);

  // tv5[I0] = tv3[I0, R1] * tv4[I0]
  TensorView* tv5 = mul(tv3, tv4);
  fusion.addOutput(tv5);

  int tidx = 16;

  // RFactor the reduction
  tv3->split(1, tidx);
  // tv3[I0, R1o, R1i{tidx}] = tv2[I0, I1]

  TensorView* tv6 = tv3->rFactor({-2});
  // tv6[I0, R1o, iR1i{tidx}] = tv2[I0, I1]
  // tv3[I0,       R1i{tidx}] = tv3[I0, I1]
  tv2->computeAt(tv6, 2);

  // Compute at inline with tv5 (only 1D)
  tv6->computeAt(tv3, 1);
  tv3->computeAt(tv5, 1);

  tv5->axis(0)->parallelize(ParallelType::BIDx);

  // Intermediate tensors only need this, but doesn't hurt to do on inputs
  // tv0, 1, 4
  tv2->axis(-1)->parallelize(ParallelType::TIDx);
  tv3->axis(-1)->parallelize(ParallelType::TIDx);
  tv6->axis(-1)->parallelize(ParallelType::TIDx);

  int numel_x = 1025;
  int numel_y = 129;

  auto options = at::TensorOptions().dtype(at::kFloat).device(at::kCUDA, 0);
  at::Tensor t0 = at::randn({numel_x, numel_y}, options);
  at::Tensor t1 = at::randn({numel_x, numel_y}, options);
  at::Tensor t4 = at::randn({numel_x}, options);

  FusionExecutor fe;
  fe.compileFusion(&fusion);
  auto cg_outputs = fe.runFusion({t0, t1, t4});

  auto t2 = t0.add(t1);
  auto t3 = t2.to(at::kDouble).sum({1});
  auto aten_output = t3.mul(t4);

  testValidate(
      &fusion, cg_outputs, {t0, t1, t4}, {aten_output}, __LINE__, __FILE__);
}

TEST(NVFuserTest, FusionReduction5_CUDA) {
  Fusion fusion;
  FusionGuard fg(&fusion);

  // Set up your input tensor views
  TensorView* tv0 = makeSymbolicTensor(3);

  fusion.addInput(tv0);

  TensorView* tv1 = reductionOp(BinaryOpType::Add, {1}, new Double(0), tv0);

  fusion.addOutput(tv1);

  int bidy = 2;
  int tidy = 4;
  int tidx = 5;

  int dim1 = 11;

  tv1->split(-2, tidy);

  TensorView* tv2 = tv1->rFactor({-3});

  tv0->computeAt(tv1, 1);
  tv1->axis(0)->parallelize(ParallelType::BIDy);

  for (auto* val : fusion.vals()) {
    if (!fusion.hasInput(val) &&
        val->getValType().value() == ValType::TensorView) {
      val->as<TensorView>()->axis(-1)->parallelize(ParallelType::TIDx);
    }
  }

  tv2->axis(-2)->parallelize(ParallelType::TIDy);
  tv1->axis(-2)->parallelize(ParallelType::TIDy);

  auto options = at::TensorOptions().dtype(at::kFloat).device(at::kCUDA, 0);
  at::Tensor input = at::randn({bidy, dim1, tidx}, options);

  at::Tensor cg_output = at::empty({bidy, tidx}, options);

  FusionExecutor fe;
  fe.compileFusion(&fusion);
  fe.runFusion({input}, {cg_output});

  auto aten_output = input.to(at::kDouble).sum({1});
  testValidate(
      &fusion, {cg_output}, {input}, {aten_output}, __LINE__, __FILE__);
}

TEST(NVFuserTest, FusionReduction6_CUDA) {
  Fusion fusion;
  FusionGuard fg(&fusion);

  const int bdimx = 64;
  const int bdimy = 8;

  // Set up your input tensor views
  TensorView* tv0 = makeSymbolicTensor(3);
  fusion.addInput(tv0);

  // tv1[I0, R1, R2] = tv0[I0, I1, I2]
  TensorView* tv1 = reductionOp(BinaryOpType::Add, {1, 2}, new Double(0), tv0);
  fusion.addOutput(tv1);

  TORCH_CHECK(fusion.hasReduction(), "Could not detect reduction in fusion.");

  tv1->split(2, bdimx);
  // tv1[I0, R1, R2o, R2i{128}] = tv0[I0, I1, I2]
  tv1->split(1, bdimy);
  // tv1[I0, R1o, R1i{8}, R2o, R2i{128}] = tv0[I0, I1, I2]

  TensorView* tv2 = tv1->rFactor({3});
  // tv2[I0, I1o, I1i{8}, R2o, I2i{128}] = tv0[I0, I1, I2]
  // tv1[I0, R1o, R1i{8},      R2i{128}] = tv2[I0, I1o, I1i{8}, R2o, I2i{128}]

  TensorView* tv3 = tv1->rFactor({1});
  // tv2[I0, I1o, I1i{8}, R2o, I2i{128}] = tv0[I0, I1, I2]
  // tv3[I0, R1o, I1i{8},      I2i{128}] = tv2[I0, I1o, I1i{8}, R2o, I2i{128}]
  // tv1[I0,      R1i{8},      R2i{128}] = tv3[I0, R1o, I1i{8},      I2i{128}]

  tv3->computeAt(tv1, 1);
  tv2->computeAt(tv3, 2);

  tv1->axis(0)->parallelize(ParallelType::BIDx);
  tv2->axis(0)->parallelize(ParallelType::BIDx);
  tv3->axis(0)->parallelize(ParallelType::BIDx);

  tv1->axis(-1)->parallelize(ParallelType::TIDx);
  tv2->axis(-1)->parallelize(ParallelType::TIDx);
  tv3->axis(-1)->parallelize(ParallelType::TIDx);

  tv1->axis(-2)->parallelize(ParallelType::TIDy);
  tv3->axis(-2)->parallelize(ParallelType::TIDy);
  tv2->axis(-3)->parallelize(ParallelType::TIDy);

  int numel_x = 650;
  int numel_y = 1000;
  int numel_z = 4;

  auto options = at::TensorOptions().dtype(at::kFloat).device(at::kCUDA, 0);
  at::Tensor input = at::randn({numel_x, numel_y, numel_z}, options);

  FusionExecutor fe;
  fe.compileFusion(&fusion);
  auto cg_outputs = fe.runFusion({input});

  auto aten_output = input.to(at::kDouble).sum({1, 2});
  testValidate(&fusion, cg_outputs, {input}, {aten_output}, __LINE__, __FILE__);
}

TEST(NVFuserTest, FusionReductionTFT_CUDA) {
  Fusion fusion;
  FusionGuard fg(&fusion);

  // Set up your input tensor views
  TensorView* tv0 = makeSymbolicTensor(2);
  fusion.addInput(tv0);

  // tv1[I0, R1] = tv0[I0, I1]
  TensorView* tv1 = reductionOp(BinaryOpType::Add, {1}, new Double(0), tv0);

  fusion.addOutput(tv1);

  int numel_x = 1025;
  int numel_y = 129;
  int tidx = 16;
  int tidy = 8;
  int tidz = 8;

  tv1->split(1, tidx);
  // tv1[I0, R1o, R1i{tidx}]

  tv1->split(1, tidz);
  // tv1[I0, R1oo, R1Oi{tidz}, R1R1i{tidx}]

  tv1->split(0, tidy);
  // tv1[I0o, I0i, R1oo, R1Oi{tidz}, R1R1i{tidx}]

  TensorView* tv2 = tv1->rFactor({2});
  // tv2[I0o, I0i, R1oo, I1Oi{tidz}, I11i{tidx}]
  // tv1[I0o, I0i,       R1Oi{tidz}, R1R1i{tidx}]

  tv2->computeAt(tv1, 2);

  tv1->axis(1)->parallelize(ParallelType::TIDy);

  tv2->axis(-1)->parallelize(ParallelType::TIDx);
  tv1->axis(-1)->parallelize(ParallelType::TIDx);

  tv1->axis(-2)->parallelize(ParallelType::TIDz);
  tv2->axis(-2)->parallelize(ParallelType::TIDz);

  auto options = at::TensorOptions().dtype(at::kFloat).device(at::kCUDA, 0);
  at::Tensor input = at::randn({numel_x, numel_y}, options);
  at::Tensor cg_output = at::empty({numel_x}, options);

  FusionExecutor fe;
  fe.compileFusion(&fusion);
  fe.runFusion({input}, {cg_output});

  auto aten_output = input.to(at::kDouble).sum({1});
  testValidate(
      &fusion, {cg_output}, {input}, {aten_output}, __LINE__, __FILE__);
}

TEST(NVFuserTest, FusionReductionOuterSplit_CUDA) {
  // based off FusionReduction4
  Fusion fusion;
  FusionGuard fg(&fusion);

  // Set up your input tensor views
  TensorView* tv0 = makeSymbolicTensor(2);
  TensorView* tv1 = makeSymbolicTensor(2);

  TensorView* tv2 = add(tv0, tv1);
  // tv2[I0, I1] = tv0[I0, I1] + tv1[I0, I1]

  fusion.addInput(tv0);
  fusion.addInput(tv1);

  TensorView* tv3 = reductionOp(BinaryOpType::Add, {1}, new Double(0), tv2);
  // tv3[I0, R1] = tv2[I0, I1]

  TensorView* tv4 = makeSymbolicTensor(1);
  fusion.addInput(tv4);

  // tv5[I0] = tv3[I0, R1] * tv4[I0]
  TensorView* tv5 = mul(tv3, tv4);
  fusion.addOutput(tv5);

  // RFactor the reduction
  tv3->split(1, 16, false);
  // tv3[I0, R1o{16}, R1i{tidx}] = tv2[I0, I1]

  TensorView* tv6 = tv3->rFactor({-2});
  // tv6[I0, R1o{16}, iR1i{tidx}] = tv2[I0, I1]
  // tv3[I0,           R1i{tidx}] = tv3[I0, I1]
  tv2->computeAt(tv6, 2);

  // Compute at inline with tv5 (only 1D)
  tv6->computeAt(tv3, 1);
  tv3->computeAt(tv5, 1);

  tv5->axis(0)->parallelize(ParallelType::BIDx);

  // Intermediate tensors only need this, but doesn't hurt to do on inputs
  // tv0, 1, 4
  tv2->axis(-1)->parallelize(ParallelType::TIDx);
  tv3->axis(-1)->parallelize(ParallelType::TIDx);
  tv6->axis(-1)->parallelize(ParallelType::TIDx);

  int numel_x = 1025;
  int numel_y = 129;

  auto options = at::TensorOptions().dtype(at::kFloat).device(at::kCUDA, 0);
  at::Tensor t0 = at::randn({numel_x, numel_y}, options);
  at::Tensor t1 = at::randn({numel_x, numel_y}, options);
  at::Tensor t4 = at::randn({numel_x}, options);

  FusionExecutor fe;
  fe.compileFusion(&fusion);
  auto cg_outputs = fe.runFusion({t0, t1, t4});

  auto t2 = t0.add(t1);
  auto t3 = t2.to(at::kDouble).sum({1});
  auto aten_output = t3.mul(t4);

  testValidate(
      &fusion, cg_outputs, {t0, t1, t4}, {aten_output}, __LINE__, __FILE__);
}

TEST(NVFuserTest, FusionBranches_CUDA) {
  Fusion fusion;
  FusionGuard fg(&fusion);

  // Set up your input tensor views
  TensorView* tv0 = makeSymbolicTensor(2);
  TensorView* tv1 = makeSymbolicTensor(2);
  TensorView* tv2 = makeSymbolicTensor(2);
  fusion.addInput(tv0);
  fusion.addInput(tv1);
  fusion.addInput(tv2);

  auto tv3 = add(tv0, new Double(1.0));
  auto tv4 = add(tv3, tv1);
  auto tv5 = add(tv3, tv2);
  auto tv6 = add(tv4, tv5);

  fusion.addOutput(tv6);

  constexpr int x = 63, y = 33;

  auto options = at::TensorOptions().dtype(at::kFloat).device(at::kCUDA, 0);

  at::Tensor t0 = at::randn({x, y}, options);
  at::Tensor t1 = at::randn({x, y}, options);
  at::Tensor t2 = at::randn({x, y}, options);

  FusionExecutor fe;
  tv6->merge(0);
  tv6->split(0, 128);
  tv6->split(0, 4);

  tv6->axis(0)->parallelize(ParallelType::BIDx);

  tv0->computeAt(tv6, 1);
  tv1->computeAt(tv6, 1);
  tv2->computeAt(tv6, 1);

  tv3->axis(-2)->parallelize(ParallelType::Unroll);
  tv3->axis(-1)->parallelize(ParallelType::TIDx);
  tv4->axis(-2)->parallelize(ParallelType::Unroll);
  tv4->axis(-1)->parallelize(ParallelType::TIDx);
  tv5->axis(-2)->parallelize(ParallelType::Unroll);
  tv5->axis(-1)->parallelize(ParallelType::TIDx);
  tv6->axis(-1)->parallelize(ParallelType::TIDx);

  std::vector<IValue> aten_inputs = {t0, t1, t2};

  fe.compileFusion(&fusion);
  auto cg_outputs = fe.runFusion(aten_inputs);

  auto t3 = t0.add(1.0);
  auto t4 = t3.add(t1);
  auto t5 = t3.add(t2);
  auto aten_output = t4.add(t5);

  testValidate(
      &fusion, cg_outputs, aten_inputs, {aten_output}, __LINE__, __FILE__);
}

TEST(NVFuserTest, FusionSimpleBCast1_CUDA) {
  Fusion fusion;
  FusionGuard fg(&fusion);

  // Set up your input tensor views
  TensorView* tv0 = makeSymbolicTensor(2);
  fusion.addInput(tv0);
  TensorView* tv1 = add(tv0, new Double(1.5));

  TensorView* tv2 = makeSymbolicTensor(2);
  fusion.addInput(tv2);
  TensorView* tv3 = makeSymbolicTensor(2);
  fusion.addInput(tv3);
  TensorView* tv4 = sub(tv2, tv3);

  TensorView* tv5 = broadcast(tv1, {false, false, true});
  TensorView* tv6 = broadcast(tv4, {true, false, false});

  TensorView* tv7 = add(tv5, tv6);
  fusion.addOutput(tv7);

  tv7->split(-1, 4);
  tv7->split(0, 8);

  tv0->computeAt(tv7, -1);
  tv2->computeAt(tv7, -1);

  tv7->axis(0)->parallelize(ParallelType::BIDx);
  tv7->axis(-1)->parallelize(ParallelType::TIDx);

  constexpr int x = 63, y = 33, z = 15;

  auto options = at::TensorOptions().dtype(at::kFloat).device(at::kCUDA, 0);

  at::Tensor t0 = at::randn({x, y}, options);
  at::Tensor t1 = t0.add(1.5);

  at::Tensor t2 = at::randn({y, z}, options);
  at::Tensor t3 = at::randn({y, z}, options);

  at::Tensor t4 = t2.sub(t3);
  at::Tensor t5 = t1.unsqueeze(-1).expand({x, y, z});

  at::Tensor t6 = t4.expand({x, y, z});

  at::Tensor aten_output = t5.add(t6);

  std::vector<IValue> aten_inputs = {t0, t2, t3};

  FusionExecutor fe;
  fe.compileFusion(&fusion);
  auto cg_outputs = fe.runFusion(aten_inputs);

  testValidate(
      &fusion, cg_outputs, aten_inputs, {aten_output}, __LINE__, __FILE__);
}

TEST(NVFuserTest, FusionSimpleBCast2_CUDA) {
  Fusion fusion;
  FusionGuard fg(&fusion);

  // Set up your input tensor views
  TensorView* tv0 = makeSymbolicTensor(2);
  fusion.addInput(tv0);
  TensorView* tv1 = makeSymbolicTensor(2);
  fusion.addInput(tv1);

  TensorView* tv2 = add(tv0, tv1);

  TensorView* tv3 = broadcast(tv2, {false, false, true});

  TensorView* tv4 = makeSymbolicTensor(2);
  fusion.addInput(tv4);

  TensorView* tv5 = sub(tv4, new Double(0.1));

  TensorView* tv6 = broadcast(tv5, {true, false, false});

  TensorView* tv7 = add(tv3, tv6);

  fusion.addOutput(tv7);

  tv7->merge(0, 1);

  tv0->computeAt(tv7, -1);
  tv4->computeAt(tv7, -1);

  tv7->axis(0)->parallelize(ParallelType::BIDx);
  tv7->axis(-1)->parallelize(ParallelType::TIDx);

  constexpr int x = 63, y = 33, z = 15;

  auto options = at::TensorOptions().dtype(at::kFloat).device(at::kCUDA, 0);

  at::Tensor t0 = at::randn({x, y}, options);
  at::Tensor t1 = at::randn({x, y}, options);
  at::Tensor t2 = t0.add(t1);
  at::Tensor t3 = t2.unsqueeze(-1).expand({x, y, z});

  at::Tensor t4 = at::randn({y, z}, options);
  at::Tensor t5 = t4.sub(0.1);
  at::Tensor t6 = t5.expand({x, y, z});
  at::Tensor aten_output = t3.add(t6);

  at::Tensor cg_output = at::empty({x, y, z}, options);

  std::vector<IValue> aten_inputs = {t0, t1, t4};

  FusionExecutor fe;
  fe.compileFusion(&fusion);
  fe.runFusion(aten_inputs, {cg_output});

  testValidate(
      &fusion, {cg_output}, aten_inputs, {aten_output}, __LINE__, __FILE__);
}

TEST(NVFuserTest, FusionSimpleBCast3_CUDA) {
  Fusion fusion;
  FusionGuard fg(&fusion);

  // Set up your input tensor views
  std::vector<IterDomain*> dom;
  dom.push_back(new IterDomain(new Int(0), new Int()));
  dom.push_back(new IterDomain(
      new Int(0),
      new Int(1),
      ParallelType::Serial,
      IterType::BroadcastWithStride));

  // tv0[I1, B{1}]
  TensorView* tv0 = new TensorView(new TensorDomain(dom), DataType::Float);
  fusion.addInput(tv0);

  // tv1[I0, I1, I2]
  TensorView* tv2 = makeSymbolicTensor(3);
  fusion.addInput(tv2);

  TensorView* tv3 = add(tv0, tv2);

  fusion.addOutput(tv3);

  tv3->merge(0);
  tv3->merge(0);

  tv0->computeAt(tv3, -1);
  tv2->computeAt(tv3, -1);

  tv3->axis(0)->parallelize(ParallelType::BIDx);

  constexpr int x = 2, y = 3, z = 4;

  auto options = at::TensorOptions().dtype(at::kFloat).device(at::kCUDA, 0);

  at::Tensor t0 = at::randn({y, 1}, options);
  at::Tensor t2 = at::randn({x, y, z}, options);
  auto aten_output = t0.add(t2);

  std::vector<IValue> aten_inputs = {t0, t2};
  at::Tensor cg_output = at::empty({x, y, z}, options);

  FusionExecutor fe;
  fe.compileFusion(&fusion);
  fe.runFusion(aten_inputs, {cg_output});

  testValidate(
      &fusion, {cg_output}, aten_inputs, {aten_output}, __LINE__, __FILE__);
}

TEST(NVFuserTest, FusionSimpleBCast4_CUDA) {
  Fusion fusion;
  FusionGuard fg(&fusion);

  // Set up your input tensor views
  std::vector<IterDomain*> dom;
  dom.push_back(new IterDomain(
      new Int(0),
      new Int(1),
      ParallelType::Serial,
      IterType::BroadcastWithStride));
  dom.push_back(new IterDomain(new Int(0), new Int()));
  TensorView* tv0 = new TensorView(new TensorDomain(dom), DataType::Float);

  TensorView* tv1 = makeSymbolicTensor(3);
  fusion.addInput(tv0);
  fusion.addInput(tv1);

  TensorView* tv3 = add(tv0, tv1);

  tv3->merge(0);
  tv3->merge(0);
  tv3->split(0, 128);
  tv3->split(0, 4);

  fusion.addOutput(tv3);

  tv0->computeAt(tv3, -1);
  tv1->computeAt(tv3, -1);

  tv3->axis(0)->parallelize(ParallelType::BIDx);
  tv3->axis(-1)->parallelize(ParallelType::TIDx);
  tv3->axis(-2)->parallelize(ParallelType::Unroll);

  constexpr int x = 63, y = 33, z = 15;

  auto options = at::TensorOptions().dtype(at::kFloat).device(at::kCUDA, 0);

  at::Tensor t0 = at::randn({1, z}, options);
  at::Tensor t1 = at::randn({x, y, z}, options);

  auto aten_output = t0.add(t1);

  at::Tensor cg_output = at::empty({x, y, z}, options);

  std::vector<IValue> aten_inputs = {t0, t1};

  FusionExecutor fe;
  fe.compileFusion(&fusion);
  fe.runFusion(aten_inputs, {cg_output});

  testValidate(
      &fusion, {cg_output}, aten_inputs, {aten_output}, __LINE__, __FILE__);
}

TEST(NVFuserTest, FusionSimpleBCast5_CUDA) {
  Fusion fusion;
  FusionGuard fg(&fusion);

  constexpr int m = 2, k = 3, n = 4;

  auto zero = new Int(0);
  auto M = new IterDomain(zero, new Int(m));
  auto K = new IterDomain(zero, new Int(k));
  auto N = new IterDomain(zero, new Int(n));

  // Set up your input tensor views
  TensorView* tv0 =
      new TensorView(new TensorDomain({M, K}, {true, true}), DataType::Float);
  TensorView* tv1 =
      new TensorView(new TensorDomain({K, N}, {true, true}), DataType::Float);

  fusion.addInput(tv0);
  fusion.addInput(tv1);

  TensorView* tv2 = broadcast(tv0, {false, false, true});
  TensorView* tv3 = broadcast(tv1, {true, false, false});

  TensorView* tv4 = add(tv2, tv3);

  fusion.addOutput(tv4);

  tv4->merge(0);
  tv4->merge(0);

  tv0->computeAt(tv4, -1);
  tv1->computeAt(tv4, -1);

  auto options = at::TensorOptions().dtype(at::kFloat).device(at::kCUDA, 0);

  at::Tensor t0 = at::randn({m, k}, options);
  at::Tensor t1 = at::randn({k, n}, options);

  auto t2 = t0.unsqueeze(-1).expand({m, k, n});
  auto t3 = t1.expand({m, k, n});
  auto aten_output = t2.add(t3);

  at::Tensor cg_output = at::empty({m, k, n}, options);

  std::vector<IValue> aten_inputs = {t0, t1};

  FusionExecutor fe;
  fe.compileFusion(&fusion);
  fe.runFusion(aten_inputs, {cg_output});

  testValidate(
      &fusion, {cg_output}, aten_inputs, {aten_output}, __LINE__, __FILE__);
}

TEST(NVFuserTest, FusionComplexBCast1_CUDA) {
  Fusion fusion;
  FusionGuard fg(&fusion);

  int x = 2, y = 3, z = 4;

  auto tv0 = makeConcreteTensor({y});
  auto tv1 = div(tv0, new Double(2.0));
  auto tv2 = broadcast(tv1, {false, true});
  auto tv3 = makeConcreteTensor({y, z});
  auto tv4 = mul(tv2, tv3);
  auto tv5 = broadcast(tv4, {true, false, false});
  auto tv6 = makeConcreteTensor({x, y, z});
  auto tv7 = add(tv5, tv6);

  // tv0[    i1    ] = input
  // tv1[    i1    ] = tv0/2.0
  // tv2[    i1, b2] = bcast(tv1)
  // tv3[    i1, i2] = input
  // tv4[    i1, i2] = tv2 * tv3
  // tv5[b0, i1, i2] = bcast(tv4)
  // tv6[i0, i1, i2] = input
  // tv7[i0, i1, i2] = tv5 + tv6

  // tv4 = bcast(tv1) * tv3
  // tv7 = bcast(tv4) + tv6

  fusion.addInput(tv0);
  fusion.addInput(tv3);
  fusion.addInput(tv6);

  fusion.addOutput(tv7);

  tv7->merge(0);
  tv7->merge(0);
  tv0->computeAt(tv7, -1);

  auto options = at::TensorOptions().dtype(at::kFloat).device(at::kCUDA, 0);

  at::Tensor t0 = at::randn({y}, options);
  at::Tensor t3 = at::randn({y, z}, options);
  at::Tensor t6 = at::randn({x, y, z}, options);

  auto t4 = t0.div(2.0).unsqueeze(-1).expand({y, z}) * t3;
  auto aten_output = t4.unsqueeze(0).expand({x, y, z}) + t6;

  std::vector<IValue> aten_inputs = {t0, t3, t6};

  FusionExecutor fe;
  fe.compileFusion(&fusion);
  auto cg_outputs = fe.runFusion(aten_inputs);

  testValidate(
      &fusion, cg_outputs, aten_inputs, {aten_output}, __LINE__, __FILE__);
}

TEST(NVFuserTest, FusionComplexBCast2_CUDA) {
  Fusion fusion;
  FusionGuard fg(&fusion);

  int x = 2, y = 3, z = 4;

  auto tv0 = makeConcreteTensor({y, z});
  auto tv1 = div(tv0, new Double(2.0));
  auto tv2 = sum(tv1, {1});
  auto tv3 = broadcast(tv2, {true, false});
  auto tv4 = makeConcreteTensor({x, y});
  auto tv5 = add(tv3, tv4);

  // tv0[    i1, i2] = input
  // tv1[    i1, i2] = tv0/2.0
  // tv2[    i1    ] = sum(tv1, 1)
  // tv3[b0, i1    ] = bcast(tv2)
  // tv4[i0, i1    ] = input
  // tv5[i0, i1    ] = tv3 + tv4

  // tv2 = sum(tv0/2.0, 1)
  // tv5 = bcast(tv2) + tv4

  fusion.addInput(tv0);
  fusion.addInput(tv4);

  fusion.addOutput(tv5);

  tv5->merge(0);
  tv0->computeAt(tv5, -1);
  tv1->computeAt(tv2, -1);

  auto options = at::TensorOptions().dtype(at::kFloat).device(at::kCUDA, 0);

  at::Tensor t0 = at::randn({y, z}, options);
  at::Tensor t4 = at::randn({x, y}, options);

  FusionExecutor fe;
  fe.compileFusion(&fusion);
  auto cg_outputs = fe.runFusion({t0, t4});

  auto t1 = t0.div(2.0);
  auto t2 = t1.to(at::kDouble).sum(1);
  auto t3 = t2.unsqueeze(0).expand({x, y});
  auto aten_output = t3.add(t4);

  testValidate(
      &fusion, {cg_outputs}, {t0, t4}, {aten_output}, __LINE__, __FILE__);
}

TEST(NVFuserTest, FusionAdvancedIndexing1_CUDA) {
  Fusion fusion;
  FusionGuard fg(&fusion);

  int w = 3, x = 4, y = 7, z = 8;
  auto options = at::TensorOptions().dtype(at::kFloat).device(at::kCUDA, 0);

  auto tv0 = makeSymbolicTensor(3);
  auto tv1 = makeSymbolicTensor(4);
  fusion.addInput(tv0);
  fusion.addInput(tv1);

  auto tv2 = add(tv0, new Double(1.0));
  auto tv3 = broadcast(tv2, {true, false, false, false});
  auto tv4 = add(tv3, tv1);

  fusion.addOutput(tv4);

  tv4->merge(0);
  tv4->merge(0);
  tv4->merge(0);

  tv4->split(0, 128);
  tv4->split(0, 4);

  tv2->computeAt(tv4, 1);

  tv4->axis(0)->parallelize(ParallelType::BIDx);
  tv4->axis(1)->parallelize(ParallelType::Unroll);
  tv4->axis(2)->parallelize(ParallelType::TIDx);

  tv3->axis(1)->parallelize(ParallelType::Unroll);
  tv3->axis(2)->parallelize(ParallelType::TIDx);

  tv2->axis(1)->parallelize(ParallelType::Unroll);
  tv2->axis(2)->parallelize(ParallelType::TIDx);

  FusionExecutor fe;

  at::Tensor t0 = at::randn({x, y, z}, options);
  at::Tensor t1 = at::randn({w, x, y, z}, options);

  auto t3 = t0.add(1.0);
  auto aten_output = t3.add(t1);

  std::vector<IValue> aten_inputs = {t0, t1};

  fe.compileFusion(&fusion);
  auto cg_outputs = fe.runFusion(aten_inputs);

  testValidate(
      &fusion, cg_outputs, aten_inputs, {aten_output}, __LINE__, __FILE__);
}

TEST(NVFuserTest, FusionAdvancedIndexing2_CUDA) {
  Fusion fusion;
  FusionGuard fg(&fusion);

  int w = 3, x = 4, y = 7, z = 8;
  auto options = at::TensorOptions().dtype(at::kFloat).device(at::kCUDA, 0);

  auto tv0 = makeSymbolicTensor(3);
  auto tv1 = makeSymbolicTensor(4);
  fusion.addInput(tv0);
  fusion.addInput(tv1);

  auto tv2 = add(tv0, new Double(1.0));
  auto tv3 = broadcast(tv2, {true, false, false, false});
  auto tv4 = add(tv3, tv1);

  fusion.addOutput(tv4);

  tv4->merge(-2);
  tv4->merge(-2);
  tv4->merge(-2);

  tv4->split(0, 128);
  tv4->split(0, 4);

  tv2->computeAt(tv4, 1);

  tv4->axis(0)->parallelize(ParallelType::BIDx);
  tv4->axis(1)->parallelize(ParallelType::Unroll);
  tv4->axis(2)->parallelize(ParallelType::TIDx);

  tv3->axis(1)->parallelize(ParallelType::Unroll);
  tv3->axis(2)->parallelize(ParallelType::TIDx);

  tv2->axis(1)->parallelize(ParallelType::Unroll);
  tv2->axis(2)->parallelize(ParallelType::TIDx);

  FusionExecutor fe;

  at::Tensor t0 = at::randn({x, y, z}, options);
  at::Tensor t1 = at::randn({w, x, y, z}, options);

  auto t3 = t0.add(1.0);
  auto aten_output = t3.add(t1);

  std::vector<IValue> aten_inputs = {t0, t1};

  fe.compileFusion(&fusion);
  auto cg_outputs = fe.runFusion(aten_inputs);

  testValidate(
      &fusion, cg_outputs, aten_inputs, {aten_output}, __LINE__, __FILE__);
}

TEST(NVFuserTest, FusionAdvancedIndexing3_CUDA) {
  Fusion fusion;
  FusionGuard fg(&fusion);

  int w = 3, x = 4, y = 7, z = 8;

  auto tv0 = makeSymbolicTensor(3);
  auto tv1 = makeSymbolicTensor(4);
  fusion.addInput(tv0);
  fusion.addInput(tv1);

  auto tv2 = add(tv0, new Double(1.0));
  auto tv3 = add(tv2, tv1);
  fusion.addOutput(tv3);

  auto options = at::TensorOptions().dtype(at::kFloat).device(at::kCUDA, 0);
  at::Tensor t0 = at::randn({x, y, z}, options);
  at::Tensor t1 = at::randn({w, x, y, z}, options);

  auto t2 = t0.add(1.0);
  auto aten_output = t2.add(t1);

  std::vector<IValue> aten_inputs = {t0, t1};

  scheduleFusion(&fusion, aten_inputs);

  FusionExecutor fe;
  fe.compileFusion(&fusion);
  auto cg_outputs = fe.runFusion(aten_inputs);

  testValidate(
      &fusion, cg_outputs, aten_inputs, {aten_output}, __LINE__, __FILE__);
}

TEST(NVFuserTest, FusionAdvancedIndexing4_CUDA) {
  Fusion fusion;
  FusionGuard fg(&fusion);

  // Set up your input tensor views
  TensorView* tv0 = makeConcreteTensor({10, 20});
  fusion.addInput(tv0);
  TensorView* tv1 = makeConcreteTensor({10, 10, 20});
  fusion.addInput(tv1);

  TensorView* tv2 = add(tv0, new Double(1));
  TensorView* tv3 = broadcast(tv2, {true, false, false});
  TensorView* tv4 = add(tv3, tv1);
  fusion.addOutput(tv4);

  auto options = at::TensorOptions().dtype(at::kFloat).device(at::kCUDA, 0);
  at::Tensor t0 = at::randn({10, 20}, options);
  at::Tensor t1 = at::randn({10, 10, 20}, options);

  auto t2 = t0.add(1.0);
  auto aten_output = t2.add(t1);

  std::vector<IValue> aten_inputs = {t0, t1};

  FusionExecutor fe;
  fe.compileFusion(&fusion);
  auto cg_outputs = fe.runFusion(aten_inputs);

  testValidate(
      &fusion, cg_outputs, aten_inputs, {aten_output}, __LINE__, __FILE__);
}

TEST(NVFuserTest, FusionAdvancedIndexing5_CUDA) {
  Fusion fusion;
  FusionGuard fg(&fusion);

  // Set up your input tensor views
  TensorView* tv0 = makeSymbolicTensor(1);
  fusion.addInput(tv0);
  TensorView* tv1 = makeSymbolicTensor(3);
  fusion.addInput(tv1);

  TensorView* tv2 = add(tv0, new Double(1));
  TensorView* tv3 = broadcast(tv2, {true, false, true});
  TensorView* tv4 = add(tv3, tv1);
  fusion.addOutput(tv4);

  tv3->merge(0)->merge(0)->split(0, 2)->split(0, 3);
  tv4->merge(0)->merge(0)->split(0, 2)->split(0, 3);

  tv0->computeAt(tv4, 1);
  tv1->computeAt(tv4, 1);

  auto options = at::TensorOptions().dtype(at::kFloat).device(at::kCUDA, 0);
  at::Tensor t0 = at::randn({7}, options);
  at::Tensor t1 = at::randn({5, 7, 11}, options);

  auto t2 = t0.add(1.0);
  auto aten_output = t2.unsqueeze(-1).add(t1);

  std::vector<IValue> aten_inputs = {t0, t1};

  FusionExecutor fe;
  fe.compileFusion(&fusion);
  auto cg_outputs = fe.runFusion(aten_inputs);

  testValidate(
      &fusion, cg_outputs, aten_inputs, {aten_output}, __LINE__, __FILE__);
}

TEST(NVFuserTest, FusionAdvancedIndexing6_CUDA) {
  Fusion fusion;
  FusionGuard fg(&fusion);

  std::vector<int64_t> tensor0_shape{7, 4, 7};
  std::vector<int64_t> tensor1_shape{4, 7};

  TensorView* tv0 = makeSymbolicTensor(tensor0_shape.size());
  fusion.addInput(tv0);
  TensorView* tv1 = makeSymbolicTensor(tensor1_shape.size());
  fusion.addInput(tv1);

  TensorView* tv2 = add(tv0, tv1);
  TensorView* tv3 = sum(tv2, {0, 1});
  fusion.addOutput(tv3);

  const auto options =
      at::TensorOptions().dtype(at::kFloat).device(at::kCUDA, 0);

  at::Tensor input0 = at::randn(tensor0_shape, options);
  at::Tensor input1 = at::randn(tensor1_shape, options);

  std::vector<int64_t> reduction_axes{0, 1};
  auto reduction_params =
      getReductionHeuristics(&fusion, {input0, input1}, tv3);
  TORCH_CHECK(reduction_params, "Reduction schedule was not generated!");
  scheduleReduction(&fusion, reduction_params.value(), tv3, {});

  FusionExecutor fe;
  fe.compileFusion(&fusion);
  auto cg_outputs =
      fe.runFusion({input0, input1}, reduction_params.value().lparams);

  auto aten_output = input0.add(input1).to(at::kDouble).sum(reduction_axes);

  testValidate(
      &fusion,
      cg_outputs,
      {input0, input1},
      {aten_output},
      __LINE__,
      __FILE__,
      "",
      reduction_params.value().lparams);
}

TEST(NVFuserTest, FusionAdvancedIndexing7_CUDA) {
  // Might be able to use this one without 6 as the heuristics in 6 may change
  // and this test is to cover the same issue.
  Fusion fusion;
  FusionGuard fg(&fusion);

  auto tv0 = makeSymbolicTensor(1);
  fusion.addInput(tv0);

  auto tv1 = broadcast(tv0, {false, true});

  auto tv2 = makeSymbolicTensor(2);
  fusion.addInput(tv2);

  auto tv3 = add(tv1, tv2);
  auto tv4 = sum(tv3, {0, 1});
  fusion.addOutput(tv4);

  tv4->merge(0, 1);
  tv4->split(0, 128);
  tv4->split(0, 4);

  auto tv5 = tv4->rFactor({0, 1});

  tv5->computeAt(tv4, -1);
  tv0->computeAt(tv5, -1);

  tv4->axis(0)->parallelize(ParallelType::TIDx);

  FusionExecutor fe;
  fe.compileFusion(&fusion);

  const int numel_x = 100;
  const int numel_y = 200;
  auto options = at::TensorOptions().dtype(at::kFloat).device(at::kCUDA, 0);
  auto at_t0 = at::randn({numel_x}, options);
  auto at_t1 = at::randn({numel_x, numel_y}, options);

  auto cg_outputs = fe.runFusion({at_t0, at_t1});

  auto aten_output = (at_t0.unsqueeze(-1).expand({numel_x, numel_y}) + at_t1)
                         .to(at::kDouble)
                         .sum();

  testValidate(
      &fusion, cg_outputs, {at_t0, at_t1}, {aten_output}, __LINE__, __FILE__);
}

TEST(NVFuserTest, FusionAdvancedIndexing8_CUDA) {
  // Same as 7 but with outer splits instead of inner
  Fusion fusion;
  FusionGuard fg(&fusion);

  auto tv0 = makeSymbolicTensor(1);
  fusion.addInput(tv0);

  auto tv1 = broadcast(tv0, {false, true});

  auto tv2 = makeSymbolicTensor(2);
  fusion.addInput(tv2);

  auto tv3 = add(tv1, tv2);
  auto tv4 = sum(tv3, {0, 1});
  fusion.addOutput(tv4);

  tv4->merge(0, 1);
  tv4->split(0, 128, false);
  tv4->split(0, 4, false);

  auto tv5 = tv4->rFactor({0, 1});

  tv5->computeAt(tv4, -1);
  tv0->computeAt(tv5, -1);

  tv4->axis(0)->parallelize(ParallelType::TIDx);

  FusionExecutor fe;
  fe.compileFusion(&fusion);

  const int numel_x = 100;
  const int numel_y = 200;
  auto options = at::TensorOptions().dtype(at::kFloat).device(at::kCUDA, 0);
  auto at_t0 = at::randn({numel_x}, options);
  auto at_t1 = at::randn({numel_x, numel_y}, options);

  auto cg_outputs = fe.runFusion({at_t0, at_t1});

  auto aten_output = (at_t0.unsqueeze(-1).expand({numel_x, numel_y}) + at_t1)
                         .to(at::kDouble)
                         .sum();

  testValidate(
      &fusion, cg_outputs, {at_t0, at_t1}, {aten_output}, __LINE__, __FILE__);
}

// Intended to stress the lowering of our code generator
TEST(NVFuserTest, FusionAdvancedLowering1_CUDA) {
  Fusion fusion;
  FusionGuard fg(&fusion);

  TensorView* tv0 = makeConcreteTensor({9, 5});
  fusion.addInput(tv0);

  TensorView* tv1 = add(tv0, new Double(1));
  TensorView* tv2 = add(tv1, new Double(2));
  TensorView* tv3 = add(tv1, new Double(3));
  TensorView* tv4 = sum(tv3, {1});

  fusion.addOutput(tv2);
  fusion.addOutput(tv4);

  tv4->split(1, 4);
  auto tv5 = tv4->rFactor({2});

  tv1->computeAt(tv5, -1);

  auto options = at::TensorOptions().dtype(at::kFloat).device(at::kCUDA, 0);
  at::Tensor aten_input = at::randn({9, 5}, options);

  auto t1 = aten_input.add(1.0);
  auto t2 = t1.add(2.0);
  auto t3 = t1.add(3.0);
  auto t4 = t3.sum(1);

  std::vector<at::Tensor> aten_outputs = {t2, t4};

  FusionExecutor fe;
  fe.compileFusion(&fusion);

  auto cg_outputs = fe.runFusion({aten_input});

  testValidate(
      &fusion, cg_outputs, {aten_input}, aten_outputs, __LINE__, __FILE__);
}

TEST(NVFuserTest, FusionAdvancedLowering2_CUDA) {
  Fusion fusion;
  FusionGuard fg(&fusion);

  // Progressively broadcast tensors
  TensorView* tv0 = makeSymbolicTensor(1);
  fusion.addInput(tv0);
  TensorView* tv1 = makeSymbolicTensor(2);
  fusion.addInput(tv1);
  TensorView* tv2 = makeSymbolicTensor(3);
  fusion.addInput(tv2);

  TensorView* tv3 = add(tv0, new Double(1));
  TensorView* tv4 = broadcast(tv3, {false, true});
  TensorView* tv5 = add(tv4, tv1);
  TensorView* tv6 = add(tv5, tv2);

  fusion.addOutput(tv6);

  // Split inner dimension
  tv6->split(1, 4);
  // Merge middle dims with outer dimensions
  tv6->merge(2);
  tv6->merge(0);

  // tv6[I0*I1o, I1i*I2]

  // Compute everything inline
  tv0->computeAt(tv6, -1);

  tv6->axis(0)->parallelize(ParallelType::BIDx);
  tv6->axis(1)->parallelize(ParallelType::TIDx);

  auto options = at::TensorOptions().dtype(at::kFloat).device(at::kCUDA, 0);
  int x = 13, y = 9, z = 5;
  at::Tensor t0 = at::randn({y}, options);
  at::Tensor t1 = at::randn({y, z}, options);
  at::Tensor t2 = at::randn({x, y, z}, options);

  auto t3 = t0.add(1.0);
  auto t4 = t3.unsqueeze(-1);
  auto t5 = t4.add(t1);
  auto t6 = t5.add(t2);

  std::vector<IValue> aten_inputs = {t0, t1, t2};
  std::vector<at::Tensor> aten_outputs = {t6};

  FusionExecutor fe;
  fe.compileFusion(&fusion);

  auto cg_outputs = fe.runFusion(aten_inputs);

  testValidate(
      &fusion, cg_outputs, aten_inputs, aten_outputs, __LINE__, __FILE__);
}

// TODO: Complete test
TEST(NVFuserTest, FusionAdvancedLowering3_CUDA) {
  Fusion fusion;
  FusionGuard fg(&fusion);

  auto tv0 = makeConcreteTensor({1, -1});
  auto tv1 = makeSymbolicTensor(2);
  fusion.addInput(tv0);
  fusion.addInput(tv1);

  // [b0, i1]
  auto tv2 = add(tv0, new Double(2.0));

  // [i0, i1]
  auto tv3 = add(tv1, new Double(3.0));

  // [b0, i1]
  auto tv4 = add(tv2, new Double(4.0));

  // [io, i1]
  auto tv5 = add(tv2, tv3);

  fusion.addOutput(tv4);
  fusion.addOutput(tv5);

  tv0->computeAt(tv4, -1);

  tv3->setMemoryType(MemoryType::Global);

  auto options = at::TensorOptions().dtype(at::kFloat).device(at::kCUDA, 0);
  int x = 13, y = 9;
  at::Tensor t0 = at::randn({1, y}, options);
  at::Tensor t1 = at::randn({x, y}, options);

  auto t4 = t0 + 2 + 4;
  auto t5 = t0 + 2 + t1 + 3;

  std::vector<IValue> aten_inputs = {t0, t1};
  std::vector<at::Tensor> aten_outputs = {t4, t5};

  FusionExecutor fe;
  fe.compileFusion(&fusion);

  auto cg_outputs = fe.runFusion(aten_inputs);

  testValidate(
      &fusion, cg_outputs, aten_inputs, aten_outputs, __LINE__, __FILE__);
}

// This excercises indexing with broadcast root axes. Non-broadcast
// axes need to be preferred when propagating index exprs to root
// axes. See, e.g., Index::getConsumerIndex_impl.
TEST(NVFuserTest, FusionAdvancedLowering4_CUDA) {
  Fusion fusion;
  FusionGuard fg(&fusion);

  auto tv0 = makeSymbolicTensor(1);
  fusion.addInput(tv0);
  auto tv1 = broadcast(tv0, {false, true});
  auto tv2 = broadcast(tv1, {false, false, true});
  auto tv3 = makeSymbolicTensor(3);
  fusion.addInput(tv3);
  auto tv4 = add(tv2, tv3);
  fusion.addOutput(tv4);

  tv4->merge(1)->merge(0);
  tv4->split(0, 8);
  tv0->computeAt(tv4, 1);

  FusionExecutor fe;
  fe.compileFusion(&fusion);

  auto options = at::TensorOptions().dtype(at::kFloat).device(at::kCUDA, 0);
  const int bx = 10;
  const int by = 20;
  const int bz = 30;
  at::Tensor t0 = at::randn({bx}, options);
  at::Tensor t3 = at::randn({bx, by, bz}, options);
  std::vector<IValue> aten_inputs = {t0, t3};

  auto cg_outputs = fe.runFusion(aten_inputs);

  auto aten_output =
      t0.unsqueeze(-1).expand({bx, by}).unsqueeze(-1).expand({bx, by, bz}) + t3;

  testValidate(
      &fusion, cg_outputs, aten_inputs, {aten_output}, __LINE__, __FILE__);
}

// Test a simple Gemm but also play around with fusion executor features
TEST(NVFuserTest, FusionSimpleGemm_CUDA) {
  Fusion fusion;
  FusionGuard fg(&fusion);

  // Set up your input tensor views
  TensorView* tv0 = makeSymbolicTensor(2); // M, K
  TensorView* tv1 = makeSymbolicTensor(2); // K, N
  fusion.addInput(tv0);
  fusion.addInput(tv1);

  TensorView* tv2 = broadcast(tv0, {false, false, true});
  // tv2[I0, I1, B] = tv0[I0, I1]

  TensorView* tv3 = broadcast(tv1, {true, false, false});
  // tv3[B, I1, I2] = tv1[I1, I2]

  // tv4[I0, I1, I2] = tv2[I0, I1, B] * tv3[B, I1, I2]
  TensorView* tv4 = mul(tv2, tv3);
  // tv5[I0, R1, I2] = tv4[I0, I1, I2]
  TensorView* tv5 = sum(tv4, {1});
  fusion.addOutput(tv5);

  tv5->split(1, 32);
  // tv5[I0, R1o, R1i{32}, I2]

  auto tv6 = tv5->rFactor({1});
  // tv6[I0, R1o, I1i{32}, I2] = tv4[I0, I1, I2]
  // tv5[I0,    , R1i{32}, I2] = tv6[I0, R1o, I1i{32}, I2]

  tv5->split(0, 4);
  tv5->split(-1, 4);
  // tv5[I0o, I0i{4}, R1i{32}, I2o, I2i{4}]
  // tv5[I0o, I0i{4}, R1i{32}, I2o, I2i{4}]

  tv0->computeAt(tv5, -1);
  tv1->computeAt(tv5, -1);

  // tv6[I0o, I0i{4}, R1o, I1i{32}, I2o, I2i{4}]
  // tv5[I0o, I0i{4},    , R1i{32}, I2o, I2i{4}]
  //--> (line symbolizes compute at location)
  // tv4[I0o, I0i{4}, I1i{32}, I2o, I2i{4}|, I1o]
  // tv6[I0o, I0i{4}, I1i{32}, I2o, I2i{4}|, R1o]
  // tv5[I0o, I0i{4}, R1i{32}, I2o, I2i{4}|]

  tv0->computeAt(tv6, -1);
  tv1->computeAt(tv6, -1);
  // tv4[I0o, I0i{4}, I1i{32}, I2o, I2i{4}, I1o |]
  // tv6[I0o, I0i{4}, I1i{32}, I2o, I2i{4}, R1o |]
  // tv5[I0o, I0i{4}, R1i{32}, I2o, I2i{4}|]

  tv5->axis(0)->parallelize(ParallelType::BIDz);
  tv5->axis(1)->parallelize(ParallelType::TIDz);

  tv5->axis(-2)->parallelize(ParallelType::BIDy);
  tv5->axis(-1)->parallelize(ParallelType::TIDy);

  tv5->axis(2)->parallelize(ParallelType::TIDx);
  tv6->axis(2)->parallelize(ParallelType::TIDx);

  constexpr int M = 65, K = 33, N = 17;

  auto options = at::TensorOptions().dtype(at::kFloat).device(at::kCUDA, 0);

  at::Tensor t0 = at::randn({M, K}, options);
  at::Tensor t1 = at::randn({K, N}, options);

  FusionExecutor fe;
  fe.compileFusion(&fusion);
  // Lets specify a few bounds in launch params to make sure it works
  fe.runFusion({t0, t1}, LaunchParams(1, -1, -1, 32, 4, 4));

  // Make sure bad launch params throws
  // TODO: Re-enable once we have parallelization validation in.
  // ASSERT_ANY_THROW(fe.runFusion({t0, t1}, LaunchParams(1, 2, 3, 4, 5, 6)));

  // Don't specify any launch params
  auto cg_outputs = fe.runFusion({t0, t1});

  auto aten_output = t0.to(at::kDouble).matmul(t1.to(at::kDouble));

  testValidate(
      &fusion, cg_outputs, {t0, t1}, {aten_output}, __LINE__, __FILE__);
}

// Softmax with a 1D tensor. Parallelized only with a single thread block.
TEST(NVFuserTest, FusionSoftmax1D_CUDA) {
  Fusion fusion;
  FusionGuard fg(&fusion);

  const int tidx = 128;
  const int dimx = 1000;

  // Set up your input tensor views
  TensorView* input_tv0 = makeSymbolicTensor(1);
  fusion.addInput(input_tv0);

  TensorView* exp_tv1 = unaryOp(UnaryOpType::Exp, input_tv0);
  TensorView* sum_exp_tv2 = sum(exp_tv1, {-1});
  TensorView* bcast_sum_tv3 = broadcast(sum_exp_tv2, {true});

  // Replicate exp_tv4 as exp_tv4_copy because exp_tv4 is going to be
  // computed at sum_exp_rf_tv8.
  TensorView* exp_tv1_copy = unaryOp(UnaryOpType::Exp, input_tv0);

  TensorView* output_tv4 = div(exp_tv1_copy, bcast_sum_tv3);

  fusion.addOutput(output_tv4);

  bcast_sum_tv3->split(0, tidx);

  sum_exp_tv2->split(-1, tidx);
  TensorView* sum_exp_rf_tv5 = sum_exp_tv2->rFactor({-2});

  output_tv4->split(-1, tidx);

  exp_tv1->computeAt(sum_exp_rf_tv5, -1);
  exp_tv1_copy->computeAt(output_tv4, -1);

  TensorView* tensors_to_parallelize[] = {
      sum_exp_tv2, bcast_sum_tv3, output_tv4, sum_exp_rf_tv5};

  for (auto tv : tensors_to_parallelize) {
    tv->axis(-1)->parallelize(ParallelType::TIDx);
  }

  auto options = at::TensorOptions().dtype(at::kFloat).device(at::kCUDA, 0);
  at::Tensor t0 = at::randn({dimx}, options);
  at::Tensor cg_output = at::empty({dimx}, options);
  at::Tensor t3_output = at::empty_like(cg_output, options);

  FusionExecutor fe;
  fe.compileFusion(&fusion);
  fe.runFusion({t0}, {cg_output});

  auto aten_output = at::_softmax(t0.to(at::kDouble), -1, false);

  testValidate(&fusion, {cg_output}, {t0}, {aten_output}, __LINE__, __FILE__);
}

// Softmax with a 1D tensor with input normalization.
TEST(NVFuserTest, FusionSoftmax1DNormalized_CUDA) {
  Fusion fusion;
  FusionGuard fg(&fusion);

  const int tidx = 128;
  const int dimx = 1000;

  // Set up your input tensor views
  TensorView* input_tv0 = makeSymbolicTensor(1);
  fusion.addInput(input_tv0);

  // Normalize with the max value before computing exp.
  TensorView* max_val_tv1 =
      reductionOp(BinaryOpType::Max, {-1}, new Double(0), input_tv0);
  TensorView* bcast_max_tv2 = broadcast(max_val_tv1, {true});
  TensorView* sub_tv3 = sub(input_tv0, bcast_max_tv2);
  TensorView* exp_tv4 = unaryOp(UnaryOpType::Exp, sub_tv3);
  TensorView* sum_exp_tv5 = sum(exp_tv4, {-1});
  TensorView* bcast_sum_tv6 = broadcast(sum_exp_tv5, {true});

  // Replicate exp_tv4 as exp_tv4_copy because exp_tv4 is going to be
  // computed at sum_exp_rf_tv8.
  TensorView* sub_tv3_copy = sub(input_tv0, bcast_max_tv2);
  TensorView* exp_tv4_copy = unaryOp(UnaryOpType::Exp, sub_tv3_copy);

  TensorView* output_tv7 = div(exp_tv4_copy, bcast_sum_tv6);

  fusion.addOutput(output_tv7);
  bcast_max_tv2->split(0, tidx);
  bcast_sum_tv6->split(0, tidx);

  max_val_tv1->split(-1, tidx);
  TensorView* max_val_rf_tv8 = max_val_tv1->rFactor({-2});

  sum_exp_tv5->split(-1, tidx);
  TensorView* sum_exp_rf_tv9 = sum_exp_tv5->rFactor({-2});

  output_tv7->split(-1, tidx);

  sub_tv3->computeAt(sum_exp_rf_tv9, -1);
  sub_tv3_copy->computeAt(output_tv7, -1);

  TensorView* tensors_to_parallelize[] = {
      max_val_tv1,
      bcast_max_tv2,
      sum_exp_tv5,
      bcast_sum_tv6,
      output_tv7,
      max_val_rf_tv8,
      sum_exp_rf_tv9};

  for (auto tv : tensors_to_parallelize) {
    tv->axis(-1)->parallelize(ParallelType::TIDx);
  }

  auto options = at::TensorOptions().dtype(at::kFloat).device(at::kCUDA, 0);
  at::Tensor input = at::randn({dimx}, options);
  at::Tensor t3_output = at::empty({dimx}, options);

  FusionExecutor fe;
  fe.compileFusion(&fusion);
  auto cg_outputs = fe.runFusion({input});

  auto aten_output = at::_softmax(input.to(at::kDouble), -1, false);

  testValidate(&fusion, cg_outputs, {input}, {aten_output}, __LINE__, __FILE__);
}

// Softmax with a 3D tensor, where the inner-most 3rd dimension is
// normalized. Pallelized with multiple thread blocks.
TEST(NVFuserTest, FusionSoftmax3D_CUDA) {
  Fusion fusion;
  FusionGuard fg(&fusion);

  const int tidx = 32;
  const int dimx = 32;
  const int dimy = 16;
  const int dimz = 130;

  // Set up your input tensor views
  TensorView* input_tv0 = makeSymbolicTensor(3);
  fusion.addInput(input_tv0);

  TensorView* exp_tv1 = unaryOp(UnaryOpType::Exp, input_tv0);
  TensorView* sum_exp_tv2 = sum(exp_tv1, {-1});
  TensorView* bcast_sum_tv3 = broadcast(sum_exp_tv2, {false, false, true});

  // Replicate exp_tv4 as exp_tv4_copy because exp_tv4 is going to be
  // computed at sum_exp_rf_tv8.
  TensorView* exp_tv1_copy = unaryOp(UnaryOpType::Exp, input_tv0);

  TensorView* output_tv4 = div(exp_tv1_copy, bcast_sum_tv3);

  fusion.addOutput(output_tv4);

  bcast_sum_tv3->split(-1, tidx);

  sum_exp_tv2->split(-1, tidx);
  TensorView* sum_exp_rf_tv5 = sum_exp_tv2->rFactor({-2});

  output_tv4->split(-1, tidx);

  exp_tv1->computeAt(sum_exp_rf_tv5, -1);
  exp_tv1_copy->computeAt(output_tv4, -1);

  TensorView* tensors_to_parallelize[] = {
      sum_exp_tv2, bcast_sum_tv3, output_tv4, sum_exp_rf_tv5};

  for (auto tv : tensors_to_parallelize) {
    tv->axis(0)->parallelize(ParallelType::BIDx);
    tv->axis(1)->parallelize(ParallelType::BIDy);
    tv->axis(-1)->parallelize(ParallelType::TIDx);
  }

  auto options = at::TensorOptions().dtype(at::kFloat).device(at::kCUDA, 0);
  at::Tensor input = at::randn({dimx, dimy, dimz}, options);

  at::Tensor cg_output = at::empty({dimx, dimy, dimz}, options);

  FusionExecutor fe;
  fe.compileFusion(&fusion);
  fe.runFusion({input}, {cg_output});

  auto aten_output = at::_softmax(input.to(at::kDouble), -1, false);

  testValidate(
      &fusion, {cg_output}, {input}, {aten_output}, __LINE__, __FILE__);
}

// Softmax with a 3D tensor with input normalization.
TEST(NVFuserTest, FusionSoftmax3DNormalized_CUDA) {
  Fusion fusion;
  FusionGuard fg(&fusion);

  const int tidx = 32;
  const int dimx = 32;
  const int dimy = 16;
  const int dimz = 130;

  // Set up your input tensor views
  TensorView* input_tv0 = makeSymbolicTensor(3);
  fusion.addInput(input_tv0);

  // Normalize with the max value before computing exp.
  TensorView* max_val_tv1 =
      reductionOp(BinaryOpType::Max, {-1}, new Double(0), input_tv0);
  TensorView* bcast_max_tv2 = broadcast(max_val_tv1, {false, false, true});
  TensorView* sub_tv3 = sub(input_tv0, bcast_max_tv2);
  TensorView* exp_tv4 = unaryOp(UnaryOpType::Exp, sub_tv3);
  TensorView* sum_exp_tv5 = sum(exp_tv4, {-1});
  TensorView* bcast_sum_tv6 = broadcast(sum_exp_tv5, {false, false, true});

  // Replicate exp_tv4 as exp_tv4_copy because exp_tv4 is going to be
  // computed at sum_exp_rf_tv8.
  TensorView* sub_tv3_copy = sub(input_tv0, bcast_max_tv2);
  TensorView* exp_tv4_copy = unaryOp(UnaryOpType::Exp, sub_tv3_copy);

  TensorView* output_tv7 = div(exp_tv4_copy, bcast_sum_tv6);

  fusion.addOutput(output_tv7);

  bcast_max_tv2->split(-1, tidx);
  bcast_sum_tv6->split(-1, tidx);

  max_val_tv1->split(-1, tidx);
  TensorView* max_val_rf_tv8 = max_val_tv1->rFactor({-2});

  sum_exp_tv5->split(-1, tidx);
  TensorView* sum_exp_rf_tv9 = sum_exp_tv5->rFactor({-2});

  output_tv7->split(-1, tidx);

  sub_tv3->computeAt(sum_exp_rf_tv9, -1);
  sub_tv3_copy->computeAt(output_tv7, -1);

  TensorView* tensors_to_parallelize[] = {
      max_val_tv1,
      bcast_max_tv2,
      sum_exp_tv5,
      bcast_sum_tv6,
      output_tv7,
      max_val_rf_tv8,
      sum_exp_rf_tv9};

  for (auto tv : tensors_to_parallelize) {
    tv->axis(0)->parallelize(ParallelType::BIDx);
    tv->axis(1)->parallelize(ParallelType::BIDy);
    tv->axis(-1)->parallelize(ParallelType::TIDx);
  }

  auto options = at::TensorOptions().dtype(at::kFloat).device(at::kCUDA, 0);
  at::Tensor input = at::randn({dimx, dimy, dimz}, options);
  at::Tensor t3_output = at::empty({dimx, dimy, dimz}, options);

  FusionExecutor fe;
  fe.compileFusion(&fusion);
  auto cg_outputs = fe.runFusion({input});

  auto aten_output = at::_softmax(input.to(at::kDouble), -1, false);

  testValidate(&fusion, cg_outputs, {input}, {aten_output}, __LINE__, __FILE__);
}

TEST(NVFuserTest, FusionSoftmaxComputeAt_CUDA) {
  Fusion fusion;
  FusionGuard fg(&fusion);

  // Set up your input tensor views
  TensorView* tv0 = makeSymbolicTensor(2);
  fusion.addInput(tv0);

  auto tv1 = sum(tv0, {1});
  auto tv2 = broadcast(tv1, {false, true});

  auto tv3 = add(tv0, new Double(1.0));

  auto tv4 = mul(tv2, tv3);

  auto tv5 = sum(tv4, {1});
  auto tv6 = broadcast(tv5, {false, true});

  auto tv7 = sub(tv6, tv4);
  fusion.addOutput(tv7);

  tv1->computeAt(tv7, 1);
  ASSERT_ANY_THROW(tv1->computeAt(tv7, -1));
}

// Similar to FusionReduction but uses grid reduction
TEST(NVFuserTest, FusionGridReduction1_CUDA) {
  const int gdimx = 32;
  const int bdimx = 128;

  Fusion fusion;
  FusionGuard fg(&fusion);

  // Set up your input tensor views
  TensorView* tv0 = makeSymbolicTensor(2);
  fusion.addInput(tv0);

  // tv1[I0, R1] = tv0[I0, I1]
  TensorView* tv1 = reductionOp(BinaryOpType::Add, {1}, new Double(0), tv0);
  fusion.addOutput(tv1);

  TORCH_CHECK(fusion.hasReduction(), "Could not detect reduction in fusion.");

  tv1->split(1, bdimx);
  // tv1[I0, R1o, R1i{128}] = tv0[I0, I1]
  tv1->split(1, gdimx);
  // tv1[I0, R1oo, R1oi{32}, R1i{128}] = tv0[I0, I1]

  TensorView* tv2 = tv1->rFactor({1});
  // tv2[I0, R1oo, Ir1oi{32}, Ir1i{128}] = tv0[I0, I1]
  // tv1[I0,        R1oi{32},  R1i{128}] = tv2[I0, R1oo, Ir1oi{32}, Ir1i{128}]

  // Incrementally, can print in between for debugging
  tv0->computeAt(tv2, 1);
  tv2->computeAt(tv1, 1);

  // Re do it all at once, because why not.
  tv0->computeAt(tv1, 1);

  tv1->axis(0)->parallelize(ParallelType::BIDy);
  tv1->axis(1)->parallelize(ParallelType::BIDx);
  tv2->axis(2)->parallelize(ParallelType::BIDx);

  tv1->axis(-1)->parallelize(ParallelType::TIDx);
  tv2->axis(-1)->parallelize(ParallelType::TIDx);

  int numel_x = 10000;
  int numel_y = 65000;

  auto options = at::TensorOptions().dtype(at::kFloat).device(at::kCUDA, 0);
  at::Tensor input = at::randn({numel_x, numel_y}, options);
  at::Tensor cg_output = at::empty({numel_x}, options);

  FusionExecutor fe;
  fe.compileFusion(&fusion);
  fe.runFusion({input}, {cg_output});

  auto aten_output = input.to(at::kDouble).sum({1});

  testValidate(
      &fusion, {cg_output}, {input}, {aten_output}, __LINE__, __FILE__);
}

// Same test as the above but uses BIDy and TIDx for reduction
TEST(NVFuserTest, FusionGridReduction2_CUDA) {
  const int gdimy = 32;
  const int bdimx = 128;

  Fusion fusion;
  FusionGuard fg(&fusion);

  // Set up your input tensor views
  TensorView* tv0 = makeSymbolicTensor(2);
  fusion.addInput(tv0);

  // tv1[I0, R1] = tv0[I0, I1]
  TensorView* tv1 = reductionOp(BinaryOpType::Add, {1}, new Double(0), tv0);
  fusion.addOutput(tv1);

  TORCH_CHECK(fusion.hasReduction(), "Could not detect reduction in fusion.");

  tv1->split(1, bdimx);
  // tv1[I0, R1o, R1i{128}] = tv0[I0, I1]
  tv1->split(1, gdimy);
  // tv1[I0, R1oo, R1oi{32}, R1i{128}] = tv0[I0, I1]

  TensorView* tv2 = tv1->rFactor({1});
  // tv2[I0, R1oo, Ir1oi{32}, Ir1i{128}] = tv0[I0, I1]
  // tv1[I0,        R1oi{32},  R1i{128}] = tv2[I0, R1oo, Ir1oi{32}, Ir1i{128}]

  // Incrementally, can print in between for debugging
  tv0->computeAt(tv2, 1);
  tv2->computeAt(tv1, 1);

  // Re do it all at once, because why not.
  tv0->computeAt(tv1, 1);

  tv1->axis(0)->parallelize(ParallelType::BIDx);
  tv1->axis(1)->parallelize(ParallelType::BIDy);
  tv2->axis(2)->parallelize(ParallelType::BIDy);

  tv1->axis(-1)->parallelize(ParallelType::TIDx);
  tv2->axis(-1)->parallelize(ParallelType::TIDx);

  int numel_x = 10000;
  int numel_y = 65000;

  auto options = at::TensorOptions().dtype(at::kFloat).device(at::kCUDA, 0);
  at::Tensor input = at::randn({numel_x, numel_y}, options);

  FusionExecutor fe;
  fe.compileFusion(&fusion);
  auto cg_outputs = fe.runFusion({input});

  auto aten_output = input.to(at::kDouble).sum({1});

  testValidate(&fusion, cg_outputs, {input}, {aten_output}, __LINE__, __FILE__);
}

// Same test but uses BIDy and BIDz for reduction. No TID used.
TEST(NVFuserTest, FusionGridReduction3dim1_CUDA) {
  // Grid reductions when there aren't any threads are serial reductions
  // keep these numbers low so our error isn't too high compared to normal cuda
  // reductions
  const int gdimz = 15;
  const int gdimy = 9;

  Fusion fusion;
  FusionGuard fg(&fusion);

  // Set up your input tensor views
  TensorView* tv0 = makeSymbolicTensor(2);
  fusion.addInput(tv0);

  // tv1[I0, R1] = tv0[I0, I1]
  TensorView* tv1 = reductionOp(BinaryOpType::Add, {1}, new Double(0), tv0);
  fusion.addOutput(tv1);

  TORCH_CHECK(fusion.hasReduction(), "Could not detect reduction in fusion.");

  tv1->split(1, gdimy);
  // tv1[I0, R1o, R1i{128}] = tv0[I0, I1]
  tv1->split(1, gdimz);
  // tv1[I0, R1oo, R1oi{32}, R1i{128}] = tv0[I0, I1]

  TensorView* tv2 = tv1->rFactor({1});
  // tv2[I0, R1oo, Ir1oi{32}, Ir1i{128}] = tv0[I0, I1]
  // tv1[I0,        R1oi{32},  R1i{128}] = tv2[I0, R1oo, Ir1oi{32}, Ir1i{128}]

  // Incrementally, can print in between for debugging
  tv0->computeAt(tv2, 1);
  tv2->computeAt(tv1, 1);

  // Re do it all at once, because why not.
  tv0->computeAt(tv1, 1);

  tv1->axis(0)->parallelize(ParallelType::BIDx);
  tv1->axis(1)->parallelize(ParallelType::BIDz);
  tv2->axis(2)->parallelize(ParallelType::BIDz);
  tv1->axis(-1)->parallelize(ParallelType::BIDy);
  tv2->axis(-1)->parallelize(ParallelType::BIDy);

  int numel_x = 100;
  int numel_y = 6500;

  auto options = at::TensorOptions().dtype(at::kFloat).device(at::kCUDA, 0);
  at::Tensor input = at::randn({numel_x, numel_y}, options);
  at::Tensor cg_output = at::empty({numel_x}, options);

  FusionExecutor fe;
  fe.compileFusion(&fusion);
  fe.runFusion({input}, {cg_output});

  auto aten_output = input.to(at::kDouble).sum({1});
  testValidate(
      &fusion, {cg_output}, {input}, {aten_output}, __LINE__, __FILE__);
}

// Same as testGPU_FusionGridReduction3dim1 but reduces dimension 0
TEST(NVFuserTest, FusionGridReduction3dim0_CUDA) {
  // Grid reductions when there aren't any threads are serial reductions
  // keep these numbers low so our error isn't too high compared to normal cuda
  // reductions
  const int gdimz = 15;
  const int gdimy = 9;

  Fusion fusion;
  FusionGuard fg(&fusion);

  // Set up your input tensor views
  TensorView* tv0 = makeSymbolicTensor(2);
  fusion.addInput(tv0);

  // tv1[R0, I1] = tv0[I0, I1]
  TensorView* tv1 = reductionOp(BinaryOpType::Add, {0}, new Double(0), tv0);
  fusion.addOutput(tv1);

  TORCH_CHECK(fusion.hasReduction(), "Could not detect reduction in fusion.");

  tv1->split(0, gdimy);
  // tv1[R0o, R0i{128}, I1] = tv0[I0, I1]
  tv1->split(0, gdimz);
  // tv1[R0oo, R0oi{32}, R0i{128}, I1] = tv0[I0, I1]

  TensorView* tv2 = tv1->rFactor({0});
  // tv2[R0oo, I0oi{32}, I0i{128}, I1] = tv0[I0, I1]
  // tv1[      R0oi{32}, R0i{128}, I1] = tv2[R0oo, I0oi{32}, I0i{128}, I1]

  // Note that computeAt isn't going to make anything better as there
  // is no dynamically sized dimension.

  // Map parallelism as [Serial, BIDz, BIDy, BIDx]
  tv1->axis(-1)->parallelize(ParallelType::BIDx);
  tv2->axis(-1)->parallelize(ParallelType::BIDx);
  tv1->axis(-2)->parallelize(ParallelType::BIDy);
  tv2->axis(-2)->parallelize(ParallelType::BIDy);
  tv1->axis(-3)->parallelize(ParallelType::BIDz);
  tv2->axis(-3)->parallelize(ParallelType::BIDz);

  int numel_x = 6500;
  int numel_y = 100;

  auto options = at::TensorOptions().dtype(at::kFloat).device(at::kCUDA, 0);
  at::Tensor input = at::randn({numel_x, numel_y}, options);

  FusionExecutor fe;
  fe.compileFusion(&fusion);
  auto cg_outputs = fe.runFusion({input});

  auto aten_output = input.to(at::kDouble).sum({0});

  testValidate(&fusion, cg_outputs, {input}, {aten_output}, __LINE__, __FILE__);
}

// This is similar to the FusionReduction, but swaps BIDx and TIDx
TEST(NVFuserTest, FusionGridReduction4_CUDA) {
  Fusion fusion;
  FusionGuard fg(&fusion);

  const int bdimx = 128;
  const int gdimx = 1024;

  // Set up your input tensor views
  TensorView* tv0 = makeSymbolicTensor(2);
  fusion.addInput(tv0);

  // tv1[I0, R1] = tv0[I0, I1]
  TensorView* tv1 = reductionOp(BinaryOpType::Add, {1}, new Double(0), tv0);
  fusion.addOutput(tv1);

  TORCH_CHECK(fusion.hasReduction(), "Could not detect reduction in fusion.");

  tv1->split(1, gdimx);
  // tv1[I0, R1o, R1i{1024}] = tv0[I0, I1]
  tv1->split(1, 4);
  // tv1[I0, R1oo, R1oi{4}, R1i{128}] = tv0[I0, I1]

  TensorView* tv2 = tv1->rFactor({1});
  // tv2[I0, R1oo, Ir1oi{4}, Ir1i{1024}] = tv0[I0, I1]
  // tv1[I0,        R1oi{4},  R1i{1024}] = tv2[I0, R1oo, Ir1oi{4}, Ir1i{1024}]

  TensorView* tv3 = tv1->rFactor({1});
  // tv2[I0, R1oo, Ir1oi{4}, Ir1i{1024}] = tv0[I0, I1]
  // tv3[I0,        R1oi{4}, Ir1i{1024}] = tv2[I0, R1oo, Ir1oi{4}, Ir1i{1024}]
  // tv1[I0,                  R1i{1024}] = tv3[I0,        R1oi{4}, Ir1i{1024}]

  // Incrementally, can print in between for debugging
  tv0->computeAt(tv2, 1);
  tv2->computeAt(tv3, 1);
  tv3->computeAt(tv1, 1);

  // Re do it all at once, because why not.
  tv0->computeAt(tv1, 1);

  tv2->axis(2)->parallelize(ParallelType::Unroll);
  tv1->axis(0)->parallelize(ParallelType::TIDx);

  tv1->axis(-1)->parallelize(ParallelType::BIDx);
  tv2->axis(-1)->parallelize(ParallelType::BIDx);
  tv3->axis(-1)->parallelize(ParallelType::BIDx);

  int numel_x = bdimx;
  int numel_y = 65000;

  auto options = at::TensorOptions().dtype(at::kFloat).device(at::kCUDA, 0);
  at::Tensor input = at::randn({numel_x, numel_y}, options);
  at::Tensor cg_output = at::empty({numel_x}, options);

  FusionExecutor fe;
  fe.compileFusion(&fusion);
  fe.runFusion({input}, {cg_output});

  auto aten_output = input.to(at::kDouble).sum({1});
  testValidate(
      &fusion, {cg_output}, {input}, {aten_output}, __LINE__, __FILE__);
}

// Grid reduction with 2D thread blocks but only TIDx and BIDx are
// mapped to a reduction dim
TEST(NVFuserTest, FusionGridReduction5_CUDA) {
  Fusion fusion;
  FusionGuard fg(&fusion);

  const int bdimx = 64;
  const int bdimy = 16;
  const int gdimx = 4;

  // Set up your input tensor views
  TensorView* tv0 = makeSymbolicTensor(2);
  fusion.addInput(tv0);

  // tv1[I0, R1] = tv0[I0, I1]
  TensorView* tv1 = reductionOp(BinaryOpType::Add, {1}, new Double(0), tv0);
  fusion.addOutput(tv1);

  TORCH_CHECK(fusion.hasReduction(), "Could not detect reduction in fusion.");

  tv1->split(1, bdimx);
  // tv1[I0, R1o, R1i{64}] = tv0[I0, I1]
  tv1->split(1, gdimx);
  // tv1[I0, R1oo, R1oi{4}, R1i{64}] = tv0[I0, I1]

  TensorView* tv2 = tv1->rFactor({1});
  // tv2[I0, R1oo, Ir1oi{4}, Ir1i{64}] = tv0[I0, I1]
  // tv1[I0,        R1oi{4},  R1i{64}] = tv2[I0, R1oo, Ir1oi{4}, Ir1i{64}]

  tv0->computeAt(tv1, 1);

  tv1->axis(-1)->parallelize(ParallelType::TIDx);
  tv2->axis(-1)->parallelize(ParallelType::TIDx);

  tv1->axis(-2)->parallelize(ParallelType::BIDx);
  tv2->axis(-2)->parallelize(ParallelType::BIDx);

  tv1->axis(0)->parallelize(ParallelType::TIDy);

  int numel_x = bdimy;
  int numel_y = 6500;

  auto options = at::TensorOptions().dtype(at::kFloat).device(at::kCUDA, 0);
  at::Tensor input = at::randn({numel_x, numel_y}, options);

  FusionExecutor fe;
  fe.compileFusion(&fusion);
  auto cg_outputs = fe.runFusion({input});

  auto aten_output = input.to(at::kDouble).sum({1});
  testValidate(&fusion, cg_outputs, {input}, {aten_output}, __LINE__, __FILE__);
}

// Similar to FusionGridReduction1 but with 3D tensors
TEST(NVFuserTest, FusionGridReduction6_CUDA) {
  Fusion fusion;
  FusionGuard fg(&fusion);

  // Set up your input tensor views
  TensorView* tv0 = makeSymbolicTensor(3);
  fusion.addInput(tv0);

  // tv1[I0, R1, R2] = tv0[I0, I1, I2]
  TensorView* tv1 = reductionOp(BinaryOpType::Add, {1, 2}, new Double(0), tv0);
  fusion.addOutput(tv1);

  TORCH_CHECK(fusion.hasReduction(), "Could not detect reduction in fusion.");

  // Splitting for TID
  tv1->split(2, 128);
  // tv1[I0, R1, R2o, R2i{128}] = tv0[I0, I1, I2]

  // Splitting for BID
  tv1->split(1, 128);

  // tv1[I0, R1o, R1i{128}, R2o, R2i{128}] = tv0[I0, I1, I2]

  TensorView* tv2 = tv1->rFactor({3});
  // tv2[I0, I1o, I1i{128}, R2o, I2i{128}]
  // tv1[I0, R1o, R1i{128},      R2i{128}]

  TensorView* tv3 = tv1->rFactor({1});
  // tv2[I0, I1o, I1i{128}, R2o, I2i{128}]
  // tv3[I0, R1o, I1i{128},      I2i{128}]
  // tv1[I0,      R1i{128},      R2i{128}]

  tv3->computeAt(tv1, 1);
  tv2->computeAt(tv3, 3);

  tv1->axis(0)->parallelize(ParallelType::BIDy);

  tv1->axis(-1)->parallelize(ParallelType::TIDx);
  tv2->axis(-1)->parallelize(ParallelType::TIDx);
  tv3->axis(-1)->parallelize(ParallelType::TIDx);

  tv1->axis(-2)->parallelize(ParallelType::BIDx);
  tv2->axis(-3)->parallelize(ParallelType::BIDx);
  tv3->axis(-2)->parallelize(ParallelType::BIDx);

  int numel_x = 6500;
  int numel_y = 200;
  int numel_z = numel_y;

  auto options = at::TensorOptions().dtype(at::kFloat).device(at::kCUDA, 0);
  at::Tensor input = at::randn({numel_x, numel_y, numel_z}, options);
  at::Tensor cg_output = at::empty({numel_x}, options);

  FusionExecutor fe;
  fe.compileFusion(&fusion);
  fe.runFusion({input}, {cg_output});

  auto aten_output = input.to(at::kDouble).sum({1, 2});

  testValidate(
      &fusion, {cg_output}, {input}, {aten_output}, __LINE__, __FILE__);
}

TEST(NVFuserTest, FusionNonRedAxisBind_CUDA) {
  int bid_x = 3;
  int tid_x = 2;
  int red_dim = 0;

  Fusion fusion;
  FusionGuard fg(&fusion);

  // Set up your input tensor views
  TensorView* tv0 = makeSymbolicTensor(2);
  fusion.addInput(tv0);

  TensorView* tv1 =
      reductionOp(BinaryOpType::Add, {red_dim}, new Double(0), tv0);
  fusion.addOutput(tv1);

  tv1->split(-1, tid_x);
  tv1->axis(-2)->parallelize(ParallelType::BIDx);
  tv1->axis(-1)->parallelize(ParallelType::TIDx);

  auto options = at::TensorOptions().dtype(at::kFloat).device(at::kCUDA, 0);
  at::Tensor input = at::randn({16, bid_x * tid_x}, options);

  FusionExecutor fe;
  fe.compileFusion(&fusion);
  auto cg_outputs = fe.runFusion({input});

  auto aten_output = input.to(at::kDouble).sum({red_dim});

  testValidate(&fusion, cg_outputs, {input}, {aten_output}, __LINE__, __FILE__);
}

TEST(NVFuserTest, FusionSplitBCast_CUDA) {
  Fusion fusion;
  FusionGuard fg(&fusion);

  // Set up your input tensor views
  TensorView* input_tv0 = makeSymbolicTensor(3);
  TensorView* input_tv1 = makeSymbolicTensor(3);
  fusion.addInput(input_tv0);
  fusion.addInput(input_tv1);

  TensorView* sum_tv2 =
      reductionOp(BinaryOpType::Add, {2}, new Double(0), input_tv0);
  TensorView* bcast_tv3 = broadcast(sum_tv2, {false, false, true});
  TensorView* output_tv4 = div(input_tv1, bcast_tv3);

  sum_tv2->split(-1, 32);
  TensorView* sum_rf_tv5 = sum_tv2->rFactor({-2});

  bcast_tv3->split(-1, 32);
  output_tv4->split(-1, 32);

  sum_rf_tv5->axis(0)->parallelize(ParallelType::BIDx);
  sum_tv2->axis(0)->parallelize(ParallelType::BIDx);
  bcast_tv3->axis(0)->parallelize(ParallelType::BIDx);
  output_tv4->axis(0)->parallelize(ParallelType::BIDx);

  sum_rf_tv5->axis(1)->parallelize(ParallelType::BIDy);
  sum_tv2->axis(1)->parallelize(ParallelType::BIDy);
  bcast_tv3->axis(1)->parallelize(ParallelType::BIDy);
  output_tv4->axis(1)->parallelize(ParallelType::BIDy);

  sum_rf_tv5->axis(-1)->parallelize(ParallelType::TIDx);
  sum_tv2->axis(-1)->parallelize(ParallelType::TIDx);
  bcast_tv3->axis(-1)->parallelize(ParallelType::TIDx);
  output_tv4->axis(-1)->parallelize(ParallelType::TIDx);

  fusion.addOutput(output_tv4);

  auto options = at::TensorOptions().dtype(at::kFloat).device(at::kCUDA, 0);
  at::Tensor t0 = at::randn({32, 32, 128}, options);
  at::Tensor t1 = at::randn({32, 32, 128}, options);
  at::Tensor cg_output = at::empty({32, 32, 128}, options);

  FusionExecutor fe;
  fe.compileFusion(&fusion);
  fe.runFusion({t0, t1}, {cg_output});
}

TEST(NVFuserTest, FusionBCastInnerDim_CUDA) {
  Fusion fusion;
  FusionGuard fg(&fusion);

  TensorView* tv0 = makeSymbolicTensor(2);
  fusion.addInput(tv0);

  // reduce then broadcast
  auto tv1 = sum(tv0, {0});
  auto tv2 = broadcast(tv1, {false, true});

  TORCH_CHECK(!tv2->axis(0)->isReduction() && tv2->axis(1)->isBroadcast());
}

TEST(NVFuserTest, FusionBCastReduce_CUDA) {
  Fusion fusion;
  FusionGuard fg(&fusion);

  // Set up your input tensor views
  TensorView* tv0 = makeSymbolicTensor(2);

  auto tv1 = broadcast(tv0, {true, false, false});
  auto tv2 = sum(tv1, {1});
  TORCH_CHECK(
      tv2->axis(0)->isBroadcast() && tv2->axis(1)->isReduction() &&
      !tv2->axis(2)->isBroadcast() && !tv2->axis(2)->isReduction());
}

// Multiple consumer reduction with computeAt
// https://github.com/csarofeen/pytorch/issues/110
TEST(NVFuserTest, FusionReductionMultiConsumer_CUDA) {
  Fusion fusion;
  FusionGuard fg(&fusion);
  TensorView* tv0 = makeSymbolicTensor(2);
  fusion.addInput(tv0);
  auto tv1 = unaryOp(UnaryOpType::Exp, tv0);
  auto tv2 = reductionOp(BinaryOpType::Max, {-1}, new Double(0), tv1);
  auto tv3 = reductionOp(BinaryOpType::Min, {-1}, new Double(0), tv1);
  auto tv4 = add(tv2, tv3);
  fusion.addOutput(tv4);
  tv1->computeAt(tv2, -1);

  TORCH_CHECK(tv1->getComputeAtPosition() == 2);
}

TEST(NVFuserTest, FusionComputeAtExprOrder1_CUDA) {
  for (int i = 0; i < 2; ++i) {
    Fusion fusion;
    FusionGuard fg(&fusion);

    // Set up your input tensor views
    TensorView* tv0 = makeSymbolicTensor(1);
    fusion.addInput(tv0);

    auto tv1 = add(tv0, new Double(1));
    auto tv2 = add(tv0, new Double(1));
    TensorView* tv3 = add(tv1, tv2);
    // Set outputs tv2 or tv1 and then tv3
    if (i == 0) {
      fusion.addOutput(tv2);
    } else {
      fusion.addOutput(tv1);
    }
    fusion.addOutput(tv3);

    if (i == 0) {
      tv1->computeAt(tv3, -1);
    } else {
      tv2->computeAt(tv3, -1);
    }

    auto options = at::TensorOptions().dtype(at::kFloat).device(at::kCUDA, 0);
    at::Tensor aten_input = at::randn({100}, options);
    std::vector<at::Tensor> aten_outputs = {
        aten_input + 1, (aten_input + 1) * 2};

    FusionExecutor fe;
    fe.compileFusion(&fusion);
    auto cg_outputs = fe.runFusion({aten_input});

    testValidate(
        &fusion, cg_outputs, {aten_input}, aten_outputs, __LINE__, __FILE__);
  }
}

TEST(NVFuserTest, FusionComputeAtExprOrder2_CUDA) {
  Fusion fusion;
  FusionGuard fg(&fusion);

  // Set up your input tensor views
  TensorView* tv0 = makeSymbolicTensor(2);
  fusion.addInput(tv0);

  auto tv1 = add(tv0, new Double(1));
  auto tv2 = add(tv0, new Double(1));
  TensorView* tv3 = add(tv1, tv2);
  fusion.addOutput(tv3);

  tv3->split(-1, 32);

  tv1->computeAt(tv3, -1);
  tv2->computeAt(tv3, -2);

  auto options = at::TensorOptions().dtype(at::kFloat).device(at::kCUDA, 0);
  at::Tensor aten_input = at::randn({100, 100}, options);
  auto aten_output = (aten_input + 1) * 2;

  at::Tensor cg_output = at::empty_like(aten_input, options);

  FusionExecutor fe;
  fe.compileFusion(&fusion);
  fe.runFusion({aten_input}, {cg_output});

  testValidate(
      &fusion, {cg_output}, {aten_input}, {aten_output}, __LINE__, __FILE__);
}

TEST(NVFuserTest, FusionZeroDimComputeAt_CUDA) {
  Fusion fusion;
  FusionGuard fg(&fusion);

  TensorView* tv0 = makeSymbolicTensor(1);
  fusion.addInput(tv0);

  auto tv1 = sum(tv0, {0});
  auto tv2 = add(tv1, new Double(1));
  fusion.addOutput(tv2);
  TORCH_CHECK(tv2->nDims() == 0);
  tv1->computeAt(tv2, 0);

  auto options = at::TensorOptions().dtype(at::kFloat).device(at::kCUDA, 0);
  at::Tensor aten_input = at::randn({100}, options);
  auto aten_output = aten_input.to(at::kDouble).sum() + 1;

  FusionExecutor fe;
  fe.compileFusion(&fusion);
  auto cg_outputs = fe.runFusion({aten_input});

  testValidate(
      &fusion, cg_outputs, {aten_input}, {aten_output}, __LINE__, __FILE__);
}

TEST(NVFuserTest, FusionZeroDimBroadcast_CUDA) {
  Fusion fusion;
  FusionGuard fg(&fusion);

  TensorView* tv0 = makeSymbolicTensor(0);
  fusion.addInput(tv0);

  auto tv1 = broadcast(tv0, {true, true});
  TORCH_CHECK(tv1->nDims() == 2);

  TensorView* tv2 = makeSymbolicTensor(2);
  fusion.addInput(tv2);

  auto tv3 = add(tv1, tv2);
  auto tv4 = sum(tv3, {0, 1});
  fusion.addOutput(tv4);

  tv3->computeAt(tv4, -1);

  auto options = at::TensorOptions().dtype(at::kFloat).device(at::kCUDA, 0);
  at::Tensor t0 = at::randn({}, options);
  at::Tensor t1 = at::randn({10, 10}, options);

  auto aten_output = (t0.unsqueeze(-1).unsqueeze(-1).expand({10, 10}) + t1)
                         .to(at::kDouble)
                         .sum();

  std::vector<IValue> aten_inputs = {t0, t1};
  at::Tensor cg_output = at::empty({}, options);

  FusionExecutor fe;
  fe.compileFusion(&fusion);
  fe.runFusion(aten_inputs, {cg_output});

  testValidate(
      &fusion, {cg_output}, aten_inputs, {aten_output}, __LINE__, __FILE__);
}

TEST(NVFuserTest, FusionZeroDimReduction_CUDA) {
  Fusion fusion;
  FusionGuard fg(&fusion);

  const int bdimx = 32;
  const int gdimx = 32;

  TensorView* tv0 = makeSymbolicTensor(1);
  fusion.addInput(tv0);

  auto tv1 = sum(tv0, {0});
  fusion.addOutput(tv1);

  tv1->split(0, bdimx);
  tv1->split(0, gdimx);
  auto tv2 = tv1->rFactor({0});

  tv1->axis(-1)->parallelize(ParallelType::TIDx);
  tv2->axis(-1)->parallelize(ParallelType::TIDx);
  tv1->axis(-2)->parallelize(ParallelType::BIDx);
  tv2->axis(-2)->parallelize(ParallelType::BIDx);

  auto options = at::TensorOptions().dtype(at::kFloat).device(at::kCUDA, 0);
  at::Tensor aten_input = at::randn({1000}, options);
  auto aten_output = aten_input.to(at::kDouble).sum();

  at::Tensor cg_output = at::empty({}, options);

  FusionExecutor fe;
  fe.compileFusion(&fusion);
  fe.runFusion({aten_input}, {cg_output});

  testValidate(
      &fusion, {cg_output}, {aten_input}, {aten_output}, __LINE__, __FILE__);
}

TEST(NVFuserTest, FusionBCastAfterReduce_CUDA) {
  Fusion fusion;
  FusionGuard fg(&fusion);
  const int tidx = 128;

  // Set up your input tensor views
  TensorView* tv0 = makeSymbolicTensor(2);
  fusion.addInput(tv0);

  auto tv1 = sum(tv0, {1});
  auto tv2 = broadcast(tv1, {false, true});

  tv1->split(1, tidx);
  auto tv3 = tv1->rFactor({-2});

  TensorView* tv4 = makeSymbolicTensor(2);
  fusion.addInput(tv4);

  auto tv5 = add(tv2, tv4);
  fusion.addOutput(tv5);
  tv5->split(1, tidx);

  tv3->computeAt(tv5, 1);

  tv2->split(1, tidx);

  tv1->axis(-1)->parallelize(ParallelType::TIDx);
  tv2->axis(-1)->parallelize(ParallelType::TIDx);
  tv3->axis(-1)->parallelize(ParallelType::TIDx);
  tv5->axis(-1)->parallelize(ParallelType::TIDx);

  tv5->axis(0)->parallelize(ParallelType::BIDx);

  int x = 63, y = 200;

  auto options = at::TensorOptions().dtype(at::kFloat).device(at::kCUDA, 0);

  at::Tensor t0 = at::randn({x, y}, options);
  at::Tensor t4 = at::randn({x, y}, options);

  auto t3 = t0.to(at::kDouble).sum({1}).unsqueeze(-1).expand({x, y});
  auto aten_output = t3.add(t4);

  std::vector<IValue> aten_inputs = {t0, t4};
  FusionExecutor fe;
  fe.compileFusion(&fusion);
  auto cg_outputs = fe.runFusion({t0, t4});

  testValidate(
      &fusion, cg_outputs, aten_inputs, {aten_output}, __LINE__, __FILE__);
}

TEST(NVFuserTest, FusionOutputBroadcast_CUDA) {
  Fusion fusion;
  FusionGuard fg(&fusion);

  TensorView* tv0 = makeConcreteTensor({2, 3});
  fusion.addInput(tv0);

  TensorView* tv1 = broadcast(tv0, {true, false, true, false, true});

  fusion.addOutput(tv1);

  const auto options =
      at::TensorOptions().dtype(at::kFloat).device(at::kCUDA, 0);

  at::Tensor aten_input = at::randn({2, 3}, options);
  auto aten_output = aten_input.unsqueeze(2).unsqueeze(1).unsqueeze(0);

  FusionExecutor fe;
  fe.compileFusion(&fusion);

  auto cg_outputs = fe.runFusion({aten_input});

  testValidate(
      &fusion, cg_outputs, {aten_input}, {aten_output}, __LINE__, __FILE__);
}

TEST(NVFuserTest, FusionReductionKeepDimBasic_CUDA) {
  Fusion fusion;
  FusionGuard fg(&fusion);

  TensorView* tv0 = makeConcreteTensor({2, 3, 4, 5, 6});
  fusion.addInput(tv0);

  TensorView* tv1 = sum(tv0, {0, 2, 4}, /*keep_dim=*/true);

  fusion.addOutput(tv1);

  const auto options =
      at::TensorOptions().dtype(at::kFloat).device(at::kCUDA, 0);

  at::Tensor aten_input = at::randn({2, 3, 4, 5, 6}, options);
  auto aten_output =
      aten_input.to(at::kDouble).sum({0, 2, 4}, /*keepdim=*/true);

  FusionExecutor fe;
  fe.compileFusion(&fusion);

  auto cg_outputs = fe.runFusion({aten_input});

  testValidate(
      &fusion, cg_outputs, {aten_input}, {aten_output}, __LINE__, __FILE__);
}

TEST(NVFuserTest, FusionReductionKeepDimScheduler_CUDA) {
  constexpr int bid_x = 80;
  constexpr int tid_x = 4096;
  constexpr int red_dim = 1;

  Fusion fusion;
  FusionGuard fg(&fusion);

  // Set up your input tensor views
  TensorView* tv0 = makeConcreteTensor({bid_x, tid_x});
  fusion.addInput(tv0);

  TensorView* tv1 = reductionOp(
      BinaryOpType::Add, {red_dim}, new Double(0), tv0, /*keep_dim=*/true);

  TensorView* red_tv = tv1->definition()->inputs()[0]->as<TensorView>();

  fusion.addOutput(tv1);

  const auto options =
      at::TensorOptions().dtype(at::kFloat).device(at::kCUDA, 0);

  at::Tensor aten_input = at::randn({bid_x, tid_x}, options);
  auto aten_output =
      aten_input.to(at::kDouble).sum({red_dim}, /*keepdim=*/true);

  // Apply reduction heuristic
  auto reduction_params = getReductionHeuristics(&fusion, {aten_input}, red_tv);
  TORCH_CHECK(reduction_params, "Reduction schedule was not generated!");
  scheduleReduction(&fusion, reduction_params.value(), red_tv, {tv1});

  FusionExecutor fe;
  fe.compileFusion(&fusion);

  auto lparams = reduction_params.value().lparams;

  auto cg_outputs = fe.runFusion({aten_input}, lparams);

  testValidate(
      &fusion,
      cg_outputs,
      {aten_input},
      {aten_output},
      __LINE__,
      __FILE__,
      "",
      lparams);
}

TEST(NVFuserTest, FusionSumTo_CUDA) {
  Fusion fusion;
  FusionGuard fg(&fusion);

  std::vector<int64_t> tensor_shape{2, 3, 4, 5, 6};
  std::vector<int64_t> sum_to_shape{1, 5, 6};

  std::vector<int64_t> tensor_shape_ref{2, 3, 4, 5, 6};
  std::vector<int64_t> sum_to_shape_ref{1, 5, 6};

  std::vector<Int*> sum_to_symb;
  std::transform(
      sum_to_shape.begin(),
      sum_to_shape.end(),
      std::back_inserter(sum_to_symb),
      [](int s) -> Int* { return new Int(s); });

  TensorView* tv0 = makeConcreteTensor(tensor_shape);
  fusion.addInput(tv0);

  TensorView* tv1 = sum_to(tv0, sum_to_symb);
  fusion.addOutput(tv1);

  const auto options =
      at::TensorOptions().dtype(at::kFloat).device(at::kCUDA, 0);

  at::Tensor aten_input = at::randn(tensor_shape_ref, options);
  auto aten_output = at::sum_to(aten_input.to(at::kDouble), sum_to_shape_ref);

  FusionExecutor fe;
  fe.compileFusion(&fusion);

  auto cg_outputs = fe.runFusion({aten_input});

  TORCH_CHECK(
      cg_outputs[0].dim() == sum_to_shape.size(),
      "sum_to not keeping the final dimension");

  testValidate(
      &fusion, cg_outputs, {aten_input}, {aten_output}, __LINE__, __FILE__);
}

TEST(NVFuserTest, FusionSumToNoop_CUDA) {
  Fusion fusion;
  FusionGuard fg(&fusion);

  std::vector<int64_t> tensor_shape{4, 5, 6};
  std::vector<int64_t> sum_to_shape{4, 5, 6};

  std::vector<int64_t> tensor_shape_ref{4, 5, 6};
  std::vector<int64_t> sum_to_shape_ref{4, 5, 6};

  std::vector<Int*> sum_to_symb;
  std::transform(
      sum_to_shape.begin(),
      sum_to_shape.end(),
      std::back_inserter(sum_to_symb),
      [](int s) -> Int* { return new Int(s); });

  TensorView* tv0 = makeConcreteTensor(tensor_shape);
  fusion.addInput(tv0);

  TensorView* tv1 = sum_to(tv0, sum_to_symb);

  // Dummy operator to avoid tv0 both input and output
  TensorView* tv2 = add(tv1, new Double(0));
  fusion.addOutput(tv2);

  const auto options =
      at::TensorOptions().dtype(at::kFloat).device(at::kCUDA, 0);

  at::Tensor aten_input = at::randn(tensor_shape_ref, options);

  FusionExecutor fe;
  fe.compileFusion(&fusion);

  auto cg_outputs = fe.runFusion({aten_input});
  auto aten_output = at::sum_to(aten_input.to(at::kDouble), sum_to_shape_ref);

  TORCH_CHECK(
      cg_outputs[0].dim() == sum_to_shape.size(),
      "sum_to not keeping the final dimension");

  testValidate(
      &fusion, cg_outputs, {aten_input}, {aten_output}, __LINE__, __FILE__);
}

TEST(NVFuserTest, FusionReductionScheduler_CUDA) {
  constexpr int bid_x = 80;
  constexpr int tid_x = 4096;
  constexpr int red_dim = 1;

  Fusion fusion;
  FusionGuard fg(&fusion);

  // Set up your input tensor views
  TensorView* tv0 = makeSymbolicTensor(2);
  fusion.addInput(tv0);

  TensorView* tv1 =
      reductionOp(BinaryOpType::Add, {red_dim}, new Double(0), tv0);
  fusion.addOutput(tv1);

  const auto options =
      at::TensorOptions().dtype(at::kFloat).device(at::kCUDA, 0);

  at::Tensor aten_input = at::randn({bid_x, tid_x}, options);
  auto aten_output = aten_input.to(at::kDouble).sum({red_dim});

  // Apply reduction heuristic
  auto reduction_params = getReductionHeuristics(&fusion, {aten_input}, tv1);
  TORCH_CHECK(reduction_params, "Reduction schedule was not generated!");
  scheduleReduction(&fusion, reduction_params.value(), tv1, {});

  auto lparams = reduction_params.value().lparams;

  FusionExecutor fe;
  fe.compileFusion(&fusion);
  // no broadcasting needed, omitting the last optional argument;
  auto cg_outputs = fe.runFusion({aten_input}, lparams);

  testValidate(
      &fusion,
      cg_outputs,
      {aten_input},
      {aten_output},
      __LINE__,
      __FILE__,
      "",
      lparams);
}

// Simple reduction parallelized on a symbolic size.
TEST(NVFuserTest, FusionSymbolicReduction_CUDA) {
  Fusion fusion;
  FusionGuard fg(&fusion);

  // Set up your input tensor views
  TensorView* tv0 = makeSymbolicTensor(2);
  fusion.addInput(tv0);

  // tv1[I0, R1] = tv0[I0, I1]
  TensorView* tv1 = reductionOp(BinaryOpType::Add, {1}, new Double(0), tv0);
  fusion.addOutput(tv1);

  // Interface should just be a direct split with a Parallel type. We can
  // include the parallelize call if we do this.
  tv1->split(1, NamedScalar::getParallelDim(ParallelType::TIDx));
  // tv1[I0, R1o, R1i{BIDx}] = tv0[I0, I1]

  TensorView* tv2 = tv1->rFactor({1});
  // tv2[I0, R1oo, Ir1oi{4}, Ir1i{BIDx}] = tv0[I0, I1]
  // tv1[I0,        R1oi{4},  R1i{BIDx}] = tv2[I0, R1oo, Ir1oi{4}, Ir1i{BIDx}]

  // Incrementally, can print in between for debugging
  tv0->computeAt(tv2, 1);
  tv2->computeAt(tv1, 1);

  tv2->axis(-1)->parallelize(ParallelType::TIDx);

  tv1->axis(0)->parallelize(ParallelType::BIDx);
  tv1->axis(-1)->parallelize(ParallelType::TIDx);

  int numel_x = 65000;
  int numel_y = 1025;

  auto options = at::TensorOptions().dtype(at::kFloat).device(at::kCUDA, 0);
  at::Tensor aten_input = at::randn({numel_x, numel_y}, options);
  auto aten_output = aten_input.to(at::kDouble).sum({1});

  // How many threads to use for the block reduction
  int runtime_threadIdx_dim = 128;

  LaunchParams lparams(-1, -1, -1, runtime_threadIdx_dim, -1, -1);

  FusionExecutor fe;
  fe.compileFusion(&fusion);
  auto cg_outputs = fe.runFusion({aten_input}, lparams);

  testValidate(
      &fusion,
      cg_outputs,
      {aten_input},
      {aten_output},
      __LINE__,
      __FILE__,
      "",
      lparams);
}

TEST(NVFuserTest, FusionReductionSchedulerMultiDimNonFastest_CUDA) {
  const std::vector<int> red_dims = {0, 2};
  // Copy is because CodeGen requires int and Pytorch requires int64_t
  // for a vector of reduction dimensions
  const std::vector<int64_t> red_dims64 = {0, 2};
  const std::vector<int64_t> tensor_dims_in = {5, 10, 15, 20};
  const std::vector<int64_t> tensor_dims_out = {10, 20};

  Fusion fusion;
  FusionGuard fg(&fusion);

  // Set up your input tensor views
  TensorView* tv0 = makeSymbolicTensor(tensor_dims_in.size());
  fusion.addInput(tv0);

  TensorView* tv1 =
      reductionOp(BinaryOpType::Add, red_dims, new Double(0), tv0);
  fusion.addOutput(tv1);

  const auto options =
      at::TensorOptions().dtype(at::kFloat).device(at::kCUDA, 0);
  at::Tensor aten_input = at::randn(tensor_dims_in, options);
  auto aten_output = aten_input.to(at::kDouble).sum(red_dims64);
  at::Tensor cg_output = at::empty(tensor_dims_out, options);

  // Apply reduction heuristic
  auto reduction_params = getReductionHeuristics(&fusion, {aten_input}, tv1);
  TORCH_CHECK(reduction_params, "Reduction schedule was not generated!");
  scheduleReduction(&fusion, reduction_params.value(), tv1, {});
  auto lparams = reduction_params.value().lparams;

  FusionExecutor fe;
  fe.compileFusion(&fusion);
  fe.runFusion({aten_input}, {cg_output}, lparams);

  testValidate(
      &fusion,
      {cg_output},
      {aten_input},
      {aten_output},
      __LINE__,
      __FILE__,
      "",
      lparams);
}

TEST(NVFuserTest, FusionReductionSchedulerMultiDimFastest_CUDA) {
  const std::vector<int> red_dims = {1, 3};
  // Copy is because CodeGen requires int and Pytorch requires int64_t
  // for a vector of reduction dimensions
  const std::vector<int64_t> red_dims64 = {1, 3};
  const std::vector<int64_t> tensor_dims_in = {5, 10, 15, 20};

  Fusion fusion;
  FusionGuard fg(&fusion);

  // Set up your input tensor views
  TensorView* tv0 = makeSymbolicTensor(tensor_dims_in.size());
  fusion.addInput(tv0);

  TensorView* tv1 =
      reductionOp(BinaryOpType::Add, red_dims, new Double(0), tv0);
  fusion.addOutput(tv1);

  const auto options =
      at::TensorOptions().dtype(at::kFloat).device(at::kCUDA, 0);
  at::Tensor aten_input = at::randn(tensor_dims_in, options);
  auto aten_output = aten_input.to(at::kDouble).sum(red_dims64);

  auto reduction_params = getReductionHeuristics(&fusion, {aten_input}, tv1);
  TORCH_CHECK(reduction_params, "Reduction schedule was not generated!");
  scheduleReduction(&fusion, reduction_params.value(), tv1, {});
  auto lparams = reduction_params.value().lparams;

  FusionExecutor fe;
  fe.compileFusion(&fusion);
  auto cg_outputs = fe.runFusion({aten_input}, lparams);

  testValidate(
      &fusion,
      cg_outputs,
      {aten_input},
      {aten_output},
      __LINE__,
      __FILE__,
      "",
      lparams);
}

TEST(NVFuserTest, FusionReductionSchedulerNoODimShmoo_CUDA) {
  std::vector<DataType> dtypes = {
      DataType::Double, DataType::Float, DataType::Half};
  std::vector<int> red_dims;

  // Tried to cut down the number iterations with just
  // doing every other power of 2.
  for (int i = 1; i <= 1024 * 1024; i <<= 2) {
    red_dims.push_back(i);
  }

  for (auto dtype : dtypes) {
    at::ScalarType aten_dtype = data_type_to_aten(dtype);
    for (auto& rdim : red_dims) {
      Fusion fusion;
      FusionGuard fg(&fusion);

      bool is_fp16 = dtype == DataType::Half;

      TensorView* tv0 = makeSymbolicTensor(1, dtype);
      fusion.addInput(tv0);

      TensorView* tv0_cast = tv0;
      if (is_fp16) {
        tv0_cast = castOp(DataType::Float, tv0);
      }

      TensorView* tv1 = sum(tv0_cast, {0});

      TensorView* tv1_cast = tv1;
      if (is_fp16) {
        tv1_cast = castOp(DataType::Half, tv1);
      }

      fusion.addOutput(tv1_cast);

      auto options = at::TensorOptions().dtype(aten_dtype).device(at::kCUDA, 0);

      at::Tensor aten_input = at::randn({rdim}, options);
      auto aten_output = aten_input.to(at::kDouble).sum({0});

      std::vector<TensorView*> outputs_of_red;
      if (is_fp16) {
        outputs_of_red.push_back(tv1_cast);
      }

      auto reduction_params =
          getReductionHeuristics(&fusion, {aten_input}, tv1);
      TORCH_CHECK(reduction_params.has_value(), "Reduction is not found!");
      scheduleReduction(&fusion, reduction_params.value(), tv1, outputs_of_red);
      auto lparams = reduction_params.value().lparams;

      FusionExecutor fe;
      fe.compileFusion(&fusion);

      auto cg_outputs = fe.runFusion({aten_input}, lparams);

      testValidate(
          &fusion,
          cg_outputs,
          {aten_input},
          {aten_output},
          __LINE__,
          __FILE__,
          "",
          lparams);
    }
  }
}

TEST(NVFuserTest, FusionReductionSchedulerDimShmoo_CUDA) {
  std::vector<DataType> dtypes = {
      DataType::Double, DataType::Float, DataType::Half};
  std::vector<int> red_axis = {1, 0};
  std::vector<int> output_dims = {160, 320};
  std::vector<int> red_dims;

  // Tried to cut down the number iterations with just
  // doing every other power of 2.
  for (int i = 1; i <= 1024 * 1024; i <<= 2) {
    red_dims.push_back(i);
  }

  for (auto dtype : dtypes) {
    at::ScalarType aten_dtype = data_type_to_aten(dtype);
    for (auto& axis : red_axis) {
      for (auto& odim : output_dims) {
        for (auto& rdim : red_dims) {
          Fusion fusion;
          FusionGuard fg(&fusion);

          bool is_fp16 = dtype == DataType::Half;

          TensorView* tv0 = makeSymbolicTensor(2, dtype);
          fusion.addInput(tv0);

          TensorView* tv0_cast = tv0;
          if (is_fp16) {
            tv0_cast = castOp(DataType::Float, tv0);
          }

          TensorView* tv1 = sum(tv0_cast, {axis});

          TensorView* tv1_cast = tv1;
          if (is_fp16) {
            tv1_cast = castOp(DataType::Half, tv1);
          }

          fusion.addOutput(tv1_cast);

          auto options =
              at::TensorOptions().dtype(aten_dtype).device(at::kCUDA, 0);

          at::Tensor aten_input =
              (axis ? at::randn({odim, rdim}, options)
                    : at::randn({rdim, odim}, options));

          std::vector<TensorView*> outputs_of_red;
          if (is_fp16) {
            outputs_of_red.push_back(tv1_cast);
          }

          auto reduction_params =
              getReductionHeuristics(&fusion, {aten_input}, tv1);
          TORCH_CHECK(reduction_params.has_value(), "Reduction is not found!");
          scheduleReduction(
              &fusion, reduction_params.value(), tv1, outputs_of_red);
          auto lparams = reduction_params.value().lparams;

          FusionExecutor fe;
          fe.compileFusion(&fusion);

          auto cg_outputs = fe.runFusion({aten_input}, lparams);
          auto aten_output = aten_input.to(at::kDouble).sum({axis});
          testValidate(
              &fusion,
              cg_outputs,
              {aten_input},
              {aten_output},
              __LINE__,
              __FILE__,
              "",
              lparams);
        }
      }
    }
  }
}

TEST(NVFuserTest, FusionCacheBefore_CUDA) {
  // TVM Cache Write
  Fusion fusion;
  FusionGuard fg(&fusion);

  TensorView* tv0 = makeSymbolicTensor(2);
  TensorView* tv1 = add(tv0, new Double(1.0));
  TensorView* tv2 = mul(tv1, new Double(3.0));
  fusion.addInput(tv0);
  fusion.addOutput(tv2);
  // Before: TV2 = TV1 * 3
  // After:  TV3 = TV1 * 3;
  //         TV2 = TV3;

  constexpr int BSX = 32;
  tv2->split(-1, BSX);
  tv0->computeAt(tv2, -1);

  // cache_before automatically applies ComputeAt to the cache TensorView
  tv2->cache_before();

  // Thread and Block binding
  tv2->axis(0)->parallelize(ParallelType::BIDx);
  tv2->axis(-1)->parallelize(ParallelType::TIDx);

  constexpr int M = 32, N = 750;

  auto options = at::TensorOptions().dtype(at::kFloat).device(at::kCUDA, 0);
  at::Tensor aten_input = at::randn({M, N}, options);
  at::Tensor aten_output = (aten_input + 1.0) * 3.0;

  FusionExecutor fe;
  fe.compileFusion(&fusion);
  auto cg_outputs = fe.runFusion({aten_input});

  testValidate(
      &fusion, cg_outputs, {aten_input}, {aten_output}, __LINE__, __FILE__);
}

TEST(NVFuserTest, FusionCacheAfter_CUDA) {
  // TVM Cache Read
  Fusion fusion;
  FusionGuard fg(&fusion);

  TensorView* tv0 = makeSymbolicTensor(2);
  TensorView* tv1 = add(tv0, new Double(1.0));
  TensorView* tv2 = mul(tv1, new Double(3.0));
  fusion.addInput(tv0);
  fusion.addOutput(tv2);
  // Before: TV1 = TV0 + 1
  // After:  TV3 = TV0;
  //         TV1 = TV3 + 1

  constexpr int BSX = 32;
  tv2->split(-1, BSX);
  tv0->computeAt(tv2, -1);

  // cache_after automatically applies ComputeAt to the cache TensorView
  tv0->cache_after();

  // Thread and Block binding
  tv2->axis(0)->parallelize(ParallelType::BIDx);
  tv2->axis(-1)->parallelize(ParallelType::TIDx);

  constexpr int M = 32, N = 457;

  auto options = at::TensorOptions().dtype(at::kFloat).device(at::kCUDA, 0);
  at::Tensor aten_input = at::randn({M, N}, options);
  at::Tensor aten_output = (aten_input + 1.0) * 3.0;

  FusionExecutor fe;
  fe.compileFusion(&fusion);
  auto cg_outputs = fe.runFusion({aten_input});

  testValidate(
      &fusion, cg_outputs, {aten_input}, {aten_output}, __LINE__, __FILE__);
}

TEST(NVFuserTest, FusionCacheFork_CUDA) {
  Fusion fusion;
  FusionGuard fg(&fusion);

  TensorView* tv0 = makeSymbolicTensor(2);
  TensorView* tv1 = add(tv0, new Double(1.0));
  TensorView* tv2 = mul(tv1, new Double(3.0));
  fusion.addInput(tv0);
  fusion.addOutput(tv1);
  fusion.addOutput(tv2);
  // Before:  TV1 = TV0 + 1
  //          TV2 = TV1 * 1
  // Output:  TV1, TV2

  // After:   TV1 = TV0 + 1
  //          TV3 = TV1
  //          TV2 = TV1 * 1
  // Output:  TV3, TV2

  constexpr int BSX = 32;
  tv2->split(-1, BSX);
  tv0->computeAt(tv2, -1);

  // cache_fork automatically applies ComputeAt to the cache TensorView
  auto cf1 = tv1->cache_fork();

  // Thread and Block binding
  tv2->axis(0)->parallelize(ParallelType::BIDx);
  tv2->axis(-1)->parallelize(ParallelType::TIDx);

  constexpr int M = 32, N = 457;

  auto options = at::TensorOptions().dtype(at::kFloat).device(at::kCUDA, 0);
  at::Tensor aten_input = at::randn({M, N}, options);
  at::Tensor aten_output1 = aten_input + 1.0;
  at::Tensor aten_output2 = aten_output1 * 3.0;

  FusionExecutor fe;
  fe.compileFusion(&fusion);
  auto cg_outputs = fe.runFusion({aten_input});

  testValidate(
      &fusion,
      cg_outputs,
      {aten_input},
      {aten_output1, aten_output2},
      __LINE__,
      __FILE__);
}

TEST(NVFuserTest, FusionCacheIndirect_CUDA) {
  Fusion fusion;
  FusionGuard fg(&fusion);

  TensorView* tv0 = makeSymbolicTensor(2);
  TensorView* tv1 = makeSymbolicTensor(2);
  TensorView* tv2 = makeSymbolicTensor(2);
  TensorView* tv3 = makeSymbolicTensor(2);
  TensorView* tv4 = sub(tv2, tv3);
  TensorView* tv5 = add(tv1, tv4);
  TensorView* tv6 = sub(tv5, tv0);
  fusion.addInput(tv0);
  fusion.addInput(tv1);
  fusion.addInput(tv2);
  fusion.addInput(tv3);
  fusion.addOutput(tv6);
  // t6 = ((t1 + (t2 - t3)) - t0)

  // cache_after on inputs placed before schedule
  constexpr int BSX = 32;
  tv6->split(-1, BSX);
  tv2->computeAt(tv6, -1);

  tv5->cache_after();
  tv5->cache_before();

  // Thread and Block binding
  tv6->axis(0)->parallelize(ParallelType::BIDx);
  tv6->axis(-1)->parallelize(ParallelType::TIDx);

  constexpr int M = 32, N = 810;

  auto options = at::TensorOptions().dtype(at::kFloat).device(at::kCUDA, 0);
  at::Tensor t0 = at::randn({M, N}, options);
  at::Tensor t1 = at::randn({M, N}, options);
  at::Tensor t2 = at::randn({M, N}, options);
  at::Tensor t3 = at::randn({M, N}, options);

  std::vector<IValue> aten_inputs = {t0, t1, t2, t3};
  at::Tensor aten_output = (t1 + (t2 - t3)) - t0;

  FusionExecutor fe;
  fe.compileFusion(&fusion);
  auto cg_outputs = fe.runFusion(aten_inputs);

  testValidate(
      &fusion, cg_outputs, aten_inputs, {aten_output}, __LINE__, __FILE__);
}

TEST(NVFuserTest, FusionCacheBcast_CUDA) {
  Fusion fusion;
  FusionGuard fg(&fusion);

  // Algorithm
  TensorView* tv0 = makeSymbolicTensor(1); // (M, 1)
  TensorView* tv1 = broadcast(tv0, {false, true});
  TensorView* tv2 = makeSymbolicTensor(1); // (1, N)
  TensorView* tv3 = broadcast(tv2, {true, false});
  TensorView* tv4 = mul(tv1, tv3);
  fusion.addInput(tv0);
  fusion.addInput(tv2);
  fusion.addOutput(tv4);

  constexpr int BSX = 128;
  tv4->split(0, BSX);
  tv4->split(-1, BSX);
  tv4->reorder({{0, 0}, {1, 2}, {2, 1}, {3, 3}});
  // M/BSX, N/BSY, BSX, BSY
  tv0->computeAt(tv4, 2);
  tv2->computeAt(tv4, 2);
  // 0, 1 | 2, 3, 4

  // Case 1
  tv0->cache_after();

  // Case 2
  tv1->cache_before();

  // Case 3
  tv1->cache_after();

  // Case 4
  TensorView* tv8 = tv4->cache_before();

  tv4->axis(0)->parallelize(ParallelType::BIDx);
  tv4->axis(1)->parallelize(ParallelType::BIDy);
  tv4->axis(-1)->parallelize(ParallelType::TIDx);
  // Manual Replay on TV3
  tv3->axis(-1)->parallelize(ParallelType::TIDx);
  tv8->axis(-1)->parallelize(ParallelType::TIDx);

  constexpr int M = 92, N = 500;

  auto options = at::TensorOptions().dtype(at::kFloat).device(at::kCUDA, 0);
  at::Tensor t0 = at::randn({M}, options);
  at::Tensor t1 = at::randn({N}, options);
  std::vector<IValue> aten_inputs = {t0, t1};
  at::Tensor aten_output =
      t0.to(at::kDouble).unsqueeze(1).matmul(t1.to(at::kDouble).unsqueeze(0));

  FusionExecutor fe;
  fe.compileFusion(&fusion);
  auto cg_outputs = fe.runFusion(aten_inputs);

  testValidate(
      &fusion, cg_outputs, aten_inputs, {aten_output}, __LINE__, __FILE__);
}

TEST(NVFuserTest, FusionCacheMultiConsumer_CUDA) {
  Fusion fusion;
  FusionGuard fg(&fusion);

  TensorView* tv0 = makeSymbolicTensor(1);
  TensorView* tv1 = add(tv0, new Double(1));
  TensorView* tv2 = add(tv1, new Double(2));
  TensorView* tv3 = add(tv0, new Double(1));
  TensorView* tv4 = add(tv3, new Double(2));

  fusion.addInput(tv0);
  fusion.addOutput(tv2);
  fusion.addOutput(tv4);

  tv1->computeAt(tv2, -1);
  tv3->computeAt(tv4, -1);

  auto tv5 = tv1->cache_before();
  auto tv6 = tv3->cache_before();
  tv5->setMemoryType(MemoryType::Shared);
  tv6->setMemoryType(MemoryType::Shared);

  // Fails because tensor must be recomputed twice
  // auto tv7 = tv0->cache_after();

  constexpr int N = 800;

  auto options = at::TensorOptions().dtype(at::kFloat).device(at::kCUDA, 0);
  at::Tensor aten_input = at::randn({N}, options);
  auto aten_output = (aten_input + 1) + 2;

  FusionExecutor fe;
  fe.compileFusion(&fusion);
  auto cg_outputs = fe.runFusion({aten_input});

  testValidate(
      &fusion,
      cg_outputs,
      {aten_input},
      {aten_output, aten_output},
      __LINE__,
      __FILE__);
}

TEST(NVFuserTest, FusionSmem_CUDA) {
  Fusion fusion;
  FusionGuard fg(&fusion);

  // Algorithm
  TensorView* tv0 = makeSymbolicTensor(2); // (M, N)
  TensorView* tv1 = makeSymbolicTensor(2); // (M, N)
  TensorView* tv2 = mul(tv0, tv1);
  fusion.addInput(tv0);
  fusion.addInput(tv1);
  fusion.addOutput(tv2);

  // Schedule
  TensorView* tv3 = tv0->cache_after();
  TensorView* tv4 = tv1->cache_after();
  tv3->setMemoryType(MemoryType::Shared);
  tv4->setMemoryType(MemoryType::Shared);

  constexpr int BSY = 32;
  constexpr int BSX = 128;
  tv2->split(0, BSY);
  tv2->split(2, BSX);
  // M/BSX, BSX, N/BSX, BSX
  tv2->reorder({{0, 0}, {1, 2}, {2, 1}, {3, 3}});
  // M/BSX, N/BSX, BSX, BSX

  tv0->computeAt(tv2, 2);
  tv1->computeAt(tv2, 2);

  // Thread and Block binding
  tv2->axis(0)->parallelize(ParallelType::BIDx);
  tv2->axis(1)->parallelize(ParallelType::BIDy);
  tv2->axis(-1)->parallelize(ParallelType::TIDx);
  // Manual Binding
  tv3->axis(-1)->parallelize(ParallelType::TIDx);
  tv4->axis(-1)->parallelize(ParallelType::TIDx);

  constexpr int M = 128, N = 10240;

  auto options = at::TensorOptions().dtype(at::kFloat).device(at::kCUDA, 0);
  at::Tensor t0 = at::randn({M, N}, options);
  at::Tensor t1 = at::randn({M, N}, options);
  at::Tensor aten_output = mul(t0, t1);

  std::vector<IValue> aten_inputs = {t0, t1};

  FusionExecutor fe;
  fe.compileFusion(&fusion);
  auto cg_outputs = fe.runFusion({t0, t1});

  testValidate(
      &fusion, cg_outputs, aten_inputs, {aten_output}, __LINE__, __FILE__);

  TORCH_CHECK(fe.kernel()->summary().war_hazard_syncs_count == 0);
}

TEST(NVFuserTest, FusionSmemReduce_CUDA) {
  Fusion fusion;
  FusionGuard fg(&fusion);

  // Algorithm
  TensorView* tv0 = makeSymbolicTensor(3); // M, K, N
  TensorView* tv1 = sum(tv0, {1}); // M, R, N
  fusion.addInput(tv0);
  fusion.addOutput(tv1);

  TensorView* tv2 = tv0->cache_after();
  tv2->setMemoryType(MemoryType::Shared);

  // Schedule
  constexpr int BSX = 32;
  tv1->split(2, BSX);
  tv1->split(1, 128);
  tv1->split(0, BSX);
  // M/BSX, BSX, K/BSX, BSX, N/BSX, BSX
  tv1->reorder({{0, 0}, {1, 2}, {2, 4}, {3, 5}, {4, 1}, {5, 3}});
  TensorView* tv3 = tv1->rFactor({-2});

  tv0->computeAt(tv1, -2);
  tv0->computeAt(tv3, -2);

  // Thread and Block binding
  tv1->axis(0)->parallelize(ParallelType::BIDx);
  tv1->axis(1)->parallelize(ParallelType::BIDy);
  tv1->axis(-1)->parallelize(ParallelType::TIDx);
  // Manual Binding
  tv2->axis(-1)->parallelize(ParallelType::TIDx);
  tv3->axis(-1)->parallelize(ParallelType::TIDx);

  constexpr int M = 154, K = 45, N = 1524;

  auto options = at::TensorOptions().dtype(at::kFloat).device(at::kCUDA, 0);
  at::Tensor aten_input = at::randn({M, K, N}, options);
  at::Tensor aten_output = sum(aten_input.to(at::kDouble), {1});

  FusionExecutor fe;
  fe.compileFusion(&fusion);
  auto cg_outputs = fe.runFusion({aten_input});

  testValidate(
      &fusion, cg_outputs, {aten_input}, {aten_output}, __LINE__, __FILE__);
  TORCH_CHECK(fe.kernel()->summary().war_hazard_syncs_count == 1);
}

TEST(NVFuserTest, FusionSmemBlockGemm_CUDA) {
  Fusion fusion;
  FusionGuard fg(&fusion);

  // Algorithm
  TensorView* tv0 = makeSymbolicTensor(2); // (M, K)
  TensorView* tv1 = makeSymbolicTensor(2); // (K, N)
  TensorView* tv2 = broadcast(tv0, {false, false, true}); // (M, K, B)
  TensorView* tv3 = broadcast(tv1, {true, false, false}); // (B, K, N)
  TensorView* tv4 = mul(tv2, tv3); // M, K, N
  TensorView* tv5 = sum(tv4, {1}); // M, R, N
  fusion.addInput(tv0);
  fusion.addInput(tv1);
  fusion.addOutput(tv5);

  // Schedule
  constexpr int BSX = 16;
  tv5->split(2, BSX);
  tv5->split(1, BSX);
  tv5->split(0, BSX);
  // M/BSX, BSX, K/BSX, BSX, N/BSX, BSX
  tv5->reorder({{0, 0}, {1, 3}, {2, 2}, {3, 5}, {4, 1}, {5, 4}});
  // M/BSX, N/BSX, K/BSX, MSX, NSX, KSX
  TensorView* tv6 = tv5->rFactor({-1});

  tv2->setMemoryType(MemoryType::Shared);
  tv3->setMemoryType(MemoryType::Shared);
  tv4->setMemoryType(MemoryType::Shared);
  tv6->setMemoryType(MemoryType::Shared);

  tv0->computeAt(tv5, 3);
  tv1->computeAt(tv5, 3);

  // Thread and Block binding
  tv5->axis(0)->parallelize(ParallelType::BIDx);
  tv5->axis(1)->parallelize(ParallelType::BIDy);
  tv5->axis(-2)->parallelize(ParallelType::TIDy);
  tv5->axis(-1)->parallelize(ParallelType::TIDx);
  // Manual Binding
  tv2->axis(-3)->parallelize(ParallelType::TIDy);
  tv2->axis(-1)->parallelize(ParallelType::TIDx);
  tv3->axis(-1)->parallelize(ParallelType::TIDx);
  tv4->axis(-3)->parallelize(ParallelType::TIDy);
  tv4->axis(-1)->parallelize(ParallelType::TIDx);
  tv6->axis(-3)->parallelize(ParallelType::TIDy);
  tv6->axis(-2)->parallelize(ParallelType::TIDx);

  constexpr int M = 154, K = 45, N = 1524;

  auto options = at::TensorOptions().dtype(at::kFloat).device(at::kCUDA, 0);
  at::Tensor t0 = at::randn({M, K}, options);
  at::Tensor t1 = at::randn({K, N}, options);

  std::vector<IValue> aten_inputs = {t0, t1};
  at::Tensor aten_output = matmul(t0.to(at::kDouble), t1.to(at::kDouble));

  FusionExecutor fe;
  fe.compileFusion(&fusion);
  auto cg_outputs = fe.runFusion({t0, t1});

  testValidate(
      &fusion, cg_outputs, aten_inputs, {aten_output}, __LINE__, __FILE__);

  TORCH_CHECK(fe.kernel()->summary().war_hazard_syncs_count == 0);
}

TEST(NVFuserTest, FusionSmemBlockGemmCache_CUDA) {
  Fusion fusion;
  FusionGuard fg(&fusion);

  // Algorithm
  TensorView* tv0 = makeSymbolicTensor(2); // (M, K)
  TensorView* tv1 = makeSymbolicTensor(2); // (K, N)
  TensorView* tv2 = broadcast(tv0, {false, false, true}); // (M, K, B)
  TensorView* tv3 = broadcast(tv1, {true, false, false}); // (B, K, N)
  TensorView* tv4 = mul(tv2, tv3); // M, K, N
  TensorView* tv5 = sum(tv4, {1}); // M, R, N
  fusion.addInput(tv0);
  fusion.addInput(tv1);
  fusion.addOutput(tv5);

  // Schedule
  // Remove reduction axis from tv5
  // tv6 = (M, R, N)
  // tv5 = (M, N)
  TensorView* tv6 = tv5->cache_before();

  constexpr int BSX = 16;
  tv5->split(1, BSX);
  tv5->split(0, BSX);
  // M/BSX, BSX, N/BSX, BSX
  tv5->reorder({{0, 0}, {1, 2}, {2, 1}, {3, 3}});
  // tv5 = M/BSX, N/BSX, MSX, NSX

  tv6->computeAt(tv5, 2);
  tv6->computeAt(tv5, 2);

  tv6->split(-1, BSX);
  // M/BSX, BSX, K/BSX, BSX, N/BSX, BSX
  tv6->reorder({{0, 0}, {1, 1}, {2, 3}, {3, 4}, {4, 2}, {5, 5}});
  // M/BSX, N/BSX, K/BSX, MSX, NSX, KSX
  TensorView* tv7 = tv6->rFactor({-1});
  // tv7 = M/BSX, N/BSX, K/BSXrf, MSX, NSX, KSXr
  // tv6 = M/BSX, N/BSX, K/BSXr, MSX, NSX

  tv0->computeAt(tv6, 3);
  tv1->computeAt(tv6, 3);

  tv0->computeAt(tv7, 3);
  tv1->computeAt(tv7, 3);

  tv2->setMemoryType(MemoryType::Shared);
  tv3->setMemoryType(MemoryType::Shared);
  tv4->setMemoryType(MemoryType::Shared);
  tv6->setMemoryType(MemoryType::Shared);
  tv7->setMemoryType(MemoryType::Shared);
  // Memory Type

  // Thread and Block binding
  tv5->axis(0)->parallelize(ParallelType::BIDx);
  tv5->axis(1)->parallelize(ParallelType::BIDy);
  tv5->axis(-2)->parallelize(ParallelType::TIDy);
  tv5->axis(-1)->parallelize(ParallelType::TIDx);
  // Manual Binding
  tv2->axis(-3)->parallelize(ParallelType::TIDy);
  tv2->axis(-1)->parallelize(ParallelType::TIDx);
  tv3->axis(-1)->parallelize(ParallelType::TIDx);
  tv4->axis(-3)->parallelize(ParallelType::TIDy);
  tv4->axis(-1)->parallelize(ParallelType::TIDx);

  tv7->axis(-3)->parallelize(ParallelType::TIDy);
  tv7->axis(-2)->parallelize(ParallelType::TIDx);

  tv6->axis(-2)->parallelize(ParallelType::TIDy);
  tv6->axis(-1)->parallelize(ParallelType::TIDx);

  constexpr int M = 154, K = 45, N = 1524;

  auto options = at::TensorOptions().dtype(at::kFloat).device(at::kCUDA, 0);
  at::Tensor t0 = at::randn({M, K}, options);
  at::Tensor t1 = at::randn({K, N}, options);
  at::Tensor aten_output = matmul(t0.to(at::kDouble), t1.to(at::kDouble));

  std::vector<IValue> aten_inputs = {t0, t1};

  FusionExecutor fe;
  fe.compileFusion(&fusion);
  auto cg_outputs = fe.runFusion(aten_inputs);

  testValidate(
      &fusion, cg_outputs, aten_inputs, {aten_output}, __LINE__, __FILE__);

  TORCH_CHECK(fe.kernel()->summary().war_hazard_syncs_count == 0);
}

TEST(NVFuserTest, FusionSmemDynamicPersistentSoftmax2D_CUDA) {
  Fusion fusion;
  FusionGuard fg(&fusion);

  TensorView* x = makeSymbolicTensor(2);
  fusion.addInput(x);
  TensorView* max_val =
      reductionOp(BinaryOpType::Max, {-1}, new Double(FLT_MIN), x); // (M)
  TensorView* bcast_max = broadcast(max_val, {false, true}); // (M, B)
  TensorView* x_max_sub = sub(x, bcast_max); // (M, N)
  TensorView* exp = unaryOp(UnaryOpType::Exp, x_max_sub); // (M, N)
  TensorView* sum_exp = sum(exp, {-1}); // (M, R)
  TensorView* bcast_sum = broadcast(sum_exp, {false, true}); // (M, B)
  TensorView* softmax = div(exp, bcast_sum); // (M, N)
  fusion.addOutput(softmax);

  // Read Input into Shared Memory
  // Load Input + Pwise into shared memory
  auto cache_x = x->cache_after();
  cache_x->setMemoryType(MemoryType::Shared);
  exp->setMemoryType(MemoryType::Shared);

  std::vector<TensorView*> all_tensors(
      {x,
       cache_x,
       max_val,
       bcast_max,
       x_max_sub,
       exp,
       sum_exp,
       bcast_sum,
       softmax});

  auto tidx = new Int();
  fusion.addInput(tidx);

  for (auto tensor : all_tensors) {
    tensor->split(-1, tidx);
  }

  auto sum_exp_rf = sum_exp->rFactor({1});
  all_tensors.push_back(sum_exp_rf);

  // computeAt
  x->computeAt(x_max_sub, 1);
  exp->computeAt(softmax, 1);
  x_max_sub->computeAt(exp, 2);

  softmax->axis(0)->parallelize(ParallelType::BIDx);
  for (auto tensor : all_tensors) {
    tensor->axis(-1)->parallelize(ParallelType::TIDx);
  }

  const size_t dimx = 1024;
  const size_t dimy = 4096;
  auto options = at::TensorOptions().dtype(at::kFloat).device(at::kCUDA, 0);
  at::Tensor aten_input = at::randn({dimx, dimy}, options);
  auto aten_output = at::_softmax(aten_input.to(at::kDouble), -1, false);

  torch::jit::fuser::cuda::FusionExecutor fe;
  fe.compileFusion(&fusion);
  auto cg_outputs = fe.runFusion({aten_input, 128});

  testValidate(
      &fusion,
      cg_outputs,
      {aten_input, 128},
      {aten_output},
      __LINE__,
      __FILE__);
}

TEST(NVFuserTest, FusionMagicSchedulerSoftmax_CUDA) {
  Fusion fusion;
  FusionGuard fg(&fusion);

  const int kReductionAxis = 3;
  std::vector<int64_t> input_shape{10, 10, 10, 67};
  TensorView* input = makeSymbolicTensor(input_shape.size());

  const int kNumberOfDims = input->nDims();
  std::vector<bool> broadcast_mask(kNumberOfDims, false);
  broadcast_mask[kReductionAxis] = true;

  TensorView* max_val = max(input, {kReductionAxis});
  TensorView* bcast_max = broadcast(max_val, broadcast_mask);
  TensorView* x_max_sub = sub(input, bcast_max);
  TensorView* exp = unaryOp(UnaryOpType::Exp, x_max_sub);
  TensorView* sum_exp = sum(exp, {kReductionAxis});
  TensorView* bcast_sum = broadcast(sum_exp, broadcast_mask);
  TensorView* output = div(exp, bcast_sum);

  fusion.addInput(input);
  fusion.addOutput(output);

  std::vector<TensorView*> reduction_tensors({max_val, sum_exp});
  std::vector<TensorView*> other_tensors(
      {bcast_max, x_max_sub, exp, bcast_sum, output});

  auto options = at::TensorOptions().dtype(at::kFloat).device(at::kCUDA, 0);
  at::Tensor aten_input = at::randn(input_shape, options);
  auto aten_output =
      at::_softmax(aten_input.to(at::kDouble), kReductionAxis, false);

  auto reduction_params =
      getNormalizationHeuristics(&fusion, {aten_input}, reduction_tensors);
  TORCH_CHECK(reduction_params, "Reduction schedule was not generated!");

  scheduleNormalization(
      &fusion, reduction_params.value(), reduction_tensors, other_tensors);

  auto lparams = reduction_params.value().lparams;

  torch::jit::fuser::cuda::FusionExecutor fe;
  fe.compileFusion(&fusion);
  auto cg_outputs = fe.runFusion({aten_input}, lparams);

  testValidate(
      &fusion,
      cg_outputs,
      {aten_input},
      {aten_output},
      __LINE__,
      __FILE__,
      "",
      lparams);
}

TEST(NVFuserTest, FusionMagicSchedulerLayerNormBackward_CUDA) {
  Fusion fusion;
  FusionGuard fg(&fusion);

  const float kEps = 1e-5;
  std::vector<int64_t> shape{20, 100, 35, 67};
  std::vector<int64_t> norm_shape{67};

  const size_t kM = shape.size();
  const size_t kN = norm_shape.size();
  const size_t kOuterNumDims = kM - kN;

  std::vector<int64_t> outer_shape;
  for (size_t idx = 0; idx < kOuterNumDims; ++idx) {
    outer_shape.push_back(shape[idx]);
  }
  for (size_t idx = kOuterNumDims; idx < kM; ++idx) {
    outer_shape.push_back(1);
  }

  auto grad_out = makeSymbolicTensor(shape.size());
  auto input = makeSymbolicTensor(shape.size());
  auto mean = makeConcreteTensor(outer_shape);
  auto rstd = makeConcreteTensor(outer_shape);
  auto weight = makeSymbolicTensor(norm_shape.size());
  fusion.addInput(grad_out);
  fusion.addInput(input);
  fusion.addInput(mean);
  fusion.addInput(rstd);
  fusion.addInput(weight);

  std::vector<int> outer_reduction_axes(kOuterNumDims);
  std::vector<bool> outer_broadcast_mask(input->nDims(), false);
  for (int idx = 0; idx < kOuterNumDims; ++idx) {
    outer_reduction_axes[idx] = idx;
    outer_broadcast_mask[idx] = true;
  }

  std::vector<int> inner_reduction_axes(norm_shape.size());
  std::vector<bool> inner_broadcast_mask(input->nDims(), false);
  Val* num_features = new Double(1.0);
  for (size_t idx = 0; idx < norm_shape.size(); ++idx) {
    const int axis = input->nDims() - 1 - idx;
    inner_reduction_axes[idx] = axis;
    inner_broadcast_mask[axis] = true;
    num_features = mul(num_features, input->domain()->domain()[axis]->extent());
  }

  /*
  auto grad_bias = sum(grad_out, outer_reduction_axes);
  fusion.addOutput(grad_bias);

  auto x_hat = mul(sub(input, mean), rstd);
  auto grad_weight = sum(mul(grad_out, x_hat), outer_reduction_axes);
  fusion.addOutput(grad_weight);
  */

  auto x_hat = mul(sub(input, mean), rstd);

  auto* bcast_weight = broadcast(weight, outer_broadcast_mask);
  auto* grad_x_hat = mul(grad_out, bcast_weight);

  auto* a = mul(num_features, grad_x_hat);

  auto* b = sum(grad_x_hat, inner_reduction_axes);
  auto* bcast_b = broadcast(b, inner_broadcast_mask);

  auto* c1 = mul(grad_x_hat, x_hat);
  auto* c2 = sum(c1, inner_reduction_axes);
  auto* bcast_c2 = broadcast(c2, inner_broadcast_mask);
  auto* c3 = mul(x_hat, bcast_c2);

  auto* inner = sub(sub(a, bcast_b), c3);

  auto reciprocal_size = unaryOp(UnaryOpType::Reciprocal, num_features);
  auto* grad_in = mul(mul(reciprocal_size, rstd), inner);
  fusion.addOutput(grad_in);

  std::vector<TensorView*> reduction_tensors;
  std::vector<TensorView*> other_tensors;

  auto all_values = DependencyCheck::getAllValsBetween(
      {fusion.inputs().begin(), fusion.inputs().end()}, fusion.outputs());

  for (auto tensor : ir_utils::filterByType<TensorView>(all_values)) {
    if (tensor->hasReduction()) {
      reduction_tensors.push_back(tensor);
    } else if (!fusion.hasInput(tensor)) {
      other_tensors.push_back(tensor);
    }
  }

  auto options = at::TensorOptions().dtype(at::kFloat).device(at::kCUDA, 0);
  at::Tensor aten_grad_out = at::randn(shape, options);
  at::Tensor aten_input = at::randn(shape, options);
  at::Tensor aten_weight = at::randn(norm_shape, options);
  at::Tensor aten_bias = at::randn(norm_shape, options);
  auto at_weight = c10::optional<at::Tensor>(aten_weight);
  auto at_bias = c10::optional<at::Tensor>(aten_bias);

  auto aten_results =
      at::native_layer_norm(aten_input, norm_shape, at_weight, at_bias, kEps);
  auto aten_output = std::get<0>(aten_results);
  auto aten_mean = std::get<1>(aten_results);
  auto aten_rstd = std::get<2>(aten_results);

  // Check reduction axis is same for all reductions
  // Generate Launch Parameters
  auto reduction_params = getNormalizationHeuristics(
      &fusion,
      {aten_grad_out, aten_input, aten_mean, aten_rstd, aten_weight},
      reduction_tensors);
  TORCH_CHECK(reduction_params, "Reduction schedule was not generated!");

  scheduleNormalization(
      &fusion, reduction_params.value(), reduction_tensors, other_tensors);
  auto lparams = reduction_params.value().lparams;

  torch::jit::fuser::cuda::FusionExecutor fe;
  fe.compileFusion(&fusion);
  auto cg_outputs = fe.runFusion(
      {aten_grad_out, aten_input, aten_mean, aten_rstd, aten_weight}, lparams);

  auto aten_gradients = at::native_layer_norm_backward(
      aten_grad_out.to(at::kDouble),
      aten_input.to(at::kDouble),
      norm_shape,
      aten_mean.to(at::kDouble),
      aten_rstd.to(at::kDouble),
      c10::optional<at::Tensor>(aten_weight.to(at::kDouble)),
      c10::optional<at::Tensor>(aten_bias.to(at::kDouble)),
      {true, true, true});
  auto aten_grad_in = std::get<0>(aten_gradients);
  auto aten_grad_weight = std::get<1>(aten_gradients);
  auto aten_grad_bias = std::get<2>(aten_gradients);

  testValidate(
      &fusion,
      cg_outputs,
      {aten_grad_out, aten_input, aten_mean, aten_rstd, aten_weight},
      {aten_grad_in},
      __LINE__,
      __FILE__,
      "",
      lparams);
}

TEST(NVFuserTest, FusionMagicSchedulerLayerNormalization_CUDA) {
  Fusion fusion;
  FusionGuard fg(&fusion);

  const float kEps = 1e-5;
  std::vector<int64_t> input_shape{20, 100, 35, 67};
  std::vector<int64_t> norm_shape{67};

  auto input = makeSymbolicTensor(input_shape.size());
  fusion.addInput(input);

  std::vector<int> reduction_axes(norm_shape.size());
  std::vector<bool> broadcast_mask(input->nDims(), false);
  Val* num_features = new Double(1);
  for (int idx = 0; idx < norm_shape.size(); ++idx) {
    const int axis = input->nDims() - 1 - idx;
    reduction_axes[idx] = axis;
    broadcast_mask[axis] = true;
    num_features = mul(num_features, input->domain()->domain()[axis]->extent());
  }

  // Reduction
  auto x_sum = sum(input, reduction_axes);
  // Broadcast
  auto x_sum_bcast = broadcast(x_sum, broadcast_mask);
  // Point-wise
  auto x_mean = div(x_sum_bcast, num_features);
  auto x_mean_sub = sub(input, x_mean);

  auto x_mean_sub_pow = mul(x_mean_sub, x_mean_sub);
  // Reduction
  auto var_sum = sum(x_mean_sub_pow, reduction_axes);
  // Broadcast
  auto var_sum_bcast = broadcast(var_sum, broadcast_mask);
  // Point-wise
  auto var = div(var_sum_bcast, num_features);
  auto var_eps = add(var, new Double(kEps));
  auto rvar = unaryOp(UnaryOpType::Rsqrt, var_eps);
  auto output = mul(x_mean_sub, rvar);
  fusion.addOutput(output);

  std::vector<TensorView*> reduction_tensors({x_sum, var_sum});
  std::vector<TensorView*> other_tensors(
      {x_mean,
       x_sum_bcast,
       x_mean_sub,
       x_mean_sub_pow,
       var_sum_bcast,
       var,
       var_eps,
       rvar,
       output});

  auto options = at::TensorOptions().dtype(at::kFloat).device(at::kCUDA, 0);
  at::Tensor aten_input = at::randn(input_shape, options);
  auto aten_output = at::layer_norm(aten_input.to(at::kDouble), norm_shape);

  // Check reduction axis is same for all reductions
  // Generate Launch Parameters
  auto reduction_params =
      getNormalizationHeuristics(&fusion, {aten_input}, reduction_tensors);
  TORCH_CHECK(reduction_params, "Reduction schedule was not generated!");

  scheduleNormalization(
      &fusion, reduction_params.value(), reduction_tensors, other_tensors);
  auto lparams = reduction_params.value().lparams;

  torch::jit::fuser::cuda::FusionExecutor fe;
  fe.compileFusion(&fusion);
  auto cg_outputs = fe.runFusion({aten_input}, lparams);

  testValidate(
      &fusion,
      cg_outputs,
      {aten_input},
      {aten_output},
      __LINE__,
      __FILE__,
      "",
      lparams);
}

TEST(NVFuserTest, FusionMagicSchedulerBatchNormalization_CUDA) {
  Fusion fusion;
  FusionGuard fg(&fusion);

  const float kMomentum = 0.1;
  const float kEps = 1e-5;
  std::vector<int64_t> input_shape{20, 100, 35, 45};

  auto input = makeSymbolicTensor(input_shape.size());
  auto weight = makeSymbolicTensor(1);
  auto bias = makeSymbolicTensor(1);
  fusion.addInput(input);
  fusion.addInput(weight);
  fusion.addInput(bias);
  // auto running_mean = makeSymbolicTensor(1);
  // auto running_var = makeSymbolicTensor(1);
  // fusion.addInput(running_mean);
  // fusion.addInput(running_var);

  const int kNumberOfDims = input->nDims();
  std::vector<int> reduction_axes;
  std::vector<bool> broadcast_mask(kNumberOfDims, false);
  Val* num_features = new Double(1);
  for (size_t axis = 0; axis < kNumberOfDims; ++axis) {
    if (axis != 1) {
      reduction_axes.push_back(axis);
      broadcast_mask[axis] = true;
      num_features =
          mul(num_features, input->domain()->domain()[axis]->extent());
    }
  }

  auto x_sum = sum(input, reduction_axes);
  auto x_sum_bcast = broadcast(x_sum, broadcast_mask);
  auto x_mean = div(x_sum_bcast, num_features);

  // auto current_mean_hat = mul(x_mean, new Double(kMomentum));
  // auto rmean_bcast = broadcast(running_mean, broadcast_mask);
  // auto rmean_hat = mul(rmean_bcast, new Double(1.0 - kMomentum));
  // auto new_running_mean = add(rmean_hat, current_mean_hat);

  auto x_mean_sub = sub(input, x_mean);
  auto x_mean_sub_pow = mul(x_mean_sub, x_mean_sub);
  auto var_sum = sum(x_mean_sub_pow, reduction_axes);
  auto var_sum_bcast = broadcast(var_sum, broadcast_mask);
  auto var = div(var_sum_bcast, num_features);

  // auto current_var_hat = mul(var, new Double(kMomentum));
  // auto rvar_bcast = broadcast(running_var, broadcast_mask);
  // auto rvar_hat = mul(rvar_bcast, new Double(1.0 - kMomentum));
  // auto new_running_var = add(rvar_hat, current_var_hat);

  auto var_eps = add(var, new Double(kEps));
  auto rvar = unaryOp(UnaryOpType::Rsqrt, var_eps);
  auto norm = mul(x_mean_sub, rvar);

  auto weight_bcast = broadcast(weight, broadcast_mask);
  auto bias_bcast = broadcast(bias, broadcast_mask);
  auto norm_gamma = mul(norm, weight_bcast);
  auto norm_gamma_bias = add(norm_gamma, bias_bcast);

  fusion.addOutput(norm_gamma_bias);
  // fusion.addOutput(new_running_mean);
  // fusion.addOutput(new_running_var);

  std::vector<TensorView*> reduction_tensors({x_sum, var_sum});
  std::vector<TensorView*> other_tensors(
      {x_mean,
       x_sum_bcast,
       x_mean_sub,
       x_mean_sub_pow,
       var_sum_bcast,
       var,
       var_eps,
       rvar,
       weight_bcast,
       bias_bcast,
       norm,
       norm_gamma,
       norm_gamma_bias});

  auto options = at::TensorOptions().dtype(at::kFloat).device(at::kCUDA, 0);
  at::Tensor t0 = at::randn(input_shape, options);
  at::Tensor tweight = at::ones({input_shape[1]}, options);
  at::Tensor tbias = at::zeros({input_shape[1]}, options);
  at::Tensor tmean = at::zeros({input_shape[1]}, options);
  at::Tensor tvar = at::ones({input_shape[1]}, options);

  auto at_weight = c10::optional<at::Tensor>(tweight.to(at::kDouble));
  auto at_bias = c10::optional<at::Tensor>(tbias.to(at::kDouble));
  auto at_running_mean = c10::optional<at::Tensor>(tmean.to(at::kDouble));
  auto at_running_var = c10::optional<at::Tensor>(tvar.to(at::kDouble));

  auto aten_output = at::batch_norm(
      t0.to(at::kDouble),
      at_weight,
      at_bias,
      at_running_mean,
      at_running_var,
      true,
      kMomentum,
      kEps,
      false);

  std::vector<IValue> aten_inputs = {t0, tweight, tbias};

  // Check reduction axis is same for all reductions
  // Generate Launch Parameters
  auto reduction_params =
      getNormalizationHeuristics(&fusion, aten_inputs, reduction_tensors);

  TORCH_CHECK(reduction_params, "Reduction schedule was not generated!");

  scheduleNormalization(
      &fusion, reduction_params.value(), reduction_tensors, other_tensors);
  auto lparams = reduction_params.value().lparams;

  torch::jit::fuser::cuda::FusionExecutor fe;
  fe.compileFusion(&fusion);
  auto cg_outputs = fe.runFusion(aten_inputs, lparams);

  testValidate(
      &fusion,
      cg_outputs,
      aten_inputs,
      {aten_output},
      __LINE__,
      __FILE__,
      "",
      lparams);
}

TEST(NVFuserTest, FusionPersistentSoftmaxLocalSmem_CUDA) {
  Fusion fusion;
  FusionGuard fg(&fusion);

  const int pixels_per_thread = 64;
  const int TIDX = 128;
  const int static_size = pixels_per_thread * TIDX;

  TensorView* sx = makeConcreteTensor({-1, static_size});
  TensorView* dx = makeSymbolicTensor(2);
  fusion.addInput(sx);
  fusion.addInput(dx);

  TensorView* max_sx =
      reductionOp(BinaryOpType::Max, {-1}, new Double(FLT_MIN), sx); // (M)
  TensorView* max_dx =
      reductionOp(BinaryOpType::Max, {-1}, new Double(FLT_MIN), dx); // (M)

  // Reduction => merge local and shared memory TensorViews
  TensorView* max_val = binaryOp(BinaryOpType::Max, max_sx, max_dx);
  TensorView* bcast_max = broadcast(max_val, {false, true}); // (M, B)

  TensorView* sx_max_sub = sub(sx, bcast_max); // (M, N)
  TensorView* dx_max_sub = sub(dx, bcast_max); // (M, N)

  TensorView* sx_exp = unaryOp(UnaryOpType::Exp, sx_max_sub); // (M, N)
  TensorView* dx_exp = unaryOp(UnaryOpType::Exp, dx_max_sub); // (M, N)

  TensorView* sx_sum_exp = sum(sx_exp, {-1}); // (M, R)
  TensorView* dx_sum_exp = sum(dx_exp, {-1}); // (M, R)

  // Reduction => merge local and shared memory TensorViews
  TensorView* sum_exp = binaryOp(BinaryOpType::Add, sx_sum_exp, dx_sum_exp);
  TensorView* bcast_sum = broadcast(sum_exp, {false, true}); // (M, B)

  TensorView* sx_softmax = div(sx_exp, bcast_sum); // (M, N)
  TensorView* dx_softmax = div(dx_exp, bcast_sum); // (M, N)
  fusion.addOutput(sx_softmax);
  fusion.addOutput(dx_softmax);

  auto sx_cache = sx->cache_after();
  auto dx_cache = dx->cache_after();
  dx_cache->setMemoryType(MemoryType::Shared);
  dx_exp->setMemoryType(MemoryType::Shared);

  // Reduction and Broadcast Tensors common to both memory TVs
  std::vector<TensorView*> common_tensors(
      {max_val, sum_exp, bcast_max, bcast_sum});

  // Static Local Memory TVs
  std::vector<TensorView*> static_tensors(
      {sx, sx_cache, max_sx, sx_max_sub, sx_exp, sx_sum_exp, sx_softmax});

  // Dynamic Local Memory TVs
  std::vector<TensorView*> dynamic_tensors(
      {dx, dx_cache, max_dx, dx_max_sub, dx_exp, dx_sum_exp, dx_softmax});

  std::vector<TensorView*> all_tensors;
  all_tensors.insert(
      all_tensors.end(), common_tensors.begin(), common_tensors.end());
  all_tensors.insert(
      all_tensors.end(), static_tensors.begin(), static_tensors.end());
  all_tensors.insert(
      all_tensors.end(), dynamic_tensors.begin(), dynamic_tensors.end());

  // M => M
  // M, N => M, N/128, 128
  for (auto tensor : all_tensors) {
    if (tensor->nDims() > 1) {
      tensor->split(-1, TIDX);
    }
  }

  auto sx_sum_exp_rf = sx_sum_exp->rFactor({1});
  auto dx_sum_exp_rf = dx_sum_exp->rFactor({1});
  all_tensors.push_back(sx_sum_exp_rf);
  all_tensors.push_back(dx_sum_exp_rf);

  // computeAt
  sx->computeAt(sx_max_sub, 1);
  dx->computeAt(dx_max_sub, 1);

  sx_exp->computeAt(sx_softmax, 1);
  dx_exp->computeAt(dx_softmax, 1);

  sx_max_sub->computeAt(sx_exp, 2);
  dx_max_sub->computeAt(dx_exp, 2);

  sx_softmax->axis(0)->parallelize(ParallelType::BIDx);
  dx_softmax->axis(0)->parallelize(ParallelType::BIDx);
  for (auto tensor : all_tensors) {
    if (tensor->nDims() > 1) {
      tensor->axis(-1)->parallelize(ParallelType::TIDx);
    }
  }

  const size_t dimx = 1024;
  const size_t dimy = 16384;

  auto options = at::TensorOptions().dtype(at::kFloat).device(at::kCUDA, 0);
  at::Tensor aten_input = at::randn({dimx, dimy}, options);
  at::Tensor aten_static_in = aten_input.narrow(1, 0, static_size);
  at::Tensor aten_dynamic_in =
      aten_input.narrow(1, static_size, dimy - static_size);

  at::Tensor out = at::zeros({dimx, dimy}, options);
  at::Tensor cg_static_out = out.narrow(1, 0, static_size);
  at::Tensor cg_dynamic_out = out.narrow(1, static_size, dimy - static_size);

  std::vector<at::Tensor> aten_outputs;

  auto aten_output = at::_softmax(aten_input.to(at::kDouble), -1, false);
  at::Tensor aten_static_out = aten_output.narrow(1, 0, static_size);
  at::Tensor aten_dynamic_out =
      aten_output.narrow(1, static_size, dimy - static_size);

  torch::jit::fuser::cuda::FusionExecutor fe;
  fe.compileFusion(&fusion);
  fe.runFusion(
      {aten_static_in, aten_dynamic_in}, {cg_static_out, cg_dynamic_out});

  testValidate(
      &fusion,
      {cg_static_out, cg_dynamic_out},
      {aten_static_in, aten_dynamic_in},
      {cg_static_out, cg_dynamic_out},
      __LINE__,
      __FILE__);
}

TEST(NVFuserTest, FusionPersistentNormLocalShared_CUDA) {
  Fusion fusion;
  FusionGuard fg(&fusion);

  const int pixels_per_thread = 64;
  const int TIDX = 128;
  const int static_size = pixels_per_thread * TIDX;

  TensorView* sx = makeConcreteTensor({-1, static_size});
  TensorView* dx = makeSymbolicTensor(2);
  fusion.addInput(sx);
  fusion.addInput(dx);

  Double* gamma = new Double();
  Double* beta = new Double();
  Double* eps = new Double();
  Int* N = new Int();
  fusion.addInput(gamma);
  fusion.addInput(beta);
  fusion.addInput(eps);
  fusion.addInput(N);

  // Reduction
  auto sx_sum = sum(sx, {-1}); // (M, R)
  auto dx_sum = sum(dx, {-1}); // (M, R)
  // Reduction => merge local and shared memory TensorViews
  auto x_sum = binaryOp(BinaryOpType::Add, sx_sum, dx_sum);

  // Broadcast
  auto x_sum_bcast = broadcast(x_sum, {false, true}); // (M, B)
  // Pwise
  auto x_mean = div(x_sum_bcast, N); // (M, B)

  auto sx_mean_sub = sub(sx, x_mean); // (M, N)
  auto dx_mean_sub = sub(dx, x_mean); // (M, N)

  auto sx_mean_sub_pow = mul(sx_mean_sub, sx_mean_sub); // (M, N)
  auto dx_mean_sub_pow = mul(dx_mean_sub, dx_mean_sub); // (M, N)

  // Reduction
  auto sx_var_sum = sum(sx_mean_sub_pow, {-1}); // (M, R)
  auto dx_var_sum = sum(dx_mean_sub_pow, {-1}); // (M, R)
  // Reduction => merge local and shared memory TensorViews
  auto var_sum = binaryOp(BinaryOpType::Add, sx_var_sum, dx_var_sum);

  // Broadcast
  auto var_sum_bcast = broadcast(var_sum, {false, true}); // (M, B)
  // Pwise
  auto var = div(var_sum_bcast, N); // (M, B)
  auto var_eps = add(var, eps); // (M, B)
  auto rvar = unaryOp(UnaryOpType::Rsqrt, var_eps); // (M, B)

  auto sx_norm = mul(sx_mean_sub, rvar);
  auto dx_norm = mul(dx_mean_sub, rvar);

  auto sx_norm_gamma = mul(sx_norm, gamma);
  auto dx_norm_gamma = mul(dx_norm, gamma);

  auto sx_norm_gamma_beta = add(sx_norm_gamma, beta);
  auto dx_norm_gamma_beta = add(dx_norm_gamma, beta);
  fusion.addOutput(sx_norm_gamma_beta);
  fusion.addOutput(dx_norm_gamma_beta);

  // Read Input into Shared Memory
  // Read Input minus Input_Mean into Shared Memory
  auto sx_cache = sx->cache_after();
  auto dx_cache = dx->cache_after();
  dx_cache->setMemoryType(MemoryType::Shared);
  dx_mean_sub->setMemoryType(MemoryType::Shared);

  std::vector<TensorView*> common_tensors(
      {x_sum, x_sum_bcast, x_mean, var_sum, var_sum_bcast, var, var_eps, rvar});

  std::vector<TensorView*> static_tensors(
      {sx,
       sx_cache,
       sx_sum,
       sx_mean_sub,
       sx_mean_sub_pow,
       sx_var_sum,
       sx_norm,
       sx_norm_gamma,
       sx_norm_gamma_beta});

  std::vector<TensorView*> dynamic_tensors(
      {dx,
       dx_cache,
       dx_sum,
       dx_mean_sub,
       dx_mean_sub_pow,
       dx_var_sum,
       dx_norm,
       dx_norm_gamma,
       dx_norm_gamma_beta});

  std::vector<TensorView*> all_tensors;
  all_tensors.insert(
      all_tensors.end(), common_tensors.begin(), common_tensors.end());
  all_tensors.insert(
      all_tensors.end(), static_tensors.begin(), static_tensors.end());
  all_tensors.insert(
      all_tensors.end(), dynamic_tensors.begin(), dynamic_tensors.end());

  // M => M
  // M, N => M, N/128, 128
  for (auto tensor : all_tensors) {
    if (tensor->nDims() > 1) {
      tensor->split(-1, TIDX);
    }
  }

  // Local Sum => Block Broadcast
  TensorView* sx_sum_rf = sx_sum->rFactor({1});
  TensorView* sx_var_sum_rf = sx_var_sum->rFactor({1});
  TensorView* dx_sum_rf = dx_sum->rFactor({1});
  TensorView* dx_var_sum_rf = dx_var_sum->rFactor({1});
  all_tensors.push_back(sx_sum_rf);
  all_tensors.push_back(sx_var_sum_rf);
  all_tensors.push_back(dx_sum_rf);
  all_tensors.push_back(dx_var_sum_rf);

  // ComputeAt
  sx->computeAt(sx_mean_sub_pow, 1);
  dx->computeAt(dx_mean_sub_pow, 1);

  var_sum->computeAt(rvar, 1);

  sx_mean_sub_pow->computeAt(sx_var_sum_rf, 2);
  dx_mean_sub_pow->computeAt(dx_var_sum_rf, 2);

  sx_norm->computeAt(sx_norm_gamma_beta, 2);
  dx_norm->computeAt(dx_norm_gamma_beta, 2);

  sx_norm_gamma_beta->axis(0)->parallelize(ParallelType::BIDx);
  dx_norm_gamma_beta->axis(0)->parallelize(ParallelType::BIDx);
  for (auto tensor : all_tensors) {
    if (tensor->nDims() > 1) {
      tensor->axis(-1)->parallelize(ParallelType::TIDx);
    }
  }

  const int dimx = 1024;
  const int dimy = 16384;
  const float kGamma = 1.0f;
  const float kBeta = 0.0f;
  const float kEps = 1e-5;
  auto options = at::TensorOptions().dtype(at::kFloat).device(at::kCUDA, 0);

  at::Tensor aten_input = at::randn({dimx, dimy}, options);
  at::Tensor aten_static_in = aten_input.narrow(1, 0, static_size);
  at::Tensor aten_dynamic_in =
      aten_input.narrow(1, static_size, dimy - static_size);

  at::Tensor out = at::zeros({dimx, dimy}, options);
  at::Tensor cg_static_out = out.narrow(1, 0, static_size);
  at::Tensor cg_dynamic_out = out.narrow(1, static_size, dimy - static_size);

  std::vector<IValue> aten_inputs = {
      aten_static_in, aten_dynamic_in, kGamma, kBeta, kEps, dimy};

  torch::jit::fuser::cuda::FusionExecutor fe;
  fe.compileFusion(&fusion);
  fe.runFusion(aten_inputs, {cg_static_out, cg_dynamic_out});

  auto at_mu = at::mean(aten_input.to(at::kDouble), -1).unsqueeze(1);
  auto at_var = at::var(aten_input.to(at::kDouble), -1, false).unsqueeze(1);
  auto at_rvar = at::rsqrt(at::add(at_var, kEps));
  auto at_norm = at::mul(at::sub(aten_input, at_mu), at_rvar);
  auto aten_output = at::add(at::mul(at_norm, kGamma), kBeta);
  at::Tensor aten_static_out = aten_output.narrow(1, 0, static_size);
  at::Tensor aten_dynamic_out =
      aten_output.narrow(1, static_size, dimy - static_size);

  testValidate(
      &fusion,
      {cg_static_out, cg_dynamic_out},
      aten_inputs,
      {aten_static_out, aten_dynamic_out},
      __LINE__,
      __FILE__);
}

TEST(NVFuserTest, FusionSmemDynamicPersistentNorm_CUDA) {
  Fusion fusion;
  FusionGuard fg(&fusion);

  // Set up your input tensor views
  auto x = makeSymbolicTensor(2);
  Double* gamma = new Double();
  Double* beta = new Double();
  Double* eps = new Double();
  Int* N = new Int();
  fusion.addInput(x);
  fusion.addInput(gamma);
  fusion.addInput(beta);
  fusion.addInput(eps);
  fusion.addInput(N);

  // Reduction
  auto x_sum = sum(x, {-1}); // (M, R)
  // Broadcast
  auto x_sum_bcast = broadcast(x_sum, {false, true}); // (M, B)
  // Pwise
  auto x_mean = div(x_sum_bcast, N); // (M, B)
  auto x_mean_sub = sub(x, x_mean); // (M, N)
  auto x_mean_sub_pow = mul(x_mean_sub, x_mean_sub); // (M, N)
  // Reduction
  auto var_sum = sum(x_mean_sub_pow, {-1}); // (M, R)
  // Broadcast
  auto var_sum_bcast = broadcast(var_sum, {false, true}); // (M, B)
  // Pwise
  auto var = div(var_sum_bcast, N); // (M, B)
  auto var_eps = add(var, eps); // (M, B)
  auto rvar = unaryOp(UnaryOpType::Rsqrt, var_eps); // (M, B)
  auto norm = mul(x_mean_sub, rvar);
  auto norm_gamma = mul(norm, gamma);
  auto norm_gamma_beta = add(norm_gamma, beta);
  fusion.addOutput(norm_gamma_beta);

  // Read Input into Shared Memory
  // Read Input minus Input_Mean into Shared Memory
  auto cache_x = x->cache_after();
  cache_x->setMemoryType(MemoryType::Shared);
  x_mean_sub->setMemoryType(MemoryType::Shared);

  std::vector<TensorView*> all_tensors(
      {x_sum,
       x_mean,
       cache_x,
       x_sum_bcast,
       x_mean_sub,
       x_mean_sub_pow,
       var_sum,
       var_sum_bcast,
       var,
       var_eps,
       rvar,
       norm,
       norm_gamma,
       norm_gamma_beta});

  auto tidx = new Int();
  fusion.addInput(tidx);

  for (auto tensor : all_tensors) {
    tensor->split(-1, tidx);
  }

  // Local Sum => Block Broadcast
  TensorView* x_sum_rf = x_sum->rFactor({1});
  TensorView* var_sum_rf = var_sum->rFactor({1});
  all_tensors.push_back(x_sum_rf);
  all_tensors.push_back(var_sum_rf);

  // ComputeAt
  x->computeAt(x_mean_sub_pow, 1);
  var_sum->computeAt(rvar, 1);
  x_mean_sub_pow->computeAt(var_sum_rf, 2);
  norm->computeAt(norm_gamma_beta, 2);

  for (auto tv : all_tensors) {
    tv->axis(0)->parallelize(ParallelType::BIDx);
    tv->axis(-1)->parallelize(ParallelType::TIDx);
  }

  const int dimx = 128;
  const int dimy = 2048;
  const float kGamma = 1.0f;
  const float kBeta = 0.0f;
  const float kEps = 1e-5;
  const int TIDX = 128;

  auto options = at::TensorOptions().dtype(at::kFloat).device(at::kCUDA, 0);
  at::Tensor aten_input = at::randn({dimx, dimy}, options);
  auto at_mu = at::mean(aten_input.to(at::kDouble), -1).unsqueeze(1);
  auto at_var = at::var(aten_input.to(at::kDouble), -1).unsqueeze(1);
  auto at_rvar = at::rsqrt(at::add(at_var, kEps));
  auto at_norm = at::mul(at::sub(aten_input, at_mu), at_rvar);
  auto aten_output = at::add(at::mul(at_norm, kGamma), kBeta);

  std::vector<IValue> aten_inputs = {
      aten_input, kGamma, kBeta, kEps, dimy, TIDX};

  torch::jit::fuser::cuda::FusionExecutor fe;
  fe.compileFusion(&fusion);
  auto cg_outputs = fe.runFusion(aten_inputs);

  testValidate(
      &fusion, cg_outputs, aten_inputs, {aten_output}, __LINE__, __FILE__);
}

TEST(NVFuserTest, FusionSmemDynamicReductionSymbolic_CUDA) {
  Fusion fusion;
  FusionGuard fg(&fusion);

  // Set up your input tensor views
  TensorView* tv0 = makeSymbolicTensor(2);
  TensorView* tv1 = reductionOp(BinaryOpType::Add, {1}, new Double(0), tv0);
  fusion.addInput(tv0);
  fusion.addOutput(tv1);
  // tv1[I0, R1] = tv0[I0, I1]

  // Interface should just be a direct split with a Parallel type. We can
  // include the parallelize call if we do this.
  tv1->split(1, NamedScalar::getParallelDim(ParallelType::TIDx));
  // tv1[I0, R1o, R1i{BIDx}] = tv0[I0, I1]

  TensorView* tv2 = tv1->rFactor({2});
  tv2->setMemoryType(MemoryType::Shared);
  // tv2[I0, R1oo, Ir1i{BIDx}] = tv0[I0, I1]
  // tv1[I0,        R1i{BIDx}] = tv2[I0, R1oo, Ir1i{BIDx}]

  tv0->computeAt(tv1, 1);

  tv2->axis(-1)->parallelize(ParallelType::TIDx);
  tv1->axis(0)->parallelize(ParallelType::BIDx);

  constexpr int numel_x = 65000, numel_y = 1024;

  auto options = at::TensorOptions().dtype(at::kFloat).device(at::kCUDA, 0);
  at::Tensor aten_input = at::randn({numel_x, numel_y}, options);
  auto aten_output = aten_input.to(at::kDouble).sum({1});

  // How many threads to use for the block reduction
  constexpr int runtime_threadIdx_dim = 128;

  LaunchParams lparams(-1, -1, -1, runtime_threadIdx_dim, -1, -1);

  FusionExecutor fe;
  fe.compileFusion(&fusion);
  auto cg_outputs = fe.runFusion({aten_input}, lparams);

  testValidate(
      &fusion,
      cg_outputs,
      {aten_input},
      {aten_output},
      __LINE__,
      __FILE__,
      "",
      lparams);
  TORCH_CHECK(fe.kernel()->summary().war_hazard_syncs_count == 0);
}

TEST(NVFuserTest, FusionSmemDynamicReductionSymbolicArg_CUDA) {
  Fusion fusion;
  FusionGuard fg(&fusion);

  // Algorithm
  Int* sym_bsx = new Int();
  TensorView* tv0 = makeSymbolicTensor(3); // M, K, N
  fusion.addInput(tv0);
  fusion.addInput(sym_bsx);

  TensorView* tv1 = sum(tv0, {1}); // M, R, N
  fusion.addOutput(tv1);

  TensorView* tv2 = tv0->cache_after();
  tv2->setMemoryType(MemoryType::Shared);

  // Schedule
  constexpr int BSX = 32;
  tv1->split(2, BSX);
  tv1->split(1, sym_bsx);
  tv1->split(0, BSX);
  // M/BSX, BSX, K/BSX, BSX, N/BSX, BSX
  tv1->reorder({{0, 0}, {1, 2}, {2, 4}, {3, 5}, {4, 1}, {5, 3}});
  TensorView* tv3 = tv1->rFactor({-2});

  tv0->computeAt(tv1, -2);
  tv0->computeAt(tv3, -2);

  // Thread and Block binding
  tv1->axis(0)->parallelize(ParallelType::BIDx);
  tv1->axis(1)->parallelize(ParallelType::BIDy);
  tv1->axis(-1)->parallelize(ParallelType::TIDx);
  // Manual Binding
  tv2->axis(-1)->parallelize(ParallelType::TIDx);
  tv3->axis(-1)->parallelize(ParallelType::TIDx);

  constexpr int M = 154, K = 45, N = 1524;

  auto options = at::TensorOptions().dtype(at::kFloat).device(at::kCUDA, 0);
  at::Tensor aten_input = at::randn({M, K, N}, options);
  at::Tensor aten_output = aten_input.to(at::kDouble).sum({1});

  // How many threads to use for the block reduction
  constexpr int runtime_threadIdx_dim = 128;

  auto lparams = LaunchParams(-1, -1, -1, runtime_threadIdx_dim, -1, -1);

  FusionExecutor fe;
  fe.compileFusion(&fusion);
  auto cg_outputs = fe.runFusion({aten_input, runtime_threadIdx_dim}, lparams);

  testValidate(
      &fusion,
      cg_outputs,
      {aten_input, runtime_threadIdx_dim},
      {aten_output},
      __LINE__,
      __FILE__,
      "",
      lparams);

  TORCH_CHECK(fe.kernel()->summary().war_hazard_syncs_count == 1);
}

TEST(NVFuserTest, FusionSmemDynamicPwiseMulSymbolicArgWAR_CUDA) {
  Fusion fusion;
  FusionGuard fg(&fusion);

  Int* sym_bsx = new Int();
  TensorView* tv0 = makeSymbolicTensor(2); // (M, K)
  TensorView* tv1 = makeSymbolicTensor(2); // (K, N)
  TensorView* tv2 = broadcast(tv0, {false, false, true}); // (M, K, B)
  TensorView* tv3 = broadcast(tv1, {true, false, false}); // (B, K, N)
  TensorView* tv4 = mul(tv2, tv3); // M, K, N
  fusion.addInput(tv0);
  fusion.addInput(tv1);
  fusion.addInput(sym_bsx);
  fusion.addOutput(tv4);
  // Algorithm

  tv2->setMemoryType(MemoryType::Shared);
  tv3->setMemoryType(MemoryType::Shared);

  constexpr int BSX = 32;
  tv4->split(2, BSX);
  tv4->split(1, sym_bsx);
  tv4->split(0, BSX);
  // M/BSX, BSX, K/BSX, BSX, N/BSX, BSX
  tv4->reorder({{0, 0}, {1, 3}, {2, 1}, {3, 4}, {4, 2}, {5, 5}});
  // M/BSX, K/BSX, N/BSX, MSX, KSX, NSX

  tv0->computeAt(tv4, 3);
  tv1->computeAt(tv4, 3);
  // Schedule

  tv4->axis(0)->parallelize(ParallelType::BIDx);
  tv4->axis(2)->parallelize(ParallelType::BIDy);
  // Manual Binding
  tv2->axis(-2)->parallelize(ParallelType::TIDx);
  tv3->axis(-1)->parallelize(ParallelType::TIDx);
  // Thread and Block binding

  constexpr int M = 128, K = 457, N = 1024;

  auto options = at::TensorOptions().dtype(at::kFloat).device(at::kCUDA, 0);
  at::Tensor t0 = at::randn({M, K}, options);
  at::Tensor t1 = at::randn({K, N}, options);
  at::Tensor aten_output = mul(t0.unsqueeze(2), t1.unsqueeze(0));
  std::vector<IValue> aten_inputs = {t0, t1, BSX};

  LaunchParams lparams(-1, -1, -1, BSX, -1, -1);

  FusionExecutor fe;
  fe.compileFusion(&fusion);
  auto cg_outputs = fe.runFusion(aten_inputs, lparams);

  testValidate(
      &fusion,
      cg_outputs,
      aten_inputs,
      {aten_output},
      __LINE__,
      __FILE__,
      "",
      lparams);

  TORCH_CHECK(fe.kernel()->summary().war_hazard_syncs_count == 1);
}

TEST(NVFuserTest, FusionSmemDynamicTiledGemm_CUDA) {
  Fusion fusion;
  FusionGuard fg(&fusion);

  // Symbolic integers we will use for runtime tiling
  Int* symbolic_m_tile_dim = new Int(); // bound to threadIdx.z
  Int* symbolic_split_k_tile_dim = new Int(); // bound to blockIdx.x
  Int* symbolic_block_k_tile_dim = new Int(); // bound to threadIdx.x
  // Compile-time integer for tiling
  int n_smem_tile = 8; // bound to threadIdx.y

  // Symbolic 2D tensors TV0[M, K], TV1[K, N]
  TensorView* tv0 = makeSymbolicTensor(2);
  TensorView* tv1 = makeSymbolicTensor(2);

  // Broadcast tv0 to [M, K, *]
  TensorView* tv2 = broadcast(tv0, {false, false, true});
  // Broadcast tv1 to [*, K, N]
  TensorView* tv3 = broadcast(tv1, {true, false, false});

  // Pointwise multiplication resulting in tv3[M, K, N]
  TensorView* tv4 = mul(tv2, tv3);

  // Turn the K-dimension of tv4 into a reduction dimension
  TensorView* tv5 = sum(tv4, {1});

  // Register inputs and outputs
  fusion.addInput(tv0);
  fusion.addInput(tv1);
  fusion.addOutput(tv5);

  // Register runtime tile dims as inputs
  fusion.addInput(symbolic_m_tile_dim);
  fusion.addInput(symbolic_split_k_tile_dim);
  fusion.addInput(symbolic_block_k_tile_dim);

  // Make a 3D tile, mix of symbolic and constant, do in reverse order because
  // dims are inserted
  tv5->split(2, n_smem_tile);
  tv5->split(1, symbolic_block_k_tile_dim);
  tv5->split(1, symbolic_split_k_tile_dim);
  tv5->split(0, symbolic_m_tile_dim);

  // Reorder so all outer tiles are in the leftmost 3 positions
  tv5->reorder({{1, 5}, {5, 1}});

  // Factor out the outer reduction IterDomain, then run the inter-cta
  // reduction, and intra-cta reduction
  auto tv6 = tv5->rFactor({2});

  // Scope computations
  tv6->computeAt(tv5, 2);

  // RFactor moves reduction axes around, reorder to match ordering of tv5
  tv6->reorder({
      {2, -2},
      {3, -1},
      {4, 2},
      {5, 3},
      {6, 4},
  });

  // Setup compute at schedule
  tv0->computeAt(tv6, 3);
  tv1->computeAt(tv6, 3);
  tv4->computeAt(tv6, -1);
  //
  // T2[Mo,  bNo, Koo, Koi,  Kii,  Mi, bNi] CA(4, 3)
  // T3[bMo,  No, Koo, Koi,  Kii, bMi,  Ni] CA(4, 3)
  // T4[ Mo,  No, Koo, Koi,  Kii,  Mi,  Ni]
  // T6[ Mo,  No, rKoo, Koi, Kii,  Mi,  Ni]
  // T5[ Mo,  No,      rKoi, rKii, Mi,  Ni]

  // Cache smem tiles
  tv2->setMemoryType(MemoryType::Shared);
  tv3->setMemoryType(MemoryType::Shared);
  tv4->setMemoryType(MemoryType::Local);
  tv6->setMemoryType(MemoryType::Local);

  tv5->axis(0)->parallelize(ParallelType::BIDz);
  tv5->axis(1)->parallelize(ParallelType::BIDy);

  std::vector<TensorView*> tv_list = {tv2, tv3, tv4, tv5, tv6};
  for (auto tv : tv_list) {
    tv->axis(-2)->parallelize(ParallelType::TIDz);
    tv->axis(-1)->parallelize(ParallelType::TIDy);
  }
  tv2->axis(3)->parallelize(ParallelType::TIDx);
  tv3->axis(3)->parallelize(ParallelType::TIDx);
  tv4->axis(3)->parallelize(ParallelType::TIDx);
  tv6->axis(3)->parallelize(ParallelType::TIDx);
  tv5->axis(2)->parallelize(ParallelType::TIDx);

  tv2->axis(4)->parallelize(ParallelType::BIDx);
  tv3->axis(4)->parallelize(ParallelType::BIDx);
  tv4->axis(4)->parallelize(ParallelType::BIDx);
  tv6->axis(4)->parallelize(ParallelType::BIDx);
  tv5->axis(3)->parallelize(ParallelType::BIDx);

  constexpr int M = 31, K = 65, N = 33;

  auto options = at::TensorOptions().dtype(at::kFloat).device(at::kCUDA, 0);
  at::Tensor t0 = at::randn({M, K}, options);
  at::Tensor t1 = at::randn({K, N}, options);

  FusionExecutor fe;
  // Generate CUDA and compile with nvRTC
  fe.compileFusion(&fusion);

  // Runtime tiling
  int m_tile = 4; // bound to threadIdx.z
  int split_k = 7; // bound to blockIdx.x
  int intra_cta = 8; // bound to threadIdx.x

  std::vector<IValue> aten_inputs = {t0, t1, m_tile, split_k, intra_cta};
  at::Tensor aten_output =
      mul(t0.unsqueeze(2), t1.unsqueeze(0)).to(at::kDouble).sum(1);

  auto cg_outputs = fe.runFusion(aten_inputs);

  testValidate(
      &fusion, cg_outputs, aten_inputs, {aten_output}, __LINE__, __FILE__);

  TORCH_CHECK(fe.kernel()->summary().war_hazard_syncs_count == 1);
}

TEST(NVFuserTest, FusionGlobalIntermediate_CUDA) {
  Fusion fusion;
  FusionGuard fg(&fusion);

  // Set up your input tensor views
  TensorView* tv0 = makeSymbolicTensor(2);
  TensorView* tv1 = reductionOp(BinaryOpType::Add, {1}, new Double(0), tv0);
  fusion.addInput(tv0);
  fusion.addOutput(tv1);
  // tv1[I0, R1] = tv0[I0, I1]

  // Interface should just be a direct split with a Parallel type. We can
  // include the parallelize call if we do this.
  tv1->split(1, NamedScalar::getParallelDim(ParallelType::TIDx));
  // tv1[I0, R1o, R1i{BIDx}] = tv0[I0, I1]

  TensorView* tv2 = tv1->rFactor({2});
  tv2->setMemoryType(MemoryType::Global);
  // tv2[I0, R1oo, Ir1i{BIDx}] = tv0[I0, I1]
  // tv1[I0,        R1i{BIDx}] = tv2[I0, R1oo, Ir1i{BIDx}]

  tv0->computeAt(tv1, 1);

  tv2->axis(-1)->parallelize(ParallelType::TIDx);
  tv1->axis(0)->parallelize(ParallelType::BIDx);

  constexpr int numel_x = 65000, numel_y = 1024;

  auto options = at::TensorOptions().dtype(at::kFloat).device(at::kCUDA, 0);
  at::Tensor input = at::randn({numel_x, numel_y}, options);

  // How many threads to use for the block reduction
  constexpr int runtime_threadIdx_dim = 128;

  auto lparams = LaunchParams(-1, -1, -1, runtime_threadIdx_dim, -1, -1);

  FusionExecutor fe;
  fe.compileFusion(&fusion);
  auto cg_outputs = fe.runFusion({input}, lparams);

  auto aten_output = input.to(at::kDouble).sum({1});
  testValidate(
      &fusion,
      cg_outputs,
      {input},
      {aten_output},
      __LINE__,
      __FILE__,
      "",
      lparams);
}

TEST(NVFuserTest, FusionGlobalIntermediateDefaultSchedule_CUDA) {
  Fusion fusion;
  FusionGuard fg(&fusion);

  TensorView* tv0 = makeSymbolicTensor(2);
  TensorView* tv1 = makeSymbolicTensor(2);
  TensorView* tv2 = makeSymbolicTensor(2);
  TensorView* tv3 = makeSymbolicTensor(2);
  TensorView* tv4 = sub(tv2, tv3);
  TensorView* tv5 = add(tv1, tv4);
  TensorView* tv6 = sub(tv5, tv0);
  fusion.addInput(tv0);
  fusion.addInput(tv1);
  fusion.addInput(tv2);
  fusion.addInput(tv3);
  fusion.addOutput(tv6);
  // t6 = ((t1 + (t2 - t3)) - t0)

  tv4->setMemoryType(MemoryType::Global);
  tv5->setMemoryType(MemoryType::Global);
  tv6->setMemoryType(MemoryType::Global);

  constexpr int M = 32, N = 810;
  auto options = at::TensorOptions().dtype(at::kFloat).device(at::kCUDA, 0);
  at::Tensor t0 = at::randn({M, N}, options);
  at::Tensor t1 = at::randn({M, N}, options);
  at::Tensor t2 = at::randn({M, N}, options);
  at::Tensor t3 = at::randn({M, N}, options);

  at::Tensor aten_output = (t1 + (t2 - t3)) - t0;

  std::vector<IValue> aten_inputs = {t0, t1, t2, t3};

  FusionExecutor fe;
  fe.compileFusion(&fusion);
  auto cg_outputs = fe.runFusion({t0, t1, t2, t3});

  testValidate(
      &fusion, cg_outputs, aten_inputs, {aten_output}, __LINE__, __FILE__);
}

TEST(NVFuserTest, FusionConstCheck_CUDA) {
  Fusion fusion;
  FusionGuard fg(&fusion);

  auto one = new Int(1);
  TORCH_CHECK(one->isConstScalar());

  auto one_x2 = mul(one, one);
  TORCH_CHECK(one_x2->isConstScalar());

  auto one_x3 = mul(one_x2, one);
  TORCH_CHECK(one_x3->isConstScalar());

  auto one_x4 = mul(one_x3, one);
  TORCH_CHECK(one_x4->isConstScalar());
}

TEST(NVFuserTest, FusionUnrollWithAlloc_CUDA) {
  const std::vector<int64_t> tensor_dims_in = {128, 128};
  Fusion fusion;
  FusionGuard fg(&fusion);

  // Set up your input tensor views
  TensorView* tv0 = makeSymbolicTensor(tensor_dims_in.size());
  fusion.addInput(tv0);

  TensorView* tv1 = add(tv0, new Double(0));
  TensorView* tv2 = reductionOp(BinaryOpType::Add, {1}, new Double(0), tv1);
  fusion.addOutput(tv2);

  const auto options =
      at::TensorOptions().dtype(at::kFloat).device(at::kCUDA, 0);
  at::Tensor input = at::randn(tensor_dims_in, options);
  at::Tensor cg_output = at::empty({tensor_dims_in[0]}, options);

  // Schedule
  tv2->split(1, 32);
  tv2->split(1, 4); // unroll

  auto tv2_rf = tv2->rFactor({-3, -2});

  tv2->axis(0)->parallelize(ParallelType::BIDx);
  tv2->axis(-1)->parallelize(ParallelType::TIDx);

  tv2_rf->axis(0)->parallelize(ParallelType::BIDx);
  tv2_rf->axis(-1)->parallelize(ParallelType::TIDx);
  tv2_rf->axis(-2)->parallelize(ParallelType::Unroll);

  tv1->computeAt(tv2_rf, -1);

  FusionExecutor fe;
  fe.compileFusion(&fusion);
  auto cg_outputs = fe.runFusion({input});

  auto aten_output = (input + 0).to(at::kDouble).sum(1);

  testValidate(&fusion, cg_outputs, {input}, {aten_output}, __LINE__, __FILE__);
}

// Test isZeroInt
TEST(NVFuserTest, FusionIsZeroInt_CUDA) {
  Fusion fusion;
  FusionGuard fg(&fusion);

  Int* x = new Int(0);
  Int* y = new Int(1);
  Val* z = mul(x, y);
  TORCH_CHECK(x->isZeroInt());
  TORCH_CHECK(!y->isZeroInt());
  TORCH_CHECK(!z->isZeroInt());
}

// Test isOneInt
TEST(NVFuserTest, FusionIsOneInt_CUDA) {
  Fusion fusion;
  FusionGuard fg(&fusion);

  Int* x = new Int(1);
  Int* y = new Int(1);
  Val* z = mul(x, y);
  TORCH_CHECK(x->isOneInt());
  TORCH_CHECK(y->isOneInt());
  TORCH_CHECK(!z->isOneInt());
}

// This is to verify no cycle of computeAt is created. A more complex
// variation of this pattern appears in one of the Python tests
// (test_random_topo).
TEST(NVFuserTest, FusionComputeAtNonterminatingOutput_CUDA) {
  Fusion fusion;
  FusionGuard fg(&fusion);

  TensorView* tv0 = makeSymbolicTensor(1);
  fusion.addInput(tv0);

  // Common intermediate tensor
  auto tv1 = add(tv0, new Double(1));
  // tv1 -> tv2
  auto tv2 = add(tv1, new Double(2));
  // tv1 -> tv3 -> tv4
  auto tv3 = add(tv1, new Double(3));
  auto tv4 = add(tv3, new Double(4));

  // NOTE: This should no longer occur as of PR #201.
  // The order of adding outputs matters. If tv3 is added before tv4,
  // it should be fine. However, if tv4 is added before tv3, there
  // will be a cycle of tv3->tv4 and tv4->tv3. tv3->tv4 is created
  // first, and then tv4->tv3 is created at the final phase of
  // computeAt (ComputeAt::setupOutputs).
  fusion.addOutput(tv2);
  fusion.addOutput(tv4);
  fusion.addOutput(tv3);

  tv0->computeAt(tv2, -1);

  TORCH_CHECK(tv3->hasComputeAt());
  TORCH_CHECK(!tv4->hasComputeAt());

  const auto options =
      at::TensorOptions().dtype(at::kFloat).device(at::kCUDA, 0);
  at::Tensor aten_input = at::randn(100, options);

  auto t1 = aten_input + 1;
  auto t2 = t1 + 2;
  auto t3 = t1 + 3;
  auto t4 = t3 + 4;

  FusionExecutor fe;
  fe.compileFusion(&fusion);
  auto cg_outputs = fe.runFusion({aten_input});

  std::vector<at::Tensor> aten_outputs = {t2, t4, t3};
  testValidate(
      &fusion, cg_outputs, {aten_input}, aten_outputs, __LINE__, __FILE__);
}

TEST(NVFuserTest, FusionTraversalOrder1_CUDA) {
  Fusion fusion;
  FusionGuard fg(&fusion);

  // Set up your input tensor views
  TensorView* tv0 = makeSymbolicTensor(2);
  fusion.addInput(tv0);

  TensorView* tv1 = add(tv0, new Double(1));
  TensorView* tv2 = add(tv0, new Double(2));
  TensorView* tv3 = add(tv1, new Double(3));
  TensorView* tv4 = add(tv1, new Double(4));

  fusion.addOutput(tv2);
  fusion.addOutput(tv3);
  fusion.addOutput(tv4);

  tv1->computeAt(tv3, -1);

  FusionExecutor fe;
  fe.compileFusion(&fusion);

  auto options = at::TensorOptions().dtype(at::kFloat).device(at::kCUDA, 0);
  at::Tensor aten_input = at::randn({10, 10}, options);

  auto t1 = aten_input + 1;
  auto t2 = aten_input + 2;
  auto t3 = t1 + 3;
  auto t4 = t1 + 4;

  std::vector<at::Tensor> aten_outputs = {t2, t3, t4};

  std::vector<at::Tensor> cg_outputs = {
      at::empty_like(aten_input, options),
      at::empty_like(aten_input, options),
      at::empty_like(aten_input, options)};

  fe.runFusion({aten_input}, cg_outputs);
  testValidate(
      &fusion, cg_outputs, {aten_input}, aten_outputs, __LINE__, __FILE__);
}

TEST(NVFuserTest, FusionTraversalOrder2_CUDA) {
  Fusion fusion;
  FusionGuard fg(&fusion);

  // Set up your input tensor views
  TensorView* tv0 = makeSymbolicTensor(2);
  fusion.addInput(tv0);

  TensorView* tv1 = add(tv0, new Double(1));
  TensorView* tv2 = add(tv1, new Double(2));

  TensorView* tv3 = add(tv0, new Double(3));
  TensorView* tv4 = add(tv3, new Double(4));

  TensorView* tv5 = add(tv1, tv3);

  fusion.addOutput(tv2);
  fusion.addOutput(tv4);
  fusion.addOutput(tv5);

  tv1->computeAt(tv5, -1);
  tv3->computeAt(tv5, -1);

  FusionExecutor fe;
  fe.compileFusion(&fusion);

  auto options = at::TensorOptions().dtype(at::kFloat).device(at::kCUDA, 0);
  at::Tensor aten_input = at::randn({10, 10}, options);

  auto t1 = aten_input + 1;
  auto t2 = t1 + 2;
  auto t3 = aten_input + 3;
  auto t4 = t3 + 4;
  auto t5 = t1 + t3;

  std::vector<at::Tensor> aten_outputs = {t2, t4, t5};

  std::vector<at::Tensor> cg_outputs = {
      at::empty_like(aten_input, options),
      at::empty_like(aten_input, options),
      at::empty_like(aten_input, options)};

  fe.runFusion({aten_input}, cg_outputs);

  testValidate(
      &fusion, cg_outputs, {aten_input}, aten_outputs, __LINE__, __FILE__);
}

TEST(NVFuserTest, FusionTraversalOrder3_CUDA) {
  for (int i = 0; i < 2; ++i) {
    Fusion fusion;
    FusionGuard fg(&fusion);

    TensorView* tv0 = makeSymbolicTensor(1);
    fusion.addInput(tv0);

    TensorView* tv1 = add(tv0, new Double(1));
    TensorView* tv2 = add(tv1, new Double(2));

    TensorView* tv3 = add(tv0, new Double(3));
    TensorView* tv4 = add(tv3, new Double(4));

    TensorView* tv5 = add(tv1, tv3);

    fusion.addOutput(tv2);
    fusion.addOutput(tv4);
    fusion.addOutput(tv5);

    const int tile = 32;

    tv1->split(-1, tile);
    tv2->split(-1, tile);
    tv3->split(-1, tile);
    tv4->split(-1, tile);
    tv5->split(-1, tile);

    auto compute_at_outer = tv1;
    auto compute_at_inner = tv3;
    if (i == 1) {
      std::swap(compute_at_inner, compute_at_outer);
    }

    compute_at_outer->computeAt(tv5, -2);
    compute_at_inner->computeAt(tv5, -1);

    FusionExecutor fe;
    fe.compileFusion(&fusion);

    auto options = at::TensorOptions().dtype(at::kFloat).device(at::kCUDA, 0);
    at::Tensor aten_input = at::randn({100}, options);
    auto t1 = aten_input + 1;
    auto t2 = t1 + 2;
    auto t3 = aten_input + 3;
    auto t4 = t3 + 4;
    auto t5 = t1 + t3;

    std::vector<at::Tensor> aten_outputs = {t2, t4, t5};

    std::vector<at::Tensor> cg_outputs = {
        at::empty_like(aten_input, options),
        at::empty_like(aten_input, options),
        at::empty_like(aten_input, options)};

    fe.runFusion({aten_input}, cg_outputs);

    testValidate(
        &fusion, cg_outputs, {aten_input}, aten_outputs, __LINE__, __FILE__);
  }
}

TEST(NVFuserTest, FusionTraversalOrder4_CUDA) {
  Fusion fusion;
  FusionGuard fg(&fusion);

  // First tree
  TensorView* tv0 = makeSymbolicTensor(1);
  fusion.addInput(tv0);
  TensorView* tv1 = add(tv0, new Double(1));
  TensorView* tv2 = add(tv1, new Double(2));
  TensorView* tv3 = add(tv1, new Double(3));
  fusion.addOutput(tv2);
  fusion.addOutput(tv3);

  // Second tree
  TensorView* tv4 = makeSymbolicTensor(1);
  fusion.addInput(tv4);
  TensorView* tv5 = add(tv4, new Double(5));
  TensorView* tv6 = add(tv5, new Double(6));
  TensorView* tv7 = add(tv5, new Double(7));
  fusion.addOutput(tv6);
  fusion.addOutput(tv7);

  tv1->computeAt(tv2, -1);
  tv5->computeAt(tv6, -1);

  auto options = at::TensorOptions().dtype(at::kFloat).device(at::kCUDA, 0);
  at::Tensor t0 = at::randn({100}, options);
  at::Tensor t4 = at::rand_like(t0, options);

  auto t1 = t0 + 1;
  auto t2 = t1 + 2;
  auto t3 = t1 + 3;
  auto t5 = t4 + 5;
  auto t6 = t5 + 6;
  auto t7 = t5 + 7;

  std::vector<at::Tensor> aten_outputs = {t2, t3, t6, t7};
  std::vector<IValue> aten_inputs = {t0, t4};
  std::vector<at::Tensor> cg_outputs = {
      at::empty_like(t0, options),
      at::empty_like(t0, options),
      at::empty_like(t0, options),
      at::empty_like(t0, options)};

  FusionExecutor fe;
  fe.compileFusion(&fusion);
  fe.runFusion(aten_inputs, cg_outputs);

  testValidate(
      &fusion, cg_outputs, aten_inputs, aten_outputs, __LINE__, __FILE__);
}

TEST(NVFuserTest, FusionTraversalOrder5_CUDA) {
  Fusion fusion;
  FusionGuard fg(&fusion);

  TensorView* tv0 = makeSymbolicTensor(1);
  fusion.addInput(tv0);
  TensorView* tv1 = add(tv0, new Double(1));
  TensorView* tv2 = add(tv1, new Double(2));
  TensorView* tv3 = add(tv0, new Double(3));
  TensorView* tv4 = add(tv3, new Double(4));
  TensorView* tv5 = add(tv2, tv4);

  fusion.addOutput(tv1);
  fusion.addOutput(tv3);
  fusion.addOutput(tv5);

  tv2->computeAt(tv5, -1);
  tv4->computeAt(tv5, -1);

  FusionExecutor fe;
  fe.compileFusion(&fusion);

  auto options = at::TensorOptions().dtype(at::kFloat).device(at::kCUDA, 0);
  at::Tensor aten_input = at::randn({100}, options);
  std::vector<at::Tensor> cg_outputs = {
      at::empty_like(aten_input, options),
      at::empty_like(aten_input, options),
      at::empty_like(aten_input, options)};

  fe.runFusion({aten_input}, cg_outputs);

  auto t1 = aten_input + 1;
  auto t2 = t1 + 2;
  auto t3 = aten_input + 3;
  auto t4 = t3 + 4;
  auto t5 = t2 + t4;

  std::vector<at::Tensor> aten_outputs = {t1, t3, t5};

  testValidate(
      &fusion, cg_outputs, {aten_input}, aten_outputs, __LINE__, __FILE__);
}

TEST(NVFuserTest, FusionTraversalOrder6_CUDA) {
  Fusion fusion;
  FusionGuard fg(&fusion);

  TensorView* tv0 = makeSymbolicTensor(1);
  fusion.addInput(tv0);
  TensorView* tv1 = add(tv0, new Double(1));
  TensorView* tv2 = add(tv0, new Double(2));
  TensorView* tv3 = add(tv1, tv2);
  TensorView* tv4 = add(tv3, new Double(4));

  fusion.addOutput(tv4);

  tv1->split(0, 32);
  tv2->split(0, 32);
  tv3->split(0, 32);
  tv4->split(0, 32);

  tv3->computeAt(tv4, -2);
  tv1->computeAt(tv3, -1);
  tv2->computeAt(tv3, -2);

  FusionExecutor fe;
  fe.compileFusion(&fusion);

  auto options = at::TensorOptions().dtype(at::kFloat).device(at::kCUDA, 0);
  at::Tensor aten_input = at::randn({100}, options);

  auto t1 = aten_input + 1;
  auto t2 = aten_input + 2;
  auto t3 = t1 + t2;
  auto aten_output = t3 + 4;

  at::Tensor cg_output = at::empty_like(aten_input, options);

  fe.runFusion({aten_input}, {cg_output});

  testValidate(
      &fusion, {cg_output}, {aten_input}, {aten_output}, __LINE__, __FILE__);
}

TEST(NVFuserTest, FusionTraversalOrder7_CUDA) {
  Fusion fusion;
  FusionGuard fg(&fusion);

  TensorView* tv0 = makeSymbolicTensor(1);
  fusion.addInput(tv0);
  TensorView* tv1 = add(tv0, new Double(1));
  TensorView* tv2 = add(tv1, new Double(2));
  TensorView* tv3 = add(tv0, new Double(3));
  TensorView* tv4 = add(tv3, new Double(4));
  TensorView* tv5 = add(tv2, tv4);

  fusion.addOutput(tv5);

  TensorView* tvs[] = {tv1, tv2, tv3, tv4, tv5};
  for (auto tv : tvs) {
    tv->split(0, 2);
    tv->split(0, 4);
    tv->split(0, 8);
  }

  // computeAt into inner loop nests
  tv1->computeAt(tv2, -1);
  tv3->computeAt(tv4, -2);

  tv2->computeAt(tv5, -4);
  tv4->computeAt(tv5, -3);

  FusionExecutor fe;
  fe.compileFusion(&fusion);

  auto options = at::TensorOptions().dtype(at::kFloat).device(at::kCUDA, 0);
  at::Tensor aten_input = at::randn({100}, options);

  auto t1 = aten_input + 1;
  auto t2 = t1 + 2;
  auto t3 = aten_input + 3;
  auto t4 = t3 + 4;
  auto aten_output = t2 + t4;

  at::Tensor cg_output = at::empty_like(aten_input, options);
  fe.runFusion({aten_input}, {cg_output});

  testValidate(
      &fusion, {cg_output}, {aten_input}, {aten_output}, __LINE__, __FILE__);
}

// Test predication of grid reduction
TEST(NVFuserTest, FusionThreadPredicate_CUDA) {
  const int gdimx = 4;
  const int bdimx = 128;

  Fusion fusion;
  FusionGuard fg(&fusion);

  TensorView* tv0 = makeSymbolicTensor(2);
  fusion.addInput(tv0);

  TensorView* tv1 = reductionOp(BinaryOpType::Add, {1}, new Double(0), tv0);
  TensorView* tv2 = unaryOp(UnaryOpType::Neg, tv1);
  TensorView* tv3 = add(tv0, new Double(2));

  fusion.addOutput(tv3);
  fusion.addOutput(tv2);

  tv1->split(1, bdimx);
  tv1->split(1, gdimx);
  tv3->split(1, bdimx);
  tv3->split(1, gdimx);

  TensorView* tv1_rf = tv1->rFactor({1});

  tv1->computeAt(tv2, -1);

  tv1->axis(0)->parallelize(ParallelType::BIDy);
  tv1_rf->axis(0)->parallelize(ParallelType::BIDy);
  tv2->axis(0)->parallelize(ParallelType::BIDy);
  tv1->axis(-2)->parallelize(ParallelType::BIDx);
  tv1_rf->axis(-2)->parallelize(ParallelType::BIDx);
  tv1->axis(-1)->parallelize(ParallelType::TIDx);
  tv1_rf->axis(-1)->parallelize(ParallelType::TIDx);

  tv3->axis(3)->parallelize(ParallelType::TIDx);
  tv3->axis(2)->parallelize(ParallelType::BIDx);
  tv3->axis(0)->parallelize(ParallelType::BIDy);

  int numel_x = 100;
  int numel_y = 1000;

  auto options = at::TensorOptions().dtype(at::kFloat).device(at::kCUDA, 0);
  at::Tensor aten_input = at::randn({numel_x, numel_y}, options);

  auto t2 = -aten_input.to(at::kDouble).sum({1});
  auto t3 = aten_input + 2.0;

  std::vector<at::Tensor> aten_outputs = {t3, t2};

  std::vector<at::Tensor> cg_outputs = {
      at::empty_like(aten_input, options), at::empty({numel_x}, options)};

  FusionExecutor fe;
  fe.compileFusion(&fusion);
  fe.runFusion({aten_input}, cg_outputs);

  testValidate(
      &fusion, cg_outputs, {aten_input}, aten_outputs, __LINE__, __FILE__);
}

TEST(NVFuserTest, FusionLSTMCell_CUDA) {
  const int hidden_features = 512;
  const int batch_size = 64;

  Fusion fusion;
  FusionGuard fg(&fusion);

  TensorView* tvs[16];
  for (size_t i = 0; i < 16; i++) {
    tvs[i] = makeSymbolicTensor(2);
    fusion.addInput(tvs[i]);
  }

  auto ingate = unaryOp(
      UnaryOpType::Sigmoid, add(add(add(tvs[0], tvs[1]), tvs[2]), tvs[3]));

  auto forgetgate = unaryOp(
      UnaryOpType::Sigmoid, add(add(add(tvs[4], tvs[5]), tvs[6]), tvs[7]));

  auto cellgate = unaryOp(
      UnaryOpType::Tanh, add(add(add(tvs[8], tvs[9]), tvs[10]), tvs[11]));

  auto outgate = unaryOp(
      UnaryOpType::Sigmoid, add(add(add(tvs[12], tvs[13]), tvs[14]), tvs[15]));

  auto cx = makeContigTensor(2);
  fusion.addInput(cx);

  auto cy = add(mul(forgetgate, cx), mul(ingate, cellgate));

  auto hy = mul(outgate, unaryOp(UnaryOpType::Tanh, cy));

  fusion.addOutput(cy);
  fusion.addOutput(hy);

  std::vector<c10::IValue> aten_inputs;
  auto options = at::TensorOptions().dtype(at::kFloat).device(at::kCUDA, 0);
  at::Tensor large_tensor0 =
      at::randn({batch_size, hidden_features * 4}, options);
  at::Tensor large_tensor1 =
      at::randn({batch_size, hidden_features * 4}, options);
  at::Tensor large_tensor2 =
      at::randn({batch_size, hidden_features * 4}, options);
  at::Tensor large_tensor3 =
      at::randn({batch_size, hidden_features * 4}, options);

  auto chunked0 = large_tensor0.chunk(4, 1);
  auto chunked1 = large_tensor1.chunk(4, 1);
  auto chunked2 = large_tensor2.chunk(4, 1);
  auto chunked3 = large_tensor3.chunk(4, 1);

  aten_inputs.insert(aten_inputs.end(), chunked0.begin(), chunked0.end());
  aten_inputs.insert(aten_inputs.end(), chunked1.begin(), chunked1.end());
  aten_inputs.insert(aten_inputs.end(), chunked2.begin(), chunked2.end());
  aten_inputs.insert(aten_inputs.end(), chunked3.begin(), chunked3.end());

  auto at_ingate =
      chunked0[0].add(chunked0[1]).add(chunked0[2]).add(chunked0[3]).sigmoid();
  auto at_forgetgate =
      chunked1[0].add(chunked1[1]).add(chunked1[2]).add(chunked1[3]).sigmoid();
  auto at_cellgate =
      chunked2[0].add(chunked2[1]).add(chunked2[2]).add(chunked2[3]).tanh();
  auto at_outgate =
      chunked3[0].add(chunked3[1]).add(chunked3[2]).add(chunked3[3]).sigmoid();

  auto at_cx = at::randn({batch_size, hidden_features}, options);
  aten_inputs.push_back(at_cx);
  auto at_cy = at_forgetgate.mul(at_cx).add(at_ingate.mul(at_cellgate));
  auto at_hy = at_outgate.mul(at_cy.tanh());

  scheduleFusion(&fusion, aten_inputs);

  FusionExecutor fe;
  fe.compileFusion(&fusion);
  auto cg_outputs = fe.runFusion(aten_inputs);

  testValidate(
      &fusion, cg_outputs, aten_inputs, {at_cy, at_hy}, __LINE__, __FILE__);
}

TEST(NVFuserTest, FusionComputeAtMultiBCast_CUDA) {
  Fusion fusion;
  FusionGuard fg(&fusion);

  // Set up your input tensor views
  TensorView* tv0 = makeSymbolicTensor(1);
  fusion.addInput(tv0);

  TensorView* tv1 = mul(tv0, new Double(0.5));
  TensorView* tv2 = broadcast(tv1, {true, false});
  TensorView* tv3 = broadcast(tv1, {false, true});
  TensorView* tv4 = add(tv2, tv3);
  fusion.addOutput(tv4);

  // Not possible to do computeAt at position -1 as recomputation
  // would be required. An exception should be thrown.
  ASSERT_ANY_THROW(tv1->computeAt(tv3, -1));
}

TEST(NVFuserTest, FusionReductionHalf_CUDA) {
  Fusion fusion;
  FusionGuard fg(&fusion);

  // Set up your input tensor views
  TensorView* tv0 = makeSymbolicTensor(3, DataType::Half);
  fusion.addInput(tv0);

  auto tv1 = castOp(DataType::Float, tv0);
  auto tv2 = add(tv1, new Double(1.0));
  auto tv3 = sum(tv2, {2});
  auto tv4 = castOp(DataType::Half, tv3);

  fusion.addOutput(tv4);

  const auto options =
      at::TensorOptions().dtype(at::kHalf).device(at::kCUDA, 0);
  at::Tensor aten_input = at::randn({8, 8, 16}, options);

  auto reduction_tv = tv3;

  auto outputsOfReduction = DependencyCheck::getAllOutputsOf({reduction_tv});

  // Grab only tensor views, though there shouldn't be any other type
  auto tv_entries = ir_utils::filterByType<TensorView>(outputsOfReduction);

  std::vector<TensorView*> tvOutputsOfReduction(
      tv_entries.begin(), tv_entries.end());

  auto reduction_params =
      getReductionHeuristics(&fusion, {aten_input}, reduction_tv);
  TORCH_CHECK(reduction_params, "Reduction schedule was not generated!");
  scheduleReduction(
      &fusion, reduction_params.value(), reduction_tv, tvOutputsOfReduction);

  TORCH_CHECK(reduction_params, "Reduction schedule was not generated!");

  auto lparams = reduction_params.value().lparams;

  FusionExecutor fe;
  fe.compileFusion(&fusion);
  // no broadcasting needed, omitting the last optional argument;
  auto cg_outputs = fe.runFusion({aten_input}, lparams);

  auto aten_output = aten_input.add(1.0).to(at::kDouble).sum({2});

  testValidate(
      &fusion,
      cg_outputs,
      {aten_input},
      {aten_output},
      __LINE__,
      __FILE__,
      "",
      lparams);
}

TEST(NVFuserTest, FusionReduceSingle_CUDA) {
  Fusion fusion;
  FusionGuard fg(&fusion);

  // Set up your input tensor views
  TensorView* tv0 = makeConcreteTensor({100, 1});
  fusion.addInput(tv0);
  auto tv1 = sum(tv0, {1});
  fusion.addOutput(tv1);

  const auto options =
      at::TensorOptions().dtype(at::kFloat).device(at::kCUDA, 0);
  at::Tensor aten_input = at::randn({100, 1}, options);

  // Grab only tensor views, though there shouldn't be any other type
  FusionExecutor fe;
  fe.compileFusion(&fusion);
  // no broadcasting needed, omitting the last optional argument;
  auto cg_outputs = fe.runFusion({aten_input});

  auto aten_output = aten_input.to(at::kDouble).sum({1});
  testValidate(
      &fusion, cg_outputs, {aten_input}, {aten_output}, __LINE__, __FILE__);
}

TEST(NVFuserTest, FusionReduceImplicitBroadcast_CUDA) {
  constexpr int bid_x = 80;
  constexpr int tid_x = 4096;
  constexpr int red_dim = 1;

  Fusion fusion;
  FusionGuard fg(&fusion);

  // Set up your input tensor views
  TensorView* tv0 = makeConcreteTensor({bid_x, tid_x, 1});
  fusion.addInput(tv0);

  TensorView* tv1 =
      reductionOp(BinaryOpType::Add, {red_dim, 2}, new Double(0), tv0);
  fusion.addOutput(tv1);

  const auto options =
      at::TensorOptions().dtype(at::kFloat).device(at::kCUDA, 0);
  at::Tensor aten_input = at::randn({bid_x, tid_x, 1}, options);

  // Apply reduction heuristic
  auto reduction_params = getReductionHeuristics(&fusion, {aten_input}, tv1);
  TORCH_CHECK(reduction_params, "Reduction schedule was not generated!");
  scheduleReduction(&fusion, reduction_params.value(), tv1, {});
  auto lparams = reduction_params.value().lparams;

  FusionExecutor fe;
  fe.compileFusion(&fusion);
  // no broadcasting needed, omitting the last optional argument;
  auto cg_outputs = fe.runFusion({aten_input}, lparams);
  auto aten_output = aten_input.to(at::kDouble).sum({red_dim, 2});

  testValidate(
      &fusion,
      cg_outputs,
      {aten_input},
      {aten_output},
      __LINE__,
      __FILE__,
      "",
      lparams);
}

TEST(NVFuserTest, FusionReduceImplicitBroadcast2_CUDA) {
  constexpr int bid_x = 80;
  constexpr int tid_x = 4096;
  constexpr int red_dim = 1;

  Fusion fusion;
  FusionGuard fg(&fusion);

  // Set up your input tensor views
  TensorView* tv0 = makeConcreteTensor({bid_x, tid_x, 1});
  fusion.addInput(tv0);

  TensorView* tv1 = reductionOp(BinaryOpType::Add, {2}, new Double(0), tv0);

  TensorView* tv2 =
      reductionOp(BinaryOpType::Add, {red_dim}, new Double(0), tv1);
  fusion.addOutput(tv2);

  const auto options =
      at::TensorOptions().dtype(at::kFloat).device(at::kCUDA, 0);
  at::Tensor aten_input = at::randn({bid_x, tid_x, 1}, options);

  // Apply reduction heuristic
  auto reduction_params = getReductionHeuristics(&fusion, {aten_input}, tv2);
  TORCH_CHECK(reduction_params, "Reduction schedule was not generated!");

  scheduleReduction(&fusion, reduction_params.value(), tv2, {});
  auto lparams = reduction_params.value().lparams;

  FusionExecutor fe;
  fe.compileFusion(&fusion);
  // no broadcasting needed, omitting the last optional argument;
  auto cg_outputs = fe.runFusion({aten_input}, lparams);
  auto aten_output = aten_input.to(at::kDouble).sum({1, 2});

  testValidate(
      &fusion,
      cg_outputs,
      {aten_input},
      {aten_output},
      __LINE__,
      __FILE__,
      "",
      lparams);
}

TEST(NVFuserTest, FusionReduceImplicitBroadcast3_CUDA) {
  constexpr int bid_x = 80;
  constexpr int tid_x = 4096;
  constexpr int red_dim = 1;

  Fusion fusion;
  FusionGuard fg(&fusion);

  // Set up your input tensor views
  TensorView* tv0 = makeConcreteTensor({bid_x, tid_x, 1});
  fusion.addInput(tv0);

  TensorView* tv1 =
      reductionOp(BinaryOpType::Add, {red_dim}, new Double(0), tv0);

  TensorView* tv2 = reductionOp(BinaryOpType::Add, {1}, new Double(0), tv1);
  fusion.addOutput(tv2);

  const auto options =
      at::TensorOptions().dtype(at::kFloat).device(at::kCUDA, 0);
  at::Tensor aten_input = at::randn({bid_x, tid_x, 1}, options);

  // Apply reduction heuristic
  auto reduction_params = getReductionHeuristics(&fusion, {aten_input}, tv1);
  TORCH_CHECK(reduction_params, "Reduction schedule was not generated!");
  scheduleReduction(&fusion, reduction_params.value(), tv1, {tv2});
  auto lparams = reduction_params.value().lparams;

  FusionExecutor fe;
  fe.compileFusion(&fusion);
  // no broadcasting needed, omitting the last optional argument;
  auto cg_outputs = fe.runFusion({aten_input}, lparams);
  auto aten_output = aten_input.to(at::kDouble).sum({2, 1});

  testValidate(
      &fusion,
      cg_outputs,
      {aten_input},
      {aten_output},
      __LINE__,
      __FILE__,
      "",
      lparams);
}

TEST(NVFuserTest, FusionTrivialReduction_CUDA) {
  Fusion fusion;
  FusionGuard fg(&fusion);

  // Set up your input tensor views
  TensorView* tv0 = makeConcreteTensor({10, 20, 1});
  fusion.addInput(tv0);
  TensorView* tv1 = reductionOp(BinaryOpType::Add, {2}, new Double(0), tv0);
  fusion.addOutput(tv1);

  TORCH_CHECK(!fusion.hasReduction(), "Trivial reduction picked up by fusion");

  const auto options =
      at::TensorOptions().dtype(at::kFloat).device(at::kCUDA, 0);
  at::Tensor aten_input = at::randn({10, 20, 1}, options);

  FusionExecutor fe;
  fe.compileFusion(&fusion);
  auto cg_outputs = fe.runFusion({aten_input});
  auto aten_output = aten_input.to(at::kDouble).sum({2});

  testValidate(
      &fusion, cg_outputs, {aten_input}, {aten_output}, __LINE__, __FILE__);
}

TEST(NVFuserTest, FusionTrivialReduction2_CUDA) {
  Fusion fusion;
  FusionGuard fg(&fusion);

  int w = 1, x = 1, y = 7, z = 8;

  auto tv0 = makeSymbolicTensor(2);
  auto tv1 = makeConcreteTensor({w, x, y, z});
  fusion.addInput(tv0);
  fusion.addInput(tv1);

  auto tv2 = sum(tv1, {0});
  auto tv3 = sum(tv2, {0});
  auto tv4 = add(tv3, tv0);

  fusion.addOutput(tv4);

  auto options = at::TensorOptions().dtype(at::kFloat).device(at::kCUDA, 0);
  at::Tensor t0 = at::randn({y, z}, options);
  at::Tensor t1 = at::randn({w, x, y, z}, options);
  auto aten_output = t1.to(at::kDouble).sum({0}).sum({0}).add(t0);

  std::vector<IValue> aten_inputs = {t0, t1};

  scheduleFusion(&fusion, aten_inputs);

  FusionExecutor fe;
  fe.compileFusion(&fusion);
  auto cg_outputs = fe.runFusion(aten_inputs);

  testValidate(
      &fusion, cg_outputs, aten_inputs, {aten_output}, __LINE__, __FILE__);
}

TEST(NVFuserTest, FusionTrivialReduction3_CUDA) {
  Fusion fusion;
  FusionGuard fg(&fusion);

  int v = 1, w = 1, x = 1, y = 7, z = 8;

  auto tv0 = makeSymbolicTensor(2);
  auto tv1 = makeConcreteTensor({v, w, x, y, z});
  fusion.addInput(tv0);
  fusion.addInput(tv1);

  auto tv2 = sum(tv1, {0, 1, 2});
  auto tv3 = add(tv2, tv0);

  fusion.addOutput(tv3);

  auto options = at::TensorOptions().dtype(at::kFloat).device(at::kCUDA, 0);
  at::Tensor t0 = at::randn({y, z}, options);
  at::Tensor t1 = at::randn({v, w, x, y, z}, options);
  auto aten_output = t1.sum({0, 1, 2}).add(t0);

  std::vector<IValue> aten_inputs = {t0, t1};

  scheduleFusion(&fusion, aten_inputs);

  FusionExecutor fe;
  fe.compileFusion(&fusion);
  auto cg_outputs = fe.runFusion(aten_inputs);

  testValidate(
      &fusion, cg_outputs, aten_inputs, {aten_output}, __LINE__, __FILE__);
}

TEST(NVFuserTest, FusionInputsIdLookup_CUDA) {
  auto options = at::TensorOptions().dtype(at::kFloat).device(at::kCUDA, 0);
  at::Tensor t0 = at::randn({16, 8, 8}, options);
  at::Tensor t1 = at::randn({8, 8}, options);
  at::Tensor t2 = at::randn({6, 4}, options);

  // create a cache with max size 2;
  torch::jit::fuser::cuda::InputsIdLookup inputs_id_lookup(2);

  // testing basic function, same encoding for identical inputs
  auto id_0 = inputs_id_lookup.lookupId({t0, t1, 5.0});
  auto id_0_lookup = inputs_id_lookup.lookupId({t0, t1, 2.5});
  TORCH_CHECK(id_0.id == id_0_lookup.id);
  TORCH_CHECK(inputs_id_lookup.size() == 1);
  TORCH_CHECK(id_0.eviction == false);

  // new input (even tho same shape, but we have different signature because of
  // missing scalar input
  auto id_1 = inputs_id_lookup.lookupId({t0, t1});
  auto id_1_lookup = inputs_id_lookup.lookupId({t0, t1});
  TORCH_CHECK(id_1.id == id_1_lookup.id);
  TORCH_CHECK(inputs_id_lookup.size() == 2);
  TORCH_CHECK(id_1.eviction == false);

  // eviction should happen at this point
  auto id_2 = inputs_id_lookup.lookupId({t2, t1});
  TORCH_CHECK(id_2.id != id_0.id);
  TORCH_CHECK(id_2.id != id_1.id);
  TORCH_CHECK(inputs_id_lookup.size() == 2);
  TORCH_CHECK(id_2.eviction == true);
  TORCH_CHECK(id_2.evict_id == id_0.id);

  // look at input 1 again
  auto id_1_relook = inputs_id_lookup.lookupId({t0, t1});
  TORCH_CHECK(id_1_relook.id == id_1.id);
  TORCH_CHECK(id_1_relook.eviction == false);
}

TEST(NVFuserTest, FusionGroupGuardSimpleTensor_CUDA) {
  std::vector<int64_t> sizes_vec({16, 8, 8});
  std::vector<int64_t> strides_vec({64, 8, 1});
  auto tensor_type = TensorType::create(
      at::kFloat, c10::nullopt, sizes_vec, strides_vec, c10::nullopt);
  auto options = at::TensorOptions().dtype(at::kFloat).device(at::kCUDA, 0);

  // pass with identical shape
  auto t0 = at::randn({16, 8, 8}, options);
  TORCH_CHECK(complyWith(t0, tensor_type));

  // pass with dynamic shape
  auto t1 = at::randn({16, 16, 8}, options);
  TORCH_CHECK(complyWith(t1, tensor_type));

  // rank failure
  auto t5 = at::randn({16, 8, 8, 8}, options);
  TORCH_CHECK(!complyWith(t5, tensor_type));

  // broadcasting semantic change failure
  auto t2 = at::randn({16, 1, 8}, options);
  TORCH_CHECK(!complyWith(t2, tensor_type));

  // contiguity failure via slicing
  auto t3 = t0.slice(1, 0, 8, 2);
  TORCH_CHECK(!complyWith(t3, tensor_type));

  // contiguity failure via slicing
  auto t4 = t0.slice(2, 0, 8, 2);
  TORCH_CHECK(!complyWith(t4, tensor_type));
}

TEST(NVFuserTest, FusionGroupGuardBroadcastTensor_CUDA) {
  std::vector<int64_t> sizes_vec({16, 1, 8});
  std::vector<int64_t> strides_vec({8, 8, 1});
  auto tensor_type = TensorType::create(
      at::kFloat, c10::nullopt, sizes_vec, strides_vec, c10::nullopt);
  auto options = at::TensorOptions().dtype(at::kFloat).device(at::kCUDA, 0);

  // broadcasting semantic change
  auto t0 = at::randn({16, 8, 8}, options);
  TORCH_CHECK(!complyWith(t0, tensor_type));

  // dtype failure
  auto t1 = at::randn({16, 1, 8}, options.dtype(at::kHalf));
  TORCH_CHECK(!complyWith(t1, tensor_type));

  // dtype failure
  auto t2 = at::randn({16, 1, 8}, options);
  TORCH_CHECK(complyWith(t2, tensor_type));

  // device inconsistency shouldn't fail
  auto t3 = at::randn({16, 1, 8}, options.device(at::kCPU, 0));
  TORCH_CHECK(complyWith(t3, tensor_type));
}

TEST(NVFuserTest, FusionGroupGuardPermutedTensor_CUDA) {
  std::vector<int64_t> sizes_vec({16, 8, 8});
  std::vector<int64_t> strides_vec({64, 1, 8});
  auto tensor_type = TensorType::create(
      at::kFloat, c10::nullopt, sizes_vec, strides_vec, c10::nullopt);
  auto options = at::TensorOptions().dtype(at::kFloat).device(at::kCUDA, 0);

  // failing permutation
  auto t0 = at::randn({16, 8, 8}, options);
  TORCH_CHECK(!complyWith(t0, tensor_type));

  // passing with dynamic shape
  auto t1 = t0.permute({0, 2, 1});
  TORCH_CHECK(complyWith(t1, tensor_type));
}

TEST(NVFuserTest, FusionGroupGuardRelaxedCheck_CUDA) {
  std::vector<int64_t> sizes_vec({16, 8, 8});
  std::vector<int64_t> strides_vec({128, 16, 1});
  auto tensor_type = TensorType::create(
      at::kFloat, c10::nullopt, sizes_vec, strides_vec, c10::nullopt);
  auto options = at::TensorOptions().dtype(at::kFloat).device(at::kCUDA, 0);

  // contiguity check passes although it differs
  auto t0 = at::randn({16, 16, 8}, options);
  TORCH_CHECK(complyWith(t0, tensor_type));

  // passing with dynamic shape
  auto t1 = t0.slice(1, 0, 16, 2);
  TORCH_CHECK(complyWith(t1, tensor_type));
}

TEST(NVFuserTest, FusionDisjointSet_CUDA) {
  DisjointSet<int> set;

  const std::set<int> group_x({0, 1, 2});
  const std::set<int> group_y({3, 4, 5});
  const std::set<int> group_z({6, 7, 8});
  const std::vector<std::set<int>> groups({group_x, group_y, group_z});
  std::set<int> group_all;
  std::for_each(groups.begin(), groups.end(), [&](const auto& g) {
    group_all.insert(g.begin(), g.end());
  });

  // Initially, nothing should be considered equivalent
  for (auto i : group_all) {
    for (auto j : group_all) {
      TORCH_CHECK(!set.areEquivalent(i, j));
    }
  }

  // Sets values in group_x are equivalent
  for (auto i : group_x) {
    for (auto j : group_x) {
      set.join(i, j);
      TORCH_CHECK(set.contains(i));
      TORCH_CHECK(set.contains(j));
    }
  }

  // All values in group_x shoudl be equivalent with each other
  for (auto i : group_x) {
    for (auto j : group_x) {
      TORCH_CHECK(set.areEquivalent(i, j));
    }
  }
  // But nothing else should be equivalent
  for (auto i : group_all) {
    for (auto j : group_y) {
      TORCH_CHECK(!set.areEquivalent(i, j));
    }
    for (auto j : group_z) {
      TORCH_CHECK(!set.areEquivalent(i, j));
    }
  }

  // Sets values in group_y are equivalent
  for (auto i : group_y) {
    for (auto j : group_y) {
      set.join(i, j);
      TORCH_CHECK(set.contains(i));
      TORCH_CHECK(set.contains(j));
    }
  }

  // group_x should be still equivalent
  for (auto i : group_x) {
    for (auto j : group_x) {
      TORCH_CHECK(set.areEquivalent(i, j));
    }
  }
  // group_y should be now equivalent
  for (auto i : group_y) {
    for (auto j : group_y) {
      TORCH_CHECK(set.areEquivalent(i, j));
    }
  }
  // But group_z should not be equivalent with anything yet
  for (auto i : group_all) {
    for (auto j : group_z) {
      TORCH_CHECK(!set.areEquivalent(i, j));
    }
  }

  // Sets values in group_z are equivalent
  for (auto i : group_z) {
    for (auto j : group_z) {
      set.join(i, j);
      TORCH_CHECK(set.contains(i));
      TORCH_CHECK(set.contains(j));
    }
  }

  // Now each of the three groups should be equivalent within each
  // group
  for (size_t gi = 0; gi < groups.size(); ++gi) {
    for (size_t gj = 0; gj < groups.size(); ++gj) {
      for (auto i : groups[gi]) {
        for (auto j : groups[gj]) {
          TORCH_CHECK(
              (gi == gj && set.areEquivalent(i, j)) ||
              (gi != gj && !set.areEquivalent(i, j)));
        }
      }
    }
  }

  auto all_elements = set.getAllElements();
  std::sort(all_elements.begin(), all_elements.end());
  std::vector<int> group_all_vec(group_all.begin(), group_all.end());
  std::sort(group_all_vec.begin(), group_all_vec.end());
  TORCH_CHECK(all_elements == group_all_vec);

  set.clear();
  all_elements = set.getAllElements();
  TORCH_CHECK(all_elements.size() == 0);

  // All cleared. Nothing should be considered equivalent.
  for (auto i : group_all) {
    for (auto j : group_all) {
      TORCH_CHECK(!set.areEquivalent(i, j));
    }
  }
}

TEST(NVFuserTest, FusionNonUniqueBroadcastSize_CUDA) {
  Fusion fusion;
  FusionGuard fg(&fusion);

  auto tv0 = makeSymbolicTensor(1);
  auto tv1 = makeSymbolicTensor(2);
  auto tv2 = makeSymbolicTensor(2);
  fusion.addInput(tv0);
  fusion.addInput(tv1);
  fusion.addInput(tv2);

  auto tv3 = broadcast(tv0, {false, true});
  auto tv4 = add(tv3, tv1);
  auto tv5 = add(tv3, tv2);

  fusion.addOutput(tv4);
  fusion.addOutput(tv5);

  // In order to do this, tv1->axis(1) and tv2->axis(1) must have the
  // same size, but we can't prove it, so this should throw an error.
  ASSERT_ANY_THROW(tv3->computeAt(tv4, -1));
}

TEST(NVFuserTest, FusionBiasGeluFwd_CUDA) {
  Fusion fusion;
  FusionGuard fg(&fusion);

  const float k_079 = 0.79788456;
  const float k_004 = 0.044715;

  // bias vector
  auto t0 = makeSymbolicTensor(1, DataType::Half);
  fusion.addInput(t0);
  auto t1 = castOp(DataType::Float, t0);
  // input tensor
  auto t2 = makeSymbolicTensor(3, DataType::Half);
  fusion.addInput(t2);
  auto t3 = castOp(DataType::Float, t2);
  auto t4 = broadcast(t1, {true, true, false});
  auto t5 = add(t4, t3);
  auto t6 = mul(t5, new Double(0.5));
  auto t7 = mul(t5, new Double(k_079));
  auto t8 = mul(t5, new Double(k_004));
  auto t9 = mul(t8, t5);
  auto t10 = add(t9, new Int(1));
  auto t11 = mul(t7, t10);
  auto t12 = unaryOp(UnaryOpType::Tanh, t11);
  auto t13 = add(t12, new Double(1));
  auto t14 = mul(t6, t13);
  auto t15 = castOp(DataType::Half, t14);
  fusion.addOutput(t15);

  auto options = at::TensorOptions().dtype(at::kHalf).device(at::kCUDA, 0);
  at::manual_seed(0);
  c10::IntArrayRef input_shape{6, 512, 4096};
  c10::IntArrayRef bias_shape{4096};

  auto at_input = at::randn(input_shape, options);
  auto at_bias = at::randn(bias_shape, options);

  auto at_x =
      at_bias.to(c10::ScalarType::Float) + at_input.to(c10::ScalarType::Float);
  auto aten_output_float =
      at_x * 0.5 * (1.0 + (k_079 * at_x * (1 + k_004 * at_x * at_x)).tanh());
  auto aten_output = aten_output_float.to(c10::ScalarType::Half);

  std::vector<IValue> aten_inputs = {at_bias, at_input};
  scheduleFusion(&fusion, aten_inputs);

  FusionExecutor fe;
  fe.compileFusion(&fusion);

  auto cg_outputs = fe.runFusion(aten_inputs);

  testValidate(
      &fusion, cg_outputs, aten_inputs, {aten_output}, __LINE__, __FILE__);
}

TEST(NVFuserTest, FusionBiasGeluBwd_CUDA) {
  Fusion fusion;
  FusionGuard fg(&fusion);

  const float k_079 = 0.79788456;
  const float k_004 = 0.044715;
  const float k_010 = 0.1070322243;

  // gradient tensor
  auto t0 = makeSymbolicTensor(3, DataType::Half);
  fusion.addInput(t0);
  auto t1 = castOp(DataType::Float, t0);
  // bias tensor
  auto t2 = makeSymbolicTensor(1, DataType::Half);
  fusion.addInput(t2);
  auto t3 = castOp(DataType::Float, t2);
  // input tensor
  auto t4 = makeSymbolicTensor(3, DataType::Half);
  fusion.addInput(t4);
  auto t5 = castOp(DataType::Float, t4);
  auto t6 = broadcast(t3, {true, true, false});
  auto t7 = add(t6, t5);
  auto t8 = mul(t7, new Double(k_079));
  auto t9 = mul(t7, new Double(k_004));
  auto t10 = mul(t9, t7);
  auto t11 = add(t10, new Int(1));
  auto t12 = mul(t8, t11);
  auto t13 = unaryOp(UnaryOpType::Tanh, t12);
  auto t14 = mul(t7, new Double(0.5));
  auto t15 = mul(t13, t13);
  auto t16 = unaryOp(UnaryOpType::Neg, t15);
  auto t17 = add(t16, new Int(1));
  auto t18 = mul(t7, new Double(k_010));
  auto t19 = mul(t18, t7);
  auto t20 = add(t19, new Double(k_079));
  auto t21 = mul(t17, t20);
  auto t22 = mul(t14, t21);
  auto t23 = add(t13, new Int(1));
  auto t24 = mul(t23, new Double(0.5));
  auto t25 = add(t22, t24);
  auto t26 = mul(t25, t1);
  // Save float output for validation
  fusion.addOutput(t26);
  auto t27 = castOp(DataType::Half, t26);
  fusion.addOutput(t27);

  auto options = at::TensorOptions().dtype(at::kHalf).device(at::kCUDA, 0);
  at::manual_seed(0);
  c10::IntArrayRef input_shape{6, 512, 4096};
  c10::IntArrayRef bias_shape{4096};
  auto at_input = at::randn(input_shape, options);
  auto at_bias = at::randn(bias_shape, options);
  auto at_grad = at::randn(input_shape, options);

  auto at_x =
      at_bias.to(c10::ScalarType::Float) + at_input.to(c10::ScalarType::Float);
  auto at_tanh_out = (k_079 * at_x * (1 + k_004 * at_x * at_x)).tanh();
  auto at_ff = 0.5 * at_x *
          ((1 - at_tanh_out * at_tanh_out) * (k_079 + k_010 * at_x * at_x)) +
      0.5 * (1 + at_tanh_out);
  auto at_out = at_ff * at_grad;
  auto at_out_half = at_out.to(c10::ScalarType::Half);

  std::vector<IValue> aten_inputs = {at_grad, at_bias, at_input};
  std::vector<at::Tensor> aten_outputs = {at_out, at_out_half};

  scheduleFusion(&fusion, aten_inputs);

  FusionExecutor fe;
  fe.compileFusion(&fusion);

  auto cg_outputs = fe.runFusion(aten_inputs);

  testValidate(
      &fusion, cg_outputs, aten_inputs, aten_outputs, __LINE__, __FILE__);
}

// Reproducer of issue #459
TEST(NVFuserTest, FusionIssue459_CUDA) {
  Fusion fusion;
  FusionGuard fg(&fusion);

  auto tv0 = makeSymbolicTensor(1);
  fusion.addInput(tv0);
  auto tv1 = makeSymbolicTensor(2);
  fusion.addInput(tv1);

  auto tv2 = add(tv0, new Double(1));
  auto tv3 = broadcast(tv2, {true, false});
  auto tv4 = add(tv1, tv3);

  // Create two outputs from the final arithmetic result
  auto tv5 = add(tv4, new Double(1));
  fusion.addOutput(tv5);
  auto tv6 = add(tv4, new Double(1));
  fusion.addOutput(tv6);

  // Scheduling
  for (auto output : ir_utils::filterByType<TensorView>(fusion.outputs())) {
    output->merge(-2, -1);
  }
  for (auto output : ir_utils::filterByType<TensorView>(fusion.outputs())) {
    output->split(0, 128);
  }

  tv0->computeAt(tv5, -1);

  tv6->axis(0)->parallelize(ParallelType::BIDx);
  tv6->axis(1)->parallelize(ParallelType::TIDx);

  auto options = at::TensorOptions().dtype(at::kFloat).device(at::kCUDA, 0);
  at::manual_seed(0);
  const int numel_x = 10;
  const int numel_y = 20;
  auto t0 = at::randn({numel_x}, options);
  auto t1 = at::randn({numel_y, numel_x}, options);
  auto aten_output = (t0 + 1).unsqueeze(0) + t1 + 1;

  std::vector<IValue> aten_inputs = {t0, t1};

  torch::jit::fuser::cuda::FusionExecutor fe;
  fe.compileFusion(&fusion);

  auto cg_outputs = fe.runFusion(aten_inputs);

  testValidate(
      &fusion,
      cg_outputs,
      aten_inputs,
      {aten_output, aten_output},
      __LINE__,
      __FILE__);
}

TEST(NVFuserTest, FusionSmemIndexingSimple_CUDA) {
  Fusion fusion;
  FusionGuard fg(&fusion);

  auto tv0 = makeSymbolicTensor(2);
  fusion.addInput(tv0);
  auto tv1 = add(tv0, new Double(1));
  auto tv2 = add(tv1, new Double(1));
  auto tv3 = add(tv2, new Double(1));
  fusion.addOutput(tv3);

  tv3->axis(0)->parallelize(ParallelType::BIDx);
  tv3->axis(1)->parallelize(ParallelType::TIDx);

  tv0->computeAt(tv3, -1);

  tv1->setMemoryType(MemoryType::Shared);
  tv2->setMemoryType(MemoryType::Global);

  FusionExecutor fe;
  fe.compileFusion(&fusion);

  auto options = at::TensorOptions().dtype(at::kFloat).device(at::kCUDA, 0);

  auto aten_input = at::randn({12, 34}, options);
  at::Tensor aten_output = aten_input + 1.0 + 1.0 + 1.0;

  auto cg_outputs = fe.runFusion({aten_input});

  testValidate(
      &fusion, cg_outputs, {aten_input}, {aten_output}, __LINE__, __FILE__);
}

TEST(NVFuserTest, FusionSmemIndexing_CUDA) {
  Fusion fusion;
  FusionGuard fg(&fusion);

  // Symbolic integers we will use for runtime tiling
  Int* symbolic_m_tile_dim = new Int();
  Int* symbolic_split_k_tile_dim = new Int();
  Int* symbolic_block_k_tile_dim = new Int();
  // Compile-time integer for tiling
  int n_smem_tile = 32;

  // Symbolic 2D tensors TV0[M, K], TV1[K, N]
  TensorView* tv0 = makeSymbolicTensor(2);
  TensorView* tv1 = makeSymbolicTensor(2);

  // Broadcast tv0 to [M, K, *]
  TensorView* tv2 = broadcast(tv0, {false, false, true});
  // Broadcast tv1 to [*, K, N]
  TensorView* tv3 = broadcast(tv1, {true, false, false});

  // Pointwise multiplication resulting in tv3[M, K, N]
  TensorView* tv4 = mul(tv2, tv3);

  // Sum the K-dim
  TensorView* tv5 = sum(tv4, {1});

  // Register inputs and outputs
  fusion.addInput(tv0);
  fusion.addInput(tv1);
  fusion.addOutput(tv5);

  // Register runtime tile dims as inputs
  fusion.addInput(symbolic_m_tile_dim);
  fusion.addInput(symbolic_split_k_tile_dim);
  fusion.addInput(symbolic_block_k_tile_dim);

  // Make a 3D tile, mix of symbolic and constant, do in reverse order because
  // dims are inserted
  tv5->split(2, n_smem_tile);
  tv5->split(1, symbolic_block_k_tile_dim);
  tv5->split(1, symbolic_split_k_tile_dim);
  tv5->split(0, symbolic_m_tile_dim);

  // Reorder so all outer tiles are in the leftmost 3 positions
  tv5->reorder({{1, 5}, {5, 1}});

  // Factor out the outer reduction IterDomain, then run the inter-cta
  // reduction, and intra-cta reduction
  auto tv6 = tv5->rFactor({2});

  // Scope computations
  tv6->computeAt(tv5, 2);

  tv6->reorder({
      {2, -2},
      {3, -1},
      {4, 2},
      {5, 3},
      {6, 4},
  });

  // Setup compute at schedule
  tv0->computeAt(tv6, 3);
  tv1->computeAt(tv6, 3);
  tv4->computeAt(tv6, -1);

  // Cache smem tiles
  tv2->setMemoryType(MemoryType::Shared);
  tv3->setMemoryType(MemoryType::Shared);
  tv4->setMemoryType(MemoryType::Shared);
  tv6->setMemoryType(MemoryType::Shared);

  tv5->axis(0)->parallelize(ParallelType::BIDz);
  tv5->axis(1)->parallelize(ParallelType::BIDy);

  std::vector<TensorView*> tv_list = {tv2, tv3, tv4, tv5, tv6};
  for (auto tv : tv_list) {
    tv->axis(-2)->parallelize(ParallelType::TIDz);
    tv->axis(-1)->parallelize(ParallelType::TIDy);
  }

  constexpr int M = 31, K = 65, N = 32;

  auto options = at::TensorOptions().dtype(at::kFloat).device(at::kCUDA, 0);
  at::Tensor t0 = at::randn({M, K}, options);
  at::Tensor t1 = at::randn({K, N}, options);

  at::Tensor aten_output =
      mul(t0.unsqueeze(2), t1.unsqueeze(0)).to(at::kDouble).sum(1);

  // A, B, m_tile_dim, split_k, intra_cta_tile
  std::vector<IValue> aten_inputs = {t0, t1, 3, 4, 5};

  torch::jit::fuser::cuda::FusionExecutor fe;
  fe.compileFusion(&fusion);

  auto cg_outputs = fe.runFusion(aten_inputs);

  testValidate(
      &fusion, cg_outputs, aten_inputs, {aten_output}, __LINE__, __FILE__);
}

// Reproducer of issue 408
TEST(NVFuserTest, FusionCacheBeforeReduction_CUDA) {
  Fusion fusion;
  FusionGuard fg(&fusion);

  auto tv0 = makeSymbolicTensor(2);
  fusion.addInput(tv0);
  auto tv1 = add(tv0, new Double(1));
  auto tv2 = sum(tv1, {1});
  fusion.addOutput(tv2);

  tv2->split(0, 4);

  auto tv3 = tv2->cache_before();

  tv0->computeAt(tv3, -1);
  tv3->computeAt(tv2, -1);

  tv3->axis(-1)->parallelize(ParallelType::TIDx);

  FusionExecutor fe;
  fe.compileFusion(&fusion);

  const int numel_x = 100;
  const int numel_y = 200;
  auto options = at::TensorOptions().dtype(at::kFloat).device(at::kCUDA, 0);

  at::Tensor aten_input = at::randn({numel_x, numel_y}, options);
  at::Tensor cg_output = at::empty({numel_x}, options);

  auto aten_output = (aten_input + 1).to(at::kDouble).sum({1});

  fe.runFusion({aten_input}, {cg_output});

  testValidate(
      &fusion, {cg_output}, {aten_input}, {aten_output}, __LINE__, __FILE__);
}

TEST(NVFuserTest, FusionCacheBeforeReduction2_CUDA) {
  Fusion fusion;
  FusionGuard fg(&fusion);

  auto tv0 = makeSymbolicTensor(3);
  fusion.addInput(tv0);
  auto tv1 = add(tv0, new Double(1));
  auto tv2 = sum(tv1, {1});
  auto tv3 = add(tv2, new Double(1));
  fusion.addOutput(tv2);
  fusion.addOutput(tv3);

  auto tv4 = tv2->cache_before();

  tv4->computeAt(tv3, 1);
  tv0->computeAt(tv4, -1);

  tv3->axis(0)->parallelize(ParallelType::BIDx);
  tv1->axis(-1)->parallelize(ParallelType::TIDx);
  tv2->axis(-1)->parallelize(ParallelType::TIDx);
  tv3->axis(-1)->parallelize(ParallelType::TIDx);
  tv4->axis(-1)->parallelize(ParallelType::TIDx);

  FusionExecutor fe;
  fe.compileFusion(&fusion);

  const int numel_x = 10;
  const int numel_y = 20;
  const int numel_z = 30;
  auto options = at::TensorOptions().dtype(at::kFloat).device(at::kCUDA, 0);

  at::Tensor aten_input = at::randn({numel_x, numel_y, numel_z}, options);
  auto t2 = (aten_input + 1).to(at::kDouble).sum({1});
  auto t3 = t2 + 1;
  std::vector<at::Tensor> aten_outputs = {t2, t3};

  auto cg_outputs = fe.runFusion({aten_input});

  testValidate(
      &fusion, cg_outputs, {aten_input}, aten_outputs, __LINE__, __FILE__);
}

TEST(NVFuserTest, FusionIssue367_CUDA) {
  Fusion fusion;
  FusionGuard fg(&fusion);

  // Symbolic integers we will use for runtime tiling
  Int* symbolic_m_tile_dim = new Int();
  Int* symbolic_split_k_tile_dim = new Int();
  Int* symbolic_block_k_tile_dim = new Int();
  // Compile-time integer for tiling
  int n_smem_tile = 32;

  // Symbolic 2D tensors TV0[M, K], TV1[K, N]
  TensorView* tv0 = makeSymbolicTensor(2);
  TensorView* tv1 = makeSymbolicTensor(2);

  // Broadcast tv0 to [M, K, *]
  TensorView* tv2 = broadcast(tv0, {false, false, true});
  // Broadcast tv1 to [*, K, N]
  TensorView* tv3 = broadcast(tv1, {true, false, false});

  // Pointwise multiplication resulting in tv3[M, K, N]
  TensorView* tv4 = mul(tv2, tv3);

  // Sum the K-dim
  TensorView* tv5 = sum(tv4, {1});

  // Register inputs and outputs
  fusion.addInput(tv0);
  fusion.addInput(tv1);
  fusion.addOutput(tv5);

  // Register runtime tile dims as inputs
  fusion.addInput(symbolic_m_tile_dim);
  fusion.addInput(symbolic_split_k_tile_dim);
  fusion.addInput(symbolic_block_k_tile_dim);

  // Make a 3D tile, mix of symbolic and constant, do in reverse order because
  // dims are inserted
  tv5->split(2, n_smem_tile);
  tv5->split(1, symbolic_block_k_tile_dim);
  tv5->split(1, symbolic_split_k_tile_dim);
  tv5->split(0, symbolic_m_tile_dim);

  // tv5[M/m_tile, m_tile, r{K/split_k/block_k}, r{split_k}, r{block_k}, N/32,
  // 32]
  tv5->reorder({{1, 5}, {5, 1}});
  // tv5[M/m_tile, N/32, r{K/split_k/block_k}, r{split_k}, r{block_k},  m_tile,
  // 32]

  auto tv6 = tv5->rFactor({2});
  auto tv7 = tv5->rFactor({2});

  // Scope computations
  tv6->computeAt(tv5, 2);

  tv6->reorder({
      {2, -2},
      {3, -1},
      {4, 2},
      {5, 3},
      {6, 4},
  });

  tv7->reorder({
      {2, -2},
      {3, -1},
      {-2, 2},
      {-1, 3},
  });

  tv0->computeAt(tv6, 3);
  tv1->computeAt(tv6, 3);
  tv4->computeAt(tv6, -1);

  // Cache smem tiles
  tv2->setMemoryType(MemoryType::Shared);
  tv3->setMemoryType(MemoryType::Shared);
  tv4->setMemoryType(MemoryType::Local);
  tv6->setMemoryType(MemoryType::Local);
  tv7->setMemoryType(MemoryType::Local);

  tv5->axis(0)->parallelize(ParallelType::BIDz);
  tv5->axis(1)->parallelize(ParallelType::BIDy);

  std::vector<TensorView*> tv_list = {tv2, tv3, tv4, tv5, tv6, tv7};
  for (auto tv : tv_list) {
    tv->axis(-2)->parallelize(ParallelType::TIDz);
    tv->axis(-1)->parallelize(ParallelType::TIDy);
  }
  tv2->axis(3)->parallelize(ParallelType::TIDx);
  tv3->axis(3)->parallelize(ParallelType::TIDx);
  tv4->axis(3)->parallelize(ParallelType::TIDx);
  tv6->axis(3)->parallelize(ParallelType::TIDx);
  tv7->axis(2)->parallelize(ParallelType::TIDx);

  tv2->axis(4)->parallelize(ParallelType::BIDx);
  tv3->axis(4)->parallelize(ParallelType::BIDx);
  tv4->axis(4)->parallelize(ParallelType::BIDx);
  tv6->axis(4)->parallelize(ParallelType::BIDx);
  tv7->axis(3)->parallelize(ParallelType::BIDx);
  tv5->axis(2)->parallelize(ParallelType::BIDx);

  constexpr int M = 3, K = 6, N = 16;

  auto options = at::TensorOptions().dtype(at::kFloat).device(at::kCUDA, 0);

  at::Tensor t0 = at::randn({M, K}, options);
  at::Tensor t1 = at::randn({K, N}, options);

  // A, B, m, split_k, block_k
  std::vector<IValue> aten_inputs = {t0, t1, 2, 2, 3};
  at::Tensor aten_output =
      mul(t0.unsqueeze(2), t1.unsqueeze(0)).to(at::kDouble).sum(1);

  torch::jit::fuser::cuda::FusionExecutor fe;
  fe.compileFusion(&fusion);
  auto cg_outputs = fe.runFusion(aten_inputs);

  testValidate(
      &fusion, cg_outputs, aten_inputs, {aten_output}, __LINE__, __FILE__);
}

TEST(NVFuserTest, FusionIssue468_CUDA) {
  Fusion fusion;
  FusionGuard fg(&fusion);

  auto tv0 = makeSymbolicTensor(2);
  fusion.addInput(tv0);
  auto tv1 = sum(tv0, {1});
  auto tv2 = sum(tv1, {0});
  fusion.addOutput(tv2);

  tv1->axis(0)->parallelize(ParallelType::TIDy);
  tv1->axis(1)->parallelize(ParallelType::TIDx);

  tv2->axis(0)->parallelize(ParallelType::TIDy);

  auto options = at::TensorOptions().dtype(at::kFloat).device(at::kCUDA, 0);
  at::Tensor aten_input = at::randn({10, 100}, options);
  at::Tensor aten_output = aten_input.to(at::kDouble).sum({1}).sum({0});

  torch::jit::fuser::cuda::FusionExecutor fe;
  fe.compileFusion(&fusion);
  auto cg_outputs = fe.runFusion({aten_input});

  testValidate(
      &fusion, cg_outputs, {aten_input}, {aten_output}, __LINE__, __FILE__);
}

TEST(NVFuserTest, FusionIssue363_CUDA) {
  Fusion fusion;
  FusionGuard fg(&fusion);

  // Symbolic 2D tensors TV0[M, K], TV1[K, N]
  TensorView* tv0 = makeSymbolicTensor(2);
  TensorView* tv1 = makeSymbolicTensor(2);

  // Broadcast tv0 to [M, K, *]
  TensorView* tv2 = broadcast(tv0, {false, false, true});
  // Broadcast tv1 to [*, K, N]
  TensorView* tv3 = broadcast(tv1, {true, false, false});

  // Pointwise multiplication resulting in tv3[M, K, N]
  TensorView* tv4 = mul(tv2, tv3);

  // Sum the K-dim
  TensorView* tv5 = sum(tv4, {1});

  // Register inputs and outputs
  fusion.addInput(tv0);
  fusion.addInput(tv1);
  fusion.addOutput(tv5);

  tv2->setMemoryType(MemoryType::Global);
  tv3->setMemoryType(MemoryType::Global);
  tv4->setMemoryType(MemoryType::Global);

  tv0->computeAt(tv5, -1);
  tv1->computeAt(tv5, -1);

  tv5->axis(0)->parallelize(ParallelType::BIDz);
  tv5->axis(1)->parallelize(ParallelType::BIDy);

  tv5->axis(2)->parallelize(ParallelType::BIDx);

  constexpr int M = 3, K = 6, N = 16;

  auto options = at::TensorOptions().dtype(at::kFloat).device(at::kCUDA, 0);

  at::Tensor t0 = at::randn({M, K}, options);
  at::Tensor t1 = at::randn({K, N}, options);
  at::Tensor aten_output =
      mul(t0.unsqueeze(2), t1.unsqueeze(0)).to(at::kDouble).sum(1);

  std::vector<IValue> aten_inputs = {t0, t1};

  torch::jit::fuser::cuda::FusionExecutor fe;
  fe.compileFusion(&fusion);
  auto cg_outputs = fe.runFusion(aten_inputs);

  testValidate(
      &fusion, cg_outputs, aten_inputs, {aten_output}, __LINE__, __FILE__);
}

TEST(NVFuserTest, FusionIssue477_CUDA) {
  Fusion fusion;
  FusionGuard fg(&fusion);

  auto tv0 = makeSymbolicTensor(1);
  fusion.addInput(tv0);
  auto tv1 = broadcast(tv0, {true, true, false});
  auto tv2 = broadcast(tv1, {true, false, false, false});
  auto tv3 = makeSymbolicTensor(4);
  fusion.addInput(tv3);
  auto tv4 = add(tv2, tv3);
  fusion.addOutput(tv4);

  tv0->computeAt(tv4, -3);

  TORCH_CHECK(tv1->getComputeAtPosition() == 1);
}

TEST(NVFuserTest, FusionIssue484_CUDA) {
  Fusion fusion;
  FusionGuard fg(&fusion);

  auto tv0 = makeSymbolicTensor(2);
  fusion.addInput(tv0);
  auto tv1 = sum(tv0, {1});
  auto tv2 = add(tv1, new Double(0));
  fusion.addOutput(tv2);

  tv1->setMemoryType(MemoryType::Global);
  tv1->axis(1)->parallelize(ParallelType::TIDx);

  constexpr int M = 100;

  auto options = at::TensorOptions().dtype(at::kFloat).device(at::kCUDA, 0);

  at::Tensor aten_input = at::randn({M, M}, options);
  at::Tensor aten_output = aten_input.to(at::kDouble).sum({1});

  torch::jit::fuser::cuda::FusionExecutor fe;
  fe.compileFusion(&fusion);
  auto cg_outputs = fe.runFusion({aten_input});

  testValidate(
      &fusion, cg_outputs, {aten_input}, {aten_output}, __LINE__, __FILE__);
}

TEST(NVFuserTest, Issue329_CUDA) {
  Fusion fusion;
  FusionGuard fg(&fusion);

  auto tv0 = makeSymbolicTensor(2);
  fusion.addInput(tv0);
  auto tv1 = add(tv0, new Double(1));
  auto tv2 = sum(tv1, {1});
  fusion.addOutput(tv2);
  auto tv3 = sum(tv1, {1});
  fusion.addOutput(tv3);

  tv1->computeAt(tv2, -1);

  auto options = at::TensorOptions().dtype(at::kFloat).device(at::kCUDA, 0);

  c10::IntArrayRef t0_shape{17, 19};
  auto aten_input = at::randn(t0_shape, options);
  auto t2 = (aten_input + 1).to(at::kDouble).sum({1});
  auto t3 = (aten_input + 1).to(at::kDouble).sum({1});
  std::vector<at::Tensor> aten_outputs = {t2, t3};

  FusionExecutor fe;
  fe.compileFusion(&fusion);

  auto cg_outputs = fe.runFusion({aten_input});

  testValidate(
      &fusion, cg_outputs, {aten_input}, aten_outputs, __LINE__, __FILE__);
}

TEST(NVFuserTest, FusionIssue382_CUDA) {
  Fusion fusion;
  FusionGuard fg(&fusion);

  auto tv0 = makeSymbolicTensor(2);
  fusion.addInput(tv0);

  auto tv1 = add(tv0, new Double(1));
  auto tv2 = broadcast(tv1, {false, false, true});
  auto tv3 = makeSymbolicTensor(3);
  fusion.addInput(tv3);
  auto tv4 = add(tv2, tv3);
  fusion.addOutput(tv4);

  tv2->merge(1);
  tv4->merge(1);

  tv1->computeAt(tv4, 1);

  tv4->axis(0)->parallelize(ParallelType::BIDx);

  tv1->setMemoryType(MemoryType::Global);
  tv2->setMemoryType(MemoryType::Global);

  torch::jit::fuser::cuda::FusionExecutor fe;
  fe.compileFusion(&fusion);

  const int numel_x = 12;
  const int numel_y = 34;
  const int numel_z = 56;

  auto options = at::TensorOptions().dtype(at::kFloat).device(at::kCUDA, 0);
  at::manual_seed(0);
  auto t0 = at::randn({numel_x, numel_y}, options);
  auto t3 = at::randn({numel_x, numel_y, numel_z}, options);

  std::vector<IValue> aten_inputs = {t0, t3};
  auto aten_output = (t0 + 1).unsqueeze(-1) + t3;

  auto cg_outputs = fe.runFusion(aten_inputs);

  testValidate(
      &fusion, cg_outputs, aten_inputs, {aten_output}, __LINE__, __FILE__);
}

TEST(NVFuserTest, Issue507_CUDA) {
  Fusion fusion;
  FusionGuard fg(&fusion);

  auto tv0 = makeSymbolicTensor(2);
  fusion.addInput(tv0);
  auto tv1 = add(tv0, new Double(1));
  auto tv2 = add(tv1, new Double(1));
  fusion.addOutput(tv2);

  tv1->setMemoryType(MemoryType::Shared);

  tv1->axis(1)->parallelize(ParallelType::TIDx);
  tv2->axis(1)->parallelize(ParallelType::TIDx);
  tv1->axis(0)->parallelize(ParallelType::BIDx);
  tv2->axis(0)->parallelize(ParallelType::BIDx);

  auto options = at::TensorOptions().dtype(at::kFloat).device(at::kCUDA, 0);

  c10::IntArrayRef t0_shape{17, 19};
  auto aten_input = at::randn(t0_shape, options);
  auto t1 = (aten_input + 1);
  auto aten_output = (t1 + 1);

  FusionExecutor fe;
  fe.compileFusion(&fusion);

  auto cg_outputs = fe.runFusion({aten_input});

  testValidate(
      &fusion, cg_outputs, {aten_input}, {aten_output}, __LINE__, __FILE__);
}

TEST(NVFuserTest, FusionIssue532_CUDA) {
  Fusion fusion;
  FusionGuard fg(&fusion);

  // Algorithm
  TensorView* tv0 = makeSymbolicTensor(1);
  TensorView* tv1 = add(tv0, new Double(1));
  TensorView* tv2 = add(tv1, new Double(1));
  fusion.addInput(tv0);
  fusion.addOutput(tv2);

  const int M_BLOCK = 64;
  const int M_THREAD = 4;

  tv2->split(0, M_BLOCK);
  // tv2: [M/M_BLOCK, M_BLOCK]
  tv1->computeAt(tv2, 1);
  // tv1: [M/M_BLOCK, M_BLOCK]

  tv1->split(-1, M_BLOCK / M_THREAD);
  // tv1: [M/M_BLOCK, M_THREAD, M_BLOCK / M_THREAD]

  tv2->split(-1, M_THREAD);
  // tv2: [M/M_BLOCK, M_BLOCK / M_THREAD, M_THREAD]

  constexpr int M = 1000;

  auto options = at::TensorOptions().dtype(at::kFloat).device(at::kCUDA, 0);
  at::manual_seed(0);
  at::Tensor t0 = at::randn({M}, options);
  std::vector<IValue> aten_inputs = {t0};

  FusionExecutor fe;
  fe.compileFusion(&fusion);
  auto outputs = fe.runFusion(aten_inputs);

  at::Tensor aten_output = t0 + 1 + 1;

  testValidate(
      &fusion, outputs, aten_inputs, {aten_output}, __LINE__, __FILE__);
}

TEST(NVFuserTest, FusionLoopUnswitch_CUDA) {
  Fusion fusion;
  FusionGuard fg(&fusion);

  // Algorithm
  TensorView* tv0 = makeSymbolicTensor(1);
  TensorView* tv1 = add(tv0, new Double(1));
  TensorView* tv2 = add(tv1, new Double(1));
  fusion.addInput(tv0);
  fusion.addOutput(tv2);

  tv2->split(0, 32);
  tv1->computeAt(tv2, -1);

  tv2->axis(1)->parallelize(ParallelType::Unswitch);

  constexpr int M = 1000;

  auto options = at::TensorOptions().dtype(at::kFloat).device(at::kCUDA, 0);
  at::manual_seed(0);
  at::Tensor t0 = at::randn({M}, options);
  std::vector<IValue> aten_inputs = {t0};

  FusionExecutor fe;
  fe.compileFusion(&fusion);
  auto outputs = fe.runFusion(aten_inputs);

  at::Tensor aten_output = t0 + 1 + 1;

  testValidate(
      &fusion, outputs, aten_inputs, {aten_output}, __LINE__, __FILE__);
}

TEST(NVFuserTest, FusionIssue549_CUDA) {
  Fusion fusion;
  FusionGuard fg(&fusion);

  // Set up your input tensor views
  TensorView* tv0 = makeSymbolicTensor(2); // M, K
  TensorView* tv1 = makeSymbolicTensor(2); // K, N
  fusion.addInput(tv0);
  fusion.addInput(tv1);

  auto tv2 = add(tv0, new Double(1));

  TensorView* tv3 = broadcast(tv2, {false, false, true});
  // tv3[I0, I1, B] = tv0[I0, I1]

  TensorView* tv4 = broadcast(tv1, {true, false, false});
  // tv4[B, I1, I2] = tv1[I1, I2]

  // tv5[I0, I1, I2] = tv3[I0, I1, B] * tv4[B, I1, I2]
  TensorView* tv5 = mul(tv3, tv4);
  // tv6[I0, R1, I2] = tv5[I0, I1, I2]
  TensorView* tv6 = sum(tv5, {1});
  fusion.addOutput(tv6);

  tv6->split(1, 32);
  // tv6[I0, R1o, R1i{32}, I2]

  auto tv7 = tv6->rFactor({1});
  // tv7[I0, R1o, I1i{32}, I2] = tv5[I0, I1, I2]
  // tv6[I0,    , R1i{32}, I2] = tv7[I0, R1o, I1i{32}, I2]

  tv6->split(0, 4);
  tv6->split(-1, 4);
  // tv6[I0o, I0i{4}, R1i{32}, I2o, I2i{4}]
  // tv6[I0o, I0i{4}, R1i{32}, I2o, I2i{4}]

  tv0->computeAt(tv6, -1);
  tv1->computeAt(tv6, -1);

  // tv7[I0o, I0i{4}, R1o, I1i{32}, I2o, I2i{4}]
  // tv6[I0o, I0i{4},    , R1i{32}, I2o, I2i{4}]
  //--> (line symbolizes compute at location)
  // tv5[I0o, I0i{4}, I1i{32}, I2o, I2i{4}|, I1o]
  // tv7[I0o, I0i{4}, I1i{32}, I2o, I2i{4}|, R1o]
  // tv6[I0o, I0i{4}, R1i{32}, I2o, I2i{4}|]

  tv0->computeAt(tv7, -1);
  tv1->computeAt(tv7, -1);
  // tv5[I0o, I0i{4}, I1i{32}, I2o, I2i{4}, I1o |]
  // tv7[I0o, I0i{4}, I1i{32}, I2o, I2i{4}, R1o |]
  // tv6[I0o, I0i{4}, R1i{32}, I2o, I2i{4}|]

  tv6->axis(0)->parallelize(ParallelType::BIDz);
  tv6->axis(1)->parallelize(ParallelType::TIDz);

  tv6->axis(-2)->parallelize(ParallelType::BIDy);
  tv6->axis(-1)->parallelize(ParallelType::TIDy);

  tv6->axis(2)->parallelize(ParallelType::TIDx);
  tv7->axis(2)->parallelize(ParallelType::TIDx);

  constexpr int M = 65, K = 33, N = 17;

  auto options = at::TensorOptions().dtype(at::kFloat).device(at::kCUDA, 0);

  at::Tensor t0 = at::randn({M, K}, options);
  at::Tensor t1 = at::randn({K, N}, options);

  FusionExecutor fe;
  fe.compileFusion(&fusion);
  // Lets specify a few bounds in launch params to make sure it works
  fe.runFusion({t0, t1}, LaunchParams(1, -1, -1, 32, 4, 4));

  // Make sure bad launch params throws
  // TODO: Re-enable once we have parallelization validation in.
  // ASSERT_ANY_THROW(fe.runFusion({t0, t1}, LaunchParams(1, 2, 3, 4, 5, 6)));

  // Don't specify any launch params
  auto cg_outputs = fe.runFusion({t0, t1});

  auto aten_output = (t0 + 1).to(at::kDouble).matmul(t1.to(at::kDouble));

  testValidate(
      &fusion, cg_outputs, {t0, t1}, {aten_output}, __LINE__, __FILE__);
}

TEST(NVFuserTest, simplecompileRtc) {
  FusionExecutor fe;
  std::string kernel = R"(
__global__ void kernel1(Tensor<float, 1> T0, Tensor<float, 1> T1) {
  if(threadIdx.x==0){
    for(size_t ki28 = 0; ki28 < T0.size[0]; ++ki28) {
      T1[ki28*T1.stride[0]] = T0[ki28*T0.stride[0]]*2;
    }
  }
}
    )";
  fe.compileRtc(kernel, "CudaCodeGen::kernel1");
  LaunchParams lp(
      256, // gdimx
      1, // gdimy
      1, // gdimz
      1, // bdimx
      1, // bdimy
      1 // bdimz
  );
  lp.setSmem(0);
  const auto options =
      at::TensorOptions().dtype(at::kFloat).device(at::kCUDA, 0);
  const std::vector<int64_t> tensor_dims = {8};
  auto in0 = at::randn(tensor_dims, options);
  auto out0 = at::empty_like(in0);
  fe.runRtc(lp, {in0, out0});

  auto out_ref = in0 * 2;
  TORCH_CHECK(out_ref.allclose(out0));
}

TEST(NVFuserTest, serialWelford) {
  FusionExecutor fe;
  int x = 128, y = 64, z = 64;

  std::string kernel = R"(
__global__ void kernel1(
    Tensor<float,3> inp,
    Tensor<float,1> out_var,
    Tensor<float,1> out_avg
){
    for(int i0=0;i0<inp.size[0];i0++){
        float tmp_M2=0;
        float tmp_avg=0;
        long tmp_N=0;
        for(int i1=0;i1<inp.size[1];i1++){
            for(int i2=0;i2<inp.size[2];i2++){
                welfordCombine(
                    tmp_M2,
                    tmp_avg,
                    tmp_N,
                    0.f,
                    inp[i0*inp.stride[0]+
                        i1*inp.stride[1]+
                        i2*inp.stride[2]],
                    (long)1
                );
            }
        }
        out_var[i0*out_var.stride[0]]=
            tmp_M2/(tmp_N);
        out_avg[i0*out_var.stride[0]]=
            tmp_avg;
    }
}
    )";
  fe.compileRtc(kernel, "CudaCodeGen::kernel1");
  LaunchParams lp(
      1, // gdimx
      1, // gdimy
      1, // gdimz
      1, // bdimx
      1, // bdimy
      1 // bdimz
  );
  lp.setSmem(0);
  const auto options =
      at::TensorOptions().dtype(at::kFloat).device(at::kCUDA, 0);
  const std::vector<int64_t> tensor_dims = {x, y, z};
  auto in0 = at::randn(tensor_dims, options);
  auto out_var = at::empty({x}, options);
  auto out_avg = at::empty({x}, options);
  fe.runRtc(lp, {in0, out_var, out_avg});

  TORCH_CHECK(in0.var({1, 2}, false).allclose(out_var));
  TORCH_CHECK(in0.mean({1, 2}).allclose(out_avg, /*rtol*/ 1e-5, /*atol*/ 1e-6));
}

TEST(NVFuserTest, blockWelford) {
  FusionExecutor fe;
  int x = 7, y = 8, z = 9;

  std::string kernel = R"(
__global__ void kernel1(
    Tensor<float,2> inp,
    Tensor<float,1> out_var,
    Tensor<float,1> out_avg,
    Tensor<float,1> init_var,
    Tensor<float,1> init_avg,
    Tensor<long,0> init_N
){
    //actual generated kernel will use dynamic shared mem,
    // here is just for prototype
    __shared__ float mem_M2[512];
    __shared__ float mem_avg[512];
    __shared__ long mem_N[512];
    float in=inp[threadIdx.x*inp.stride[0]+
                        threadIdx.y*inp.stride[1]];
    float tmp_M2;
    float tmp_avg;
    long tmp_N;
    blockWelford<false,true,false>(
        tmp_M2,
        tmp_avg,
        tmp_N,
        0.f,
        in,
        (long)1,
        threadIdx,
        blockDim,
        (float*)mem_M2,
        (float*)mem_avg,
        (long*)mem_N,
        (bool)(threadIdx.x<inp.size[0]),
        0.f);
    __syncthreads();
    if(threadIdx.x<out_var.size[0] && threadIdx.y==0){
        welfordCombine(
                    tmp_M2,
                    tmp_avg,
                    tmp_N,
                    init_var[threadIdx.x*init_var.stride[0]]*init_N[0],
                    init_avg[threadIdx.x*init_avg.stride[0]],
                    init_N[0]
                );
        out_var[threadIdx.x*out_var.stride[0]]=tmp_M2/(tmp_N);
        out_avg[threadIdx.x*out_avg.stride[0]]=tmp_avg;
    }
}
    )";
  fe.compileRtc(kernel, "CudaCodeGen::kernel1");
  LaunchParams lp(
      1, // gdimx
      1, // gdimy
      1, // gdimz
      x, // bdimx
      y, // bdimy
      1 // bdimz
  );
  lp.setSmem(0);
  const auto options =
      at::TensorOptions().dtype(at::kFloat).device(at::kCUDA, 0);
  const std::vector<int64_t> tensor_dims = {x, y};
  const std::vector<int64_t> init_dims = {x, z};

  // generate initial values
  auto init_in = at::randn(init_dims, options);
  auto init_var = init_in.var({1}, false);
  auto init_avg = init_in.mean({1});
  auto init_N =
      at::tensor(z, at::TensorOptions().dtype(at::kLong).device(at::kCUDA, 0));

  auto in0 = at::randn(tensor_dims, options);

  // run kernel
  auto out_var = at::zeros({x}, options);
  auto out_avg = at::zeros({x}, options);
  fe.runRtc(lp, {in0, out_var, out_avg, init_var, init_avg, init_N});

  // compare with reference output
  auto cat_tensor = at::cat({init_in, in0}, 1);
  TORCH_CHECK(cat_tensor.var({1}, false).allclose(out_var));
  TORCH_CHECK(
      cat_tensor.mean({1}).allclose(out_avg, /*rtol*/ 1e-5, /*atol*/ 1e-6));
}

TEST(NVFuserTest, blockWelfordNoInit) {
  FusionExecutor fe;
  int x = 7, y = 8, z = 9;

  // need support IValue for integer input as initial count
  std::string kernel = R"(
__global__ void kernel1(
    Tensor<float,3> inp,
    Tensor<float,1> out_var,
    Tensor<float,1> out_avg
){
    //actual generated kernel will use dynamic shared mem,
    // here is just for prototype
    __shared__ float mem_M2[512];
    __shared__ float mem_avg[512];
    __shared__ long mem_N[512];
    float in=inp[threadIdx.x*inp.stride[0]+
                        threadIdx.y*inp.stride[1]+
                        threadIdx.z*inp.stride[2]];
    float tmp_M2;
    float tmp_avg;
    long tmp_N;
    blockWelford<false,true,true>(
        tmp_M2,
        tmp_avg,
        tmp_N,
        0.f,
        in,
        (long) 1,
        threadIdx,
        blockDim,
        (float*)mem_M2,
        (float*)mem_avg,
        (long*)mem_N,
        (bool)(threadIdx.x<inp.size[0]),
        0.f);
    __syncthreads();
    if(threadIdx.x<out_var.size[0] && threadIdx.y==0 && threadIdx.z==0){
        out_var[threadIdx.x*out_var.stride[0]]=tmp_M2/(tmp_N);
        out_avg[threadIdx.x*out_var.stride[0]]=tmp_avg;
    }
}
    )";
  fe.compileRtc(kernel, "CudaCodeGen::kernel1");
  LaunchParams lp(
      1, // gdimx
      1, // gdimy
      1, // gdimz
      x, // bdimx
      y, // bdimy
      z // bdimz
  );
  lp.setSmem(0);
  const auto options =
      at::TensorOptions().dtype(at::kFloat).device(at::kCUDA, 0);
  const std::vector<int64_t> tensor_dims = {x, y, z};
  auto in0 = at::randn(tensor_dims, options);
  auto out_var = at::empty({x}, options);
  auto out_avg = at::empty({x}, options);
  fe.runRtc(lp, {in0, out_var, out_avg});

  TORCH_CHECK(in0.var({1, 2}, false).allclose(out_var));
  TORCH_CHECK(in0.mean({1, 2}).allclose(out_avg, /*rtol*/ 1e-5, /*atol*/ 1e-6));
}

TEST(NVFuserTest, gridWelfordNoInit) {
  FusionExecutor fe;
  int x = 128, y = 64, z = 128;

  std::string kernel = R"(
__global__ void kernel1(
    Tensor<float,3> inp,
    Tensor<float,1> out_var,
    Tensor<float,1> out_avg,
    Tensor<float,1> work_buf_M2,
    Tensor<float,1> work_buf_avg,
    Tensor<long,1> work_buf_N,
    Tensor<int64_t,1> sync_flag
){
    __shared__ float shared_buf_M2[512];
    __shared__ float shared_buf_avg[512];
    __shared__ long shared_buf_N[512];
    float tmp_M2;
    float tmp_avg;
    long tmp_N;
    float in = inp[ blockIdx.x  * inp.stride[0]+
                    blockIdx.y  * inp.stride[1]+
                    threadIdx.x * inp.stride[2]];
    bool T_pred;
    T_pred=welford::gridWelford<
        true,true,false,
        true,false,false
    >(
        tmp_M2,
        tmp_avg,
        tmp_N,
        0.f,
        in,
        (long) 1,
        &work_buf_M2[0],
        &work_buf_avg[0],
        &work_buf_N[0],
        sync_flag,
        (float*)shared_buf_M2,
        (float*)shared_buf_avg,
        (long*)shared_buf_N,
        threadIdx.x<out_var.size[0],
        0.f);
    if(T_pred){
        out_var[threadIdx.x*out_var.stride[0]]=tmp_M2/tmp_N;
        out_avg[threadIdx.x*out_avg.stride[0]]=tmp_avg;
    }
}
    )";
  fe.compileRtc(kernel, "CudaCodeGen::kernel1");
  LaunchParams lp(
      x, // gdimx
      y, // gdimy
      1, // gdimz
      z, // bdimx
      1, // bdimy
      1 // bdimz
  );
  lp.setSmem(0);
  const auto options =
      at::TensorOptions().dtype(at::kFloat).device(at::kCUDA, 0);
  const auto options_int =
      at::TensorOptions().dtype(at::kLong).device(at::kCUDA, 0);

  const std::vector<int64_t> tensor_dims = {x, y, z};
  auto in0 = at::randn(tensor_dims, options);

  auto out_var = at::empty({z}, options);
  auto out_avg = at::empty({z}, options);
  auto work_buf_var = at::empty({x * y * z}, options);
  auto work_buf_avg = at::empty({x * y * z}, options);
  auto work_buf_N = at::empty({x * y * z}, options_int);
  auto sync_flag = at::zeros({1}, options_int);
  fe.runRtc(
      lp,
      {in0,
       out_var,
       out_avg,
       work_buf_var,
       work_buf_avg,
       work_buf_N,
       sync_flag});
  std::vector<int64_t> dims{0, 1};

  TORCH_CHECK(in0.var(dims, false).allclose(out_var));
  TORCH_CHECK(in0.mean(dims).allclose(out_avg, /*rtol*/ 1e-5, /*atol*/ 1e-6));
}

TEST(NVFuserTest, FusionWelfordOp_CUDA) {
  Fusion fusion;
  FusionGuard fg(&fusion);

  int M = 64, N = 128;

  auto tv0 = makeSymbolicTensor(2);
  fusion.addInput(tv0);
  auto tv1 = mul(tv0, new Double(1));
  auto tvs = Welford(tv1, {1});
  auto tv_M2 = tvs.var;
  auto tv_avg = tvs.avg;
  auto tv_N = tvs.n;
  fusion.addOutput(tv_M2);
  fusion.addOutput(tv_avg);
  fusion.addOutput(tv_N);

  tv_avg->split(1, 32);
  tv_avg->split(0, 32);
  tv_avg->split(0, 4);
  tv_avg->reorder({{-1, -3}, {-3, -1}});
  tv1->computeAt(tv_avg, -1);

  auto options = at::TensorOptions().dtype(at::kFloat).device(at::kCUDA, 0);
  auto options_int = at::TensorOptions().dtype(at::kLong).device(at::kCUDA, 0);
  at::manual_seed(0);
  at::Tensor t0 = at::randn({M, N}, options);
  at::Tensor t_var = at::empty({M}, options);
  at::Tensor t_avg = at::empty({M}, options);
  at::Tensor t_N = at::empty({M}, options_int);

  FusionExecutor fe;
  fe.compileFusion(&fusion);
  auto outputs = fe.runFusion({t0});

  // by default Welford outputs sum of square diff so need to divide to get var
  outputs[0] /= N;

  testValidate(
      &fusion,
      outputs,
      {t0},
      {t0.var({1}, false), t0.mean({1}), at::ones({M}, options_int) * N},
      __LINE__,
      __FILE__);
}

TEST(NVFuserTest, FusionBlockWelfordOp_CUDA) {
  Fusion fusion;
  FusionGuard fg(&fusion);

  int M = 64, N = 128;

  auto tv0 = makeSymbolicTensor(2);
  fusion.addInput(tv0);
  auto tv1 = mul(tv0, new Double(1));
  auto tvs = Welford(tv1, {1});
  auto tv_M2 = tvs.var;
  auto tv_avg = tvs.avg;
  auto tv_N = tvs.n;
  fusion.addOutput(tv_M2);
  fusion.addOutput(tv_avg);
  fusion.addOutput(tv_N);

  tv_avg->axis(-1)->parallelize(ParallelType::TIDx);

  tv1->computeAt(tv_avg, -1);

  //
  auto options = at::TensorOptions().dtype(at::kFloat).device(at::kCUDA, 0);
  auto options_int = at::TensorOptions().dtype(at::kLong).device(at::kCUDA, 0);
  at::manual_seed(0);
  at::Tensor t0 = at::randn({M, N}, options);
  at::Tensor t_var = at::empty({M}, options);
  at::Tensor t_avg = at::empty({M}, options);
  at::Tensor t_N = at::empty({M}, options_int);

  FusionExecutor fe;
  fe.compileFusion(&fusion);
  auto outputs = fe.runFusion({t0});

  // by default Welford outputs sum of square diff so need to divide to get var
  outputs[0] /= N;

  testValidate(
      &fusion,
      outputs,
      {t0},
      {t0.var({1}, false), t0.mean({1}), at::ones({M}, options_int) * N},
      __LINE__,
      __FILE__);
}

TEST(NVFuserTest, FusionGridWelfordOp_CUDA) {
  Fusion fusion;
  FusionGuard fg(&fusion);

  int M = 64, N = 128;

  auto tv0 = makeSymbolicTensor(2);
  fusion.addInput(tv0);
  auto tv1 = mul(tv0, new Double(1));
  auto tvs = Welford(tv1, {1});
  auto tv_M2 = tvs.var;
  auto tv_avg = tvs.avg;
  auto tv_N = tvs.n;
  fusion.addOutput(tv_M2);
  fusion.addOutput(tv_avg);
  fusion.addOutput(tv_N);

  tv_avg->axis(0)->parallelize(ParallelType::TIDx);
  tv_avg->axis(-1)->parallelize(ParallelType::BIDx);

  tv1->computeAt(tv_avg, -1);

  auto options = at::TensorOptions().dtype(at::kFloat).device(at::kCUDA, 0);
  auto options_int = at::TensorOptions().dtype(at::kLong).device(at::kCUDA, 0);
  at::manual_seed(0);
  at::Tensor t0 = at::randn({M, N}, options);
  at::Tensor t_var = at::empty({M}, options);
  at::Tensor t_avg = at::empty({M}, options);
  at::Tensor t_N = at::empty({M}, options_int);

  FusionExecutor fe;
  fe.compileFusion(&fusion);
  auto outputs = fe.runFusion({t0});

  // by default Welford outputs sum of square diff so need to divide to get var
  outputs[0] /= N;

  testValidate(
      &fusion,
      outputs,
      {t0},
      {t0.var({1}, false), t0.mean({1}), at::ones({M}, options_int) * N},
      __LINE__,
      __FILE__);
}

TEST(NVFuserTest, FusionRfactorWelfordOp_CUDA) {
  Fusion fusion;
  FusionGuard fg(&fusion);

  int M = 64, N = 128;

  auto tv0 = makeSymbolicTensor(2);
  fusion.addInput(tv0);
  auto tv1 = mul(tv0, new Double(1));
  auto tvs = Welford(tv1, {1});
  auto tv_M2 = tvs.var;
  auto tv_avg = tvs.avg;
  auto tv_N = tvs.n;
  fusion.addOutput(tv_M2);
  fusion.addOutput(tv_avg);
  fusion.addOutput(tv_N);

  tv_avg->split(1, 4);
  auto rtvs = tvs.rFactor({2});
  tv1->computeAt(tv_avg, -1);

  auto options = at::TensorOptions().dtype(at::kFloat).device(at::kCUDA, 0);
  auto options_int = at::TensorOptions().dtype(at::kLong).device(at::kCUDA, 0);
  at::manual_seed(0);
  at::Tensor t0 = at::randn({M, N}, options);
  at::Tensor t_var = at::empty({M}, options);
  at::Tensor t_avg = at::empty({M}, options);
  at::Tensor t_N = at::empty({M}, options_int);

  FusionExecutor fe;
  fe.compileFusion(&fusion);
  auto outputs = fe.runFusion({t0});

  // by default Welford outputs sum of square diff so need to divide to get var
  outputs[0] /= N;

  testValidate(
      &fusion,
      outputs,
      {t0},
      {t0.var({1}, false), t0.mean({1}), at::ones({M}, options_int) * N},
      __LINE__,
      __FILE__);
}

TEST(NVFuserTest, FusionWelfordSchedule_CUDA) {
  Fusion fusion;
  FusionGuard fg(&fusion);

  int M = 64, N = 128;

  auto tv0 = makeSymbolicTensor(2);
  fusion.addInput(tv0);
  auto tv1 = mul(tv0, new Double(1));
  auto tvs = Welford(tv1, {1});
  auto tv_M2 = tvs.var;
  auto tv_avg = tvs.avg;
  auto tv_N = tvs.n;
  fusion.addOutput(tv_M2);
  fusion.addOutput(tv_N);
  fusion.addOutput(tv_avg);

  auto options = at::TensorOptions().dtype(at::kFloat).device(at::kCUDA, 0);
  auto options_int = at::TensorOptions().dtype(at::kLong).device(at::kCUDA, 0);
  at::manual_seed(0);
  at::Tensor t0 = at::randn({M, N}, options);
  auto red_params = getReductionHeuristics(&fusion, {t0}, tv_avg);

  tv_avg->split(1, 4);
  tv_avg->split(1, NamedScalar::getParallelDim(ParallelType::TIDx));
  tv_avg->split(0, NamedScalar::getParallelDim(ParallelType::TIDy));

  auto rtvs = tvs.rFactor({-3, -1});

  rtvs.avg->computeAt(tv_avg, -1);

  rtvs.avg->axis(-1)->parallelize(ParallelType::Unroll);

  tv_avg->axis(0)->parallelize(ParallelType::BIDx);
  tv_avg->axis(1)->parallelize(ParallelType::TIDy);
  tv_avg->axis(-1)->parallelize(ParallelType::TIDx);

  tv1->computeAt(rtvs.avg, -1);

  FusionExecutor fe;
  fe.compileFusion(&fusion);
  auto outputs = fe.runFusion({t0}, red_params.value().lparams);

  // by default Welford outputs sum of square diff so need to divide to get var
  outputs[0] /= N;

  auto at_var = t0.var({1}, false);
  auto at_avg = t0.mean({1});
  auto at_n = at::ones({M}, options_int) * N;

  testValidate(
      &fusion,
      outputs,
      {t0},
      {at_var, at_n, at_avg},
      __LINE__,
      __FILE__,
      "validate welford",
      red_params.value().lparams);
}

namespace {
void testWelford(DataType dtype, int red_axis, int odim, int rdim) {
  const int axis = red_axis;
  at::ScalarType aten_dtype = data_type_to_aten(dtype);

  Fusion fusion;
  FusionGuard fg(&fusion);
  TensorView* tv0 = makeSymbolicTensor(2, dtype);
  bool is_fp16 = dtype == DataType::Half;
  TensorView* tv0_cast = tv0;
  if (is_fp16) {
    tv0_cast = castOp(DataType::Float, tv0);
  }
  fusion.addInput(tv0);
  auto tv1 = mul(tv0_cast, new Double(1));
  auto tvs = Welford(tv1, {axis});
  auto tv_M2 = tvs.var;
  auto tv_avg = tvs.avg;
  auto tv_N = tvs.n;

  TensorView* avg_cast = tv_avg;
  TensorView* M2_cast = tv_M2;

  if (is_fp16) {
    avg_cast = castOp(DataType::Half, tv_avg);
    M2_cast = castOp(DataType::Half, tv_M2);
  }

  fusion.addOutput(M2_cast);
  fusion.addOutput(tv_N);
  fusion.addOutput(avg_cast);

  auto options = at::TensorOptions().dtype(aten_dtype).device(at::kCUDA, 0);
  auto options_int = at::TensorOptions().dtype(at::kLong).device(at::kCUDA, 0);
  at::manual_seed(0);
  std::vector<TensorView*> outputs_of_red;
  at::Tensor aten_input =
      (axis ? at::randn({odim, rdim}, options)
            : at::randn({rdim, odim}, options));

  if (is_fp16) {
    outputs_of_red.push_back(avg_cast);
    outputs_of_red.push_back(M2_cast);
  }

  auto reduction_params = getReductionHeuristics(&fusion, {aten_input}, tv_avg);
  scheduleReduction(&fusion, reduction_params.value(), tv_avg, outputs_of_red);

  auto lparams = reduction_params.value().lparams;

  FusionExecutor fe;
  fe.compileFusion(&fusion);
  auto outputs = fe.runFusion({aten_input}, reduction_params.value().lparams);

  // by default Welford outputs sum of square diff so need to divide to
  // get var

  outputs[0] /= rdim;

  auto at_var = aten_input.var({axis}, false);
  auto at_avg = aten_input.mean({axis});
  auto at_n =
      (axis ? at::ones({odim, rdim}, options)
            : at::ones({rdim, odim}, options));
  at_n = at_n.sum({axis});

  testValidate(
      &fusion,
      outputs,
      {aten_input},
      {at_var, at_n, at_avg},
      __LINE__,
      __FILE__,
      "validate welford",
      reduction_params.value().lparams);
}
} // namespace

TEST(NVFuserTest, FusionWelfordShmoo_CUDA) {
  std::vector<DataType> dtypes = {
      DataType::Double, DataType::Float, DataType::Half};
  std::vector<int> red_axis = {1, 0};
  std::vector<int> output_dims = {160, 320};
  std::vector<int> red_dims;

  // Tried to cut down the number iterations with just
  // doing every other power of 2.
  for (int i = 1; i <= 1024 * 1024; i <<= 2) {
    red_dims.push_back(i);
  }

  for (auto dtype : dtypes) {
    for (auto& axis : red_axis) {
      for (auto& odim : output_dims) {
        for (auto& rdim : red_dims) {
          // TODO: original welford algorithm actually keeps a running sum of
          // squares, i.e. M_{2n} in the
          //       cf:
          //       https://en.wikipedia.org/wiki/Algorithms_for_calculating_variance
          //       algorithm notation, and it can reach inf for large numbers
          //       with half precision. skipping too large volumes for half for
          //       nwo might need further numerical experiments to re-design
          //       this.
          if (rdim > 32768 && dtype == DataType::Half) {
            continue;
          }

          testWelford(dtype, axis, odim, rdim);
        }
      }
    }
  }
}

TEST(NVFuserTest, FusionTranspose1_CUDA) {
  Fusion fusion;
  FusionGuard fg(&fusion);

  constexpr int M = 10;
  constexpr int N = 20;

  auto tv0 = makeSymbolicTensor(2);
  auto tv1 = transpose(tv0, {{0, 1}});
  fusion.addInput(tv0);
  fusion.addOutput(tv1);

  tv1->axis(0)->parallelize(ParallelType::BIDx);
  tv1->axis(1)->parallelize(ParallelType::TIDx);

  auto options = at::TensorOptions().dtype(at::kFloat).device(at::kCUDA, 0);
  at::manual_seed(0);
  at::Tensor t0 = at::randn({M, N}, options);
  std::vector<IValue> aten_inputs = {t0};

  FusionExecutor fe;
  fe.compileFusion(&fusion);
  auto outputs = fe.runFusion(aten_inputs);

  at::Tensor aten_output = t0.t();

  testValidate(
      &fusion, outputs, aten_inputs, {aten_output}, __LINE__, __FILE__);
}

TEST(NVFuserTest, FusionTranspose2_CUDA) {
  Fusion fusion;
  FusionGuard fg(&fusion);

  constexpr int M = 10;
  constexpr int N = 20;

  auto tv0 = makeSymbolicTensor(2);
  auto tv1 = transpose(tv0, {{0, 1}});
  fusion.addInput(tv0);
  fusion.addOutput(tv1);

  tv1->merge(0);
  tv1->split(0, 32);

  tv1->axis(0)->parallelize(ParallelType::BIDx);
  tv1->axis(1)->parallelize(ParallelType::TIDx);

  auto options = at::TensorOptions().dtype(at::kFloat).device(at::kCUDA, 0);
  at::manual_seed(0);
  at::Tensor t0 = at::randn({M, N}, options);
  std::vector<IValue> aten_inputs = {t0};

  FusionExecutor fe;
  fe.compileFusion(&fusion);
  auto outputs = fe.runFusion(aten_inputs);

  at::Tensor aten_output = t0.t();

  testValidate(
      &fusion, outputs, aten_inputs, {aten_output}, __LINE__, __FILE__);
}

TEST(NVFuserTest, FusionSimpleGemmTransposed_CUDA) {
  Fusion fusion;
  FusionGuard fg(&fusion);

  // Set up your input tensor views

  TensorView* tv0 = makeSymbolicTensor(2); // K, M
  TensorView* tv1 = makeSymbolicTensor(2); // N, K
  fusion.addInput(tv0);
  fusion.addInput(tv1);

  TensorView* tv0_t = transpose(tv0, {{0, 1}});
  TensorView* tv1_t = transpose(tv1, {{0, 1}});

  TensorView* tv2 = broadcast(tv0_t, {false, false, true});
  // tv2[I0, I1, B] = tv0[I0, I1]

  TensorView* tv3 = broadcast(tv1_t, {true, false, false});
  // tv3[B, I1, I2] = tv1[I1, I2]

  // tv4[I0, I1, I2] = tv2[I0, I1, B] * tv3[B, I1, I2]
  TensorView* tv4 = mul(tv2, tv3);
  // tv5[I0, R1, I2] = tv4[I0, I1, I2]
  TensorView* tv5 = sum(tv4, {1});
  fusion.addOutput(tv5);

  tv5->split(1, 32);
  // tv5[I0, R1o, R1i{32}, I2]

  auto tv6 = tv5->rFactor({1});
  // tv6[I0, R1o, I1i{32}, I2] = tv4[I0, I1, I2]
  // tv5[I0,    , R1i{32}, I2] = tv6[I0, R1o, I1i{32}, I2]

  tv5->split(0, 4);
  tv5->split(-1, 4);
  // tv5[I0o, I0i{4}, R1i{32}, I2o, I2i{4}]
  // tv5[I0o, I0i{4}, R1i{32}, I2o, I2i{4}]

  tv0_t->computeAt(tv5, -1);
  tv1_t->computeAt(tv5, -1);

  // tv6[I0o, I0i{4}, R1o, I1i{32}, I2o, I2i{4}]
  // tv5[I0o, I0i{4},    , R1i{32}, I2o, I2i{4}]
  //--> (line symbolizes compute at location)
  // tv4[I0o, I0i{4}, I1i{32}, I2o, I2i{4}|, I1o]
  // tv6[I0o, I0i{4}, I1i{32}, I2o, I2i{4}|, R1o]
  // tv5[I0o, I0i{4}, R1i{32}, I2o, I2i{4}|]

  tv0_t->computeAt(tv6, -1);
  tv1_t->computeAt(tv6, -1);
  // tv4[I0o, I0i{4}, I1i{32}, I2o, I2i{4}, I1o |]
  // tv6[I0o, I0i{4}, I1i{32}, I2o, I2i{4}, R1o |]
  // tv5[I0o, I0i{4}, R1i{32}, I2o, I2i{4}|]

  tv5->axis(0)->parallelize(ParallelType::BIDz);
  tv5->axis(1)->parallelize(ParallelType::TIDz);

  tv5->axis(-2)->parallelize(ParallelType::BIDy);
  tv5->axis(-1)->parallelize(ParallelType::TIDy);

  tv5->axis(2)->parallelize(ParallelType::TIDx);
  tv6->axis(2)->parallelize(ParallelType::TIDx);

  constexpr int M = 65, K = 33, N = 17;

  auto options = at::TensorOptions().dtype(at::kFloat).device(at::kCUDA, 0);

  at::Tensor t0 = at::randn({K, M}, options);
  at::Tensor t1 = at::randn({N, K}, options);

  FusionExecutor fe;
  fe.compileFusion(&fusion);
  // Lets specify a few bounds in launch params to make sure it works
  fe.runFusion({t0, t1}, LaunchParams(1, -1, -1, 32, 4, 4));

  // Don't specify any launch params
  auto cg_outputs = fe.runFusion({t0, t1});

  auto aten_output = t0.t().to(at::kDouble).matmul(t1.t().to(at::kDouble));

  testValidate(
      &fusion, cg_outputs, {t0, t1}, {aten_output}, __LINE__, __FILE__);
}

TEST(NVFuserTest, FusionSoftmax3DTransposed_CUDA) {
  Fusion fusion;
  FusionGuard fg(&fusion);

  const int tidx = 32;
  const int dimx = 32;
  const int dimy = 16;
  const int dimz = 130;

  // Set up your input tensor views
  TensorView* input_tv0 = makeSymbolicTensor(3);
  fusion.addInput(input_tv0);

  TensorView* input_t = transpose(input_tv0, {{1, 2}});

  TensorView* exp_tv1 = unaryOp(UnaryOpType::Exp, input_t);
  TensorView* sum_exp_tv2 = sum(exp_tv1, {-1});
  TensorView* bcast_sum_tv3 = broadcast(sum_exp_tv2, {false, false, true});

  // Replicate exp_tv4 as exp_tv4_copy because exp_tv4 is going to be
  // computed at sum_exp_rf_tv8.
  TensorView* input_t_copy = transpose(input_tv0, {{1, 2}});
  TensorView* exp_tv1_copy = unaryOp(UnaryOpType::Exp, input_t_copy);

  TensorView* output_tv4 = div(exp_tv1_copy, bcast_sum_tv3);

  fusion.addOutput(output_tv4);

  bcast_sum_tv3->split(-1, tidx);

  sum_exp_tv2->split(-1, tidx);
  TensorView* sum_exp_rf_tv5 = sum_exp_tv2->rFactor({-2});

  output_tv4->split(-1, tidx);

  input_t->computeAt(sum_exp_rf_tv5, -1);
  input_t_copy->computeAt(output_tv4, -1);

  TensorView* tensors_to_parallelize[] = {
      sum_exp_tv2, bcast_sum_tv3, output_tv4, sum_exp_rf_tv5};

  for (auto tv : tensors_to_parallelize) {
    tv->axis(0)->parallelize(ParallelType::BIDx);
    tv->axis(1)->parallelize(ParallelType::BIDy);
    tv->axis(-1)->parallelize(ParallelType::TIDx);
  }

  auto options = at::TensorOptions().dtype(at::kFloat).device(at::kCUDA, 0);
  at::Tensor input = at::randn({dimx, dimz, dimy}, options);

  at::Tensor cg_output = at::empty({dimx, dimy, dimz}, options);

  FusionExecutor fe;
  fe.compileFusion(&fusion);
  fe.runFusion({input}, {cg_output});

  auto aten_input_t = at::transpose(input, 1, 2);
  auto aten_output = at::_softmax(aten_input_t.to(at::kDouble), -1, false);

  testValidate(
      &fusion, {cg_output}, {input}, {aten_output}, __LINE__, __FILE__);
}

TEST(NVFuserTest, FusionAdvancedComputeAtTransposed1_CUDA) {
  // Case 1
  // tv1 = tv0 * 0.5
  // tv2 = tv1 * -1
  // tv3 = tv1 + 3
  // tv4 = tv1 * 2
  // tv5 = tv3 + tv2
  // tv6 = tv5 + tv4
  // tv7 = tv1 + tv4
  Fusion fusion;
  FusionGuard fg(&fusion);

  TensorView* tv0 = makeSymbolicTensor(2);
  fusion.addInput(tv0);

  tv0 = transpose(tv0, {{0, 1}});

  TensorView* tv1 = mul(tv0, new Double(0.5));
  TensorView* tv2 = mul(tv1, new Double(-1.0));
  TensorView* tv3 = add(tv1, new Double(3.0));
  TensorView* tv4 = mul(tv1, new Double(2.0));
  TensorView* tv5 = add(tv3, tv2);

  TensorView* tv6 = add(tv5, tv4);
  TensorView* tv7 = add(tv1, tv4);

  fusion.addOutput(tv6);
  fusion.addOutput(tv7);

  // Lets setup to actually run
  tv7->merge(0);
  tv7->split(0, 128);
  tv7->split(0, 4);

  tv7->axis(0)->parallelize(ParallelType::BIDx);

  tv0->computeAt(tv7, 1);

  // The this-position of the last tensor should be zero.
  TORCH_CHECK(
      tv7->nDims() == 3 && tv7->getComputeAtPosition() == 0 &&
      tv7->getMaxProducerPosition() == 1);
  TORCH_CHECK(
      tv6->nDims() == 3 && tv6->getComputeAtPosition() == 0 &&
      tv6->getMaxProducerPosition() == 1);
  // The position of every other tensor should be 1.
  for (auto tv : {tv1, tv2, tv3, tv4, tv5}) {
    TORCH_CHECK(tv->nDims() == 3 && tv->getComputeAtPosition() == 1);
  }

  for (Val* val : fusion.vals()) {
    if (!fusion.hasInput(val) &&
        val->getValType().value() == ValType::TensorView) {
      TensorView* tv = static_cast<TensorView*>(val);
      tv->axis(1)->parallelize(ParallelType::Unroll);
      tv->axis(-1)->parallelize(ParallelType::TIDx);
    }
  }

  auto options = at::TensorOptions().dtype(at::kFloat).device(at::kCUDA, 0);

  at::Tensor aten_input = at::randn({129, 127}, options);

  FusionExecutor fe;
  fe.compileFusion(&fusion);
  auto cg_outputs = fe.runFusion({aten_input});

  at::Tensor aten_input_t = aten_input.t();

  auto t1 = aten_input_t.mul({0.5});
  auto t2 = t1.mul({-1.0});
  auto t3 = t1.add({3.0});
  auto t4 = t1.mul({2.0});
  auto t5 = t3.add(t2);
  auto t6 = t5.add(t4);
  auto t7 = t1.add(t4);

  std::vector<at::Tensor> aten_outputs = {t6, t7};

  testValidate(
      &fusion, cg_outputs, {aten_input}, aten_outputs, __LINE__, __FILE__);
}

TEST(NVFuserTest, FusionAdvancedComputeAtTransposed2_CUDA) {
  // Case 2
  // tv1 = tv0 * -1
  // tv2 = tv0 + 3
  // tv3 = tv0 * 2
  // tv4 = tv2 + tv1
  // tv5 = tv4 + tv3
  // tv6 = tv5 + tv3
  Fusion fusion;
  FusionGuard fg(&fusion);

  TensorView* tv0 = makeSymbolicTensor(2);
  fusion.addInput(tv0);

  tv0 = transpose(tv0, {{0, 1}});

  TensorView* tv1 = mul(tv0, new Double(-1.0));
  TensorView* tv2 = add(tv0, new Double(3.0));
  TensorView* tv3 = mul(tv0, new Double(2.0));
  TensorView* tv4 = add(tv2, tv1);

  TensorView* tv5 = add(tv4, tv3);
  TensorView* tv6 = add(tv5, tv3);

  fusion.addOutput(tv5);
  fusion.addOutput(tv6);

  // Lets setup to actually run
  tv6->merge(0);
  tv6->split(0, 128);
  tv6->split(0, 4);

  tv6->axis(0)->parallelize(ParallelType::BIDx);

  tv0->computeAt(tv6, 1);

  for (Val* val : fusion.vals()) {
    if (!fusion.hasInput(val) &&
        val->getValType().value() == ValType::TensorView) {
      TensorView* tv = static_cast<TensorView*>(val);

      tv->axis(1)->parallelize(ParallelType::Unroll);
      tv->axis(-1)->parallelize(ParallelType::TIDx);
    }
  }

  auto options = at::TensorOptions().dtype(at::kFloat).device(at::kCUDA, 0);
  at::Tensor input = at::randn({129, 127}, options);

  FusionExecutor fe;
  fe.compileFusion(&fusion);
  auto cg_outputs = fe.runFusion({input});

  auto input_t = input.t();
  auto t1 = input_t.mul({-1.0});
  auto t2 = input_t.add({3.0});
  auto t3 = input_t.mul({2.0});
  auto t4 = t2.add(t1);
  auto t5 = t4.add(t3);
  auto t6 = t5.add(t3);

  std::vector<at::Tensor> aten_outputs = {t5, t6};

  testValidate(&fusion, cg_outputs, {input}, aten_outputs, __LINE__, __FILE__);
}

TEST(NVFuserTest, FusionAdvancedComputeAtTransposed3_CUDA) {
  // Case 3
  // T2 = T1 * 0.979361
  // T3 = T2 * T0
  Fusion fusion;
  FusionGuard fg(&fusion);

  TensorView* tv0 = makeSymbolicTensor(4);
  fusion.addInput(tv0);

  tv0 = transpose(tv0, {{0, 1}, {1, 2}, {2, 3}, {3, 0}});

  TensorView* tv1 = makeSymbolicTensor(4);
  fusion.addInput(tv1);

  tv1 = transpose(tv1, {{0, 1}, {1, 2}, {2, 3}, {3, 0}});

  TensorView* tv2 = mul(tv1, new Double(.979361));
  TensorView* tv3 = mul(tv2, tv0);

  fusion.addOutput(tv3);

  // Lets setup to actually run
  while (tv3->nDims() > 1)
    tv3->merge(0);
  tv3->split(0, 128);
  tv3->split(0, 4);

  tv0->computeAt(tv3, 1);
  tv1->computeAt(tv3, 1);

  tv3->axis(0)->parallelize(ParallelType::BIDx);

  for (Val* val : fusion.vals()) {
    if (!fusion.hasInput(val) &&
        val->getValType().value() == ValType::TensorView) {
      TensorView* tv = static_cast<TensorView*>(val);

      tv->axis(1)->parallelize(ParallelType::Unroll);
      tv->axis(-1)->parallelize(ParallelType::TIDx);
    }
  }

  auto options = at::TensorOptions().dtype(at::kFloat).device(at::kCUDA, 0);
  at::Tensor t0 = at::randn({129, 127, 63, 65}, options);
  at::Tensor t1 = at::rand_like(t0, options);

  std::vector<IValue> aten_inputs = {t0, t1};

  FusionExecutor fe;
  fe.compileFusion(&fusion);
  auto cg_outputs = fe.runFusion(aten_inputs);

  auto t0_t = t0.permute({3, 0, 1, 2});
  auto t1_t = t1.permute({3, 0, 1, 2});
  auto t2 = t1_t.mul({0.979361});
  auto aten_output = t2.mul(t0_t);

  testValidate(
      &fusion, cg_outputs, aten_inputs, {aten_output}, __LINE__, __FILE__);
}

TEST(NVFuserTest, FusionAdvancedComputeAtTransposed4_CUDA) {
  // Case 4
  // T4 = T2 - T3
  // T5 = T1 + T4
  // T6 = T5 - T0
  Fusion fusion;
  FusionGuard fg(&fusion);

  TensorView* tv0 = makeSymbolicTensor(4);
  fusion.addInput(tv0);

  tv0 = transpose(tv0, {{0, 1}, {1, 2}, {2, 3}, {3, 0}});

  TensorView* tv1 = makeSymbolicTensor(4);
  fusion.addInput(tv1);

  tv1 = transpose(tv1, {{0, 1}, {1, 2}, {2, 3}, {3, 0}});

  TensorView* tv2 = makeSymbolicTensor(4);
  fusion.addInput(tv2);

  tv2 = transpose(tv2, {{0, 1}, {1, 2}, {2, 3}, {3, 0}});

  TensorView* tv3 = makeSymbolicTensor(4);
  fusion.addInput(tv3);

  tv3 = transpose(tv3, {{0, 1}, {1, 2}, {2, 3}, {3, 0}});

  TensorView* tv4 = sub(tv2, tv3);
  TensorView* tv5 = add(tv1, tv4);
  TensorView* tv6 = sub(tv5, tv0);

  fusion.addOutput(tv6);

  // Lets setup to actually run
  while (tv6->nDims() > 1)
    tv6->merge(0);
  tv6->split(0, 128);
  tv6->split(0, 4);

  tv0->computeAt(tv6, 1);
  tv1->computeAt(tv6, 1);
  tv2->computeAt(tv6, 1);
  tv3->computeAt(tv6, 1);

  tv6->axis(0)->parallelize(ParallelType::BIDx);

  for (Val* val : fusion.vals()) {
    if (!fusion.hasInput(val) &&
        val->getValType().value() == ValType::TensorView) {
      TensorView* tv = static_cast<TensorView*>(val);

      tv->axis(1)->parallelize(ParallelType::Unroll);
      tv->axis(-1)->parallelize(ParallelType::TIDx);
    }
  }

  auto options = at::TensorOptions().dtype(at::kFloat).device(at::kCUDA, 0);
  at::Tensor t0 = at::randn({129, 127, 63, 65}, options);
  at::Tensor t1 = at::rand_like(t0, options);
  at::Tensor t2 = at::rand_like(t0, options);
  at::Tensor t3 = at::rand_like(t0, options);

  std::vector<IValue> aten_inputs = {t0, t1, t2, t3};

  FusionExecutor fe;
  fe.compileFusion(&fusion);
  auto cg_outputs = fe.runFusion(aten_inputs);

  auto t0_t = t0.permute({3, 0, 1, 2});
  auto t1_t = t1.permute({3, 0, 1, 2});
  auto t2_t = t2.permute({3, 0, 1, 2});
  auto t3_t = t3.permute({3, 0, 1, 2});
  auto t4 = t2_t.sub(t3_t);
  auto t5 = t1_t.add(t4);
  auto aten_output = t5.sub(t0_t);

  testValidate(
      &fusion, cg_outputs, aten_inputs, {aten_output}, __LINE__, __FILE__);
}

TEST(NVFuserTest, FusionAdvancedComputeAtTransposed5_CUDA) {
  // Case 5
  // tv2 = tv0 + 2.0
  // tv3 = tv1 * tv2
  Fusion fusion;
  FusionGuard fg(&fusion);

  // Set up your input tensor views
  TensorView* tv0 = makeSymbolicTensor(2);
  fusion.addInput(tv0);
  tv0 = transpose(tv0, {{0, 1}});
  TensorView* tv1 = makeSymbolicTensor(2);
  fusion.addInput(tv1);
  tv1 = transpose(tv1, {{0, 1}});
  TensorView* tv2 = add(tv0, new Double(2.0));
  TensorView* tv3 = mul(tv1, tv2);
  fusion.addOutput(tv3);

  tv3->merge(0);
  tv3->split(-1, 8);
  tv3->split(-1, 4);

  tv0->computeAt(tv3, 1);
  tv1->computeAt(tv3, 1);
  tv3->axis(0)->parallelize(ParallelType::BIDx);

  auto options = at::TensorOptions().dtype(at::kFloat).device(at::kCUDA, 0);
  at::Tensor t0 = at::randn({63, 65}, options);
  at::Tensor t1 = at::rand_like(t0, options);

  std::vector<IValue> aten_inputs = {t0, t1};

  FusionExecutor fe;
  fe.compileFusion(&fusion);
  auto cg_outputs = fe.runFusion(aten_inputs);

  auto t2 = t0.t().add(2.0);
  auto aten_output = t1.t().mul(t2);

  testValidate(
      &fusion, cg_outputs, aten_inputs, {aten_output}, __LINE__, __FILE__);
}

TEST(NVFuserTest, FusionAdvancedComputeAtTransposed6_CUDA) {
  Fusion fusion;
  FusionGuard fg(&fusion);

  TensorView* tv0 = makeSymbolicTensor(2);
  fusion.addInput(tv0);
  tv0 = transpose(tv0, {{0, 1}});
  TensorView* tv1 = makeSymbolicTensor(2);
  fusion.addInput(tv1);
  tv1 = transpose(tv1, {{0, 1}});
  TensorView* tv2 = add(tv0, new Double(2.0));
  TensorView* tv3 = mul(tv1, tv2);
  fusion.addOutput(tv3);

  tv2->merge(0);
  tv2->split(-1, 8);
  tv2->split(-1, 4);
  tv3->merge(0);
  tv3->split(-1, 8);

  tv0->computeAt(tv3, 1);
  tv1->computeAt(tv3, 1);

  tv3->axis(0)->parallelize(ParallelType::BIDx);

  auto options = at::TensorOptions().dtype(at::kFloat).device(at::kCUDA, 0);
  at::Tensor t0 = at::randn({63, 65}, options);
  at::Tensor t1 = at::rand_like(t0, options);

  std::vector<IValue> aten_inputs = {t0, t1};

  FusionExecutor fe;
  fe.compileFusion(&fusion);
  auto cg_outputs = fe.runFusion(aten_inputs);

  auto t2 = t0.t().add(2.0);
  auto aten_output = t1.t().mul(t2);

  testValidate(
      &fusion, cg_outputs, aten_inputs, {aten_output}, __LINE__, __FILE__);
}

TEST(NVFuserTest, FusionSegmentReducePointwise_CUDA) {
  auto fusion = std::make_unique<Fusion>();
  FusionGuard fg(fusion.get());

  TensorView* tv0 = makeSymbolicTensor(2);
  TensorView* tv1 = makeSymbolicTensor(1);
  TensorView* tv2 = makeSymbolicTensor(2);

  fusion->addInput(tv0);
  fusion->addInput(tv1);
  fusion->addInput(tv2);

  TensorView* tv3 = add(tv0, new Double(1)); // Group 0
  TensorView* tv4 =
      max(tv3, {0}); // Group 0 (use max instead to avoid numerical issues)
  TensorView* tv5 = add(tv4, tv1); //  Group 0 (Non Broadcast after reduce,
                                   //  keeps normalization scheduler away)
  TensorView* tv6 = add(tv5, tv2); //  Group 1 (Broadcast after reduce)

  fusion->addOutput(tv6);

  auto options = at::TensorOptions().dtype(at::kFloat).device(at::kCUDA, 0);
  at::Tensor t0 = at::randn({128, 65}, options);
  at::Tensor t1 = at::randn({65}, options);
  at::Tensor t2 = at::randn({128, 65}, options);

  auto t3 = t0.add(1.0);
  auto t4 = std::get<0>(at::max(t3, 0));
  auto t5 = t4.add(t1);
  auto t6 = t5.add(t2);

  FusionExecutorCache executor_cache(std::move(fusion));

  TORCH_CHECK(executor_cache.isSegmented(), "segmentation didn't happen");
  TORCH_CHECK(
      executor_cache.fusionSegments()->groups().size() == 2,
      "segmentation didn't happen as expected");

  auto outputs = executor_cache.runFusionWithInputs({t0, t1, t2});

  testValidate(
      executor_cache.fusion(), outputs, {t0, t1, t2}, {t6}, __LINE__, __FILE__);
}

namespace {

// Stolen from cpp benchmark
static TensorView* setupSoftmax(
    Fusion* fusion,
    TensorView* input,
    const int kNumberOfDims,
    const int kReductionAxis) {
  FusionGuard fg(fusion);

  std::vector<bool> broadcast_mask(kNumberOfDims, false);
  broadcast_mask[kReductionAxis] = true;

  auto max_val = max(input, {kReductionAxis});
  auto bcast_max = broadcast(max_val, broadcast_mask);
  auto x_max_sub = sub(input, bcast_max);
  auto exp = unaryOp(UnaryOpType::Exp, x_max_sub);
  auto sum_exp = sum(exp, {kReductionAxis});
  auto bcast_sum = broadcast(sum_exp, broadcast_mask);
  auto output = div(exp, bcast_sum);
  return output;
}

} // namespace

TEST(NVFuserTest, FusionSegmentReduceSoftmax_CUDA) {
  auto fusion = std::make_unique<Fusion>();
  FusionGuard fg(fusion.get());

  std::vector<int64_t> input_shape{32, 64, 8};
  const int kReductionAxis = 1;

  auto tv0 = TensorViewBuilder()
                 .ndims(input_shape.size())
                 .dtype(DataType::Double)
                 .build();

  fusion->addInput(tv0);

  auto tv1 = add(tv0, new Double(1.0));
  auto tv2 = sum(tv1, {2}); // Group 0

  auto output = setupSoftmax(
      fusion.get(), tv2, input_shape.size() - 1, kReductionAxis); // Group 1
  fusion->addOutput(output);

  auto options = at::TensorOptions().dtype(at::kDouble).device(at::kCUDA, 0);
  at::Tensor at_x = at::randn(input_shape, options);

  FusionExecutorCache executor_cache(std::move(fusion));

  auto outputs = executor_cache.runFusionWithInputs({at_x});

  auto t1 = at_x.add(1.0);
  auto t2 = t1.sum({2});
  auto t3 = at::_softmax(t2.to(at::kDouble), -1, false);

  TORCH_CHECK(executor_cache.isSegmented(), "segmentation didn't happen");
  TORCH_CHECK(
      executor_cache.fusionSegments()->groups().size() == 2,
      "segmentation didn't happen as expected");

  testValidate(
      executor_cache.fusion(), outputs, {at_x}, {t3}, __LINE__, __FILE__);
}

TEST(NVFuserTest, FusionSwizzle1_CUDA) {
  Fusion fusion;
  FusionGuard fg(&fusion);

  auto tv0 = makeSymbolicTensor(1);
  fusion.addInput(tv0);
  auto tv1 = add(tv0, new Double(1));
  auto tv2 = mul(tv1, new Double(2));
  fusion.addOutput(tv2);

  tv2->split(0, 7);
  tv2->split(0, 9);

  tv0->computeAt(tv2, 1);

  tv2->axis(0)->parallelize(ParallelType::BIDx);

  tv1->setMemoryType(MemoryType::Shared);
  tv1->swizzle(SwizzleType::Transpose, {1, 2});

  tv1->axis(1)->parallelize(ParallelType::TIDx);
  tv1->axis(2)->parallelize(ParallelType::TIDy);

  tv2->axis(1)->parallelize(ParallelType::TIDx);
  tv2->axis(2)->parallelize(ParallelType::TIDy);

  auto options = at::TensorOptions().dtype(at::kFloat).device(at::kCUDA, 0);
  at::Tensor t0 = at::randn({100}, options);

  std::vector<IValue> aten_inputs = {t0};

  FusionExecutor fe;
  fe.compileFusion(&fusion);
  auto cg_outputs = fe.runFusion(aten_inputs);

  auto aten_output = (t0 + 1) * 2;

  testValidate(
      &fusion, cg_outputs, aten_inputs, {aten_output}, __LINE__, __FILE__);
}

TEST(NVFuserTest, FusionSwizzle2_CUDA) {
  Fusion fusion;
  FusionGuard fg(&fusion);

  auto tv0 = makeSymbolicTensor(1);
  fusion.addInput(tv0);
  auto tv1 = add(tv0, new Double(1));
  auto tv2 = mul(tv1, new Double(2));
  fusion.addOutput(tv2);

  tv1->split(-1, 4);
  tv1->split(-2, 4);

  tv2->split(-1, 4);
  tv2->split(-2, 4);

  tv0->computeAt(tv2, 1);

  tv2->reorder({{-1, -2}});

  tv1->setMemoryType(MemoryType::Shared);
  tv1->swizzle(SwizzleType::Transpose, {-2, -1});

  tv2->axis(0)->parallelize(ParallelType::BIDx);
  tv2->axis(-1)->parallelize(ParallelType::TIDx);
  tv2->axis(-2)->parallelize(ParallelType::TIDy);
  tv1->axis(-1)->parallelize(ParallelType::TIDx);
  tv1->axis(-2)->parallelize(ParallelType::TIDy);

  auto options = at::TensorOptions().dtype(at::kFloat).device(at::kCUDA, 0);
  at::Tensor t0 = at::randn({123}, options);

  std::vector<IValue> aten_inputs = {t0};

  FusionExecutor fe;
  fe.compileFusion(&fusion);
  auto cg_outputs = fe.runFusion(aten_inputs);

  auto aten_output = (t0 + 1) * 2;

  testValidate(
      &fusion, cg_outputs, aten_inputs, {aten_output}, __LINE__, __FILE__);
}

TEST(NVFuserTest, FusionTransposeWithSwizzle_CUDA) {
  Fusion fusion;
  FusionGuard fg(&fusion);

  auto tv0 = makeSymbolicTensor(2);
  fusion.addInput(tv0);
  auto tv1 = transpose(tv0, {{0, 1}});
  fusion.addOutput(tv1);

  // tv0: [I0, I1]
  // tv1: [I1, I0]

  const int BS = 32;

  // CTA tiling by BS*BS
  tv1->split(1, BS);
  tv1->split(0, BS);
  tv1->reorder({{1, 2}});
  // tv1: [I1/BS, I0/BS, BS(I1), BS(I0)]

  // Create a smem buffer to cache each tile
  auto tv0_cache = tv0->cache_after();
  tv0_cache->setMemoryType(MemoryType::Shared);

  tv0->computeAt(tv1, 2);
  // tv0: [I0, I1]
  // tv0_cache: [I1/BS, I0/BS, BS(I1), BS(I0)]
  // tv1: [I1/BS, I0/BS, BS(I1), BS(I0)]

  // Assign each thread block to a tile
  tv1->axis(0)->parallelize(ParallelType::BIDy);
  tv1->axis(1)->parallelize(ParallelType::BIDx);

  // Thread mapping for each tile. For both of the input and output
  // tiles, map TIDx to the fastest-changing dimension to facilitate
  // coalesced gmem accesses.
  tv1->axis(2)->parallelize(ParallelType::TIDy);
  tv1->axis(3)->parallelize(ParallelType::TIDx);
  // Note that the fastest-changing axis is next to the inner-most
  // axis since computeAt reorders the axes as the output tensor.
  tv0_cache->axis(2)->parallelize(ParallelType::TIDx);
  tv0_cache->axis(3)->parallelize(ParallelType::TIDy);

  // Swizzles the smem cache to avoid bank conflicts
  tv0_cache->swizzle(SwizzleType::Transpose, {3, 2});

  auto options = at::TensorOptions().dtype(at::kFloat).device(at::kCUDA, 0);
  const int bx = 100;
  const int by = 200;
  at::Tensor t0 = at::randn({bx, by}, options);
  std::vector<IValue> aten_inputs = {t0};

  FusionExecutor fe;
  fe.compileFusion(&fusion);

  auto cg_outputs = fe.runFusion(aten_inputs);

  auto aten_output = t0.t();

  testValidate(
      &fusion, cg_outputs, aten_inputs, {aten_output}, __LINE__, __FILE__);
}

TEST(NVFuserTest, FusionTransposeWithSwizzle1DThreadBlock_CUDA) {
  Fusion fusion;
  FusionGuard fg(&fusion);

  auto tv0 = makeSymbolicTensor(2);
  fusion.addInput(tv0);
  auto tv1 = transpose(tv0, {{0, 1}});
  fusion.addOutput(tv1);

  // tv0: [I0, I1]
  // tv1: [I1, I0]

  const int BS = 32;
  const int BDIM = 256;

  // CTA tiling by BS*BS
  tv1->split(1, BS);
  tv1->split(0, BS);
  tv1->reorder({{1, 2}});
  // tv1: [I1/BS, I0/BS, BS(I1), BS(I0)]

  // Create a smem buffer to cache each tile
  auto tv0_cache = tv0->cache_after();
  tv0_cache->setMemoryType(MemoryType::Shared);

  tv0->computeAt(tv1, 2);
  // tv0: [I0, I1]
  // tv0_cache: [I1/BS, I0/BS, BS*BS/BDIM, BDIM]
  // tv1: [I1/BS, I0/BS, BS*BS/BDIM, BDIM]

  // Tranform the tile axes for 1D thread mapping
  tv1->merge(-2, -1);
  tv1->split(-1, BDIM);
  // tv1: [I1/BS, I0/BS, BS*BS/BDIM, BDIM]

  // Transform the cache similarly but apply swizzle to the 2D tile axes.
  tv0_cache->reorder({{-2, -1}});
  tv0_cache->swizzle(SwizzleType::Transpose, {2, 3});
  tv0_cache->merge(-2, -1);
  tv0_cache->split(-1, BDIM);
  // tv0: [I1/BS, I0/BS, BS*BS/BDIM, BDIM]

  // Assign each thread block to a tile
  tv1->axis(0)->parallelize(ParallelType::BIDy);
  tv1->axis(1)->parallelize(ParallelType::BIDx);

  // Thread mapping for each tile.
  tv1->axis(-1)->parallelize(ParallelType::TIDx);
  tv0_cache->axis(-1)->parallelize(ParallelType::TIDx);

  auto options = at::TensorOptions().dtype(at::kFloat).device(at::kCUDA, 0);
  const int bx = 100;
  const int by = 200;
  at::Tensor t0 = at::randn({bx, by}, options);
  std::vector<IValue> aten_inputs = {t0};

  FusionExecutor fe;
  fe.compileFusion(&fusion);

  auto cg_outputs = fe.runFusion(aten_inputs);

  auto aten_output = t0.t();

  testValidate(
      &fusion, cg_outputs, aten_inputs, {aten_output}, __LINE__, __FILE__);
}

// Grid reduction can be executed only once in a kernel. Should result
// in an error at the time of compilation.
TEST(NVFuserTest, FusionGridReductionInLoop_CUDA) {
  Fusion fusion;
  FusionGuard fg(&fusion);

  auto tv0 = makeSymbolicTensor(2);
  fusion.addInput(tv0);
  auto tv1 = sum(tv0, {1});
  fusion.addOutput(tv1);

  tv1->axis(1)->parallelize(ParallelType::BIDx);

  FusionExecutor fe;
  ASSERT_ANY_THROW(fe.compileFusion(&fusion));
}

// Grid reduction can be executed only once in a kernel. Should result
// in an error at the time of compilation.
TEST(NVFuserTest, FusionMultipleGridReductions_CUDA) {
  Fusion fusion;
  FusionGuard fg(&fusion);

  auto tv0 = makeSymbolicTensor(1);
  fusion.addInput(tv0);
  auto tv1 = sum(tv0, {0});
  fusion.addOutput(tv1);
  auto tv2 = sum(tv0, {0});
  fusion.addOutput(tv2);

  tv1->axis(0)->parallelize(ParallelType::BIDx);
  tv2->axis(0)->parallelize(ParallelType::BIDx);

  FusionExecutor fe;
  ASSERT_ANY_THROW(fe.compileFusion(&fusion));
}

TEST(NVFuserTest, FusionIssue633_CUDA) {
  Fusion fusion;
  FusionGuard fg(&fusion);

  const int dx = 10;
  const int dy = 11;
  const int dz = 12;

  auto tv0 = makeConcreteTensor({dx, dy, dz});
  fusion.addInput(tv0);
  auto tv1 = makeConcreteTensor({dx, dy, 1});
  fusion.addInput(tv1);
  auto tv2 = add(tv0, tv1);
  fusion.addOutput(tv2);

  tv2->merge(1);
  tv2->merge(0);
  tv2->split(-1, 128);

  tv2->axis(0)->parallelize(ParallelType::BIDx);
  tv2->axis(1)->parallelize(ParallelType::TIDx);

  FusionExecutor fe;
  fe.compileFusion(&fusion);

  auto options = at::TensorOptions().dtype(at::kFloat).device(at::kCUDA, 0);
  at::Tensor t0 = at::randn({dx, dy, dz}, options);
  at::Tensor t1 = at::randn({dx, dy, 1}, options);
  std::vector<IValue> aten_inputs = {t0, t1};

  auto cg_outputs = fe.runFusion(aten_inputs);

  auto aten_output = t0 + t1;

  testValidate(
      &fusion, cg_outputs, aten_inputs, {aten_output}, __LINE__, __FILE__);
}

TEST(NVFuserTest, FusionKirScoping_CUDA) {
  Fusion fusion;
  FusionGuard fg(&fusion);

  auto tv0 = makeSymbolicTensor(2);
  fusion.addInput(tv0);
  auto tv1 = add(tv0, new Double(1));
  auto tv2 = add(tv1, new Double(2));
  fusion.addOutput(tv2);

  tv2->merge(0);
  tv2->split(0, 4);
  tv0->computeAt(tv2, -1);

  GpuLower gpulw(&fusion);

  auto kir_tv1 = gpulw.lowerValue(tv1);
  auto tv1_scope = kir_tv1->definition()->scope();
  TORCH_CHECK(tv1_scope != nullptr);
  TORCH_CHECK(tv1_scope->owner()->as<kir::IfThenElse>());

  auto kir_tv2 = gpulw.lowerValue(tv2);
  auto tv2_scope = kir_tv2->definition()->scope();
  TORCH_CHECK(tv2_scope != nullptr);
  TORCH_CHECK(tv2_scope->owner()->as<kir::IfThenElse>());

  TORCH_CHECK(tv1_scope != tv2_scope);

  // tv1 and tv2 should have the same inner-most ForLoop
  auto parent_scope = tv1_scope->owner()->scope();
  TORCH_CHECK(parent_scope == tv2_scope->owner()->scope());
  TORCH_CHECK(parent_scope->owner()->as<kir::ForLoop>());
  // There should be one more loop
  parent_scope = parent_scope->owner()->scope();
  TORCH_CHECK(parent_scope->owner()->as<kir::ForLoop>());

  // scope() should return nullptr for top-level exprs
  auto top_level_scope = parent_scope->owner()->scope();
  TORCH_CHECK(top_level_scope == nullptr);
}

TEST(NVFuserTest, FusionOmitPredicate1_CUDA) {
  Fusion fusion;
  FusionGuard fg(&fusion);

  const int x = 128;

  auto tv0 = makeConcreteTensor({x});
  fusion.addInput(tv0);
  auto tv1 = makeSymbolicTensor(3);
  fusion.addInput(tv1);

  auto tv2 = add(tv0, new Double(1));
  auto tv3 = add(tv2, new Double(1));
  auto tv4 = add(tv3, new Double(1));
  auto tv5 = add(tv4, new Double(1));
  auto tv6 = add(tv5, new Double(1));
  auto tv7 = add(tv6, new Double(1));
  fusion.addOutput(tv7);

  auto tv8 = add(tv1, new Double(1));
  auto tv9 = add(tv8, new Double(1));
  fusion.addOutput(tv9);

  tv8->setMemoryType(MemoryType::Global);

  // No predicate needed with evenly divisible split
  tv3->split(0, 32);
  // Predicate needed with non-divisible split
  tv4->split(0, 31);
  // All split ops are divisible, so no predicate needed
  tv5->split(0, 32);
  tv5->split(0, 2);
  tv5->split(-1, 16);
  // Merge does not prevent predicate omission
  tv6->split(0, 32);
  tv6->merge(0);
  // If any of split is not divisible, predicate needed
  tv7->split(0, 32);
  tv7->split(0, 8);

  // Predicate needed with split of dynamic sizes
  tv8->split(0, 32);

  // Predicate is not needed with no split of dynamic sizes
  tv9->merge(0)->merge(0);

  GpuLower gpulw(&fusion);

  auto is_predicated = [&](TensorView* tv) {
    return gpulw.lowerValue(tv)
        ->definition()
        ->parentScope()
        ->isA<kir::IfThenElse>();
  };

  TORCH_CHECK(!is_predicated(tv2));
  TORCH_CHECK(!is_predicated(tv3));
  TORCH_CHECK(is_predicated(tv4));
  TORCH_CHECK(!is_predicated(tv5));
  TORCH_CHECK(!is_predicated(tv6));
  TORCH_CHECK(is_predicated(tv7));
  TORCH_CHECK(is_predicated(tv8));
  TORCH_CHECK(!is_predicated(tv9));

  auto options = at::TensorOptions().dtype(at::kFloat).device(at::kCUDA, 0);
  at::Tensor t0 = at::randn({x}, options);
  at::Tensor t1 = at::randn({x, x, x}, options);
  std::vector<IValue> aten_inputs = {t0, t1};

  FusionExecutor fe;
  fe.compileFusion(&fusion);
  auto cg_outputs = fe.runFusion(aten_inputs);

  auto t7 = t0 + 6;
  auto t9 = t1 + 2;

  testValidate(&fusion, cg_outputs, aten_inputs, {t7, t9}, __LINE__, __FILE__);
}

TEST(NVFuserTest, FusionOmitPredicate2_CUDA) {
  Fusion fusion;
  FusionGuard fg(&fusion);

  auto tv0 = makeSymbolicTensor(1);
  fusion.addInput(tv0);
  auto tv1 = makeSymbolicTensor(2);
  fusion.addInput(tv1);

  auto tv2 = broadcast(tv0, {true, false});
  auto tv3 = add(tv2, tv1);
  fusion.addOutput(tv3);

  auto tv4 = broadcast(tv0, {true, false});
  auto tv5 = add(tv4, tv1);
  fusion.addOutput(tv5);

  // Both tv2 and tv3 should not need predicate
  tv3->merge(0);
  tv2->computeAt(tv3, -1);

  // Both tv4 and tv5 should need predicate as we don't know whether
  // split by 4 is divisible
  tv5->merge(0);
  tv5->split(0, 4);
  tv4->computeAt(tv5, -1);

  GpuLower gpulw(&fusion);

  auto is_predicated = [&](TensorView* tv) {
    return gpulw.lowerValue(tv)
        ->definition()
        ->parentScope()
        ->isA<kir::IfThenElse>();
  };

  TORCH_CHECK(!is_predicated(tv2));
  TORCH_CHECK(!is_predicated(tv3));
  TORCH_CHECK(is_predicated(tv4));
  TORCH_CHECK(is_predicated(tv5));

  const int x = 10;
  const int y = 20;
  auto options = at::TensorOptions().dtype(at::kFloat).device(at::kCUDA, 0);
  at::Tensor t0 = at::randn({x}, options);
  at::Tensor t1 = at::randn({y, x}, options);
  std::vector<IValue> aten_inputs = {t0, t1};

  FusionExecutor fe;
  fe.compileFusion(&fusion);
  auto cg_outputs = fe.runFusion(aten_inputs);

  auto t3 = t0 + t1;

  testValidate(&fusion, cg_outputs, aten_inputs, {t3, t3}, __LINE__, __FILE__);
}

TEST(NVFuserTest, FusionBroadcastAcrossComputeAt_CUDA) {
  Fusion fusion;
  FusionGuard fg(&fusion);

  c10::IntArrayRef shape{17, 19};

  auto tv0 = makeSymbolicTensor(1);
  fusion.addInput(tv0);
  auto tv1 = makeSymbolicTensor(2);
  fusion.addInput(tv1);
  auto tv2 = broadcast(tv0, {false, true});
  auto tv3 = add(tv1, tv2);
  fusion.addOutput(tv3);

  tv3->split(1, 128);
  tv0->computeAt(tv3, 2);

  for (auto tv : {tv2, tv3}) {
    tv->axis(-1)->parallelize(ParallelType::TIDx);
  }

  auto options = at::TensorOptions().dtype(at::kFloat).device(at::kCUDA, 0);
  at::Tensor t0 = at::randn({shape[0]}, options);
  at::Tensor t1 = at::randn(shape, options);
  std::vector<IValue> aten_inputs = {t0, t1};

  FusionExecutor fe;
  fe.compileFusion(&fusion);
  auto cg_outputs = fe.runFusion(aten_inputs);

  auto t3 = t0.unsqueeze(-1).expand(shape) + t1;

  testValidate(&fusion, cg_outputs, aten_inputs, {t3}, __LINE__, __FILE__);
}

<<<<<<< HEAD
TEST(NVFuserTest, FusionVectorization1_CUDA) {
  Fusion fusion;
  FusionGuard fg(&fusion);

  auto tv0 = makeSymbolicTensor(2);

  auto tv1 = makeSymbolicTensor(2);
  fusion.addInput(tv0);
  fusion.addInput(tv1);

  auto tv2 = add(tv0, tv1);
  fusion.addOutput(tv2);

  tv2->split(1, 16);
  tv2->split(1, 64);

  tv2->axis(0)->parallelize(ParallelType::BIDx);
  tv2->axis(2)->parallelize(ParallelType::TIDx);

  auto c0 = tv0->cache_after();
  auto c1 = tv1->cache_after();
  auto c2 = tv2->cache_before();

  c0->computeAt(tv2, -2);
  c1->computeAt(tv2, -2);

  std::vector<TensorView*> vectorized_tvs = {c0, c1, tv2};
  for (auto tv : vectorized_tvs) {
    tv->split(-1, 4);
    tv->axis(-1)->parallelize(ParallelType::Vectorize);
  }

  auto options = at::TensorOptions().dtype(at::kFloat).device(at::kCUDA, 0);
  const int bx = 128;
  const int by = 2048;
  at::Tensor t0 = at::randn({bx, by}, options);
  at::Tensor t1 = at::randn({bx, by}, options);

  std::vector<IValue> aten_inputs = {t0, t1};
=======
TEST(NVFuserTest, FusionSizeOneLoop_CUDA) {
  Fusion fusion;
  FusionGuard fg(&fusion);

  // Progressively broadcast tensors
  TensorView* tv0 = makeSymbolicTensor(1);
  fusion.addInput(tv0);
  TensorView* tv1 = makeSymbolicTensor(2);
  fusion.addInput(tv1);
  TensorView* tv2 = makeSymbolicTensor(3);
  fusion.addInput(tv2);

  TensorView* tv3 = broadcast(tv0, {false, true});
  TensorView* tv4 = add(tv3, tv1);
  TensorView* tv5 = add(tv4, tv2);

  fusion.addOutput(tv5);

  // Split inner dimension
  tv5->split(1, 8);
  // Merge middle dims with outer dimensions
  tv5->merge(2);
  tv5->merge(0);

  // tv5[I0*I1o, I1i*I2]
  // Get a dim of size 1 to unswitch
  tv5->split(0, 1, false);

  // Compute everything inline
  tv0->computeAt(tv5, -1);

  tv5->axis(0)->parallelize(ParallelType::Unswitch);
  tv5->axis(1)->parallelize(ParallelType::BIDx);
  tv5->axis(2)->parallelize(ParallelType::TIDx);

  // Make sure the unswitched loop does not have an else clause.
  GpuLower gpulw(&fusion);
  for (const auto& kir_node : gpulw.kernel()->irNodes()) {
    if (auto fl = dynamic_cast<kir::ForLoop*>(kir_node.get())) {
      if (fl->iter_domain()->parallelType() != ParallelType::Unswitch) {
        continue;
      }
      if (auto pred = dynamic_cast<kir::IfThenElse*>(fl->parentScope())) {
        TORCH_CHECK(!pred->hasElse());
      }
    }
  }

  const int x = 11;
  const int y = 12;
  const int z = 13;
  auto options = at::TensorOptions().dtype(at::kFloat).device(at::kCUDA, 0);
  at::Tensor t0 = at::randn({x}, options);
  at::Tensor t1 = at::randn({x, y}, options);
  at::Tensor t2 = at::randn({z, x, y}, options);
  std::vector<IValue> aten_inputs = {t0, t1, t2};
>>>>>>> 83cd5ea9

  FusionExecutor fe;
  fe.compileFusion(&fusion);
  auto cg_outputs = fe.runFusion(aten_inputs);

<<<<<<< HEAD
  auto aten_output = t0 + t1;
  testValidate(
      &fusion, cg_outputs, aten_inputs, {aten_output}, __LINE__, __FILE__);
}

TEST(NVFuserTest, FusionVectorization2_CUDA) {
  Fusion fusion;
  FusionGuard fg(&fusion);

  auto tv0 = makeSymbolicTensor(2);

  auto tv1 = makeSymbolicTensor(2);
  fusion.addInput(tv0);
  fusion.addInput(tv1);

  auto tv2 = add(tv0, tv1);
  fusion.addOutput(tv2);

  tv2->split(1, 16);
  tv2->split(1, 64);

  tv2->axis(0)->parallelize(ParallelType::BIDx);
  tv2->axis(2)->parallelize(ParallelType::TIDx);

  auto c0 = tv0->cache_after();
  auto c1 = tv1->cache_after();
  auto c2 = tv2->cache_before();

  c0->computeAt(tv2, -2);
  c1->computeAt(tv2, -2);

  std::vector<TensorView*> vectorized_tvs = {c0, c1, tv2};
  for (auto tv : vectorized_tvs) {
    tv->split(-1, 4);
    // Vectorize the wrong dimension
    tv->axis(-2)->parallelize(ParallelType::Vectorize);
  }

  FusionExecutor fe;
  // Make sure compilation fails
  ASSERT_ANY_THROW(fe.compileFusion(&fusion));
}

TEST(NVFuserTest, FusionVectorization3_CUDA) {
  Fusion fusion;
  FusionGuard fg(&fusion);

  auto tv0 = makeSymbolicTensor(2);

  auto tv1 = makeSymbolicTensor(2);
  fusion.addInput(tv0);
  fusion.addInput(tv1);

  auto tv2 = add(tv0, tv1);
  fusion.addOutput(tv2);

  tv2->split(1, 16);
  tv2->split(1, 64);

  tv2->axis(0)->parallelize(ParallelType::BIDx);
  tv2->axis(2)->parallelize(ParallelType::TIDx);

  auto c0 = tv0->cache_after();
  auto c1 = tv1->cache_after();
  auto c2 = tv2->cache_before();

  c0->computeAt(tv2, -2);
  c1->computeAt(tv2, -2);

  std::vector<TensorView*> vectorized_tvs = {c0, c1, tv2};
  for (auto tv : vectorized_tvs) {
    tv->split(-1, 4);
    tv->axis(-1)->parallelize(ParallelType::Vectorize);
  }

  auto options = at::TensorOptions().dtype(at::kFloat).device(at::kCUDA, 0);
  const int bx = 128;
  const int by = 2049;
  at::Tensor t0 = at::randn({bx, by}, options);
  at::Tensor t1 = at::randn({bx, by}, options);

  FusionExecutor fe;
  fe.compileFusion(&fusion);

  std::vector<IValue> aten_inputs = {t0, t1};
  ASSERT_ANY_THROW(fe.runFusion(aten_inputs));

  aten_inputs[0] = t0.index({"...", Slice(1)});
  aten_inputs[1] = t1.index({"...", Slice(1)});
  ASSERT_ANY_THROW(fe.runFusion(aten_inputs));

  t0 = at::randn({bx, 2048}, options).index({"...", Slice(4)});
  t1 = at::randn({bx, 2048}, options).index({"...", Slice(4)});
  aten_inputs = {t0, t1};
  auto cg_outputs = fe.runFusion(aten_inputs);

  auto aten_output = t0 + t1;
  testValidate(
      &fusion, cg_outputs, aten_inputs, {aten_output}, __LINE__, __FILE__);
}

TEST(NVFuserTest, FusionVectorizationRFactor_CUDA) {
  Fusion fusion;
  FusionGuard fg(&fusion);

  auto tv0 = makeSymbolicTensor(2);

  auto tv1 = makeSymbolicTensor(2);
  fusion.addInput(tv0);
  fusion.addInput(tv1);

  auto tv2 = add(tv0, tv1);

  auto tv3 = sum(tv2, {-1});

  fusion.addOutput(tv3);

  tv3->split(-1, 128 * 4);
  tv3->split(-1, 4);
  // Reduce outer dim first
  auto tv4 = tv3->rFactor({-3, -1});
  // Tv3 will reduce threads

  tv0->computeAt(tv3, 1);
  tv1->computeAt(tv3, 1);

  tv3->axis(0)->parallelize(ParallelType::BIDx);

  tv0->computeAt(tv4, -2);
  tv1->computeAt(tv4, -2);

  auto tv6 = tv0->cache_after();
  auto tv7 = tv1->cache_after();

  tv6->axis(-1)->parallelize(ParallelType::Vectorize);
  tv7->axis(-1)->parallelize(ParallelType::Vectorize);

  tv4->axis(-2)->parallelize(ParallelType::TIDx);
  tv3->axis(1)->parallelize(ParallelType::TIDx);

  auto options = at::TensorOptions().dtype(at::kFloat).device(at::kCUDA, 0);
  const int bx = 128;
  const int by = 2048;
  at::Tensor t0 = at::randn({bx, by}, options);
  at::Tensor t1 = at::randn({bx, by}, options);

  std::vector<IValue> aten_inputs = {t0, t1};

  FusionExecutor fe;
  fe.compileFusion(&fusion);
  auto cg_outputs = fe.runFusion(aten_inputs);

  auto aten_output = t0.add(t1).sum(1);
  testValidate(
      &fusion, cg_outputs, aten_inputs, {aten_output}, __LINE__, __FILE__);
=======
  auto t6 = (t0.unsqueeze(-1) + t1).unsqueeze(0) + t2;

  testValidate(&fusion, cg_outputs, aten_inputs, {t6}, __LINE__, __FILE__);
>>>>>>> 83cd5ea9
}

} // namespace jit
} // namespace torch
#endif // #if defined(USE_CUDA)<|MERGE_RESOLUTION|>--- conflicted
+++ resolved
@@ -12915,7 +12915,6 @@
   testValidate(&fusion, cg_outputs, aten_inputs, {t3}, __LINE__, __FILE__);
 }
 
-<<<<<<< HEAD
 TEST(NVFuserTest, FusionVectorization1_CUDA) {
   Fusion fusion;
   FusionGuard fg(&fusion);
@@ -12955,7 +12954,169 @@
   at::Tensor t1 = at::randn({bx, by}, options);
 
   std::vector<IValue> aten_inputs = {t0, t1};
-=======
+
+  auto aten_output = t0 + t1;
+  testValidate(
+      &fusion, cg_outputs, aten_inputs, {aten_output}, __LINE__, __FILE__);
+}
+
+TEST(NVFuserTest, FusionVectorization2_CUDA) {
+  Fusion fusion;
+  FusionGuard fg(&fusion);
+
+  auto tv0 = makeSymbolicTensor(2);
+
+  auto tv1 = makeSymbolicTensor(2);
+  fusion.addInput(tv0);
+  fusion.addInput(tv1);
+
+  auto tv2 = add(tv0, tv1);
+  fusion.addOutput(tv2);
+
+  tv2->split(1, 16);
+  tv2->split(1, 64);
+
+  tv2->axis(0)->parallelize(ParallelType::BIDx);
+  tv2->axis(2)->parallelize(ParallelType::TIDx);
+
+  auto c0 = tv0->cache_after();
+  auto c1 = tv1->cache_after();
+  auto c2 = tv2->cache_before();
+
+  c0->computeAt(tv2, -2);
+  c1->computeAt(tv2, -2);
+
+  std::vector<TensorView*> vectorized_tvs = {c0, c1, tv2};
+  for (auto tv : vectorized_tvs) {
+    tv->split(-1, 4);
+    // Vectorize the wrong dimension
+    tv->axis(-2)->parallelize(ParallelType::Vectorize);
+  }
+
+  FusionExecutor fe;
+  // Make sure compilation fails
+  ASSERT_ANY_THROW(fe.compileFusion(&fusion));
+}
+
+TEST(NVFuserTest, FusionVectorization3_CUDA) {
+  Fusion fusion;
+  FusionGuard fg(&fusion);
+
+  auto tv0 = makeSymbolicTensor(2);
+
+  auto tv1 = makeSymbolicTensor(2);
+  fusion.addInput(tv0);
+  fusion.addInput(tv1);
+
+  auto tv2 = add(tv0, tv1);
+  fusion.addOutput(tv2);
+
+  tv2->split(1, 16);
+  tv2->split(1, 64);
+
+  tv2->axis(0)->parallelize(ParallelType::BIDx);
+  tv2->axis(2)->parallelize(ParallelType::TIDx);
+
+  auto c0 = tv0->cache_after();
+  auto c1 = tv1->cache_after();
+  auto c2 = tv2->cache_before();
+
+  c0->computeAt(tv2, -2);
+  c1->computeAt(tv2, -2);
+
+  std::vector<TensorView*> vectorized_tvs = {c0, c1, tv2};
+  for (auto tv : vectorized_tvs) {
+    tv->split(-1, 4);
+    tv->axis(-1)->parallelize(ParallelType::Vectorize);
+  }
+
+  auto options = at::TensorOptions().dtype(at::kFloat).device(at::kCUDA, 0);
+  const int bx = 128;
+  const int by = 2049;
+  at::Tensor t0 = at::randn({bx, by}, options);
+  at::Tensor t1 = at::randn({bx, by}, options);
+
+  FusionExecutor fe;
+  fe.compileFusion(&fusion);
+
+  std::vector<IValue> aten_inputs = {t0, t1};
+  ASSERT_ANY_THROW(fe.runFusion(aten_inputs));
+
+  aten_inputs[0] = t0.index({"...", Slice(1)});
+  aten_inputs[1] = t1.index({"...", Slice(1)});
+  ASSERT_ANY_THROW(fe.runFusion(aten_inputs));
+
+  t0 = at::randn({bx, 2048}, options).index({"...", Slice(4)});
+  t1 = at::randn({bx, 2048}, options).index({"...", Slice(4)});
+  aten_inputs = {t0, t1};
+  auto cg_outputs = fe.runFusion(aten_inputs);
+
+  auto aten_output = t0 + t1;
+  testValidate(
+      &fusion, cg_outputs, aten_inputs, {aten_output}, __LINE__, __FILE__);
+}
+
+TEST(NVFuserTest, FusionVectorizationRFactor_CUDA) {
+  Fusion fusion;
+  FusionGuard fg(&fusion);
+
+  auto tv0 = makeSymbolicTensor(2);
+
+  auto tv1 = makeSymbolicTensor(2);
+  fusion.addInput(tv0);
+  fusion.addInput(tv1);
+
+  auto tv2 = add(tv0, tv1);
+
+  auto tv3 = sum(tv2, {-1});
+
+  fusion.addOutput(tv3);
+
+  tv3->split(-1, 128 * 4);
+  tv3->split(-1, 4);
+  // Reduce outer dim first
+  auto tv4 = tv3->rFactor({-3, -1});
+  // Tv3 will reduce threads
+
+  tv0->computeAt(tv3, 1);
+  tv1->computeAt(tv3, 1);
+
+  tv3->axis(0)->parallelize(ParallelType::BIDx);
+
+  tv0->computeAt(tv4, -2);
+  tv1->computeAt(tv4, -2);
+
+  auto tv6 = tv0->cache_after();
+  auto tv7 = tv1->cache_after();
+
+  tv6->axis(-1)->parallelize(ParallelType::Vectorize);
+  tv7->axis(-1)->parallelize(ParallelType::Vectorize);
+
+  tv4->axis(-2)->parallelize(ParallelType::TIDx);
+  tv3->axis(1)->parallelize(ParallelType::TIDx);
+
+  auto options = at::TensorOptions().dtype(at::kFloat).device(at::kCUDA, 0);
+  const int bx = 128;
+  const int by = 2048;
+  at::Tensor t0 = at::randn({bx, by}, options);
+  at::Tensor t1 = at::randn({bx, by}, options);
+
+  std::vector<IValue> aten_inputs = {t0, t1};
+
+  FusionExecutor fe;
+  fe.compileFusion(&fusion);
+  auto cg_outputs = fe.runFusion(aten_inputs);
+
+  auto aten_output = t0.add(t1).sum(1);
+  testValidate(
+      &fusion, cg_outputs, aten_inputs, {aten_output}, __LINE__, __FILE__);
+
+  auto t3 = t0.add(t1).sum(1);
+
+  testValidate(&fusion, cg_outputs, aten_inputs, {t3}, __LINE__, __FILE__);
+}
+
+
 TEST(NVFuserTest, FusionSizeOneLoop_CUDA) {
   Fusion fusion;
   FusionGuard fg(&fusion);
@@ -13012,173 +13173,13 @@
   at::Tensor t1 = at::randn({x, y}, options);
   at::Tensor t2 = at::randn({z, x, y}, options);
   std::vector<IValue> aten_inputs = {t0, t1, t2};
->>>>>>> 83cd5ea9
 
   FusionExecutor fe;
   fe.compileFusion(&fusion);
   auto cg_outputs = fe.runFusion(aten_inputs);
-
-<<<<<<< HEAD
-  auto aten_output = t0 + t1;
-  testValidate(
-      &fusion, cg_outputs, aten_inputs, {aten_output}, __LINE__, __FILE__);
-}
-
-TEST(NVFuserTest, FusionVectorization2_CUDA) {
-  Fusion fusion;
-  FusionGuard fg(&fusion);
-
-  auto tv0 = makeSymbolicTensor(2);
-
-  auto tv1 = makeSymbolicTensor(2);
-  fusion.addInput(tv0);
-  fusion.addInput(tv1);
-
-  auto tv2 = add(tv0, tv1);
-  fusion.addOutput(tv2);
-
-  tv2->split(1, 16);
-  tv2->split(1, 64);
-
-  tv2->axis(0)->parallelize(ParallelType::BIDx);
-  tv2->axis(2)->parallelize(ParallelType::TIDx);
-
-  auto c0 = tv0->cache_after();
-  auto c1 = tv1->cache_after();
-  auto c2 = tv2->cache_before();
-
-  c0->computeAt(tv2, -2);
-  c1->computeAt(tv2, -2);
-
-  std::vector<TensorView*> vectorized_tvs = {c0, c1, tv2};
-  for (auto tv : vectorized_tvs) {
-    tv->split(-1, 4);
-    // Vectorize the wrong dimension
-    tv->axis(-2)->parallelize(ParallelType::Vectorize);
-  }
-
-  FusionExecutor fe;
-  // Make sure compilation fails
-  ASSERT_ANY_THROW(fe.compileFusion(&fusion));
-}
-
-TEST(NVFuserTest, FusionVectorization3_CUDA) {
-  Fusion fusion;
-  FusionGuard fg(&fusion);
-
-  auto tv0 = makeSymbolicTensor(2);
-
-  auto tv1 = makeSymbolicTensor(2);
-  fusion.addInput(tv0);
-  fusion.addInput(tv1);
-
-  auto tv2 = add(tv0, tv1);
-  fusion.addOutput(tv2);
-
-  tv2->split(1, 16);
-  tv2->split(1, 64);
-
-  tv2->axis(0)->parallelize(ParallelType::BIDx);
-  tv2->axis(2)->parallelize(ParallelType::TIDx);
-
-  auto c0 = tv0->cache_after();
-  auto c1 = tv1->cache_after();
-  auto c2 = tv2->cache_before();
-
-  c0->computeAt(tv2, -2);
-  c1->computeAt(tv2, -2);
-
-  std::vector<TensorView*> vectorized_tvs = {c0, c1, tv2};
-  for (auto tv : vectorized_tvs) {
-    tv->split(-1, 4);
-    tv->axis(-1)->parallelize(ParallelType::Vectorize);
-  }
-
-  auto options = at::TensorOptions().dtype(at::kFloat).device(at::kCUDA, 0);
-  const int bx = 128;
-  const int by = 2049;
-  at::Tensor t0 = at::randn({bx, by}, options);
-  at::Tensor t1 = at::randn({bx, by}, options);
-
-  FusionExecutor fe;
-  fe.compileFusion(&fusion);
-
-  std::vector<IValue> aten_inputs = {t0, t1};
-  ASSERT_ANY_THROW(fe.runFusion(aten_inputs));
-
-  aten_inputs[0] = t0.index({"...", Slice(1)});
-  aten_inputs[1] = t1.index({"...", Slice(1)});
-  ASSERT_ANY_THROW(fe.runFusion(aten_inputs));
-
-  t0 = at::randn({bx, 2048}, options).index({"...", Slice(4)});
-  t1 = at::randn({bx, 2048}, options).index({"...", Slice(4)});
-  aten_inputs = {t0, t1};
-  auto cg_outputs = fe.runFusion(aten_inputs);
-
-  auto aten_output = t0 + t1;
-  testValidate(
-      &fusion, cg_outputs, aten_inputs, {aten_output}, __LINE__, __FILE__);
-}
-
-TEST(NVFuserTest, FusionVectorizationRFactor_CUDA) {
-  Fusion fusion;
-  FusionGuard fg(&fusion);
-
-  auto tv0 = makeSymbolicTensor(2);
-
-  auto tv1 = makeSymbolicTensor(2);
-  fusion.addInput(tv0);
-  fusion.addInput(tv1);
-
-  auto tv2 = add(tv0, tv1);
-
-  auto tv3 = sum(tv2, {-1});
-
-  fusion.addOutput(tv3);
-
-  tv3->split(-1, 128 * 4);
-  tv3->split(-1, 4);
-  // Reduce outer dim first
-  auto tv4 = tv3->rFactor({-3, -1});
-  // Tv3 will reduce threads
-
-  tv0->computeAt(tv3, 1);
-  tv1->computeAt(tv3, 1);
-
-  tv3->axis(0)->parallelize(ParallelType::BIDx);
-
-  tv0->computeAt(tv4, -2);
-  tv1->computeAt(tv4, -2);
-
-  auto tv6 = tv0->cache_after();
-  auto tv7 = tv1->cache_after();
-
-  tv6->axis(-1)->parallelize(ParallelType::Vectorize);
-  tv7->axis(-1)->parallelize(ParallelType::Vectorize);
-
-  tv4->axis(-2)->parallelize(ParallelType::TIDx);
-  tv3->axis(1)->parallelize(ParallelType::TIDx);
-
-  auto options = at::TensorOptions().dtype(at::kFloat).device(at::kCUDA, 0);
-  const int bx = 128;
-  const int by = 2048;
-  at::Tensor t0 = at::randn({bx, by}, options);
-  at::Tensor t1 = at::randn({bx, by}, options);
-
-  std::vector<IValue> aten_inputs = {t0, t1};
-
-  FusionExecutor fe;
-  fe.compileFusion(&fusion);
-  auto cg_outputs = fe.runFusion(aten_inputs);
-
-  auto aten_output = t0.add(t1).sum(1);
-  testValidate(
-      &fusion, cg_outputs, aten_inputs, {aten_output}, __LINE__, __FILE__);
-=======
   auto t6 = (t0.unsqueeze(-1) + t1).unsqueeze(0) + t2;
 
   testValidate(&fusion, cg_outputs, aten_inputs, {t6}, __LINE__, __FILE__);
->>>>>>> 83cd5ea9
 }
 
 } // namespace jit
