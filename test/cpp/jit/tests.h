--- conflicted
+++ resolved
@@ -97,84 +97,6 @@
   _(FusionAliasing)
 
 #if defined(USE_CUDA)
-<<<<<<< HEAD
-#define TH_FORALL_TESTS_CUDA(_)       \
-  _(ArgumentSpec)                     \
-  _(CompleteArgumentSpec)             \
-  _(Fusion)                           \
-  _(GraphExecutor)                    \
-  _(ModuleConversion)                 \
-  _(Interp)                           \
-  _(GPU_IrGraphGenerator)             \
-  _(GPU_FusionDispatch)               \
-  _(GPU_FusionClear)                  \
-  _(GPU_FusionCopy)                   \
-  _(GPU_FusionMove)                   \
-  _(GPU_FusionSimpleArith)            \
-  _(GPU_FusionExprEvalConstants)      \
-  _(GPU_FusionExprEvalBindings)       \
-  _(GPU_FusionExprEvalBasic)          \
-  _(GPU_FusionExprEvalComplex)        \
-  _(GPU_FusionExprEvalPostLower)      \
-  _(GPU_FusionSimpleTypePromote)      \
-  _(GPU_FusionMutator)                \
-  _(GPU_FusionRegister)               \
-  _(GPU_FusionTopoSort)               \
-  _(GPU_FusionTensor)                 \
-  _(GPU_FusionTVSplit)                \
-  _(GPU_FusionTVMerge)                \
-  _(GPU_FusionTVReorder)              \
-  _(GPU_FusionEquality)               \
-  _(GPU_FusionReplaceAll)             \
-  _(GPU_FusionParser)                 \
-  _(GPU_FusionDependency)             \
-  _(GPU_FusionCodeGen)                \
-  _(GPU_FusionCodeGen2)               \
-  _(GPU_FusionSimplePWise)            \
-  _(GPU_FusionExecKernel)             \
-  _(GPU_FusionForLoop)                \
-  _(GPU_FusionLoopUnroll)             \
-  _(GPU_FusionUnaryOps)               \
-  _(GPU_FusionBinaryOps)              \
-  _(GPU_FusionTernaryOps)             \
-  _(GPU_FusionCompoundOps)            \
-  _(GPU_FusionCastOps)                \
-  _(GPU_FusionAdvancedComputeAt)      \
-  _(GPU_FusionScalarInputs)           \
-  _(GPU_FusionRFactorReplay)          \
-  _(GPU_FusionReduction)              \
-  _(GPU_FusionReduction2)             \
-  _(GPU_FusionReduction3)             \
-  _(GPU_FusionReduction4)             \
-  _(GPU_FusionReduction5)             \
-  _(GPU_FusionReductionTFT)           \
-  _(GPU_FusionSimpleBCast)            \
-  _(GPU_FusionSimpleGemm)             \
-  _(GPU_FusionSoftmax1D)              \
-  _(GPU_FusionSoftmax1DNormalized)    \
-  _(GPU_FusionSoftmax3D)              \
-  _(GPU_FusionSoftmax3DNormalized)    \
-  _(GPU_FusionSoftmaxComputeAt)       \
-  _(GPU_FusionGridReduction1)         \
-  _(GPU_FusionGridReduction2)         \
-  _(GPU_FusionGridReduction3dim1)     \
-  _(GPU_FusionGridReduction3dim0)     \
-  _(GPU_FusionGridReduction4)         \
-  _(GPU_FusionGridReduction5)         \
-  _(GPU_FusionGridReduction6)         \
-  _(GPU_FusionNonRedAxisBind)         \
-  _(GPU_FusionBCastInnerDim)          \
-  _(GPU_FusionBCastReduce)            \
-  _(GPU_FusionSplitBCast)             \
-  _(GPU_FusionComputeAtExprOrder)     \
-  _(GPU_FusionZeroDimComputeAt)       \
-  _(GPU_FusionZeroDimBroadcast)       \
-  _(GPU_FusionZeroDimReduction)       \
-  _(GPU_FusionReductionMultiConsumer) \
-  _(GPU_FusionBCastAfterReduce)       \
-  _(GPU_FusionReductionScheduler)     \
-  _(GPU_FusionSymbolicReduction)
-=======
 #define TH_FORALL_TESTS_CUDA(_)                     \
   _(ArgumentSpec)                                   \
   _(CompleteArgumentSpec)                           \
@@ -258,8 +180,8 @@
   _(GPU_FusionCacheBcast)                           \
   _(GPU_FusionCacheComplex)                         \
   _(GPU_FusionCacheMultiConsumer)                   \
-  _(GPU_FusionConstCheck)
->>>>>>> 85a7f150
+  _(GPU_FusionConstCheck)                           \
+  _(GPU_FusionSymbolicReduction)
 #else
 #define TH_FORALL_TESTS_CUDA(_) \
   _(ArgumentSpec)               \
