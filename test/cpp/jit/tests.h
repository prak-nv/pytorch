#pragma once

/**
 * See README.md for instructions on how to add a new test.
 */
#include <c10/macros/Export.h>
#include <torch/csrc/WindowsTorchApiMacro.h>

namespace torch {
namespace jit {
#define TH_FORALL_TESTS(_)                        \
  _(ADFormulas)                                   \
  _(Attributes)                                   \
  _(Blocks)                                       \
  _(CallStack)                                    \
  _(CallStackCaching)                             \
  _(CodeTemplate)                                 \
  _(ControlFlow)                                  \
  _(CreateAutodiffSubgraphs)                      \
  _(CustomOperators)                              \
  _(CustomOperatorAliasing)                       \
  _(IValueKWargs)                                 \
  _(CustomFusion)                                 \
  _(SchemaMatching)                               \
  _(Differentiate)                                \
  _(DifferentiateWithRequiresGrad)                \
  _(FromQualString)                               \
  _(InternedStrings)                              \
  _(PassManagement)                               \
  _(Proto)                                        \
  _(RegisterFusionCachesKernel)                   \
  _(SchemaParser)                                 \
  _(TopologicalIndex)                             \
  _(TopologicalMove)                              \
  _(SubgraphUtils)                                \
  _(AliasAnalysis)                                \
  _(ContainerAliasing)                            \
  _(AliasRegistration)                            \
  _(WriteTracking)                                \
  _(Wildcards)                                    \
  _(MemoryDAG)                                    \
  _(IRParser)                                     \
  _(ConstantPooling)                              \
  _(CleanUpPasses)                                \
  _(THNNConv)                                     \
  _(ATenNativeBatchNorm)                          \
  _(NoneSchemaMatch)                              \
  _(ClassParser)                                  \
  _(UnifyTypes)                                   \
  _(Profiler)                                     \
  _(InsertAndEliminateRedundantGuards)            \
  _(LoopPeeler)                                   \
  _(InsertBailOuts)                               \
  _(PeepholeOptimize)                             \
  _(RecordFunction)                               \
  _(ThreadLocalDebugInfo)                         \
  _(SubgraphMatching)                             \
  _(SubgraphRewriter)                             \
  _(ModuleClone)                                  \
  _(ModuleConstant)                               \
  _(ModuleParameter)                              \
  _(ModuleCopy)                                   \
  _(ModuleDeepcopy)                               \
  _(ModuleDeepcopyString)                         \
  _(ModuleDeepcopyAliasing)                       \
  _(ModuleDefine)                                 \
  _(QualifiedName)                                \
  _(ClassImport)                                  \
  _(ScriptObject)                                 \
  _(ExtraFilesHookPreference)                     \
  _(SaveExtraFilesHook)                           \
  _(TypeTags)                                     \
  _(DCE)                                          \
  _(CustomFusionNestedBlocks)                     \
  _(ClassDerive)                                  \
  _(SaveLoadTorchbind)                            \
  _(ModuleInterfaceSerialization)                 \
  _(ModuleCloneWithModuleInterface)               \
  _(ClassTypeAddRemoveAttr)                       \
  _(Inliner)                                      \
  _(LiteInterpreterAdd)                           \
  _(LiteInterpreterConv)                          \
  _(LiteInterpreterInline)                        \
  _(LiteInterpreterTuple)                         \
  _(LiteInterpreterUpsampleNearest2d)             \
  _(CommonAncestor)                               \
  _(AutogradSymbols)                              \
  _(DefaultArgTypeHinting)                        \
  _(Futures)                                      \
  _(TLSFutureCallbacks)                           \
  _(MobileTypeParser)                             \
  _(LiteInterpreterBuiltinFunction)               \
  _(LiteInterpreterPrim)                          \
  _(LiteInterpreterLoadOrigJit)                   \
  _(LiteInterpreterWrongMethodName)               \
  _(LiteInterpreterParams)                        \
  _(LiteInterpreterSetState)                      \
  _(LiteInterpreterModuleInfoBasic)               \
  _(LiteInterpreterNotSavingModuleInfo)           \
  _(LiteInterpreterOneSubmoduleModuleInfo)        \
  _(LiteInterpreterTwoSubmodulesModuleInfo)       \
  _(LiteInterpreterSequentialModuleInfo)          \
  _(LiteInterpreterHierarchyModuleInfo)           \
  _(LiteInterpreterDuplicatedClassTypeModuleInfo) \
  _(LiteInterpreterEval)                          \
  _(TorchbindIValueAPI)                           \
  _(LiteInterpreterDict)                          \
  _(MobileNamedParameters)                        \
  _(MobileSaveLoadData)                           \
  _(LiteSGD)                                      \
  _(FusionAliasing)

#if defined(USE_CUDA)
#define TH_FORALL_TESTS_CUDA(_)                     \
  _(ArgumentSpec)                                   \
  _(CompleteArgumentSpec)                           \
  _(Fusion)                                         \
  _(GraphExecutor)                                  \
  _(ModuleConversion)                               \
  _(Interp)                                         \
  _(GPU_IrGraphGenerator)                           \
  _(GPU_FusionDispatch)                             \
  _(GPU_FusionClear)                                \
  _(GPU_FusionCopy)                                 \
  _(GPU_FusionMove)                                 \
  _(GPU_FusionSimpleArith)                          \
  _(GPU_FusionExprEvalConstants)                    \
  _(GPU_FusionExprEvalBindings)                     \
  _(GPU_FusionExprEvalBasic)                        \
  _(GPU_FusionExprEvalComplex)                      \
  _(GPU_FusionExprEvalPostLower)                    \
  _(GPU_FusionSimpleTypePromote)                    \
  _(GPU_FusionMutator)                              \
  _(GPU_FusionRegister)                             \
  _(GPU_FusionTopoSort)                             \
  _(GPU_FusionTensor)                               \
  _(GPU_FusionFilterVals)                           \
  _(GPU_FusionTVSplit)                              \
  _(GPU_FusionTVMerge)                              \
  _(GPU_FusionTVReorder)                            \
  _(GPU_FusionEquality)                             \
  _(GPU_FusionParser)                               \
  _(GPU_FusionDependency)                           \
  _(GPU_FusionCodeGen)                              \
  _(GPU_FusionCodeGen2)                             \
  _(GPU_FusionSimplePWise)                          \
  _(GPU_FusionExecKernel)                           \
  _(GPU_FusionForLoop)                              \
  _(GPU_FusionLoopUnroll)                           \
  _(GPU_FusionUnaryOps)                             \
  _(GPU_FusionBinaryOps)                            \
  _(GPU_FusionTernaryOps)                           \
  _(GPU_FusionCompoundOps)                          \
  _(GPU_FusionCastOps)                              \
  _(GPU_FusionAdvancedComputeAt)                    \
  _(GPU_FusionComputeAtMultiConsumers)              \
  _(GPU_FusionComputeAtCommonConsumer1)             \
  _(GPU_FusionComputeAtCommonConsumer2)             \
  _(GPU_FusionComputeAtCommonConsumer3)             \
  _(GPU_FusionComputeAtNoCommonConsumer)            \
  _(GPU_FusionScalarInputs)                         \
  _(GPU_FusionRFactorReplay)                        \
  _(GPU_FusionReduction)                            \
  _(GPU_FusionReduction2)                           \
  _(GPU_FusionReduction3)                           \
  _(GPU_FusionReduction4)                           \
  _(GPU_FusionReduction5)                           \
  _(GPU_FusionReductionTFT)                         \
  _(GPU_FusionSimpleBCast)                          \
  _(GPU_FusionComplexBCast)                         \
  _(GPU_FusionAdvancedIndexing)                     \
  _(GPU_FusionSimpleGemm)                           \
  _(GPU_FusionSoftmax1D)                            \
  _(GPU_FusionSoftmax1DNormalized)                  \
  _(GPU_FusionSoftmax3D)                            \
  _(GPU_FusionSoftmax3DNormalized)                  \
  _(GPU_FusionSoftmaxComputeAt)                     \
  _(GPU_FusionGridReduction1)                       \
  _(GPU_FusionGridReduction2)                       \
  _(GPU_FusionGridReduction3dim1)                   \
  _(GPU_FusionGridReduction3dim0)                   \
  _(GPU_FusionGridReduction4)                       \
  _(GPU_FusionGridReduction5)                       \
  _(GPU_FusionGridReduction6)                       \
  _(GPU_FusionNonRedAxisBind)                       \
  _(GPU_FusionBCastInnerDim)                        \
  _(GPU_FusionBCastReduce)                          \
  _(GPU_FusionSplitBCast)                           \
  _(GPU_FusionComputeAtExprOrder)                   \
  _(GPU_FusionZeroDimComputeAt)                     \
  _(GPU_FusionZeroDimBroadcast)                     \
  _(GPU_FusionZeroDimReduction)                     \
  _(GPU_FusionReductionMultiConsumer)               \
  _(GPU_FusionBCastAfterReduce)                     \
  _(GPU_FusionReductionScheduler)                   \
  _(GPU_FusionReductionSchedulerMultiDimNonFastest) \
  _(GPU_FusionReductionSchedulerMultiDimFastest)    \
  _(GPU_FusionReductionSchedulerDimShmoo)           \
  _(GPU_FusionCacheBefore)                          \
  _(GPU_FusionCacheAfter)                           \
  _(GPU_FusionCacheIndirect)                        \
  _(GPU_FusionCacheBcast)                           \
  _(GPU_FusionCacheComplex)                         \
  _(GPU_FusionCacheMultiConsumer)                   \
  _(GPU_FusionSmem)                                 \
  _(GPU_FusionSmemReduce)                           \
  _(GPU_FusionSmemBlockGemm)                        \
  _(GPU_FusionSmemBlockGemmCache)                   \
  _(GPU_FusionSmemDynamicReductionSymbolic)         \
  _(GPU_FusionSmemDynamicReductionSymbolicArg)      \
  _(GPU_FusionSmemDynamicPwiseMulSymbolicArg)       \
  _(GPU_FusionGlobalIntermediate)                   \
  _(GPU_FusionGlobalIntermediateDefaultSchedule)    \
  _(GPU_FusionConstCheck)                           \
  _(GPU_FusionSymbolicReduction)                    \
  _(GPU_FusionUnrollWithAlloc)                      \
  _(GPU_FusionIsZeroInt)                            \
  _(GPU_FusionIsOneInt)                             \
  _(GPU_FusionComputeAtNonterminatingOutput)        \
  _(GPU_FusionTraversalOrder1)                      \
  _(GPU_FusionTraversalOrder2)                      \
  _(GPU_FusionTraversalOrder3)                      \
  _(GPU_FusionTraversalOrder4)                      \
  _(GPU_FusionTraversalOrder5)                      \
  _(GPU_FusionTraversalOrder6)                      \
  _(GPU_FusionTraversalOrder7)                      \
  _(GPU_FusionBranches)                             \
  _(GPU_FusionThreadPredicate)                      \
  _(GPU_FusionLSTMCell)                             \
  _(GPU_FusionComputeAtMultiBCast)                  \
<<<<<<< HEAD
  _(GPU_FusionReductionHalf)
=======
  _(GPU_FusionInputsIdLookup)
>>>>>>> de78fd8b
#else
#define TH_FORALL_TESTS_CUDA(_) \
  _(ArgumentSpec)               \
  _(CompleteArgumentSpec)       \
  _(Fusion)                     \
  _(GraphExecutor)              \
  _(ModuleConversion)           \
  _(Interp)
#endif

#define DECLARE_JIT_TEST(name) void test##name();
TH_FORALL_TESTS(DECLARE_JIT_TEST)
TH_FORALL_TESTS_CUDA(DECLARE_JIT_TEST)
#undef DECLARE_JIT_TEST

// This test is special since it requires prior setup in python.
// So it is not part of the general test list (which is shared between the gtest
// and python test runners), but is instead invoked manually by the
// torch_python_test.cpp
void testEvalModeForLoadedModule();
void testSerializationInterop();
void testTorchSaveError();

} // namespace jit
} // namespace torch<|MERGE_RESOLUTION|>--- conflicted
+++ resolved
@@ -228,11 +228,8 @@
   _(GPU_FusionThreadPredicate)                      \
   _(GPU_FusionLSTMCell)                             \
   _(GPU_FusionComputeAtMultiBCast)                  \
-<<<<<<< HEAD
-  _(GPU_FusionReductionHalf)
-=======
+  _(GPU_FusionReductionHalf)                        \
   _(GPU_FusionInputsIdLookup)
->>>>>>> de78fd8b
 #else
 #define TH_FORALL_TESTS_CUDA(_) \
   _(ArgumentSpec)               \
