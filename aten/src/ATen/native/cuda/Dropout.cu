#include <ATen/ATen.h>
#include <ATen/AccumulateType.h>
#include <ATen/cuda/CUDAApplyUtils.cuh>
#include <ATen/CUDAGeneratorImpl.h>
#include <ATen/cuda/detail/IndexUtils.cuh>
#include <ATen/cuda/detail/TensorInfo.cuh>
#include <ATen/cuda/CUDAGraphsUtils.cuh>
#include <c10/macros/Macros.h>
#include <curand_kernel.h>

#include <ATen/native/TensorIterator.h>
#include <ATen/native/cuda/Loops.cuh>
#include <ATen/native/cuda/MemoryAccess.cuh>

#include <THC/THCGeneral.h>

namespace at{
namespace native{

namespace {

// philox generates 128 bits of randomness at a time. Kernel uses this explicitly by putting suitably transformed result into float4
// for all members of float4 to be consumed UNROLL has to be 4. Don't change!
// Note: VEC <= 4 (and in most real-world cases will be 4), so same logic applies.
const int UNROLL = 4;

template <
          typename scalar_t,
          typename accscalar_t,
          typename IndexType,
          int ADims,
          int VEC>
#if __CUDA_ARCH__ >= 350
C10_LAUNCH_BOUNDS_2(256, 4)
#elif defined (__HIP_PLATFORM_HCC__)
C10_LAUNCH_BOUNDS_2(256, 4)
#endif
__global__ void
fused_dropout_kernel_vec(at::cuda::detail::TensorInfo<scalar_t, IndexType> a,
                         at::cuda::detail::TensorInfo<scalar_t, IndexType> b,
                         at::cuda::detail::TensorInfo<bool, IndexType> c,
                         IndexType totalElements, accscalar_t p,
                         accscalar_t scale,
                         PhiloxCudaState philox_args) {
  // make sure we don't break assumption that we can't have > 4 elements / thread
  static_assert(VEC <= 4, "Value of VEC must be in [2, 4]");

  using LoadT = memory::aligned_vector<scalar_t, VEC>;
  using MaskLoadT = memory::aligned_vector<bool, VEC>;

  auto seeds = at::cuda::philox::unpack(philox_args);
  IndexType idx = blockIdx.x * blockDim.x + threadIdx.x;
  curandStatePhilox4_32_10_t state;
  curand_init(std::get<0>(seeds),
              idx,
              std::get<1>(seeds),
              &state);

<<<<<<< HEAD
=======
  accscalar_t pinv = accscalar_t(1)/p;

  // Helps align the total number of times curand_uniform4 is called by each thread for the same totalElements
  // in the vec=2 and vec=4 cases.
  bool gridxvec_loop_state = 0;

  float4 rand;

>>>>>>> f22373a5
  // Note: Vectorized loads means we'll stride each thread by an additional VEC factor, as we'll load VEC elements at a time
  for (IndexType linearIndex = idx * VEC;
      linearIndex < totalElements;
      linearIndex += gridDim.x * blockDim.x * VEC) {
    // local storage
    scalar_t src[VEC];
    // We'll use this to actually cause vectorized loads later
    LoadT *value = reinterpret_cast<LoadT*>(&src);

    //curand_uniform_double was pure evil anyway, not doing what it promises, and there's nothing for halfs, so generate float for everything
    // Note: need a new set of random values per 4 elements -- we'll handle VEC elements in this thread, so need ceil(VEC / 4)
    // sets of rand.
    if ((VEC == 4) || (gridxvec_loop_state == 0)) {
      rand = curand_uniform4(&state);
    } else {
      // sets up the last two values we generated last iteration to be used this iteration.
      rand.x = rand.z;
      rand.y = rand.w;
      gridxvec_loop_state ^= 1;
    }

    rand.x = rand.x < p;
    rand.y = rand.y < p;
    if (VEC == 4) {
      rand.z = rand.z < p;
      rand.w = rand.w < p;
    }

    // Note: We explicitly check for is_contiguous() before launching the vectorized kernel
    // and replace IndexToOffset call with linearIndex to allow vectorization of NHWC (or other)
    // ordering.
    // Single vectorized load
    *value = *reinterpret_cast<LoadT*>(&a.data[linearIndex]);

    scalar_t r[VEC];
    bool mask[VEC];

    // Perform the actual computation
    #pragma unroll
    for (int ii = 0; ii < VEC; ii++) {
      r[ii] = src[ii]*(&rand.x)[ii]*scale;
      mask[ii] = (bool)(&rand.x)[ii];
    }
    // Vectorized writes for both mask & result
    *(reinterpret_cast<LoadT*>(&b.data[linearIndex])) = *reinterpret_cast<LoadT*>(&r[0]);
    *(reinterpret_cast<MaskLoadT*>(&c.data[linearIndex])) = *reinterpret_cast<MaskLoadT*>(&mask[0]);

    __syncthreads();
  }
}

template <
          typename scalar_t,
          typename accscalar_t,
          typename IndexType,
          int ADims,
          int BDims=ADims>
#if __CUDA_ARCH__ >= 350
C10_LAUNCH_BOUNDS_2(256, 4)
#elif defined (__HIP_PLATFORM_HCC__)
C10_LAUNCH_BOUNDS_2(256, 4)
#endif
__global__ void
fused_dropout_kernel(cuda::detail::TensorInfo<scalar_t, IndexType> a,
                     cuda::detail::TensorInfo<scalar_t, IndexType> b,
                     cuda::detail::TensorInfo<bool, IndexType> c,
                     IndexType totalElements, accscalar_t p,
                     accscalar_t scale,
                     PhiloxCudaState philox_args) {
  auto seeds = at::cuda::philox::unpack(philox_args);
  IndexType idx = blockIdx.x * blockDim.x + threadIdx.x;
  curandStatePhilox4_32_10_t state;
  curand_init(std::get<0>(seeds),
              idx,
              std::get<1>(seeds),
              &state);

  IndexType rounded_size = ((totalElements - 1)/(blockDim.x * gridDim.x * UNROLL)+1) *
        blockDim.x * gridDim.x * UNROLL;
  for (IndexType linearIndex = idx;
       linearIndex < rounded_size;
       linearIndex += gridDim.x * blockDim.x*UNROLL) {
//curand_uniform_double was pure evil anyway, not doing what it promises, and there's nothing for halfs, so generate float for everything
       float4 rand = curand_uniform4(&state);
       scalar_t src[UNROLL];
       rand.x = rand.x < p;
       rand.y = rand.y < p;
       rand.z = rand.z < p;
       rand.w = rand.w < p;
       for (int ii = 0; ii < UNROLL; ii++) {
           IndexType li = linearIndex + blockDim.x * gridDim.x * ii;
           if (li < totalElements) {
    // Convert `linearIndex` into an offset of `a`
               const IndexType aOffset =
                   cuda::detail::IndexToOffset<scalar_t, IndexType, ADims>::get(li, a);
               src[ii] = a.data[aOffset];
           }
       }
       for (int ii = 0; ii < UNROLL; ii++) {
           IndexType li = linearIndex + blockDim.x * gridDim.x * ii;
           if (li < totalElements) {
    // Convert `linearIndex` into an offset of `b`
               const IndexType bOffset =
                   cuda::detail::IndexToOffset<scalar_t, IndexType, BDims>::get(li, b);
               b.data[bOffset] = src[ii]*(&rand.x)[ii]*scale;
               c.data[bOffset] = (bool)(&rand.x)[ii];
           }
       }
       __syncthreads();
  }
}

template<typename scalar_t, typename accscalar_t>
void masked_scale_kernel(at::Tensor& ret, const at::Tensor src, const at::Tensor mask, accscalar_t scale){
   auto iter = at::TensorIteratorConfig()
     .check_all_same_dtype(false)
     .add_output(ret)
     .add_input(src)
     .add_input(mask)
     .build();

   at::native::gpu_kernel(
       iter,
       [=]GPU_LAMBDA(const scalar_t src_val, const bool mask_val) -> scalar_t {
          return (float)mask_val * src_val * scale;
       });
}

template <typename scalar_t>
int get_vector_size(at::Tensor self, at::Tensor ret, at::Tensor mask) {
  int vec_size = 4;
  // get the vector size
  if (!self.is_non_overlapping_and_dense() || !ret.is_non_overlapping_and_dense() || !mask.is_non_overlapping_and_dense()) {
    vec_size = 1;
  } else {
    vec_size = memory::can_vectorize_up_to<scalar_t>((char*)self.data_ptr());
  }

  // check that we'd have no remainders - prefer a smaller vector size with no remainders over a larger vector and remainder.
  bool can_vectorize = true;
  do {
    can_vectorize = self.numel() % vec_size == 0 && ret.numel() % vec_size == 0 && mask.numel() % vec_size == 0;
    if (!can_vectorize) vec_size /= 2;
  } while (vec_size > 1 && !can_vectorize);
  return can_vectorize ? vec_size : 1;
}

template <typename index_type>
inline void launcher(
    const Tensor& self,
    Tensor& ret,
    Tensor& mask,
    double p,
    double scale,
    const int64_t nelem,
    const PhiloxCudaState rng_engine_inputs,
    dim3 grid,
    dim3 dim_block) {
  AT_DISPATCH_FLOATING_TYPES_AND2(
      at::ScalarType::Half,
      at::ScalarType::BFloat16,
      self.scalar_type(),
      "fused_dropout",
      [&] {
        using accscalar_t = acc_type<scalar_t, true>;
        accscalar_t pa = (accscalar_t)(p);
        accscalar_t casted_scale = (accscalar_t)(scale);
        auto self_info =
            cuda::detail::getTensorInfo<scalar_t, index_type>(self);
        auto ret_info =
            cuda::detail::getTensorInfo<scalar_t, index_type>(ret);
        auto mask_info =
            cuda::detail::getTensorInfo<bool, index_type>(mask);
        self_info.collapseDims();
        ret_info.collapseDims();
        mask_info.collapseDims(); // ret and mask are collapsed to 1d
                                  // contiguous tensor

        int vec_size = get_vector_size<scalar_t>(self, ret, mask);

        if (vec_size > 1) {
          switch (vec_size) {
            case 4:
              fused_dropout_kernel_vec<
                  scalar_t,
                  accscalar_t,
                  index_type,
                  1,
                  4>
                  <<<grid, dim_block, 0, at::cuda::getCurrentCUDAStream()>>>(
                      self_info,
                      ret_info,
                      mask_info,
                      nelem,
                      pa,
                      casted_scale,
                      rng_engine_inputs);
              C10_CUDA_KERNEL_LAUNCH_CHECK();
              break;
            case 2:
              fused_dropout_kernel_vec<
                  scalar_t,
                  accscalar_t,
                  index_type,
                  1,
                  2>
                  <<<grid, dim_block, 0, at::cuda::getCurrentCUDAStream()>>>(
                      self_info,
                      ret_info,
                      mask_info,
                      nelem,
                      pa,
                      casted_scale,
                      rng_engine_inputs);
              C10_CUDA_KERNEL_LAUNCH_CHECK();
              break;
          }
        } else {
          switch (self_info.dims) {
            case 1:
              fused_dropout_kernel<scalar_t, accscalar_t, index_type, 1>
                  <<<grid, dim_block, 0, at::cuda::getCurrentCUDAStream()>>>(
                      self_info,
                      ret_info,
                      mask_info,
                      nelem,
                      pa,
                      casted_scale,
                      rng_engine_inputs);
              C10_CUDA_KERNEL_LAUNCH_CHECK();
              break;
            default:
              if (!self.is_contiguous() && ret.is_contiguous() &&
                  mask.is_contiguous()) {
                fused_dropout_kernel<scalar_t, accscalar_t, index_type, -1, 1>
                    <<<grid,
                        dim_block,
                        0,
                        at::cuda::getCurrentCUDAStream()>>>(
                        self_info,
                        ret_info,
                        mask_info,
                        nelem,
                        pa,
                        casted_scale,
                        rng_engine_inputs);
                C10_CUDA_KERNEL_LAUNCH_CHECK();
              } else {
                fused_dropout_kernel<scalar_t, accscalar_t, index_type, -1>
                    <<<grid,
                        dim_block,
                        0,
                        at::cuda::getCurrentCUDAStream()>>>(
                        self_info,
                        ret_info,
                        mask_info,
                        nelem,
                        pa,
                        casted_scale,
                        rng_engine_inputs);
                C10_CUDA_KERNEL_LAUNCH_CHECK();
              }
          }
        }
      });
}

} //anonymous namespace

std::tuple<Tensor,Tensor>
native_dropout_cuda(const Tensor& self, double p, double scale, bool train){
  TORCH_CHECK(train, "Train parameter is incorrectly set!");
  auto gen = get_generator_or_default<CUDAGeneratorImpl>(c10::nullopt, cuda::detail::getDefaultCUDAGenerator());
  Tensor ret = at::empty_like(self);
  Tensor mask = at::empty_like(self, self.options().dtype(kBool));
  const int64_t nelem = self.numel();
//empty tensors should not get here, but just in case, avoid FPE
  if (nelem==0) return std::tuple<Tensor,Tensor>(self, mask);
  const int64_t block_size = 256;
  unsigned int blocks_per_sm = at::cuda::getCurrentDeviceProperties()->maxThreadsPerMultiProcessor/block_size;
  dim3 dim_block(block_size);
  dim3 grid((nelem + block_size -1)/block_size);
  grid.x = std::min((unsigned int)at::cuda::getCurrentDeviceProperties()->multiProcessorCount * blocks_per_sm, grid.x);
//number of times random will be generated per thread, to offset philox counter in thc random state
  int64_t counter_offset = ((nelem - 1)/(block_size*grid.x*UNROLL)+1)*UNROLL;
  PhiloxCudaState rng_engine_inputs;
  {
    // See Note [Acquire lock when using random generators]
    std::lock_guard<std::mutex> lock(gen->mutex_);
    rng_engine_inputs = gen->philox_cuda_state(counter_offset);
  }
  if (cuda::detail::canUse32BitIndexMath(self)){
    launcher<unsigned int>(
        self, ret, mask, p, scale, nelem, rng_engine_inputs, grid, dim_block);
  } else {
    launcher<uint64_t>(
        self, ret, mask, p, scale, nelem, rng_engine_inputs, grid, dim_block);
  }
  return std::tuple<Tensor,Tensor>(ret, mask);
}

Tensor native_dropout_backward_cuda(const Tensor& grad, const Tensor& mask, double scale){
   Tensor ret = at::empty_like(grad, grad.suggest_memory_format());
   TORCH_CHECK(mask.scalar_type() == at::ScalarType::Bool, "Mask should be Bool Scalar Type", mask.scalar_type());
   AT_DISPATCH_FLOATING_TYPES_AND2(at::ScalarType::Half, at::ScalarType::BFloat16, ret.scalar_type(), "masked_scale", [&] {
      using accscalar_t = acc_type<scalar_t, true>;
      masked_scale_kernel<scalar_t>(ret, grad, mask, (accscalar_t)scale);
  });
  return ret;
}

}
}<|MERGE_RESOLUTION|>--- conflicted
+++ resolved
@@ -56,17 +56,12 @@
               std::get<1>(seeds),
               &state);
 
-<<<<<<< HEAD
-=======
-  accscalar_t pinv = accscalar_t(1)/p;
-
   // Helps align the total number of times curand_uniform4 is called by each thread for the same totalElements
   // in the vec=2 and vec=4 cases.
   bool gridxvec_loop_state = 0;
 
   float4 rand;
 
->>>>>>> f22373a5
   // Note: Vectorized loads means we'll stride each thread by an additional VEC factor, as we'll load VEC elements at a time
   for (IndexType linearIndex = idx * VEC;
       linearIndex < totalElements;
