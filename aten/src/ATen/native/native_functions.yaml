# See README.md in this directory for more guidance

# *********NB: _cast_* operators are DEPRECATED and will be removed
# eventually. These were previously used before TorchScript IR supported
# representing ScalarType's. They are now superseded by usage of
# `aten::to()`. The ops remain here for backward compatibility purposes.

# DEPRECATED. DO NOT USE
- func: _cast_Byte(Tensor self, bool non_blocking=False) -> Tensor
  variants: function

# DEPRECATED. DO NOT USE
- func: _cast_Char(Tensor self, bool non_blocking=False) -> Tensor
  variants: function

# DEPRECATED. DO NOT USE
- func: _cast_Double(Tensor self, bool non_blocking=False) -> Tensor
  variants: function

# DEPRECATED. DO NOT USE
- func: _cast_Float(Tensor self, bool non_blocking=False) -> Tensor
  variants: function

# DEPRECATED. DO NOT USE
- func: _cast_Int(Tensor self, bool non_blocking=False) -> Tensor
  variants: function

# DEPRECATED. DO NOT USE
- func: _cast_Long(Tensor self, bool non_blocking=False) -> Tensor
  variants: function

# DEPRECATED. DO NOT USE
- func: _cast_Short(Tensor self, bool non_blocking=False) -> Tensor
  variants: function

# DEPRECATED. DO NOT USE
- func: _cast_Half(Tensor self, bool non_blocking=False) -> Tensor
  variants: function

# Computes the gradient of current tensor w.r.t. graph leaves.
- func: _backward(Tensor self, Tensor[] inputs, Tensor? gradient=None, bool? retain_graph=None, bool create_graph=False) -> ()
  use_c10_dispatcher: hacky_wrapper_for_legacy_signatures
  manual_kernel_registration: True
  variants: method

# DEPRECATED. Sets the tensor data held by this `Variable` to be the same as
# `new_data`.  It requires that `new_data` and `Variable` have compatible tensor
# type, by checking `_has_compatible_shallow_copy_type(this, new_data)`.
#
# This function is deprecated because it doesn't really make sense in a world
# where Variables *are* Tensors (as opposed to them containing tensors, which
# is what the previous interpretation was.)
- func: set_data(Tensor(a!) self, Tensor new_data) -> ()
  manual_kernel_registration: True
  variants: method

- func: data(Tensor self) -> Tensor
  manual_kernel_registration: True
  variants: method

# True if this `Variable` is a leaf and thus does not have a `grad_fn`.
- func: is_leaf(Tensor self) -> bool
  manual_kernel_registration: True
  variants: method

# Returns the output index of this variable from the forward operation that
# produced it.  Conversely, it returns the input index of the gradient `Node` to
# which this `Variable` is connected (because in the gradient computation,
# inputs and outputs switch meaning).  For example:
#
#   y0, y1, y2 = f(x)
#   assert y0.output_nr == 0
#   assert y1.output_nr == 1
#   assert y2.output_nr == 2
#
- func: output_nr(Tensor self) -> int
  manual_kernel_registration: True
  variants: method

- func: _version(Tensor self) -> int
  manual_kernel_registration: True
  variants: method

- func: requires_grad_(Tensor(a!) self, bool requires_grad=True) -> Tensor(a!)
  manual_kernel_registration: True
  variants: method

# Enables .grad attribute for non-leaf Tensors.
- func: retain_grad(Tensor(a!) self) -> ()
  manual_kernel_registration: True
  variants: method

- func: _fw_primal(Tensor(a) self, int level) -> Tensor(a)
  variants: method
  dispatch:
    DefaultBackend: _fw_primal

- func: make_dual(Tensor(a) primal, Tensor tangent, int level) -> Tensor(a)
  variants: function

- func: unpack_dual(Tensor(a) dual, int level) -> (Tensor(a) primal, Tensor tangent)
  variants: function

- func: rename_(Tensor(a!) self, Dimname[]? names) -> Tensor(a!)
  variants: method

- func: rename(Tensor(a) self, Dimname[]? names) -> Tensor(a)
  variants: method

- func: align_to(Tensor(a) self, Dimname[] names) -> Tensor(a)
  variants: method

- func: align_to.ellipsis_idx(Tensor(a) self, Dimname[] order, int ellipsis_idx) -> Tensor(a)
  variants: method

- func: align_as(Tensor self, Tensor other) -> Tensor
  variants: method

- func: align_tensors(Tensor[] tensors) -> Tensor[]

- func: refine_names(Tensor(a) self, Dimname[] names) -> Tensor(a)
  variants: method

- func: _use_cudnn_ctc_loss(Tensor log_probs, Tensor targets, int[] input_lengths, int[] target_lengths, int blank) -> bool
  dispatch:
    CUDA: _use_cudnn_ctc_loss

- func: _cudnn_ctc_loss(Tensor log_probs, Tensor targets, int[] input_lengths, int[] target_lengths, int blank, bool deterministic, bool zero_infinity) -> (Tensor, Tensor)
  dispatch:
    CUDA: _cudnn_ctc_loss

- func: _use_cudnn_rnn_flatten_weight() -> bool

- func: _cudnn_rnn_flatten_weight(Tensor[] weight_arr, int weight_stride0, int input_size, int mode, int hidden_size, int proj_size, int num_layers, bool batch_first, bool bidirectional) -> Tensor
  dispatch:
    CUDA: _cudnn_rnn_flatten_weight

- func: _cudnn_rnn(Tensor input, Tensor[] weight, int weight_stride0, Tensor? weight_buf, Tensor hx, Tensor? cx, int mode, int hidden_size, int proj_size, int num_layers, bool batch_first, float dropout, bool train, bool bidirectional, int[] batch_sizes, Tensor? dropout_state) -> (Tensor, Tensor, Tensor, Tensor, Tensor)
  use_c10_dispatcher: hacky_wrapper_for_legacy_signatures
  dispatch:
    CUDA: _cudnn_rnn

- func: _cudnn_rnn_backward(Tensor input, Tensor[] weight, int weight_stride0, Tensor weight_buf, Tensor hx, Tensor? cx, Tensor output, Tensor? grad_output, Tensor? grad_hy, Tensor? grad_cy, int mode, int hidden_size, int proj_size, int num_layers, bool batch_first, float dropout, bool train, bool bidirectional, int[] batch_sizes, Tensor? dropout_state, Tensor reserve, bool[4] output_mask) -> (Tensor, Tensor, Tensor, Tensor[])
  use_c10_dispatcher: hacky_wrapper_for_legacy_signatures
  dispatch:
    CUDA: _cudnn_rnn_backward

- func: _cudnn_init_dropout_state(float dropout, bool train, int dropout_seed, *, ScalarType? dtype=None, Layout? layout=None, Device? device=None, bool? pin_memory=False) -> Tensor
  use_c10_dispatcher: hacky_wrapper_for_legacy_signatures
  dispatch:
    CUDA: _cudnn_init_dropout_state

- func: _debug_has_internal_overlap(Tensor self) -> int
  variants: function

- func: native_dropout(Tensor input, float p, float scale, bool train) -> (Tensor, Tensor)
  use_c10_dispatcher: full
  variants: function
  dispatch:
    CPU: native_dropout_cpu
    CUDA: native_dropout_cuda

<<<<<<< HEAD
- func: native_dropout_backward(Tensor grad, Tensor mask, float scale) -> Tensor
  use_c10_dispatcher: full
=======
- func: _masked_scale(Tensor self, Tensor mask, float scale) -> Tensor
  variants: function
>>>>>>> f22373a5
  dispatch:
    CPU: native_dropout_backward_cpu
    CUDA: native_dropout_backward_cuda

- func: _sobol_engine_draw(Tensor quasi, int n, Tensor sobolstate, int dimension, int num_generated, ScalarType? dtype) -> (Tensor, Tensor)

- func: _sobol_engine_ff_(Tensor(a!) self, int n, Tensor sobolstate, int dimension, int num_generated) -> Tensor(a!)

- func: _sobol_engine_scramble_(Tensor(a!) self, Tensor ltm, int dimension) -> Tensor(a!)

- func: _sobol_engine_initialize_state_(Tensor(a!) self, int dimension) -> Tensor(a!)

- func: _reshape_from_tensor(Tensor self, Tensor shape) -> Tensor

- func: _shape_as_tensor(Tensor self) -> Tensor

- func: dropout(Tensor input, float p, bool train) -> Tensor

- func: dropout_(Tensor(a!) self, float p, bool train) -> Tensor(a!)

- func: feature_dropout(Tensor input, float p, bool train) -> Tensor

- func: feature_dropout_(Tensor(a!) self, float p, bool train) -> Tensor(a!)

- func: alpha_dropout(Tensor input, float p, bool train) -> Tensor

- func: alpha_dropout_(Tensor(a!) self, float p, bool train) -> Tensor(a!)

- func: feature_alpha_dropout(Tensor input, float p, bool train) -> Tensor

- func: feature_alpha_dropout_(Tensor(a!) self, float p, bool train) -> Tensor(a!)

- func: abs(Tensor self) -> Tensor
  variants: function, method
  dispatch:
    DefaultBackend: abs

- func: abs_(Tensor(a!) self) -> Tensor(a!)
  variants: function, method
  dispatch:
    DefaultBackend: abs_

- func: abs.out(Tensor self, *, Tensor(a!) out) -> Tensor(a!)
  use_c10_dispatcher: hacky_wrapper_for_legacy_signatures
  dispatch:
    CPU, CUDA: abs_out

# Note [Adding an alias]
# To add an alias do the following:
#
# 1) Copy the original functions native_functions.yaml entry, but replace the
#      original function's name with their own and delete any dispatch
#      keys for the aliases. Specifying a dispatch key will prevent
#      autograd from recording the operations the alias performs, which
#      will stop it from "inheriting" the original operation's autograd behavior.
# 2) Implement the corresponding functions and have them redispatch to the
#      original function.
# 3) Add entries for the alias (and original function, if needed) to
#      aten/src/ATen/core/interned_strings.h
#      (This may require removing an entry from ATen/core/aten_interned_strings.h.)
# 4) Add docstrings to the new function that reference the original function,
#      and document the method as usual (if it exists.)
#    (See torch/_torch_docs.py and docs/source/torch.rst if adding a function,
#     torch/_tensor_docs.py and docs/source/tensors.rst if adding a method,
#     or module-specific doc bindings (like torch/linalg/__init__.py) if
#     adding an alias in a namespace.)
# 5) Update torch/overrides.py consistent with the original function.
# 6) Update the alias_map in torch/csrc/jit/passes/normalize_ops.cpp.
# 7) Add entries to test/test_op_aliases.py's "alias_infos"
#
# See torch.absolute, an alias for torch.abs, as an example.

# Absolute, alias for abs
- func: absolute(Tensor self) -> Tensor
  variants: function, method

- func: absolute_(Tensor(a!) self) -> Tensor(a!)
  variants: method

- func: absolute.out(Tensor self, *, Tensor(a!) out) -> Tensor(a!)
  use_c10_dispatcher: hacky_wrapper_for_legacy_signatures

- func: angle(Tensor self) -> Tensor
  variants: function, method
  dispatch:
    DefaultBackend: angle

- func: angle.out(Tensor self, *, Tensor(a!) out) -> Tensor(a!)
  use_c10_dispatcher: hacky_wrapper_for_legacy_signatures
  dispatch:
    CPU, CUDA: angle_out

- func: view_as_real(Tensor(a) self) -> Tensor(a)
  variants: function
  dispatch:
    CPU, CUDA: view_as_real

- func: view_as_complex(Tensor(a) self) -> Tensor(a)
  variants: function
  dispatch:
    CPU, CUDA: view_as_complex

- func: sgn(Tensor self) -> Tensor
  variants: function, method
  dispatch:
    DefaultBackend: sgn

- func: sgn_(Tensor(a!) self) -> Tensor(a!)
  use_c10_dispatcher: hacky_wrapper_for_legacy_signatures
  variants: method
  dispatch:
    DefaultBackend: sgn_

- func: sgn.out(Tensor self, *, Tensor(a!) out) -> Tensor(a!)
  use_c10_dispatcher: hacky_wrapper_for_legacy_signatures
  dispatch:
    CPU, CUDA: sgn_out

- func: real(Tensor(a) self) -> Tensor(a)
  variants: function

- func: imag(Tensor(a) self) -> Tensor(a)
  variants: function

- func: conj(Tensor(a) self) -> Tensor(a)
  variants: function, method

- func: conj.out(Tensor self, *, Tensor(a!) out) -> Tensor(a!)
  use_c10_dispatcher: hacky_wrapper_for_legacy_signatures
  dispatch:
    CPU, CUDA: conj_out

- func: _conj(Tensor self) -> Tensor
  variants: function
  dispatch:
    DefaultBackend: _conj

- func: acos(Tensor self) -> Tensor
  variants: function, method
  dispatch:
    DefaultBackend: acos

- func: acos_(Tensor(a!) self) -> Tensor(a!)
  variants: function, method
  dispatch:
    DefaultBackend: acos_

- func: acos.out(Tensor self, *, Tensor(a!) out) -> Tensor(a!)
  use_c10_dispatcher: hacky_wrapper_for_legacy_signatures
  dispatch:
    CPU, CUDA: acos_out

# arccos, alias of acos
- func: arccos(Tensor self) -> Tensor
  variants: function, method

- func: arccos_(Tensor(a!) self) -> Tensor(a!)
  variants: function, method

- func: arccos.out(Tensor self, *, Tensor(a!) out) -> Tensor(a!)
  use_c10_dispatcher: hacky_wrapper_for_legacy_signatures

- func: avg_pool1d(Tensor self, int[1] kernel_size, int[1] stride=[], int[1] padding=0, bool ceil_mode=False, bool count_include_pad=True) -> Tensor

- func: adaptive_avg_pool1d(Tensor self, int[1] output_size) -> Tensor

# Return: (Tensor output, Tensor indices)
- func: adaptive_max_pool1d(Tensor self, int[1] output_size) -> (Tensor, Tensor)

- func: add.Tensor(Tensor self, Tensor other, *, Scalar alpha=1) -> Tensor
  structured_delegate: add.out
  variants: function, method
  dispatch:
    CPU, CUDA: add
    SparseCPU, SparseCUDA: add_sparse
    MkldnnCPU: mkldnn_add

- func: add_.Tensor(Tensor(a!) self, Tensor other, *, Scalar alpha=1) -> Tensor(a!)
  variants: method
  structured_delegate: add.out
  dispatch:
    CPU, CUDA: add_
    SparseCPU, SparseCUDA: add_sparse_
    MkldnnCPU: mkldnn_add_

- func: add.out(Tensor self, Tensor other, *, Scalar alpha=1, Tensor(a!) out) -> Tensor(a!)
  structured: True
  structured_inherits: TensorIteratorBase
  dispatch:
    CPU, CUDA: add_out
    SparseCPU: add_out_sparse_cpu
    SparseCUDA: add_out_sparse_cuda
    MkldnnCPU: mkldnn_add_out

- func: _add_relu.Tensor(Tensor self, Tensor other, *, Scalar alpha=1) -> Tensor
  variants: function
  dispatch:
    CPU: add_relu

- func: _add_relu_.Tensor(Tensor(a!) self, Tensor other, *, Scalar alpha=1) -> Tensor(a!)
  variants: function
  dispatch:
    CPU: add_relu_

- func: _add_relu.out(Tensor self, Tensor other, *, Scalar alpha=1, Tensor(a!) out) -> Tensor(a!)
  use_c10_dispatcher: hacky_wrapper_for_legacy_signatures
  variants: function
  dispatch:
    CPU: add_relu_out

# For C++ only, until we have conversion from C++ numbers to Tensor
- func: add.Scalar(Tensor self, Scalar other, Scalar alpha=1) -> Tensor
  variants: function, method
  dispatch:
    DefaultBackend: add

- func: add_.Scalar(Tensor(a!) self, Scalar other, Scalar alpha=1) -> Tensor(a!)
  variants: method
  dispatch:
    DefaultBackend: add_

- func: addmv(Tensor self, Tensor mat, Tensor vec, *, Scalar beta=1, Scalar alpha=1) -> Tensor
  variants: function, method
  dispatch:
    CPU, CUDA: addmv

- func: addmv_(Tensor(a!) self, Tensor mat, Tensor vec, *, Scalar beta=1, Scalar alpha=1) -> Tensor(a!)
  variants: function, method
  dispatch:
    CPU, CUDA: addmv_

- func: addmv.out(Tensor self, Tensor mat, Tensor vec, *, Scalar beta=1, Scalar alpha=1, Tensor(a!) out) -> Tensor(a!)
  use_c10_dispatcher: hacky_wrapper_for_legacy_signatures
  dispatch:
    CPU, CUDA: addmv_out

- func: _addmv_impl_(Tensor(a!) self, Tensor self2, Tensor mat, Tensor vec, *, Scalar beta=1, Scalar alpha=1) -> Tensor(a!)
  dispatch:
    CPU: addmv_impl_cpu
    CUDA: addmv_impl_cuda

- func: addr(Tensor self, Tensor vec1, Tensor vec2, *, Scalar beta=1, Scalar alpha=1) -> Tensor
  variants: function, method
  dispatch:
    CPU, CUDA: addr
    Math: math_addr

- func: addr_(Tensor(a!) self, Tensor vec1, Tensor vec2, *, Scalar beta=1, Scalar alpha=1) -> Tensor(a!)
  variants: method
  dispatch:
    DefaultBackend: addr_

- func: addr.out(Tensor self, Tensor vec1, Tensor vec2, *, Scalar beta=1, Scalar alpha=1, Tensor(a!) out) -> Tensor(a!)
  use_c10_dispatcher: hacky_wrapper_for_legacy_signatures
  dispatch:
    CPU, CUDA: addr_out
    Math: math_addr_out

- func: affine_grid_generator(Tensor theta, int[] size, bool align_corners) -> Tensor
  variants: function
  dispatch:
    DefaultBackend: affine_grid_generator

- func: affine_grid_generator_backward(Tensor grad, int[] size, bool align_corners) -> Tensor
  variants: function

- func: all.dim(Tensor self, int dim, bool keepdim=False) -> Tensor
  variants: function, method
  dispatch:
    CPU, CUDA: all

- func: all.out(Tensor self, int dim, bool keepdim=False, *, Tensor(a!) out) -> Tensor(a!)
  use_c10_dispatcher: hacky_wrapper_for_legacy_signatures
  dispatch:
    CPU, CUDA: all_out

- func: all.dimname(Tensor self, Dimname dim, bool keepdim=False) -> Tensor
  variants: function, method

- func: all.dimname_out(Tensor self, Dimname dim, bool keepdim=False, *, Tensor(a!) out) -> Tensor(a!)
  use_c10_dispatcher: hacky_wrapper_for_legacy_signatures

- func: allclose(Tensor self, Tensor other, float rtol=1e-05, float atol=1e-08, bool equal_nan=False) -> bool
  variants: function, method

- func: any.dim(Tensor self, int dim, bool keepdim=False) -> Tensor
  variants: function, method
  dispatch:
    CPU, CUDA: any

- func: any.out(Tensor self, int dim, bool keepdim=False, *, Tensor(a!) out) -> Tensor(a!)
  use_c10_dispatcher: hacky_wrapper_for_legacy_signatures
  dispatch:
    CPU, CUDA: any_out

- func: any.dimname(Tensor self, Dimname dim, bool keepdim=False) -> Tensor
  variants: function, method

- func: any.dimname_out(Tensor self, Dimname dim, bool keepdim=False, *, Tensor(a!) out) -> Tensor(a!)
  use_c10_dispatcher: hacky_wrapper_for_legacy_signatures

- func: arange(Scalar end, *, ScalarType? dtype=None, Layout? layout=None, Device? device=None, bool? pin_memory=None) -> Tensor
  use_c10_dispatcher: hacky_wrapper_for_legacy_signatures

- func: arange.start(Scalar start, Scalar end, *, ScalarType? dtype=None, Layout? layout=None, Device? device=None, bool? pin_memory=None) -> Tensor
  use_c10_dispatcher: hacky_wrapper_for_legacy_signatures

- func: arange.start_step(Scalar start, Scalar end, Scalar step, *, ScalarType? dtype=None, Layout? layout=None, Device? device=None, bool? pin_memory=None) -> Tensor
  use_c10_dispatcher: hacky_wrapper_for_legacy_signatures

- func: arange.out(Scalar end, *, Tensor(a!) out) -> Tensor(a!)
  use_c10_dispatcher: hacky_wrapper_for_legacy_signatures

- func: arange.start_out(Scalar start, Scalar end, Scalar step=1, *, Tensor(a!) out) -> Tensor(a!)
  use_c10_dispatcher: hacky_wrapper_for_legacy_signatures
  dispatch:
    CPU: arange_cpu_out
    CUDA: arange_cuda_out

# This function is a temporary hack to allow tracing of arange like constructs with dynamic
# bounds on arange.  Normal arange is not traceable because it does not take any tensor inputs;
# if the range you need is based on another tensor, calling this function directly will
# preserve tracing.  Get rid of this when arange can directly take tensors for bounds
# (so that it can be traced directly).
- func: _dim_arange(Tensor like, int dim) -> Tensor

- func: argmax(Tensor self, int? dim=None, bool keepdim=False) -> Tensor
  variants: function, method
  dispatch:
    CPU, CUDA: argmax

- func: argmax.out(Tensor self, int? dim=None, bool keepdim=False, *, Tensor(a!) out) -> Tensor(a!)
  use_c10_dispatcher: hacky_wrapper_for_legacy_signatures
  dispatch:
    CPU, CUDA: argmax_out

- func: argmin(Tensor self, int? dim=None, bool keepdim=False) -> Tensor
  variants: function, method
  dispatch:
    CPU, CUDA: argmin

- func: argmin.out(Tensor self, int? dim=None, bool keepdim=False, *, Tensor(a!) out) -> Tensor(a!)
  use_c10_dispatcher: hacky_wrapper_for_legacy_signatures
  dispatch:
    CPU, CUDA: argmin_out

- func: acosh(Tensor self) -> Tensor
  variants: function, method
  dispatch:
    DefaultBackend: acosh

- func: acosh_(Tensor(a!) self) -> Tensor(a!)
  variants: function, method
  dispatch:
    DefaultBackend: acosh_

- func: acosh.out(Tensor self, *, Tensor(a!) out) -> Tensor(a!)
  use_c10_dispatcher: hacky_wrapper_for_legacy_signatures
  dispatch:
    CPU, CUDA: acosh_out

# arccosh, alias for acosh
- func: arccosh(Tensor self) -> Tensor
  variants: function, method

- func: arccosh_(Tensor(a!) self) -> Tensor(a!)
  variants: function, method

- func: arccosh.out(Tensor self, *, Tensor(a!) out) -> Tensor(a!)
  use_c10_dispatcher: hacky_wrapper_for_legacy_signatures

- func: asinh(Tensor self) -> Tensor
  variants: function, method
  dispatch:
    DefaultBackend: asinh

- func: asinh_(Tensor(a!) self) -> Tensor(a!)
  variants: function, method
  dispatch:
    DefaultBackend: asinh_

- func: asinh.out(Tensor self, *, Tensor(a!) out) -> Tensor(a!)
  use_c10_dispatcher: hacky_wrapper_for_legacy_signatures
  dispatch:
    CPU, CUDA: asinh_out

# arcsinh, alias for asinh
- func: arcsinh(Tensor self) -> Tensor
  variants: function, method

- func: arcsinh_(Tensor(a!) self) -> Tensor(a!)
  variants: function, method

- func: arcsinh.out(Tensor self, *, Tensor(a!) out) -> Tensor(a!)
  use_c10_dispatcher: hacky_wrapper_for_legacy_signatures

- func: atanh(Tensor self) -> Tensor
  variants: function, method
  dispatch:
    DefaultBackend: atanh

- func: atanh_(Tensor(a!) self) -> Tensor(a!)
  variants: function, method
  dispatch:
    DefaultBackend: atanh_

- func: atanh.out(Tensor self, *, Tensor(a!) out) -> Tensor(a!)
  use_c10_dispatcher: hacky_wrapper_for_legacy_signatures
  dispatch:
    CPU, CUDA: atanh_out

# arctanh, alias for atanh
- func: arctanh(Tensor self) -> Tensor
  variants: function, method

- func: arctanh_(Tensor(a!) self) -> Tensor(a!)
  variants: function, method

- func: arctanh.out(Tensor self, *, Tensor(a!) out) -> Tensor(a!)
  use_c10_dispatcher: hacky_wrapper_for_legacy_signatures

- func: as_strided(Tensor(a) self, int[] size, int[] stride, int? storage_offset=None) -> Tensor(a)
  variants: function, method
  dispatch:
    CPU, CUDA: as_strided_tensorimpl
    QuantizedCPU, QuantizedCUDA: as_strided_qtensorimpl
  device_guard: False

- func: as_strided_(Tensor(a!) self, int[] size, int[] stride, int? storage_offset=None) -> Tensor(a!)
  use_c10_dispatcher: hacky_wrapper_for_legacy_signatures
  variants: function, method
  device_guard: False
  dispatch:
    DefaultBackend: as_strided_

- func: asin(Tensor self) -> Tensor
  variants: function, method
  dispatch:
    CPU, CUDA: asin
    SparseCPU, SparseCUDA: asin_sparse

- func: asin_(Tensor(a!) self) -> Tensor(a!)
  variants: function, method
  dispatch:
    CPU, CUDA: asin_
    SparseCPU, SparseCUDA: asin_sparse_

- func: asin.out(Tensor self, *, Tensor(a!) out) -> Tensor(a!)
  use_c10_dispatcher: hacky_wrapper_for_legacy_signatures
  dispatch:
    CPU, CUDA: asin_out
    SparseCPU, SparseCUDA: asin_out_sparse

# arcsin, alias of asin
- func: arcsin(Tensor self) -> Tensor
  variants: function, method

- func: arcsin_(Tensor(a!) self) -> Tensor(a!)
  variants: function, method

- func: arcsin.out(Tensor self, *, Tensor(a!) out) -> Tensor(a!)
  use_c10_dispatcher: hacky_wrapper_for_legacy_signatures

- func: atan(Tensor self) -> Tensor
  variants: function, method
  dispatch:
    DefaultBackend: atan

- func: atan_(Tensor(a!) self) -> Tensor(a!)
  variants: function, method
  dispatch:
    DefaultBackend: atan_

- func: atan.out(Tensor self, *, Tensor(a!) out) -> Tensor(a!)
  use_c10_dispatcher: hacky_wrapper_for_legacy_signatures
  dispatch:
    CPU, CUDA: atan_out

# arctan, alias of atan
- func: arctan(Tensor self) -> Tensor
  variants: function, method

- func: arctan_(Tensor(a!) self) -> Tensor(a!)
  variants: function, method

- func: arctan.out(Tensor self, *, Tensor(a!) out) -> Tensor(a!)
  use_c10_dispatcher: hacky_wrapper_for_legacy_signatures

- func: atleast_1d(Tensor self) -> Tensor
  variants: function

- func: atleast_1d.Sequence(Tensor[] tensors) -> Tensor[]

- func: atleast_2d(Tensor self) -> Tensor
  variants: function

- func: atleast_2d.Sequence(Tensor[] tensors) -> Tensor[]
  variants: function

- func: atleast_3d(Tensor self) -> Tensor
  variants: function

- func: atleast_3d.Sequence(Tensor[] tensors) -> Tensor[]
  variants: function

- func: baddbmm(Tensor self, Tensor batch1, Tensor batch2, *, Scalar beta=1, Scalar alpha=1) -> Tensor
  variants: function, method
  dispatch:
    CPU: baddbmm_cpu
    CUDA: baddbmm_cuda

- func: baddbmm_(Tensor(a!) self, Tensor batch1, Tensor batch2, *, Scalar beta=1, Scalar alpha=1) -> Tensor(a!)
  variants: method
  dispatch:
    CPU: baddbmm__cpu
    CUDA: baddbmm__cuda

- func: _baddbmm_mkl_(Tensor(a!) self, Tensor batch1, Tensor batch2, *, Scalar beta=1, Scalar alpha=1) -> Tensor(a!)
  variants: function

- func: baddbmm.out(Tensor self, Tensor batch1, Tensor batch2, *, Scalar beta=1, Scalar alpha=1, Tensor(a!) out) -> Tensor(a!)
  use_c10_dispatcher: hacky_wrapper_for_legacy_signatures
  variants: function
  dispatch:
    CPU: baddbmm_out_cpu
    CUDA: baddbmm_out_cuda

- func: bartlett_window(int window_length, *, ScalarType? dtype=None, Layout? layout=None, Device? device=None, bool? pin_memory=None) -> Tensor
  use_c10_dispatcher: hacky_wrapper_for_legacy_signatures

- func: bartlett_window.periodic(int window_length, bool periodic, *, ScalarType? dtype=None, Layout? layout=None, Device? device=None, bool? pin_memory=None) -> Tensor
  use_c10_dispatcher: hacky_wrapper_for_legacy_signatures

- func: batch_norm(Tensor input, Tensor? weight, Tensor? bias, Tensor? running_mean, Tensor? running_var, bool training, float momentum, float eps, bool cudnn_enabled) -> Tensor

- func: quantized_batch_norm(Tensor input, Tensor? weight, Tensor? bias, Tensor mean, Tensor var, float eps, float output_scale, int output_zero_point) -> Tensor
  use_c10_dispatcher: hacky_wrapper_for_legacy_signatures
  dispatch:
    QuantizedCPU: quantized_batch_norm

- func: _batch_norm_impl_index(Tensor input, Tensor? weight, Tensor? bias, Tensor? running_mean, Tensor? running_var, bool training, float momentum, float eps, bool cudnn_enabled) -> (Tensor, Tensor, Tensor, Tensor, int)
  use_c10_dispatcher: hacky_wrapper_for_legacy_signatures

- func: _batch_norm_impl_index_backward(int impl_index, Tensor input, Tensor grad_output, Tensor? weight, Tensor? running_mean, Tensor? running_var, Tensor? save_mean, Tensor? save_var_transform, bool train, float eps, bool[3] output_mask, Tensor reservedSpace) -> (Tensor, Tensor, Tensor)
  use_c10_dispatcher: hacky_wrapper_for_legacy_signatures

# Sample bernoulli with values in `self` as probability.
- func: bernoulli(Tensor self, *, Generator? generator=None) -> Tensor
  variants: function, method
  dispatch:
    DefaultBackend: bernoulli

- func: bernoulli.out(Tensor self, *, Generator? generator=None, Tensor(a!) out) -> Tensor(a!)
  use_c10_dispatcher: hacky_wrapper_for_legacy_signatures
  variants: function
  dispatch:
    CPU, CUDA: bernoulli_out

- func: bernoulli_.Tensor(Tensor(a!) self, Tensor p, *, Generator? generator=None) -> Tensor(a!)
  variants: method
  dispatch:
    CPU, CUDA: bernoulli_

- func: bernoulli_.float(Tensor(a!) self, float p=0.5, *, Generator? generator=None) -> Tensor(a!)
  variants: method
  dispatch:
    CPU, CUDA: bernoulli_

# This out-of-place version isn't used explicitly, but needed by jit.
# There is no default valid on `p` here because it would introduce ambiguity
# with `bernoulli(Tensor self, *, Generator? generator=None)` declaration.
- func: bernoulli.p(Tensor self, float p, *, Generator? generator=None) -> Tensor
  variants: function, method

- func: bilinear(Tensor input1, Tensor input2, Tensor weight, Tensor? bias) -> Tensor
  use_c10_dispatcher: hacky_wrapper_for_legacy_signatures

- func: binary_cross_entropy(Tensor self, Tensor target, Tensor? weight=None, int reduction=Mean) -> Tensor
  use_c10_dispatcher: hacky_wrapper_for_legacy_signatures
  python_module: nn
  variants: function
  dispatch:
    CPU: binary_cross_entropy_cpu
    CUDA: binary_cross_entropy_cuda

- func: binary_cross_entropy.out(Tensor self, Tensor target, Tensor? weight=None, int reduction=Mean, *, Tensor(a!) out) -> Tensor(a!)
  use_c10_dispatcher: hacky_wrapper_for_legacy_signatures
  python_module: nn
  variants: function
  dispatch:
    CPU: binary_cross_entropy_out_cpu
    CUDA: binary_cross_entropy_out_cuda

- func: binary_cross_entropy_backward(Tensor grad_output, Tensor self, Tensor target, Tensor? weight=None, int reduction=Mean) -> Tensor
  use_c10_dispatcher: hacky_wrapper_for_legacy_signatures
  python_module: nn
  variants: function
  dispatch:
    CPU: binary_cross_entropy_backward_cpu
    CUDA: binary_cross_entropy_backward_cuda

- func: binary_cross_entropy_backward.grad_input(Tensor grad_output, Tensor self, Tensor target, Tensor? weight=None, int reduction=Mean, *, Tensor(a!) grad_input) -> Tensor(a!)
  use_c10_dispatcher: hacky_wrapper_for_legacy_signatures
  python_module: nn
  variants: function
  dispatch:
    CPU: binary_cross_entropy_backward_out_cpu
    CUDA: binary_cross_entropy_backward_out_cuda

- func: binary_cross_entropy_with_logits(Tensor self, Tensor target, Tensor? weight=None, Tensor? pos_weight=None, int reduction=Mean) -> Tensor
  use_c10_dispatcher: hacky_wrapper_for_legacy_signatures
  variants: function
  dispatch:
    DefaultBackend: binary_cross_entropy_with_logits

- func: binary_cross_entropy_with_logits_backward(Tensor grad_output, Tensor self, Tensor target, Tensor? weight=None, Tensor? pos_weight=None, int reduction=Mean) -> Tensor
  use_c10_dispatcher: hacky_wrapper_for_legacy_signatures
  variants: function

- func: bincount(Tensor self, Tensor? weights=None, int minlength=0) -> Tensor
  use_c10_dispatcher: hacky_wrapper_for_legacy_signatures
  variants: function, method
  dispatch:
    CPU: _bincount_cpu
    CUDA: _bincount_cuda

- func: bitwise_not(Tensor self) -> Tensor
  variants: function, method

- func: bitwise_not_(Tensor(a!) self) -> Tensor(a!)
  variants: method

- func: bitwise_not.out(Tensor self, *, Tensor(a!) out) -> Tensor(a!)
  use_c10_dispatcher: hacky_wrapper_for_legacy_signatures
  dispatch:
    CPU, CUDA: bitwise_not_out

- func: copysign.Tensor(Tensor self, Tensor other) -> Tensor
  variants: function, method
  dispatch:
    CPU, CUDA: copysign

- func: copysign_.Tensor(Tensor(a!) self, Tensor other) -> Tensor(a!)
  variants: method
  dispatch:
    CPU, CUDA: copysign_

- func: copysign.out(Tensor self, Tensor other, *, Tensor(a!) out) -> Tensor(a!)
  use_c10_dispatcher: hacky_wrapper_for_legacy_signatures
  dispatch:
    CPU, CUDA: copysign_out

- func: copysign.Scalar(Tensor self, Scalar other) -> Tensor
  variants: function, method
  dispatch:
    CPU, CUDA: copysign

- func: copysign_.Scalar(Tensor(a!) self, Scalar other) -> Tensor(a!)
  variants: method
  dispatch:
    CPU, CUDA: copysign_

- func: logical_not(Tensor self) -> Tensor
  variants: function, method

- func: logical_not_(Tensor(a!) self) -> Tensor(a!)
  variants: method

- func: logical_not.out(Tensor self, *, Tensor(a!) out) -> Tensor(a!)
  use_c10_dispatcher: hacky_wrapper_for_legacy_signatures
  dispatch:
    CPU, CUDA: logical_not_out

- func: logical_xor(Tensor self, Tensor other) -> Tensor
  variants: function, method

- func: logical_xor_(Tensor(a!) self, Tensor other) -> Tensor(a!)
  variants: method

- func: logical_xor.out(Tensor self, Tensor other, *, Tensor(a!) out) -> Tensor(a!)
  use_c10_dispatcher: hacky_wrapper_for_legacy_signatures
  dispatch:
    CPU, CUDA: logical_xor_out

- func: logical_and(Tensor self, Tensor other) -> Tensor
  variants: function, method

- func: logical_and_(Tensor(a!) self, Tensor other) -> Tensor(a!)
  variants: method

- func: logical_and.out(Tensor self, Tensor other, *, Tensor(a!) out) -> Tensor(a!)
  use_c10_dispatcher: hacky_wrapper_for_legacy_signatures
  dispatch:
    CPU, CUDA: logical_and_out

- func: logical_or(Tensor self, Tensor other) -> Tensor
  variants: function, method

- func: logical_or_(Tensor(a!) self, Tensor other) -> Tensor(a!)
  variants: method

- func: logical_or.out(Tensor self, Tensor other, *, Tensor(a!) out) -> Tensor(a!)
  use_c10_dispatcher: hacky_wrapper_for_legacy_signatures
  dispatch:
    CPU, CUDA: logical_or_out

- func: blackman_window(int window_length, *, ScalarType? dtype=None, Layout? layout=None, Device? device=None, bool? pin_memory=None) -> Tensor
  use_c10_dispatcher: hacky_wrapper_for_legacy_signatures

- func: blackman_window.periodic(int window_length, bool periodic, *, ScalarType? dtype=None, Layout? layout=None, Device? device=None, bool? pin_memory=None) -> Tensor
  use_c10_dispatcher: hacky_wrapper_for_legacy_signatures

- func: bmm(Tensor self, Tensor mat2) -> Tensor
  variants: function, method
  dispatch:
    CPU: bmm_cpu
    CUDA: bmm_cuda
    SparseCPU: bmm_sparse_cpu
    SparseCUDA: bmm_sparse_cuda

- func: _bmm(Tensor self, Tensor mat2, *, bool deterministic=False) -> Tensor
  variants: function
  dispatch:
    SparseCUDA: _bmm_sparse_cuda

- func: bmm.out(Tensor self, Tensor mat2, *, Tensor(a!) out) -> Tensor(a!)
  use_c10_dispatcher: hacky_wrapper_for_legacy_signatures
  variants: function
  dispatch:
    CPU: bmm_out_cpu
    CUDA: bmm_out_cuda
    SparseCPU: bmm_out_sparse_cpu
    SparseCUDA: bmm_out_sparse_cuda

- func: _bmm.out(Tensor self, Tensor mat2, *, bool deterministic=False, Tensor(a!) out) -> Tensor(a!)
  use_c10_dispatcher: hacky_wrapper_for_legacy_signatures
  variants: function
  dispatch:
    SparseCUDA: _bmm_out_sparse_cuda

- func: broadcast_tensors(Tensor[] tensors) -> Tensor[]
  device_guard: False

- func: broadcast_to(Tensor(a) self, int[] size) -> Tensor(a)
  variants: function, method
  dispatch:
    Math: broadcast_to

- func: cat(Tensor[] tensors, int dim=0) -> Tensor
  dispatch:
    DefaultBackend: cat

- func: cat.out(Tensor[] tensors, int dim=0, *, Tensor(a!) out) -> Tensor(a!)
  use_c10_dispatcher: hacky_wrapper_for_legacy_signatures
  dispatch:
    DefaultBackend: cat_out

- func: cat.names(Tensor[] tensors, Dimname dim) -> Tensor

- func: cat.names_out(Tensor[] tensors, Dimname dim, *, Tensor(a!) out) -> Tensor(a!)
  use_c10_dispatcher: hacky_wrapper_for_legacy_signatures

- func: block_diag(Tensor[] tensors) -> Tensor
  variants: function

- func: ceil(Tensor self) -> Tensor
  variants: function, method
  dispatch:
    DefaultBackend: ceil

- func: ceil_(Tensor(a!) self) -> Tensor(a!)
  variants: function, method
  dispatch:
    DefaultBackend: ceil_

- func: ceil.out(Tensor self, *, Tensor(a!) out) -> Tensor(a!)
  use_c10_dispatcher: hacky_wrapper_for_legacy_signatures
  dispatch:
    CPU, CUDA: ceil_out

- func: chain_matmul(Tensor[] matrices) -> Tensor
  variants: function

- func: unsafe_chunk(Tensor self, int chunks, int dim=0) -> Tensor[]
  variants: function, method
  device_guard: False

- func: chunk(Tensor(a) self, int chunks, int dim=0) -> Tensor(a)[]
  variants: function, method
  device_guard: False

- func: tensor_split.sections(Tensor(a) self, int sections, int dim=0) -> Tensor(a)[]
  variants: function, method

- func: tensor_split.indices(Tensor(a) self, int[] indices, int dim=0) -> Tensor(a)[]
  variants: function, method

- func: tensor_split.tensor_indices_or_sections(Tensor(a) self, Tensor tensor_indices_or_sections, int dim=0) -> Tensor(a)[]
  variants: function, method

- func: clamp(Tensor self, Scalar? min=None, Scalar? max=None) -> Tensor
  variants: function, method
  dispatch:
    CPU, CUDA: clamp
    QuantizedCPU: clamp_quantized_cpu

- func: clamp_(Tensor(a!) self, Scalar? min=None, Scalar? max=None) -> Tensor(a!)
  variants: function, method
  dispatch:
    DefaultBackend: clamp_

- func: clamp.out(Tensor self, Scalar? min=None, Scalar? max=None, *, Tensor(a!) out) -> Tensor(a!)
  use_c10_dispatcher: hacky_wrapper_for_legacy_signatures
  dispatch:
    CPU, CUDA: clamp_out

- func: clamp_max(Tensor self, Scalar max) -> Tensor
  variants: function, method
  dispatch:
    DefaultBackend: clamp_max

- func: clamp_max_(Tensor(a!) self, Scalar max) -> Tensor(a!)
  variants: function, method
  dispatch:
    DefaultBackend: clamp_max_

- func: clamp_max.out(Tensor self, Scalar max, *, Tensor(a!) out) -> Tensor(a!)
  use_c10_dispatcher: hacky_wrapper_for_legacy_signatures
  dispatch:
    CPU, CUDA: clamp_max_out

- func: clamp_min(Tensor self, Scalar min) -> Tensor
  variants: function, method
  dispatch:
    DefaultBackend: clamp_min

- func: clamp_min_(Tensor(a!) self, Scalar min) -> Tensor(a!)
  variants: function, method
  dispatch:
    DefaultBackend: clamp_min_

- func: clamp_min.out(Tensor self, Scalar min, *, Tensor(a!) out) -> Tensor(a!)
  use_c10_dispatcher: hacky_wrapper_for_legacy_signatures
  dispatch:
    CPU, CUDA: clamp_min_out

# clip is an alias for clamp
- func: clip(Tensor self, Scalar? min=None, Scalar? max=None) -> Tensor
  variants: function, method

- func: clip_(Tensor(a!) self, Scalar? min=None, Scalar? max=None) -> Tensor(a!)
  use_c10_dispatcher: hacky_wrapper_for_legacy_signatures
  variants: function, method

- func: clip.out(Tensor self, Scalar? min=None, Scalar? max=None, *, Tensor(a!) out) -> Tensor(a!)
  use_c10_dispatcher: hacky_wrapper_for_legacy_signatures

- func: cudnn_is_acceptable(Tensor self) -> bool
  device_guard: False

- func: complex(Tensor real, Tensor imag) -> Tensor
  variants: function
  dispatch:
    DefaultBackend: complex

- func: complex.out(Tensor real, Tensor imag, *, Tensor(a!) out) -> Tensor(a!)
  use_c10_dispatcher: hacky_wrapper_for_legacy_signatures
  dispatch:
    CPU, CUDA: complex_out

- func: polar(Tensor abs, Tensor angle) -> Tensor
  variants: function
  dispatch:
    DefaultBackend: polar

- func: polar.out(Tensor abs, Tensor angle, *, Tensor(a!) out) -> Tensor(a!)
  use_c10_dispatcher: hacky_wrapper_for_legacy_signatures
  dispatch:
    CPU, CUDA: polar_out

- func: constant_pad_nd(Tensor self, int[] pad, Scalar value=0) -> Tensor
  variants: function
  dispatch:
    DefaultBackend: constant_pad_nd

- func: contiguous(Tensor(a) self, *, MemoryFormat memory_format=contiguous_format) -> Tensor(a)
  variants: method
  manual_cpp_binding: True

- func: convolution(Tensor input, Tensor weight, Tensor? bias, int[] stride, int[] padding, int[] dilation, bool transposed, int[] output_padding, int groups) -> Tensor
  use_c10_dispatcher: hacky_wrapper_for_legacy_signatures

- func: convolution_overrideable(Tensor input, Tensor weight, Tensor? bias, int[] stride, int[] padding, int[] dilation, bool transposed, int[] output_padding, int groups) -> Tensor
  use_c10_dispatcher: hacky_wrapper_for_legacy_signatures
  dispatch:
    DefaultBackend: convolution_overrideable

- func: convolution_backward_overrideable(Tensor grad_output, Tensor input, Tensor weight, int[] stride, int[] padding, int[] dilation, bool transposed, int[] output_padding, int groups, bool[3] output_mask) -> (Tensor grad_input, Tensor grad_weight, Tensor grad_bias)
  dispatch:
    DefaultBackend: convolution_backward_overrideable

- func: _convolution(Tensor input, Tensor weight, Tensor? bias, int[] stride, int[] padding, int[] dilation, bool transposed, int[] output_padding, int groups, bool benchmark, bool deterministic, bool cudnn_enabled, bool allow_tf32) -> Tensor
  use_c10_dispatcher: hacky_wrapper_for_legacy_signatures

- func: _convolution.deprecated(Tensor input, Tensor weight, Tensor? bias, int[] stride, int[] padding, int[] dilation, bool transposed, int[] output_padding, int groups, bool benchmark, bool deterministic, bool cudnn_enabled) -> Tensor
  use_c10_dispatcher: hacky_wrapper_for_legacy_signatures

- func: _convolution_nogroup(Tensor input, Tensor weight, Tensor? bias, int[] stride, int[] padding, int[] dilation, bool transposed, int[] output_padding) -> Tensor
  use_c10_dispatcher: hacky_wrapper_for_legacy_signatures

- func: _convolution_double_backward(Tensor? ggI, Tensor? ggW, Tensor? ggb, Tensor gO, Tensor weight, Tensor self, int[] stride, int[] padding, int[] dilation, bool transposed, int[] output_padding, int groups, bool benchmark, bool deterministic, bool cudnn_enabled, bool allow_tf32, bool[3] output_mask) -> (Tensor, Tensor, Tensor)
  use_c10_dispatcher: hacky_wrapper_for_legacy_signatures

- func: conv1d(Tensor input, Tensor weight, Tensor? bias=None, int[1] stride=1, int[1] padding=0, int[1] dilation=1, int groups=1) -> Tensor
  use_c10_dispatcher: hacky_wrapper_for_legacy_signatures

- func: conv2d(Tensor input, Tensor weight, Tensor? bias=None, int[2] stride=1, int[2] padding=0, int[2] dilation=1, int groups=1) -> Tensor
  use_c10_dispatcher: hacky_wrapper_for_legacy_signatures

- func: conv3d(Tensor input, Tensor weight, Tensor? bias=None, int[3] stride=1, int[3] padding=0, int[3] dilation=1, int groups=1) -> Tensor
  use_c10_dispatcher: hacky_wrapper_for_legacy_signatures

- func: conv_tbc(Tensor self, Tensor weight, Tensor bias, int pad=0) -> Tensor
  dispatch:
    DefaultBackend: conv_tbc

- func: conv_tbc_backward(Tensor self, Tensor input, Tensor weight, Tensor bias, int pad) -> (Tensor, Tensor, Tensor)

# NB: we inherit the goofy argument order from PyTorch torch.nn.functional
- func: conv_transpose1d(Tensor input, Tensor weight, Tensor? bias=None, int[1] stride=1, int[1] padding=0, int[1] output_padding=0, int groups=1, int[1] dilation=1) -> Tensor
  use_c10_dispatcher: hacky_wrapper_for_legacy_signatures

- func: conv_transpose2d.input(Tensor input, Tensor weight, Tensor? bias=None, int[2] stride=1, int[2] padding=0, int[2] output_padding=0, int groups=1, int[2] dilation=1) -> Tensor
  use_c10_dispatcher: hacky_wrapper_for_legacy_signatures

- func: conv_transpose3d.input(Tensor input, Tensor weight, Tensor? bias=None, int[3] stride=1, int[3] padding=0, int[3] output_padding=0, int groups=1, int[3] dilation=1) -> Tensor
  use_c10_dispatcher: hacky_wrapper_for_legacy_signatures

- func: copy_(Tensor(a!) self, Tensor src, bool non_blocking=False) -> Tensor(a!)
  variants: method
  device_guard: False
  dispatch:
    DefaultBackend: copy_

- func: _copy_from(Tensor self, Tensor dst, bool non_blocking=False) -> Tensor
  dispatch: {}

- func: cos(Tensor self) -> Tensor
  variants: function, method
  dispatch:
    DefaultBackend: cos

- func: cos_(Tensor(a!) self) -> Tensor(a!)
  variants: function, method
  dispatch:
    DefaultBackend: cos_

- func: cos.out(Tensor self, *, Tensor(a!) out) -> Tensor(a!)
  use_c10_dispatcher: hacky_wrapper_for_legacy_signatures
  dispatch:
    CPU, CUDA: cos_out

- func: cosh(Tensor self) -> Tensor
  variants: function, method
  dispatch:
    DefaultBackend: cosh

- func: cosh_(Tensor(a!) self) -> Tensor(a!)
  variants: function, method
  dispatch:
    DefaultBackend: cosh_

- func: cosh.out(Tensor self, *, Tensor(a!) out) -> Tensor(a!)
  use_c10_dispatcher: hacky_wrapper_for_legacy_signatures
  dispatch:
    CPU, CUDA: cosh_out

- func: cosine_embedding_loss(Tensor input1, Tensor input2, Tensor target, float margin=0.0, int reduction=Mean) -> Tensor

- func: count_nonzero.dim_IntList(Tensor self, int[] dim) -> Tensor
  variants: function, method
  dispatch:
    CPU, CUDA: count_nonzero

- func: count_nonzero(Tensor self, int? dim=None) -> Tensor
  variants: function, method
  dispatch:
    DefaultBackend: count_nonzero

- func: cudnn_affine_grid_generator(Tensor theta, int N, int C, int H, int W) -> Tensor grid
  dispatch:
    CUDA: cudnn_affine_grid_generator_forward

# TODO: Why do I have to call this grad?!
- func: cudnn_affine_grid_generator_backward(Tensor grad, int N, int C, int H, int W) -> Tensor grad_theta
  dispatch:
    CUDA: cudnn_affine_grid_generator_backward

- func: cudnn_batch_norm(Tensor input, Tensor weight, Tensor? bias, Tensor? running_mean, Tensor? running_var, bool training, float exponential_average_factor, float epsilon) -> (Tensor, Tensor, Tensor, Tensor)
  use_c10_dispatcher: hacky_wrapper_for_legacy_signatures
  dispatch:
    CUDA: cudnn_batch_norm

# NB: You can only use this if you used cudnn_batch_norm training=True
- func: cudnn_batch_norm_backward(Tensor input, Tensor grad_output, Tensor weight, Tensor? running_mean, Tensor? running_var, Tensor? save_mean, Tensor? save_var, float epsilon, Tensor reserveSpace) -> (Tensor, Tensor, Tensor)
  use_c10_dispatcher: hacky_wrapper_for_legacy_signatures
  dispatch:
    CUDA: cudnn_batch_norm_backward

- func: cudnn_convolution.deprecated(Tensor self, Tensor weight, Tensor? bias, int[] padding, int[] stride, int[] dilation, int groups, bool benchmark, bool deterministic) -> Tensor
  use_c10_dispatcher: hacky_wrapper_for_legacy_signatures
  dispatch:
    CUDA: cudnn_convolution_deprecated

- func: cudnn_convolution.deprecated2(Tensor self, Tensor weight, int[] padding, int[] stride, int[] dilation, int groups, bool benchmark, bool deterministic) -> Tensor
  dispatch:
    CUDA: cudnn_convolution_deprecated2

- func: cudnn_convolution(Tensor self, Tensor weight, int[] padding, int[] stride, int[] dilation, int groups, bool benchmark, bool deterministic, bool allow_tf32) -> Tensor
  dispatch:
    CUDA: cudnn_convolution

- func: cudnn_convolution_backward_input(int[] self_size, Tensor grad_output, Tensor weight, int[] padding, int[] stride, int[] dilation, int groups, bool benchmark, bool deterministic, bool allow_tf32) -> Tensor
  dispatch:
    CUDA: cudnn_convolution_backward_input

- func: cudnn_convolution_backward(Tensor self, Tensor grad_output, Tensor weight, int[] padding, int[] stride, int[] dilation, int groups, bool benchmark, bool deterministic, bool allow_tf32, bool[2] output_mask) -> (Tensor, Tensor)
  dispatch:
    CUDA: cudnn_convolution_backward

- func: cudnn_convolution_backward_weight(int[] weight_size, Tensor grad_output, Tensor self, int[] padding, int[] stride, int[] dilation, int groups, bool benchmark, bool deterministic, bool allow_tf32) -> Tensor
  dispatch:
    CUDA: cudnn_convolution_backward_weight

- func: cudnn_convolution_transpose.deprecated(Tensor self, Tensor weight, Tensor? bias, int[] padding, int[] output_padding, int[] stride, int[] dilation, int groups, bool benchmark, bool deterministic) -> Tensor
  use_c10_dispatcher: hacky_wrapper_for_legacy_signatures
  dispatch:
    CUDA: cudnn_convolution_transpose_deprecated

- func: cudnn_convolution_transpose.deprecated2(Tensor self, Tensor weight, int[] padding, int[] output_padding, int[] stride, int[] dilation, int groups, bool benchmark, bool deterministic) -> Tensor
  dispatch:
    CUDA: cudnn_convolution_transpose_deprecated2

- func: cudnn_convolution_transpose(Tensor self, Tensor weight, int[] padding, int[] output_padding, int[] stride, int[] dilation, int groups, bool benchmark, bool deterministic, bool allow_tf32) -> Tensor
  dispatch:
    CUDA: cudnn_convolution_transpose

# NB: output_padding not strictly needed here, but it's helpful for the float
# backwards
- func: cudnn_convolution_transpose_backward(Tensor self, Tensor grad_output, Tensor weight, int[] padding, int[] output_padding, int[] stride, int[] dilation, int groups, bool benchmark, bool deterministic, bool allow_tf32, bool[2] output_mask) -> (Tensor, Tensor)
  dispatch:
    CUDA: cudnn_convolution_transpose_backward

- func: cudnn_convolution_transpose_backward_input(Tensor grad_output, Tensor weight, int[] padding, int[] stride, int[] dilation, int groups, bool benchmark, bool deterministic, bool allow_tf32) -> Tensor
  dispatch:
    CUDA: cudnn_convolution_transpose_backward_input

- func: cudnn_convolution_transpose_backward_weight(int[] weight_size, Tensor grad_output, Tensor self, int[] padding, int[] stride, int[] dilation, int groups, bool benchmark, bool deterministic, bool allow_tf32) -> Tensor
  dispatch:
    CUDA: cudnn_convolution_transpose_backward_weight

# NB: input is special cased in a way I don't quite understand
- func: cudnn_grid_sampler(Tensor self, Tensor grid) -> Tensor output
  dispatch:
    CUDA: cudnn_grid_sampler_forward

- func: cudnn_grid_sampler_backward(Tensor self, Tensor grid, Tensor grad_output) -> (Tensor grad_self, Tensor grad_grid)
  dispatch:
    CUDA: cudnn_grid_sampler_backward

- func: cummax(Tensor self, int dim) -> (Tensor values, Tensor indices)
  variants: function, method
  dispatch:
    DefaultBackend: cummax

- func: cummax.out(Tensor self, int dim, *, Tensor(a!) values, Tensor(b!) indices) -> (Tensor(a!) values, Tensor(b!) indices)
  use_c10_dispatcher: hacky_wrapper_for_legacy_signatures
  dispatch:
    DefaultBackend: cummax_out

- func: cummax.dimname(Tensor self, Dimname dim) -> (Tensor values, Tensor indices)
  variants: function, method

- func: cummax.dimname_out(Tensor self, Dimname dim, *, Tensor(a!) values, Tensor(b!) indices) -> (Tensor(a!) values, Tensor(b!) indices)
  use_c10_dispatcher: hacky_wrapper_for_legacy_signatures

- func: _cummax_helper(Tensor self, Tensor(a!) values, Tensor(b!) indices, int dim) -> ()
  use_c10_dispatcher: hacky_wrapper_for_legacy_signatures
  variants: function
  dispatch:
    CPU: cummax_helper_cpu
    CUDA: cummax_helper_cuda

- func: cummin(Tensor self, int dim) -> (Tensor values, Tensor indices)
  variants: function, method
  dispatch:
    DefaultBackend: cummin

- func: cummin.out(Tensor self, int dim, *, Tensor(a!) values, Tensor(b!) indices) -> (Tensor(a!) values, Tensor(b!) indices)
  use_c10_dispatcher: hacky_wrapper_for_legacy_signatures
  dispatch:
    DefaultBackend: cummin_out

- func: cummin.dimname(Tensor self, Dimname dim) -> (Tensor values, Tensor indices)
  variants: function, method

- func: cummin.dimname_out(Tensor self, Dimname dim, *, Tensor(a!) values, Tensor(b!) indices) -> (Tensor(a!) values, Tensor(b!) indices)
  use_c10_dispatcher: hacky_wrapper_for_legacy_signatures

- func: _cummin_helper(Tensor self, Tensor(a!) values, Tensor(b!) indices, int dim) -> ()
  use_c10_dispatcher: hacky_wrapper_for_legacy_signatures
  variants: function
  dispatch:
    CPU: cummin_helper_cpu
    CUDA: cummin_helper_cuda

- func: cummaxmin_backward(Tensor grad, Tensor input, Tensor indices, int dim) -> Tensor
  variants: function
  device_guard: False

- func: cumprod(Tensor self, int dim, *, ScalarType? dtype=None) -> Tensor
  variants: function, method
  dispatch:
    DefaultBackend: cumprod

- func: cumprod_(Tensor(a!) self, int dim, *, ScalarType? dtype=None) -> Tensor(a!)
  variants: method
  dispatch:
    DefaultBackend: cumprod_

- func: cumprod.out(Tensor self, int dim, *, ScalarType? dtype=None, Tensor(a!) out) -> Tensor(a!)
  use_c10_dispatcher: hacky_wrapper_for_legacy_signatures
  dispatch:
    DefaultBackend: cumprod_out

- func: cumprod.dimname(Tensor self, Dimname dim, *, ScalarType? dtype=None) -> Tensor
  variants: function, method

- func: cumprod_.dimname(Tensor(a!) self, Dimname dim, *, ScalarType? dtype=None) -> Tensor(a!)
  variants: method

- func: cumprod.dimname_out(Tensor self, Dimname dim, *, ScalarType? dtype=None, Tensor(a!) out) -> Tensor(a!)
  use_c10_dispatcher: hacky_wrapper_for_legacy_signatures

- func: cumprod_backward(Tensor grad, Tensor input, int dim) -> Tensor
  variants: function
  device_guard: False

- func: cumsum(Tensor self, int dim, *, ScalarType? dtype=None) -> Tensor
  variants: function, method
  dispatch:
    DefaultBackend: cumsum

- func: cumsum_(Tensor(a!) self, int dim, *, ScalarType? dtype=None) -> Tensor(a!)
  variants: method
  dispatch:
    DefaultBackend: cumsum_

- func: cumsum.out(Tensor self, int dim, *, ScalarType? dtype=None, Tensor(a!) out) -> Tensor(a!)
  use_c10_dispatcher: hacky_wrapper_for_legacy_signatures
  dispatch:
    DefaultBackend: cumsum_out

- func: cumsum.dimname(Tensor self, Dimname dim, *, ScalarType? dtype=None) -> Tensor
  variants: function, method

- func: cumsum_.dimname(Tensor(a!) self, Dimname dim, *, ScalarType? dtype=None) -> Tensor(a!)
  variants: method

- func: cumsum.dimname_out(Tensor self, Dimname dim, *, ScalarType? dtype=None, Tensor(a!) out) -> Tensor(a!)
  use_c10_dispatcher: hacky_wrapper_for_legacy_signatures

- func: ctc_loss.IntList(Tensor log_probs, Tensor targets, int[] input_lengths, int[] target_lengths, int blank=0, int reduction=Mean, bool zero_infinity=False) -> Tensor

# convenience function that converts to intlists for you
- func: ctc_loss.Tensor(Tensor log_probs, Tensor targets, Tensor input_lengths, Tensor target_lengths, int blank=0, int reduction=Mean, bool zero_infinity=False) -> Tensor

- func: _ctc_loss(Tensor log_probs, Tensor targets, int[] input_lengths, int[] target_lengths, int blank=0, bool zero_infinity=False) -> (Tensor, Tensor)
  dispatch:
    CPU: ctc_loss_cpu
    CUDA: ctc_loss_gpu

- func: _ctc_loss_backward(Tensor grad, Tensor log_probs, Tensor targets, int[] input_lengths, int[] target_lengths, Tensor neg_log_likelihood, Tensor log_alpha, int blank, bool zero_infinity=False) -> Tensor
  dispatch:
    CPU: ctc_loss_backward_cpu
    CUDA: ctc_loss_backward_gpu

- func: diag_embed(Tensor self, int offset=0, int dim1=-2, int dim2=-1) -> Tensor
  variants: function, method

- func: diagflat(Tensor self, int offset=0) -> Tensor
  variants: function, method

- func: diagonal(Tensor(a) self, int offset=0, int dim1=0, int dim2=1) -> Tensor(a)
  variants: function, method
  dispatch:
    DefaultBackend: diagonal

- func: diagonal.Dimname(Tensor(a) self, *, Dimname outdim, Dimname dim1, Dimname dim2, int offset=0) -> Tensor(a)
  variants: function, method

- func: diagonal_backward(Tensor grad, int[] input_sizes, int offset, int dim1, int dim2) -> Tensor
  variants: function
  device_guard: False

- func: fill_diagonal_(Tensor(a!) self, Scalar fill_value, bool wrap=False) -> Tensor(a!)
  variants: method

- func: div.Tensor(Tensor self, Tensor other) -> Tensor
  variants: function, method
  dispatch:
    CPU, CUDA: div
    SparseCPU, SparseCUDA: div_sparse

- func: div_.Tensor(Tensor(a!) self, Tensor other) -> Tensor(a!)
  variants: method
  dispatch:
    CPU, CUDA: div_
    SparseCPU, SparseCUDA: div_sparse_

- func: div.out(Tensor self, Tensor other, *, Tensor(a!) out) -> Tensor(a!)
  dispatch:
    CPU, CUDA: div_out
    SparseCPU, SparseCUDA: div_out_sparse_zerodim

# For C++ only, until we have conversion from C++ numbers to Tensor
- func: div.Scalar(Tensor self, Scalar other) -> Tensor
  variants: function, method
  dispatch:
    DefaultBackend: div

- func: div_.Scalar(Tensor(a!) self, Scalar other) -> Tensor(a!)
  variants: method
  dispatch:
    DefaultBackend: div_

# divide, alias for div
- func: divide.Tensor(Tensor self, Tensor other) -> Tensor
  variants: function, method

- func: divide_.Tensor(Tensor(a!) self, Tensor other) -> Tensor(a!)
  variants: method

- func: divide.out(Tensor self, Tensor other, *, Tensor(a!) out) -> Tensor(a!)
  use_c10_dispatcher: hacky_wrapper_for_legacy_signatures

- func: divide.Scalar(Tensor self, Scalar other) -> Tensor
  variants: function, method

- func: divide_.Scalar(Tensor(a!) self, Scalar other) -> Tensor(a!)
  variants: method

  # true_divide, an alias for div
- func: true_divide.Tensor(Tensor self, Tensor other) -> Tensor
  variants: function, method

- func: true_divide_.Tensor(Tensor(a!) self, Tensor other) -> Tensor(a!)
  variants: method

- func: true_divide.out(Tensor self, Tensor other, *, Tensor(a!) out) -> Tensor(a!)
  use_c10_dispatcher: hacky_wrapper_for_legacy_signatures

- func: true_divide.Scalar(Tensor self, Scalar other) -> Tensor
  variants: function, method

- func: true_divide_.Scalar(Tensor(a!) self, Scalar other) -> Tensor(a!)
  variants: method

- func: dot(Tensor self, Tensor tensor) -> Tensor
  variants: function, method
  dispatch:
    CPU: dot
    CUDA: dot_cuda

- func: dot.out(Tensor self, Tensor tensor, *, Tensor(a!) out) -> Tensor(a!)
  use_c10_dispatcher: hacky_wrapper_for_legacy_signatures
  dispatch:
    DefaultBackend: dot_out

- func: vdot(Tensor self, Tensor other) -> Tensor
  variants: function, method
  dispatch:
    CPU: vdot
    CUDA: vdot_cuda

- func: vdot.out(Tensor self, Tensor other, *, Tensor(a!) out) -> Tensor(a!)
  use_c10_dispatcher: hacky_wrapper_for_legacy_signatures
  dispatch:
    DefaultBackend: vdot_out

- func: einsum(str equation, Tensor[] tensors) -> Tensor

- func: embedding(Tensor weight, Tensor indices, int padding_idx=-1, bool scale_grad_by_freq=False, bool sparse=False) -> Tensor
  dispatch:
    DefaultBackend: embedding

- func: embedding_backward(Tensor grad, Tensor indices, int num_weights, int padding_idx, bool scale_grad_by_freq, bool sparse) -> Tensor

- func: embedding_dense_backward(Tensor grad_output, Tensor indices, int num_weights, int padding_idx, bool scale_grad_by_freq) -> Tensor
  dispatch:
    CPU: embedding_dense_backward_cpu
    CUDA: embedding_dense_backward_cuda

- func: embedding_renorm_(Tensor(a!) self, Tensor indices, float max_norm, float norm_type) -> Tensor(a!)
  dispatch:
    CPU: embedding_renorm_cpu_
    CUDA: embedding_renorm_cuda_

- func: embedding_sparse_backward(Tensor grad, Tensor indices, int num_weights, int padding_idx, bool scale_grad_by_freq) -> Tensor

# NOTE [ embedding_bag Native Functions ]
# The `_embedding_bag.*` variants assume that input tensors except for `weight`,
# e.g. `indices` and `offsets` (and `offset2bag`), are contiguous.
# We really only need to enforce this for `_embedding_bag` (the forward) because
# the backward inputs are the same as forward ones.
# The above `embedding_bag` wrapper is created to achieve this, e.g.,
# applying indices = indices.contiguous().
# The backward functions apply a check that these input tensors are contiguous.


- func: _embedding_bag_forward_only(Tensor weight, Tensor indices, Tensor offsets, bool scale_grad_by_freq=False, int mode=0, bool sparse=False, Tensor? per_sample_weights=None, bool include_last_offset=False) -> (Tensor, Tensor, Tensor, Tensor)
  use_c10_dispatcher: hacky_wrapper_for_legacy_signatures
  dispatch:
    CPU: _embedding_bag_forward_only_cpu
    CUDA: _embedding_bag_forward_only_cuda

- func: rowwise_prune(Tensor weight, Tensor mask, ScalarType compressed_indices_dtype) -> (Tensor, Tensor)

# row_stack is the alias of vstack
- func: row_stack(Tensor[] tensors) -> Tensor
  dispatch:
    Math: row_stack

- func: row_stack.out(Tensor[] tensors, *, Tensor(a!) out) -> Tensor(a!)
  use_c10_dispatcher: hacky_wrapper_for_legacy_signatures
  dispatch:
    Math: row_stack_out

- func: embedding_bag(Tensor weight, Tensor indices, Tensor offsets, bool scale_grad_by_freq=False, int mode=0, bool sparse=False, Tensor? per_sample_weights=None, bool include_last_offset=False) -> (Tensor, Tensor, Tensor, Tensor)
  use_c10_dispatcher: hacky_wrapper_for_legacy_signatures

- func: _embedding_bag(Tensor weight, Tensor indices, Tensor offsets, bool scale_grad_by_freq=False, int mode=0, bool sparse=False, Tensor? per_sample_weights=None, bool include_last_offset=False) -> (Tensor, Tensor, Tensor, Tensor)
  use_c10_dispatcher: hacky_wrapper_for_legacy_signatures
  dispatch:
    CPU: _embedding_bag_cpu
    CUDA: _embedding_bag_cuda

- func: _embedding_bag_backward(Tensor grad, Tensor indices, Tensor offsets, Tensor offset2bag, Tensor bag_size, Tensor maximum_indices, int num_weights, bool scale_grad_by_freq, int mode, bool sparse, Tensor? per_sample_weights) -> Tensor
  use_c10_dispatcher: hacky_wrapper_for_legacy_signatures

- func: _embedding_bag_sparse_backward(Tensor grad, Tensor indices, Tensor offsets, Tensor offset2bag, Tensor bag_size, int num_weights, bool scale_grad_by_freq, int mode, Tensor? per_sample_weights) -> Tensor
  use_c10_dispatcher: hacky_wrapper_for_legacy_signatures

- func: _embedding_bag_dense_backward(Tensor grad, Tensor indices, Tensor offsets, Tensor offset2bag, Tensor bag_size, Tensor maximum_indices, int num_weights, bool scale_grad_by_freq, int mode, Tensor? per_sample_weights) -> Tensor
  use_c10_dispatcher: hacky_wrapper_for_legacy_signatures
  dispatch:
    CPU: _embedding_bag_dense_backward_cpu
    CUDA: _embedding_bag_dense_backward_cuda

- func: _embedding_bag_per_sample_weights_backward(Tensor grad, Tensor weight, Tensor indices, Tensor offsets, Tensor offset2bag, int mode) -> Tensor
  dispatch:
    CPU: _embedding_bag_per_sample_weights_backward_cpu
    CUDA: _embedding_bag_per_sample_weights_backward_cuda

- func: empty_meta(int[] size, *, ScalarType? dtype=None, Layout? layout=None, Device? device=None, bool? pin_memory=None, MemoryFormat? memory_format=None) -> Tensor

- func: empty.names(int[] size, *, Dimname[]? names, ScalarType? dtype=None, Layout? layout=None, Device? device=None, bool? pin_memory=None, MemoryFormat? memory_format=None) -> Tensor
  use_c10_dispatcher: hacky_wrapper_for_legacy_signatures
  device_guard: False

- func: empty.memory_format(int[] size, *, ScalarType? dtype=None, Layout? layout=None, Device? device=None, bool? pin_memory=None, MemoryFormat? memory_format=None) -> Tensor
  dispatch:
    CPU: empty_cpu
    CUDA: empty_cuda
    MkldnnCPU: empty_mkldnn
    SparseCPU, SparseCUDA: empty_sparse

- func: new_empty(Tensor self, int[] size, *, ScalarType? dtype=None, Layout? layout=None, Device? device=None, bool? pin_memory=None) -> Tensor
  variants: method

- func: new_empty_strided(Tensor self, int[] size, int[] stride, *, ScalarType? dtype=None, Layout? layout=None, Device? device=None, bool? pin_memory=None) -> Tensor
  use_c10_dispatcher: hacky_wrapper_for_legacy_signatures
  variants: method

- func: new_full(Tensor self, int[] size, Scalar fill_value, *, ScalarType? dtype=None, Layout? layout=None, Device? device=None, bool? pin_memory=None) -> Tensor
  use_c10_dispatcher: hacky_wrapper_for_legacy_signatures
  variants: method

- func: new_zeros(Tensor self, int[] size, *, ScalarType? dtype=None, Layout? layout=None, Device? device=None, bool? pin_memory=None) -> Tensor
  use_c10_dispatcher: hacky_wrapper_for_legacy_signatures
  variants: method

# other overrides are to provide a more helpful error message that dtype is required
- func: _empty_affine_quantized(int[] size, *, ScalarType? dtype=None, Layout? layout=None, Device? device=None, bool? pin_memory=None, float scale=1, int zero_point=0, MemoryFormat? memory_format=contiguous_format) -> Tensor
  use_c10_dispatcher: hacky_wrapper_for_legacy_signatures
  dispatch:
    CPU: empty_affine_quantized_other_backends_stub
    QuantizedCPU, QuantizedCUDA: empty_affine_quantized

# it's a factory function receiving a tensor argument, thus overriding explicitly
# other overrides are to provide a more helpful error message that dtype is required
- func: _empty_per_channel_affine_quantized(int[] size, *, Tensor scales, Tensor zero_points, int axis, ScalarType? dtype=None, Layout? layout=None, Device? device=None, bool? pin_memory=None, MemoryFormat? memory_format=contiguous_format) -> Tensor
  use_c10_dispatcher: hacky_wrapper_for_legacy_signatures
  category_override: factory
  dispatch:
    CPU: empty_per_channel_affine_quantized_other_backends_stub
    QuantizedCPU, QuantizedCUDA: empty_per_channel_affine_quantized

- func: resize_(Tensor(a!) self, int[] size, *, MemoryFormat? memory_format=None) -> Tensor(a!)
  variants: method
  device_guard: False
  dispatch:
    CPU: resize_
    CUDA: resize_cuda_
    QuantizedCPU: quantized_resize_cpu_
    Meta: resize_meta_

- func: empty_quantized(int[] size, Tensor qtensor) -> Tensor
  variants: function
  dispatch:
    QuantizedCPU, QuantizedCUDA: empty_quantized

- func: empty.out(int[] size, *, MemoryFormat? memory_format=None, Tensor(a!) out) -> Tensor(a!)
  use_c10_dispatcher: hacky_wrapper_for_legacy_signatures
  device_guard: False

- func: empty_like(Tensor self, *, ScalarType? dtype=None, Layout? layout=None, Device? device=None, bool? pin_memory=None, MemoryFormat? memory_format=None) -> Tensor
  use_c10_dispatcher: hacky_wrapper_for_legacy_signatures
  device_guard: False

- func: empty_strided(int[] size, int[] stride, *, ScalarType? dtype=None, Layout? layout=None, Device? device=None, bool? pin_memory=None) -> Tensor
  dispatch:
    CPU: empty_strided_cpu
    CUDA: empty_strided_cuda

- func: erf(Tensor self) -> Tensor
  variants: function, method
  dispatch:
    DefaultBackend: erf

- func: erf_(Tensor(a!) self) -> Tensor(a!)
  variants: function, method
  dispatch:
    DefaultBackend: erf_

- func: erf.out(Tensor self, *, Tensor(a!) out) -> Tensor(a!)
  use_c10_dispatcher: hacky_wrapper_for_legacy_signatures
  dispatch:
    CPU, CUDA: erf_out

- func: erfc(Tensor self) -> Tensor
  variants: function, method
  dispatch:
    DefaultBackend: erfc

- func: erfc_(Tensor(a!) self) -> Tensor(a!)
  variants: function, method
  dispatch:
    DefaultBackend: erfc_

- func: erfc.out(Tensor self, *, Tensor(a!) out) -> Tensor(a!)
  use_c10_dispatcher: hacky_wrapper_for_legacy_signatures
  dispatch:
    CPU, CUDA: erfc_out

- func: exp(Tensor self) -> Tensor
  variants: function, method
  dispatch:
    DefaultBackend: exp

- func: exp_(Tensor(a!) self) -> Tensor(a!)
  variants: function, method
  dispatch:
    DefaultBackend: exp_

- func: exp.out(Tensor self, *, Tensor(a!) out) -> Tensor(a!)
  use_c10_dispatcher: hacky_wrapper_for_legacy_signatures
  dispatch:
    CPU, CUDA: exp_out

- func: exp2(Tensor self) -> Tensor
  variants: function, method
  dispatch:
    DefaultBackend: exp2

- func: exp2_(Tensor(a!) self) -> Tensor(a!)
  variants: function, method
  dispatch:
    DefaultBackend: exp2_

- func: exp2.out(Tensor self, *, Tensor(a!) out) -> Tensor(a!)
  use_c10_dispatcher: hacky_wrapper_for_legacy_signatures
  dispatch:
    CPU, CUDA: exp2_out

- func: expm1(Tensor self) -> Tensor
  variants: function, method
  dispatch:
    DefaultBackend: expm1

- func: expm1_(Tensor(a!) self) -> Tensor(a!)
  variants: function, method
  dispatch:
    DefaultBackend: expm1_

- func: expm1.out(Tensor self, *, Tensor(a!) out) -> Tensor(a!)
  use_c10_dispatcher: hacky_wrapper_for_legacy_signatures
  dispatch:
    CPU, CUDA: expm1_out

- func: expand(Tensor(a) self, int[] size, *, bool implicit=False) -> Tensor(a)
  variants: method  # This is method-only to match the previous tensor API. In the future we could make this a function too.
  device_guard: False
  dispatch:
    DefaultBackend: expand

- func: expand_as(Tensor(a) self, Tensor other) -> Tensor(a)
  variants: method  # This is method-only to match the previous tensor API. In the future we could make this a function too.
  device_guard: False

- func: eye(int n, *, ScalarType? dtype=None, Layout? layout=None, Device? device=None, bool? pin_memory=None) -> Tensor
  use_c10_dispatcher: hacky_wrapper_for_legacy_signatures

- func: eye.m(int n, int m, *, ScalarType? dtype=None, Layout? layout=None, Device? device=None, bool? pin_memory=None) -> Tensor
  use_c10_dispatcher: hacky_wrapper_for_legacy_signatures

- func: eye.out(int n, *, Tensor(a!) out) -> Tensor(a!)
  use_c10_dispatcher: hacky_wrapper_for_legacy_signatures
  dispatch:
    CPU: eye_out_cpu
    CUDA: eye_out_cuda

- func: eye.m_out(int n, int m, *, Tensor(a!) out) -> Tensor(a!)
  use_c10_dispatcher: hacky_wrapper_for_legacy_signatures
  dispatch:
    CPU: eye_out_cpu
    CUDA: eye_out_cuda

- func: flatten.using_ints(Tensor(a) self, int start_dim=0, int end_dim=-1) -> Tensor(a)
  variants: function, method

- func: flatten.named_out_dim(Tensor(a) self, int start_dim, int end_dim, Dimname out_dim) -> Tensor(a)
  variants: function, method

- func: flatten.using_names(Tensor(a) self, Dimname start_dim, Dimname end_dim, Dimname out_dim) -> Tensor(a)
  variants: function, method

- func: flatten.DimnameList(Tensor(a) self, Dimname[] dims, Dimname out_dim) -> Tensor(a)
  variants: function, method

- func: unflatten.int(Tensor(a) self, int dim, int[] sizes, Dimname[]? names=None) -> Tensor(a)
  variants: method

- func: unflatten.Dimname(Tensor(a) self, Dimname dim, int[] sizes, Dimname[] names) -> Tensor(a)
  variants: method

- func: fill_.Scalar(Tensor(a!) self, Scalar value) -> Tensor(a!)
  variants: function, method
  dispatch:
    DefaultBackend: fill_

- func: fill_.Tensor(Tensor(a!) self, Tensor value) -> Tensor(a!)
  variants: function, method
  dispatch:
    DefaultBackend: fill_

- func: floor(Tensor self) -> Tensor
  variants: function, method
  dispatch:
    DefaultBackend: floor

- func: floor_(Tensor(a!) self) -> Tensor(a!)
  variants: function, method
  dispatch:
    DefaultBackend: floor_

- func: floor.out(Tensor self, *, Tensor(a!) out) -> Tensor(a!)
  use_c10_dispatcher: hacky_wrapper_for_legacy_signatures
  dispatch:
    CPU, CUDA: floor_out

- func: floor_divide(Tensor self, Tensor other) -> Tensor
  variants: function, method
  dispatch:
    CPU, CUDA: floor_divide
    SparseCPU, SparseCUDA: floor_divide_sparse

- func: floor_divide_.Tensor(Tensor(a!) self, Tensor other) -> Tensor(a!)
  variants: method
  dispatch:
    CPU, CUDA: floor_divide_
    SparseCPU, SparseCUDA: floor_divide_sparse_

- func: floor_divide.out(Tensor self, Tensor other, *, Tensor(a!) out) -> Tensor(a!)
  use_c10_dispatcher: hacky_wrapper_for_legacy_signatures
  dispatch:
    CPU, CUDA: floor_divide_out
    SparseCPU, SparseCUDA: floor_divide_out_sparse_zerodim

- func: floor_divide.Scalar(Tensor self, Scalar other) -> Tensor
  variants: function, method

- func: floor_divide_.Scalar(Tensor(a!) self, Scalar other) -> Tensor(a!)
  variants: method

- func: frac(Tensor self) -> Tensor
  variants: function, method
  dispatch:
    DefaultBackend: frac

- func: frac_(Tensor(a!) self) -> Tensor(a!)
  variants: function, method
  dispatch:
    DefaultBackend: frac_

- func: frac.out(Tensor self, *, Tensor(a!) out) -> Tensor(a!)
  use_c10_dispatcher: hacky_wrapper_for_legacy_signatures
  dispatch:
    CPU, CUDA: frac_out

- func: full.names(int[] size, Scalar fill_value, *, Dimname[]? names, ScalarType? dtype=None, Layout? layout=None, Device? device=None, bool? pin_memory=None) -> Tensor
  use_c10_dispatcher: hacky_wrapper_for_legacy_signatures
  device_guard: False

- func: full(int[] size, Scalar fill_value, *, ScalarType? dtype=None, Layout? layout=None, Device? device=None, bool? pin_memory=None) -> Tensor
  use_c10_dispatcher: hacky_wrapper_for_legacy_signatures

- func: full.out(int[] size, Scalar fill_value, *, Tensor(a!) out) -> Tensor(a!)
  use_c10_dispatcher: hacky_wrapper_for_legacy_signatures

- func: full_like(Tensor self, Scalar fill_value, *, ScalarType? dtype=None, Layout? layout=None, Device? device=None, bool? pin_memory=None, MemoryFormat? memory_format=None) -> Tensor
  use_c10_dispatcher: hacky_wrapper_for_legacy_signatures

- func: from_file(str filename, bool? shared=None, int? size=0, *, ScalarType? dtype=None, Layout? layout=None, Device? device=None, bool? pin_memory=None) -> Tensor
  use_c10_dispatcher: hacky_wrapper_for_legacy_signatures
  dispatch:
    CPU: from_file

- func: gcd.out(Tensor self, Tensor other, *, Tensor(a!) out) -> Tensor(a!)
  use_c10_dispatcher: hacky_wrapper_for_legacy_signatures
  dispatch:
    CPU, CUDA: gcd_out

- func: gcd(Tensor self, Tensor other) -> Tensor
  variants: function, method

- func: gcd_(Tensor(a!) self, Tensor other) -> Tensor(a!)
  variants: function, method

- func: lcm.out(Tensor self, Tensor other, *, Tensor(a!) out) -> Tensor(a!)
  use_c10_dispatcher: hacky_wrapper_for_legacy_signatures
  dispatch:
    CPU, CUDA: lcm_out

- func: lcm(Tensor self, Tensor other) -> Tensor
  variants: function, method

- func: lcm_(Tensor(a!) self, Tensor other) -> Tensor(a!)
  variants: function, method

# NOTE [ grid_sampler Native Functions ]
# `grid_sampler` does all the shape checking and then dispatches to one of
# `cudnn_grid_sampler`, `grid_sampler_2d`, or `grid_sampler_3d`, each of which
# has the corresponding backward defined as native functions as well. Therefore,
# in these functions and their backwards, no more shape checking is done.
#
# There is also _grid_sampler_2d_backward_cpu_fallback which is an
# implementation detail of grid_sampler_2d and is only exposed here for testing
# purposes.
#
# Additionally, arguments `padding_mode` and `interpolation_mode` are cast to
# enums defined in `native/GridSampler.h`. `cudnn_grid_sampler` doesn't take in
# `interpolation_mode` because it only supports Bilinear interpolation mode.
# Nor does it take in `align_corners` because it only supports the mode
# `align_corners = True`.
- func: grid_sampler(Tensor input, Tensor grid, int interpolation_mode, int padding_mode, bool align_corners) -> Tensor

- func: grid_sampler_2d(Tensor input, Tensor grid, int interpolation_mode, int padding_mode, bool align_corners) -> Tensor
  dispatch:
    CPU: grid_sampler_2d_cpu
    CUDA: grid_sampler_2d_cuda

- func: grid_sampler_2d_backward(Tensor grad_output, Tensor input, Tensor grid, int interpolation_mode, int padding_mode, bool align_corners) -> (Tensor, Tensor)
  dispatch:
    CPU: grid_sampler_2d_backward_cpu
    CUDA: grid_sampler_2d_backward_cuda

# See NOTE [ grid_sample CPU fallback ]
- func: _grid_sampler_2d_cpu_fallback(Tensor input, Tensor grid, int interpolation_mode, int padding_mode, bool align_corners) -> Tensor
  dispatch:
    DefaultBackend: _grid_sampler_2d_cpu_fallback

- func: _grid_sampler_2d_cpu_fallback_backward(Tensor grad_output, Tensor input, Tensor grid, int interpolation_mode, int padding_mode, bool align_corners) -> (Tensor, Tensor)

- func: grid_sampler_3d(Tensor input, Tensor grid, int interpolation_mode, int padding_mode, bool align_corners) -> Tensor
  dispatch:
    CPU: grid_sampler_3d_cpu
    CUDA: grid_sampler_3d_cuda

- func: grid_sampler_3d_backward(Tensor grad_output, Tensor input, Tensor grid, int interpolation_mode, int padding_mode, bool align_corners) -> (Tensor, Tensor)
  dispatch:
    CPU: grid_sampler_3d_backward_cpu
    CUDA: grid_sampler_3d_backward_cuda

- func: hann_window(int window_length, *, ScalarType? dtype=None, Layout? layout=None, Device? device=None, bool? pin_memory=None) -> Tensor
  use_c10_dispatcher: hacky_wrapper_for_legacy_signatures

- func: hann_window.periodic(int window_length, bool periodic, *, ScalarType? dtype=None, Layout? layout=None, Device? device=None, bool? pin_memory=None) -> Tensor
  use_c10_dispatcher: hacky_wrapper_for_legacy_signatures

- func: hamming_window(int window_length, *, ScalarType? dtype=None, Layout? layout=None, Device? device=None, bool? pin_memory=None) -> Tensor
  use_c10_dispatcher: hacky_wrapper_for_legacy_signatures

- func: hamming_window.periodic(int window_length, bool periodic, *, ScalarType? dtype=None, Layout? layout=None, Device? device=None, bool? pin_memory=None) -> Tensor
  use_c10_dispatcher: hacky_wrapper_for_legacy_signatures

- func: hamming_window.periodic_alpha(int window_length, bool periodic, float alpha, *, ScalarType? dtype=None, Layout? layout=None, Device? device=None, bool? pin_memory=None) -> Tensor
  use_c10_dispatcher: hacky_wrapper_for_legacy_signatures

- func: hamming_window.periodic_alpha_beta(int window_length, bool periodic, float alpha, float beta, *, ScalarType? dtype=None, Layout? layout=None, Device? device=None, bool? pin_memory=None) -> Tensor
  use_c10_dispatcher: hacky_wrapper_for_legacy_signatures

- func: kaiser_window(int window_length, *, ScalarType? dtype=None, Layout? layout=None, Device? device=None, bool? pin_memory=None) -> Tensor
  use_c10_dispatcher: hacky_wrapper_for_legacy_signatures

- func: kaiser_window.periodic(int window_length, bool periodic, *, ScalarType? dtype=None, Layout? layout=None, Device? device=None, bool? pin_memory=None) -> Tensor
  use_c10_dispatcher: hacky_wrapper_for_legacy_signatures

- func: kaiser_window.beta(int window_length, bool periodic, float beta, *, ScalarType? dtype=None, Layout? layout=None, Device? device=None, bool? pin_memory=None) -> Tensor
  use_c10_dispatcher: hacky_wrapper_for_legacy_signatures

- func: hinge_embedding_loss(Tensor self, Tensor target, float margin=1.0, int reduction=Mean) -> Tensor

- func: group_norm(Tensor input, int num_groups, Tensor? weight=None, Tensor? bias=None, float eps=1e-05, bool cudnn_enabled=True) -> Tensor
  use_c10_dispatcher: hacky_wrapper_for_legacy_signatures

- func: native_group_norm(Tensor input, Tensor? weight, Tensor? bias, int N, int C, int HxW, int group, float eps) -> (Tensor, Tensor, Tensor)
  use_c10_dispatcher: hacky_wrapper_for_legacy_signatures
  dispatch:
    CPU, CUDA: native_group_norm
    Math: math_group_norm

- func: native_group_norm_backward(Tensor grad_out, Tensor input, Tensor mean, Tensor rstd, Tensor? weight, int N, int C, int HxW, int group, bool[3] output_mask) -> (Tensor, Tensor, Tensor)
  use_c10_dispatcher: hacky_wrapper_for_legacy_signatures
  dispatch:
    CPU, CUDA: native_group_norm_backward

# Real to complex forward FFT
- func: _fft_r2c(Tensor self, int[] dim, int normalization, bool onesided) -> Tensor
  variants: function
  dispatch:
    CPU: _fft_r2c_mkl
    CUDA: _fft_r2c_cufft

- func: _fft_r2c.out(Tensor self, int[] dim, int normalization, bool onesided, *, Tensor(a!) out) -> Tensor(a!)
  use_c10_dispatcher: hacky_wrapper_for_legacy_signatures
  variants: function
  dispatch:
    CPU: _fft_r2c_mkl_out
    CUDA: _fft_r2c_cufft_out

# Complex to real inverse FFT
- func: _fft_c2r(Tensor self, int[] dim, int normalization, int last_dim_size) -> Tensor
  variants: function
  dispatch:
    CPU: _fft_c2r_mkl
    CUDA: _fft_c2r_cufft

- func: _fft_c2r.out(Tensor self, int[] dim, int normalization, int last_dim_size, *, Tensor(a!) out) -> Tensor(a!)
  use_c10_dispatcher: hacky_wrapper_for_legacy_signatures
  variants: function
  dispatch:
    CPU: _fft_c2r_mkl_out
    CUDA: _fft_c2r_cufft_out

# Standard complex to complex FFT (forward or backward)
- func: _fft_c2c(Tensor self, int[] dim, int normalization, bool forward) -> Tensor
  variants: function
  dispatch:
    CPU: _fft_c2c_mkl
    CUDA: _fft_c2c_cufft

- func: _fft_c2c.out(Tensor self, int[] dim, int normalization, bool forward, *, Tensor(a!) out) -> Tensor(a!)
  use_c10_dispatcher: hacky_wrapper_for_legacy_signatures
  variants: function
  dispatch:
    CPU: _fft_c2c_mkl_out
    CUDA: _fft_c2c_cufft_out

- func: _cufft_get_plan_cache_size(int device_index) -> int

- func: _cufft_get_plan_cache_max_size(int device_index) -> int

- func: _cufft_set_plan_cache_max_size(int device_index, int max_size) -> ()

- func: _cufft_clear_plan_cache(int device_index) -> ()

- func: index.Tensor(Tensor self, Tensor?[] indices) -> Tensor
  variants: function, method
  dispatch:
    CPU, CUDA: index
    QuantizedCPU: quantized_index
  # NB: This function is special-cased in tools/autograd/gen_variable_type.py
  # NB: The following functions are declared in aten/src/ATen/templates/TensorBody.h and defined in aten/src/ATen/TensorIndexing.cpp:
  # - Tensor Tensor::index(ArrayRef<TensorIndex> indices)
  # - Tensor Tensor::index(std::initializer_list<TensorIndex> indices)

- func: index_copy_(Tensor(a!) self, int dim, Tensor index, Tensor source) -> Tensor(a!)
  variants: method
  dispatch:
    DefaultBackend: index_copy_

- func: index_copy(Tensor self, int dim, Tensor index, Tensor source) -> Tensor
  variants: function, method

- func: index_copy_.dimname(Tensor(a!) self, Dimname dim, Tensor index, Tensor source) -> Tensor(a!)
  variants: method

- func: index_copy.dimname(Tensor self, Dimname dim, Tensor index, Tensor source) -> Tensor
  variants: function, method

- func: index_put_(Tensor(a!) self, Tensor?[] indices, Tensor values, bool accumulate=False) -> Tensor(a!)
  variants: function, method
  dispatch:
    DefaultBackend: index_put_
  # NB: The following functions are declared in aten/src/ATen/templates/TensorBody.h and defined in aten/src/ATen/TensorIndexing.cpp:
  # - Tensor & Tensor::index_put_(ArrayRef<TensorIndex> indices, Tensor const & rhs)
  # - Tensor & Tensor::index_put_(ArrayRef<TensorIndex> indices, Scalar v)
  # - Tensor & Tensor::index_put_(std::initializer_list<TensorIndex> indices, Tensor const & rhs)
  # - Tensor & Tensor::index_put_(std::initializer_list<TensorIndex> indices, Scalar v)

- func: index_put(Tensor self, Tensor?[] indices, Tensor values, bool accumulate=False) -> Tensor
  variants: function, method

- func: _index_put_impl_(Tensor(a!) self, Tensor?[] indices, Tensor values, bool accumulate=False, bool unsafe=False) -> Tensor(a!)
  variants: function
  dispatch:
    CPU, CUDA: _index_put_impl_

- func: instance_norm(Tensor input, Tensor? weight, Tensor? bias, Tensor? running_mean, Tensor? running_var, bool use_input_stats, float momentum, float eps, bool cudnn_enabled) -> Tensor
  use_c10_dispatcher: hacky_wrapper_for_legacy_signatures
  variants: function

- func: inverse(Tensor self) -> Tensor
  variants: function, method
  dispatch:
    DefaultBackend: inverse

- func: inverse.out(Tensor self, *, Tensor(a!) out) -> Tensor(a!)
  use_c10_dispatcher: hacky_wrapper_for_legacy_signatures
  dispatch:
    DefaultBackend: inverse_out

- func: _inverse_helper(Tensor self) -> Tensor
  variants: function
  dispatch:
    CPU: _inverse_helper_cpu
    CUDA: _inverse_helper_cuda

- func: isclose(Tensor self, Tensor other, float rtol=1e-05, float atol=1e-08, bool equal_nan=False) -> Tensor
  variants: function, method

- func: isnan(Tensor self) -> Tensor
  variants: function, method
  device_guard: False
  dispatch:
    CPU, CUDA: isnan
    SparseCPU, SparseCUDA: isnan_sparse

- func: is_distributed(Tensor self) -> bool
  variants: function, method
  device_guard: False

- func: is_floating_point(Tensor self) -> bool
  variants: function, method
  device_guard: False

- func: is_complex(Tensor self) -> bool
  variants: function, method
  device_guard: False

- func: isreal(Tensor self) -> Tensor
  variants: function, method

- func: is_nonzero(Tensor self) -> bool
  variants: function, method
  device_guard: False

- func: is_same_size(Tensor self, Tensor other) -> bool
  variants: function, method
  device_guard: False

- func: is_signed(Tensor self) -> bool
  variants: function, method
  device_guard: False

- func: kl_div(Tensor self, Tensor target, int reduction=Mean, *, bool log_target=False) -> Tensor
  dispatch:
    DefaultBackend: kl_div

- func: kl_div_backward(Tensor grad_output, Tensor self, Tensor target, int reduction=Mean, *, bool log_target=False) -> Tensor
  dispatch:
    CPU: kl_div_backward_cpu
    CUDA: kl_div_backward_cuda

- func: kron(Tensor self, Tensor other) -> Tensor
  variants: function, method
  dispatch:
    Math: kron

- func: kron.out(Tensor self, Tensor other, *, Tensor(a!) out) -> Tensor(a!)
  use_c10_dispatcher: hacky_wrapper_for_legacy_signatures
  dispatch:
    Math: kron_out

- func: kthvalue(Tensor self, int k, int dim=-1, bool keepdim=False) -> (Tensor values, Tensor indices)
  variants: function, method
  dispatch:
    DefaultBackend: kthvalue

- func: kthvalue.values(Tensor self, int k, int dim=-1, bool keepdim=False, *, Tensor(a!) values, Tensor(b!) indices) -> (Tensor(a!) values, Tensor(b!) indices)
  use_c10_dispatcher: hacky_wrapper_for_legacy_signatures
  dispatch:
    CPU: kthvalue_out_cpu
    CUDA: kthvalue_out_cuda

- func: kthvalue.dimname(Tensor self, int k, Dimname dim, bool keepdim=False) -> (Tensor values, Tensor indices)
  variants: function, method

- func: kthvalue.dimname_out(Tensor self, int k, Dimname dim, bool keepdim=False, *, Tensor(a!) values, Tensor(b!) indices) -> (Tensor(a!) values, Tensor(b!) indices)
  use_c10_dispatcher: hacky_wrapper_for_legacy_signatures

- func: layer_norm(Tensor input, int[] normalized_shape, Tensor? weight=None, Tensor? bias=None, float eps=1e-05, bool cudnn_enable=True) -> Tensor
  use_c10_dispatcher: hacky_wrapper_for_legacy_signatures

- func: native_layer_norm(Tensor input, int[] normalized_shape, Tensor? weight, Tensor? bias, float eps) -> (Tensor, Tensor, Tensor)
  use_c10_dispatcher: hacky_wrapper_for_legacy_signatures
  dispatch:
    CPU: layer_norm_cpu
    CUDA: layer_norm_cuda
    Math: math_native_layer_norm

- func: native_layer_norm_backward(Tensor grad_out, Tensor input, int[] normalized_shape, Tensor mean, Tensor rstd, Tensor? weight, Tensor? bias, bool[3] output_mask) -> (Tensor, Tensor, Tensor)
  use_c10_dispatcher: hacky_wrapper_for_legacy_signatures
  dispatch:
    CPU: layer_norm_backward_cpu
    CUDA: layer_norm_backward_cuda

- func: nan_to_num(Tensor self, float? nan=None, float? posinf=None, float? neginf=None) -> Tensor
  variants: function, method
  dispatch:
    DefaultBackend: nan_to_num

- func: nan_to_num_(Tensor(a!) self, float? nan=None, float? posinf=None, float? neginf=None) -> Tensor(a!)
  variants: function, method
  dispatch:
    DefaultBackend: nan_to_num_

- func: nan_to_num.out(Tensor self, float? nan=None, float? posinf=None, float? neginf=None, *, Tensor(a!) out) -> Tensor(a!)
  use_c10_dispatcher: hacky_wrapper_for_legacy_signatures
  dispatch:
    DefaultBackend: nan_to_num_out

- func: linear(Tensor input, Tensor weight, Tensor? bias=None) -> Tensor
  use_c10_dispatcher: hacky_wrapper_for_legacy_signatures
  python_module: nn

- func: mkldnn_linear(Tensor input, Tensor weight, Tensor? bias=None) -> Tensor
  use_c10_dispatcher: hacky_wrapper_for_legacy_signatures
  python_module: nn
  dispatch:
    MkldnnCPU: mkldnn_linear

- func: fbgemm_linear_int8_weight_fp32_activation(Tensor input, Tensor weight, Tensor packed, Tensor col_offsets, Scalar weight_scale, Scalar weight_zero_point, Tensor bias) -> Tensor

- func: fbgemm_linear_int8_weight(Tensor input, Tensor weight, Tensor packed, Tensor col_offsets, Scalar weight_scale, Scalar weight_zero_point, Tensor bias) -> Tensor

- func: fbgemm_linear_quantize_weight(Tensor input) -> (Tensor, Tensor, float, int)

- func: fbgemm_pack_gemm_matrix_fp16(Tensor input) -> Tensor

- func: fbgemm_linear_fp16_weight_fp32_activation(Tensor input, Tensor packed_weight, Tensor bias) -> Tensor

- func: fbgemm_linear_fp16_weight(Tensor input, Tensor packed_weight, Tensor bias) -> Tensor

- func: fbgemm_pack_quantized_matrix(Tensor input) -> Tensor

- func: fbgemm_pack_quantized_matrix.KN(Tensor input, int K, int N) -> Tensor

- func: ldexp.Tensor(Tensor self, Tensor other) -> Tensor
  variants: function, method

- func: ldexp_(Tensor(a!) self, Tensor other) -> Tensor(a!)
  variants: function, method

- func: ldexp.out(Tensor self, Tensor other, *, Tensor(a!) out) -> Tensor(a!)
  use_c10_dispatcher: hacky_wrapper_for_legacy_signatures

- func: linspace(Scalar start, Scalar end, int? steps=None, *, ScalarType? dtype=None, Layout? layout=None, Device? device=None, bool? pin_memory=None) -> Tensor
  use_c10_dispatcher: hacky_wrapper_for_legacy_signatures

- func: linspace.out(Scalar start, Scalar end, int? steps=None, *, Tensor(a!) out) -> Tensor(a!)
  use_c10_dispatcher: hacky_wrapper_for_legacy_signatures
  dispatch:
    CPU: linspace_cpu_out
    CUDA: linspace_cuda_out

- func: log(Tensor self) -> Tensor
  variants: function, method
  dispatch:
    DefaultBackend: log

- func: log_(Tensor(a!) self) -> Tensor(a!)
  variants: function, method
  dispatch:
    DefaultBackend: log_

- func: log.out(Tensor self, *, Tensor(a!) out) -> Tensor(a!)
  use_c10_dispatcher: hacky_wrapper_for_legacy_signatures
  dispatch:
    CPU, CUDA: log_out

- func: log10(Tensor self) -> Tensor
  variants: function, method
  dispatch:
    DefaultBackend: log10

- func: log10_(Tensor(a!) self) -> Tensor(a!)
  variants: function, method
  dispatch:
    DefaultBackend: log10_

- func: log10.out(Tensor self, *, Tensor(a!) out) -> Tensor(a!)
  use_c10_dispatcher: hacky_wrapper_for_legacy_signatures
  dispatch:
    CPU, CUDA: log10_out

- func: log1p(Tensor self) -> Tensor
  variants: function, method
  dispatch:
    CPU, CUDA: log1p
    SparseCPU, SparseCUDA: log1p_sparse

- func: log1p_(Tensor(a!) self) -> Tensor(a!)
  variants: function, method
  dispatch:
    CPU, CUDA: log1p_
    SparseCPU, SparseCUDA: log1p_sparse_

- func: log1p.out(Tensor self, *, Tensor(a!) out) -> Tensor(a!)
  use_c10_dispatcher: hacky_wrapper_for_legacy_signatures
  dispatch:
    CPU, CUDA: log1p_out
    SparseCPU, SparseCUDA: log1p_out_sparse

- func: log2(Tensor self) -> Tensor
  variants: function, method
  dispatch:
    DefaultBackend: log2

- func: log2_(Tensor(a!) self) -> Tensor(a!)
  variants: function, method
  dispatch:
    DefaultBackend: log2_

- func: log2.out(Tensor self, *, Tensor(a!) out) -> Tensor(a!)
  use_c10_dispatcher: hacky_wrapper_for_legacy_signatures
  dispatch:
    CPU, CUDA: log2_out

- func: logaddexp.out(Tensor self, Tensor other, *, Tensor(a!) out) -> Tensor(a!)
  use_c10_dispatcher: hacky_wrapper_for_legacy_signatures
  dispatch:
    CPU, CUDA: logaddexp_out

- func: logaddexp(Tensor self, Tensor other) -> Tensor
  variants: method, function
  dispatch:
    DefaultBackend: logaddexp

- func: logaddexp2.out(Tensor self, Tensor other, *, Tensor(a!) out) -> Tensor(a!)
  use_c10_dispatcher: hacky_wrapper_for_legacy_signatures
  dispatch:
    CPU, CUDA: logaddexp2_out

- func: logaddexp2(Tensor self, Tensor other) -> Tensor
  variants: method, function
  dispatch:
    DefaultBackend: logaddexp2

- func: xlogy.Tensor(Tensor self, Tensor other) -> Tensor
  variants: function, method
  dispatch:
    CPU, CUDA: xlogy

- func: xlogy.Scalar_Self(Scalar self, Tensor other) -> Tensor
  variants: function
  dispatch:
    CPU, CUDA: xlogy

- func: xlogy.Scalar_Other(Tensor self, Scalar other) -> Tensor
  variants: function, method
  dispatch:
    CPU, CUDA: xlogy

# xlogy: inplace variant
- func: xlogy_.Tensor(Tensor(a!) self, Tensor other) -> Tensor(a!)
  variants: function, method
  dispatch:
    CPU, CUDA: xlogy_

- func: xlogy_.Scalar_Other(Tensor(a!) self, Scalar other) -> Tensor(a!)
  variants: function, method
  dispatch:
    CPU, CUDA: xlogy_

# xlogy: out variant
- func: xlogy.OutTensor(Tensor self, Tensor other, *, Tensor(a!) out) -> Tensor(a!)
  use_c10_dispatcher: hacky_wrapper_for_legacy_signatures
  variants: function
  dispatch:
    CPU, CUDA: xlogy_out

- func: xlogy.OutScalar_Self(Scalar self, Tensor other, *, Tensor(a!) out) -> Tensor(a!)
  use_c10_dispatcher: hacky_wrapper_for_legacy_signatures
  variants: function
  dispatch:
    CPU, CUDA: xlogy_out

- func: xlogy.OutScalar_Other(Tensor self, Scalar other, *, Tensor(a!) out) -> Tensor(a!)
  use_c10_dispatcher: hacky_wrapper_for_legacy_signatures
  variants: function
  dispatch:
    CPU, CUDA: xlogy_out

- func: logdet(Tensor self) -> Tensor
  variants: function, method
  dispatch:
    DefaultBackend: logdet

- func: logspace(Scalar start, Scalar end, int? steps=None, float base=10.0, *, ScalarType? dtype=None, Layout? layout=None, Device? device=None, bool? pin_memory=None) -> Tensor
  use_c10_dispatcher: hacky_wrapper_for_legacy_signatures

- func: logspace.out(Scalar start, Scalar end, int? steps=None, float base=10.0, *, Tensor(a!) out) -> Tensor(a!)
  use_c10_dispatcher: hacky_wrapper_for_legacy_signatures
  dispatch:
    CPU: logspace_cpu_out
    CUDA: logspace_cuda_out

# log_softmax allows positional dtype, unlike most operators, because kwonly is BC-breaking when loading jit models.
- func: log_softmax.int(Tensor self, int dim, ScalarType? dtype=None) -> Tensor
  variants: function, method

- func: log_softmax.Dimname(Tensor self, Dimname dim, *, ScalarType? dtype=None) -> Tensor
  variants: function, method

- func: _log_softmax(Tensor self, int dim, bool half_to_float) -> Tensor
  dispatch:
    CPU: log_softmax_cpu
    CUDA: log_softmax_cuda

- func: _log_softmax_backward_data(Tensor grad_output, Tensor output, int dim, Tensor self) -> Tensor
  dispatch:
    CPU: log_softmax_backward_cpu
    CUDA: log_softmax_backward_cuda

- func: _logcumsumexp(Tensor self, int dim) -> Tensor
  dispatch:
    CPU: _logcumsumexp_cpu
    CUDA: _logcumsumexp_cuda

- func: _logcumsumexp.out(Tensor self, int dim, *, Tensor(a!) out) -> Tensor(a!)
  use_c10_dispatcher: hacky_wrapper_for_legacy_signatures
  dispatch:
    CPU: _logcumsumexp_out_cpu
    CUDA: _logcumsumexp_out_cuda

- func: logcumsumexp(Tensor self, int dim) -> Tensor
  variants: function, method
  dispatch:
    DefaultBackend: logcumsumexp

- func: logcumsumexp.out(Tensor self, int dim, *, Tensor(a!) out) -> Tensor(a!)
  use_c10_dispatcher: hacky_wrapper_for_legacy_signatures
  dispatch:
    DefaultBackend: logcumsumexp_out

- func: logcumsumexp.dimname(Tensor self, Dimname dim) -> Tensor
  variants: function, method

- func: logcumsumexp.dimname_out(Tensor self, Dimname dim, *, Tensor(a!) out) -> Tensor(a!)
  use_c10_dispatcher: hacky_wrapper_for_legacy_signatures

- func: logsumexp(Tensor self, int[1] dim, bool keepdim=False) -> Tensor
  variants: function, method
  dispatch:
    DefaultBackend: logsumexp

- func: logsumexp.out(Tensor self, int[1] dim, bool keepdim=False, *, Tensor(a!) out) -> Tensor(a!)
  use_c10_dispatcher: hacky_wrapper_for_legacy_signatures
  dispatch:
    DefaultBackend: logsumexp_out

- func: logsumexp.names(Tensor self, Dimname[1] dim, bool keepdim=False) -> Tensor
  variants: function, method

- func: logsumexp.names_out(Tensor self, Dimname[1] dim, bool keepdim=False, *, Tensor(a!) out) -> Tensor(a!)
  use_c10_dispatcher: hacky_wrapper_for_legacy_signatures

- func: margin_ranking_loss(Tensor input1, Tensor input2, Tensor target, float margin=0.0, int reduction=Mean) -> Tensor

- func: matmul(Tensor self, Tensor other) -> Tensor
  variants: function, method

- func: matmul.out(Tensor self, Tensor other, *, Tensor(a!) out) -> Tensor(a!)
  use_c10_dispatcher: hacky_wrapper_for_legacy_signatures

- func: matrix_rank.tol(Tensor self, float tol, bool symmetric=False) -> Tensor

- func: matrix_rank(Tensor self, bool symmetric=False) -> Tensor

- func: matrix_power(Tensor self, int n) -> Tensor
  variants: function, method

- func: matrix_exp(Tensor self) -> Tensor
  variants: function, method
  dispatch:
    CPU, CUDA: matrix_exp

- func: matrix_exp_backward(Tensor self, Tensor grad) -> Tensor

- func: _aminmax(Tensor self) -> (Tensor, Tensor)
  variants: function
  dispatch:
    CPU, CUDA: _aminmax_all

- func: _aminmax.dim(Tensor self, int dim, bool keepdim=False) -> (Tensor, Tensor)
  variants: function
  dispatch:
    CPU, CUDA: _aminmax

- func: _compute_linear_combination(Tensor input, Tensor coefficients) -> Tensor
  dispatch:
    CPU, CUDA: _compute_linear_combination

- func: _compute_linear_combination.out(Tensor input, Tensor coefficients, *, Tensor(a!) out) -> Tensor(a!)
  use_c10_dispatcher: hacky_wrapper_for_legacy_signatures
  dispatch:
    CPU, CUDA: _compute_linear_combination_out

- func: max.dim(Tensor self, int dim, bool keepdim=False) -> (Tensor values, Tensor indices)
  variants: function, method
  dispatch:
    DefaultBackend: max

- func: max.dim_max(Tensor self, int dim, bool keepdim=False, *, Tensor(a!) max, Tensor(b!) max_values) -> (Tensor(a!) values, Tensor(b!) indices)
  use_c10_dispatcher: hacky_wrapper_for_legacy_signatures
  dispatch:
    CPU, CUDA: max_out

- func: max.names_dim(Tensor self, Dimname dim, bool keepdim=False) -> (Tensor values, Tensor indices)
  variants: function, method

- func: max.names_dim_max(Tensor self, Dimname dim, bool keepdim=False, *, Tensor(a!) max, Tensor(b!) max_values) -> (Tensor(a!) values, Tensor(b!) indices)
  use_c10_dispatcher: hacky_wrapper_for_legacy_signatures

- func: value_selecting_reduction_backward(Tensor grad, int dim, Tensor indices, int[] sizes, bool keepdim) -> Tensor
  variants: function
  device_guard: False

- func: amax(Tensor self, int[1] dim=[], bool keepdim=False) -> Tensor
  variants: function, method
  dispatch:
    DefaultBackend: amax

- func: amax.out(Tensor self, int[1] dim=[], bool keepdim=False, *, Tensor(a!) out) -> Tensor(a!)
  use_c10_dispatcher: hacky_wrapper_for_legacy_signatures
  dispatch:
    CPU, CUDA: amax_out

# Return: (Tensor output, Tensor indices)
- func: max_pool1d_with_indices(Tensor self, int[1] kernel_size, int[1] stride=[], int[1] padding=0, int[1] dilation=1, bool ceil_mode=False) -> (Tensor, Tensor)

- func: max_pool1d(Tensor self, int[1] kernel_size, int[1] stride=[], int[1] padding=0, int[1] dilation=1, bool ceil_mode=False) -> Tensor

- func: max_pool2d(Tensor self, int[2] kernel_size, int[2] stride=[], int[2] padding=0, int[2] dilation=1, bool ceil_mode=False) -> Tensor

- func: mkldnn_max_pool2d(Tensor self, int[2] kernel_size, int[2] stride=[], int[2] padding=0, int[2] dilation=1, bool ceil_mode=False) -> Tensor
  dispatch:
    MkldnnCPU: mkldnn_max_pool2d

- func: mkldnn_max_pool3d(Tensor self, int[3] kernel_size, int[3] stride=[], int[3] padding=0, int[3] dilation=1, bool ceil_mode=False) -> Tensor
  dispatch:
    MkldnnCPU: mkldnn_max_pool3d

- func: quantized_max_pool1d(Tensor self, int[1] kernel_size, int[1] stride=[], int[1] padding=0, int[1] dilation=1, bool ceil_mode=False) -> Tensor
  dispatch:
    QuantizedCPU: quantized_max_pool1d

- func: quantized_max_pool2d(Tensor self, int[2] kernel_size, int[2] stride=[], int[2] padding=0, int[2] dilation=1, bool ceil_mode=False) -> Tensor
  dispatch:
    QuantizedCPU: quantized_max_pool2d

- func: max_pool3d(Tensor self, int[3] kernel_size, int[3] stride=[], int[3] padding=0, int[3] dilation=1, bool ceil_mode=False) -> Tensor

# The CPU and GPU dispatch variants are named weirdly here because otherwise there
# are namespacing issues in C++
- func: mean(Tensor self, *, ScalarType? dtype=None) -> Tensor
  variants: function, method
  dispatch:
    CPU, CUDA: mean_cpu_gpu
    QuantizedCPU: mean_quantized_cpu

- func: mean.dim(Tensor self, int[1] dim, bool keepdim=False, *, ScalarType? dtype=None) -> Tensor
  variants: function, method
  dispatch:
    CPU, CUDA: mean_cpu_gpu
    QuantizedCPU: mean_quantized_cpu

- func: mean.out(Tensor self, int[1] dim, bool keepdim=False, *, ScalarType? dtype=None, Tensor(a!) out) -> Tensor(a!)
  use_c10_dispatcher: hacky_wrapper_for_legacy_signatures
  dispatch:
    CPU, CUDA: mean_out_cpu_gpu
    QuantizedCPU: mean_out_quantized_cpu

- func: mean.names_dim(Tensor self, Dimname[1] dim, bool keepdim=False, *, ScalarType? dtype=None) -> Tensor
  variants: function, method

- func: mean.names_out(Tensor self, Dimname[1] dim, bool keepdim=False, *, ScalarType? dtype=None, Tensor(a!) out) -> Tensor(a!)
  use_c10_dispatcher: hacky_wrapper_for_legacy_signatures

- func: median(Tensor self) -> Tensor
  variants: function, method
  dispatch:
    CPU: median_cpu
    CUDA: median_cuda

- func: median.dim(Tensor self, int dim, bool keepdim=False) -> (Tensor values, Tensor indices)
  variants: function, method
  dispatch:
    DefaultBackend: median

- func: median.dim_values(Tensor self, int dim, bool keepdim=False, *, Tensor(a!) values, Tensor(b!) indices) -> (Tensor(a!) values, Tensor(b!) indices)
  use_c10_dispatcher: hacky_wrapper_for_legacy_signatures
  dispatch:
    CPU: median_out_cpu
    CUDA: median_out_cuda

- func: median.names_dim(Tensor self, Dimname dim, bool keepdim=False) -> (Tensor values, Tensor indices)
  variants: function, method

- func: median.names_dim_values(Tensor self, Dimname dim, bool keepdim=False, *, Tensor(a!) values, Tensor(b!) indices) -> (Tensor(a!) values, Tensor(b!) indices)
  use_c10_dispatcher: hacky_wrapper_for_legacy_signatures

- func: nanmedian(Tensor self) -> Tensor
  variants: function, method
  dispatch:
    CPU: nanmedian_cpu
    CUDA: nanmedian_cuda

- func: nanmedian.dim(Tensor self, int dim, bool keepdim=False) -> (Tensor values, Tensor indices)
  variants: function, method
  dispatch:
    DefaultBackend: nanmedian

- func: nanmedian.dim_values(Tensor self, int dim, bool keepdim=False, *, Tensor(a!) values, Tensor(b!) indices) -> (Tensor(a!) values, Tensor(b!) indices)
  use_c10_dispatcher: hacky_wrapper_for_legacy_signatures
  dispatch:
    CPU: nanmedian_out_cpu
    CUDA: nanmedian_out_cuda

- func: nanmedian.names_dim(Tensor self, Dimname dim, bool keepdim=False) -> (Tensor values, Tensor indices)
  variants: function, method

- func: nanmedian.names_dim_values(Tensor self, Dimname dim, bool keepdim=False, *, Tensor(a!) values, Tensor(b!) indices) -> (Tensor(a!) values, Tensor(b!) indices)
  use_c10_dispatcher: hacky_wrapper_for_legacy_signatures

- func: min.dim(Tensor self, int dim, bool keepdim=False) -> (Tensor values, Tensor indices)
  variants: function, method
  dispatch:
    DefaultBackend: min

- func: min.dim_min(Tensor self, int dim, bool keepdim=False, *, Tensor(a!) min, Tensor(b!) min_indices) -> (Tensor(a!) values, Tensor(b!) indices)
  use_c10_dispatcher: hacky_wrapper_for_legacy_signatures
  dispatch:
    CPU, CUDA: min_out

- func: min.names_dim(Tensor self, Dimname dim, bool keepdim=False) -> (Tensor values, Tensor indices)
  variants: function, method

- func: min.names_dim_min(Tensor self, Dimname dim, bool keepdim=False, *, Tensor(a!) min, Tensor(b!) min_indices) -> (Tensor(a!) values, Tensor(b!) indices)
  use_c10_dispatcher: hacky_wrapper_for_legacy_signatures

- func: amin(Tensor self, int[1] dim=[], bool keepdim=False) -> Tensor
  variants: function, method
  dispatch:
    DefaultBackend: amin

- func: amin.out(Tensor self, int[1] dim=[], bool keepdim=False, *, Tensor(a!) out) -> Tensor(a!)
  use_c10_dispatcher: hacky_wrapper_for_legacy_signatures
  dispatch:
    CPU, CUDA: amin_out

- func: mkldnn_convolution(Tensor self, Tensor weight, Tensor? bias, int[] padding, int[] stride, int[] dilation, int groups) -> Tensor
  use_c10_dispatcher: hacky_wrapper_for_legacy_signatures
  dispatch:
    DefaultBackend: mkldnn_convolution

- func: mkldnn_convolution_backward_input(int[] self_size, Tensor grad_output, Tensor weight, int[] padding, int[] stride, int[] dilation, int groups, bool bias_defined) -> Tensor

- func: mkldnn_convolution_backward_weights(int[] weight_size, Tensor grad_output, Tensor self, int[] padding, int[] stride, int[] dilation, int groups, bool bias_defined) -> (Tensor, Tensor)

- func: mkldnn_convolution_backward(Tensor self, Tensor grad_output, Tensor weight, int[] padding, int[] stride, int[] dilation, int groups, bool[3] output_mask) -> (Tensor, Tensor, Tensor)
  dispatch:
    DefaultBackend: mkldnn_convolution_backward

- func: miopen_batch_norm(Tensor input, Tensor weight, Tensor? bias, Tensor? running_mean, Tensor? running_var, bool training, float exponential_average_factor, float epsilon) -> (Tensor, Tensor, Tensor)
  use_c10_dispatcher: hacky_wrapper_for_legacy_signatures
  dispatch:
    CUDA: miopen_batch_norm

- func: miopen_batch_norm_backward(Tensor input, Tensor grad_output, Tensor weight, Tensor? running_mean, Tensor? running_var, Tensor? save_mean, Tensor? save_var, float epsilon) -> (Tensor, Tensor, Tensor)
  use_c10_dispatcher: hacky_wrapper_for_legacy_signatures
  dispatch:
    CUDA: miopen_batch_norm_backward

- func: miopen_convolution(Tensor self, Tensor weight, Tensor? bias, int[] padding, int[] stride, int[] dilation, int groups, bool benchmark, bool deterministic) -> Tensor
  use_c10_dispatcher: hacky_wrapper_for_legacy_signatures
  dispatch:
    CUDA: miopen_convolution

- func: miopen_convolution_backward_input(int[] self_size, Tensor grad_output, Tensor weight, int[] padding, int[] stride, int[] dilation, int groups, bool benchmark, bool deterministic) -> Tensor
  dispatch:
    CUDA: miopen_convolution_backward_input

- func: miopen_convolution_backward(Tensor self, Tensor grad_output, Tensor weight, int[] padding, int[] stride, int[] dilation, int groups, bool benchmark, bool deterministic, bool[3] output_mask) -> (Tensor, Tensor, Tensor)
  dispatch:
    CUDA: miopen_convolution_backward

- func: miopen_convolution_backward_bias(Tensor grad_output) -> Tensor
  dispatch:
    CUDA: miopen_convolution_backward_bias

- func: miopen_convolution_backward_weight(int[] weight_size, Tensor grad_output, Tensor self, int[] padding, int[] stride, int[] dilation, int groups, bool benchmark, bool deterministic) -> Tensor
  dispatch:
    CUDA: miopen_convolution_backward_weight

- func: miopen_convolution_transpose(Tensor self, Tensor weight, Tensor? bias, int[] padding, int[] output_padding, int[] stride, int[] dilation, int groups, bool benchmark, bool deterministic) -> Tensor
  use_c10_dispatcher: hacky_wrapper_for_legacy_signatures
  dispatch:
    CUDA: miopen_convolution_transpose

# NB: output_padding not strictly needed here, but it's helpful for the float
# backwards
- func: miopen_convolution_transpose_backward(Tensor self, Tensor grad_output, Tensor weight, int[] padding, int[] output_padding, int[] stride, int[] dilation, int groups, bool benchmark, bool deterministic, bool[3] output_mask) -> (Tensor, Tensor, Tensor)
  dispatch:
    CUDA: miopen_convolution_transpose_backward

- func: miopen_convolution_transpose_backward_input(Tensor grad_output, Tensor weight, int[] padding, int[] stride, int[] dilation, int groups, bool benchmark, bool deterministic) -> Tensor
  dispatch:
    CUDA: miopen_convolution_transpose_backward_input

- func: miopen_convolution_transpose_backward_weight(int[] weight_size, Tensor grad_output, Tensor self, int[] padding, int[] stride, int[] dilation, int groups, bool benchmark, bool deterministic) -> Tensor
  dispatch:
    CUDA: miopen_convolution_transpose_backward_weight

- func: miopen_depthwise_convolution(Tensor self, Tensor weight, Tensor? bias, int[] padding, int[] stride, int[] dilation, int groups, bool benchmark, bool deterministic) -> Tensor
  use_c10_dispatcher: hacky_wrapper_for_legacy_signatures
  dispatch:
    CUDA: miopen_depthwise_convolution

- func: miopen_depthwise_convolution_backward_input(int[] self_size, Tensor grad_output, Tensor weight, int[] padding, int[] stride, int[] dilation, int groups, bool benchmark, bool deterministic) -> Tensor
  dispatch:
    CUDA: miopen_depthwise_convolution_backward_input

- func: miopen_depthwise_convolution_backward(Tensor self, Tensor grad_output, Tensor weight, int[] padding, int[] stride, int[] dilation, int groups, bool benchmark, bool deterministic, bool[3] output_mask) -> (Tensor, Tensor, Tensor)
  dispatch:
    CUDA: miopen_depthwise_convolution_backward

- func: miopen_depthwise_convolution_backward_weight(int[] weight_size, Tensor grad_output, Tensor self, int[] padding, int[] stride, int[] dilation, int groups, bool benchmark, bool deterministic) -> Tensor
  dispatch:
    CUDA: miopen_depthwise_convolution_backward_weight

- func: miopen_rnn(Tensor input, Tensor[] weight, int weight_stride0, Tensor hx, Tensor? cx, int mode, int hidden_size, int num_layers, bool batch_first, float dropout, bool train, bool bidirectional, int[] batch_sizes, Tensor? dropout_state) -> (Tensor, Tensor, Tensor, Tensor, Tensor)
  use_c10_dispatcher: hacky_wrapper_for_legacy_signatures
  dispatch:
    CUDA: miopen_rnn

- func: miopen_rnn_backward(Tensor input, Tensor[] weight, int weight_stride0, Tensor weight_buf, Tensor hx, Tensor? cx, Tensor output, Tensor? grad_output, Tensor? grad_hy, Tensor? grad_cy, int mode, int hidden_size, int num_layers, bool batch_first, float dropout, bool train, bool bidirectional, int[] batch_sizes, Tensor? dropout_state, Tensor reserve, bool[4] output_mask) -> (Tensor, Tensor, Tensor, Tensor[])
  use_c10_dispatcher: hacky_wrapper_for_legacy_signatures
  dispatch:
    CUDA: miopen_rnn_backward

- func: mm(Tensor self, Tensor mat2) -> Tensor
  variants: function, method
  dispatch:
    CPU: mm_cpu
    CUDA: mm_cuda
    SparseCPU, SparseCUDA: _sparse_mm

- func: mm.out(Tensor self, Tensor mat2, *, Tensor(a!) out) -> Tensor(a!)
  use_c10_dispatcher: hacky_wrapper_for_legacy_signatures
  dispatch:
    CPU: mm_cpu_out
    CUDA: mm_out_cuda
    SparseCPU, SparseCUDA: _sparse_mm_out

- func: _sparse_mm(Tensor sparse, Tensor dense) -> Tensor

- func: _sparse_sparse_matmul(Tensor self, Tensor other) -> Tensor
  dispatch:
    SparseCPU: sparse_sparse_matmul_cpu
    SparseCUDA: sparse_sparse_matmul_cuda

- func: _sparse_matrix_mask_helper(Tensor t, Tensor mask_indices) -> Tensor
  dispatch:
    SparseCPU: sparse_matrix_mask_helper_cpu
    SparseCUDA: sparse_matrix_mask_helper_cuda

- func: mode(Tensor self, int dim=-1, bool keepdim=False) -> (Tensor values, Tensor indices)
  variants: function, method
  dispatch:
    CPU, CUDA: mode

- func: mode.values(Tensor self, int dim=-1, bool keepdim=False, *, Tensor(a!) values, Tensor(b!) indices) -> (Tensor(a!) values, Tensor(b!) indices)
  use_c10_dispatcher: hacky_wrapper_for_legacy_signatures
  dispatch:
    DefaultBackend: mode_out

- func: mode.dimname(Tensor self, Dimname dim, bool keepdim=False) -> (Tensor values, Tensor indices)
  variants: function, method

- func: mode.dimname_out(Tensor self, Dimname dim, bool keepdim=False, *, Tensor(a!) values, Tensor(b!) indices) -> (Tensor(a!) values, Tensor(b!) indices)
  use_c10_dispatcher: hacky_wrapper_for_legacy_signatures

- func: mul.Tensor(Tensor self, Tensor other) -> Tensor
  variants: function, method
  dispatch:
    CPU, CUDA: mul
    SparseCPU, SparseCUDA: mul_sparse
    MkldnnCPU: mkldnn_mul

- func: mul_.Tensor(Tensor(a!) self, Tensor other) -> Tensor(a!)
  variants: method
  dispatch:
    CPU, CUDA: mul_
    SparseCPU, SparseCUDA: mul_sparse_
    MkldnnCPU: mkldnn_mul_

- func: mul.out(Tensor self, Tensor other, *, Tensor(a!) out) -> Tensor(a!)
  use_c10_dispatcher: hacky_wrapper_for_legacy_signatures
  dispatch:
    CPU, CUDA: mul_out
    SparseCPU: mul_out_sparse_cpu
    SparseCUDA: mul_out_sparse_cuda
    MkldnnCPU: mkldnn_mul_out

  # For C++ only, until we have conversion from C++ numbers to Tensor
- func: mul.Scalar(Tensor self, Scalar other) -> Tensor
  variants: function, method
  dispatch:
    DefaultBackend: mul

- func: mul_.Scalar(Tensor(a!) self, Scalar other) -> Tensor(a!)
  variants: method
  dispatch:
    DefaultBackend: mul_

# multiply, alias for mul
- func: multiply.Tensor(Tensor self, Tensor other) -> Tensor
  variants: function, method

- func: multiply_.Tensor(Tensor(a!) self, Tensor other) -> Tensor(a!)
  variants: method

- func: multiply.out(Tensor self, Tensor other, *, Tensor(a!) out) -> Tensor(a!)
  use_c10_dispatcher: hacky_wrapper_for_legacy_signatures

- func: multiply.Scalar(Tensor self, Scalar other) -> Tensor
  variants: function, method

- func: multiply_.Scalar(Tensor(a!) self, Scalar other) -> Tensor(a!)
  variants: method

- func: mv(Tensor self, Tensor vec) -> Tensor
  variants: function, method
  dispatch:
    CPU, CUDA: mv
    SparseCPU, SparseCUDA: mv_sparse

- func: mv.out(Tensor self, Tensor vec, *, Tensor(a!) out) -> Tensor(a!)
  use_c10_dispatcher: hacky_wrapper_for_legacy_signatures
  dispatch:
    DefaultBackend: mv_out

- func: mvlgamma(Tensor self, int p) -> Tensor
  variants: function, method
  dispatch:
    DefaultBackend: mvlgamma

- func: mvlgamma_(Tensor(a!) self, int p) -> Tensor(a!)
  variants: method
  dispatch:
    DefaultBackend: mvlgamma_

- func: narrow_copy(Tensor self, int dim, int start, int length) -> Tensor
  variants: function, method
  dispatch:
    CPU: narrow_copy_dense_cpu
    SparseCPU, SparseCUDA: narrow_copy_sparse
    DefaultBackend: narrow_copy_dense

- func: narrow_copy.out(Tensor self, int dim, int start, int length, *, Tensor(a!) out) -> Tensor(a!)
  dispatch:
    CPU: narrow_copy_dense_cpu_out

- func: narrow(Tensor(a) self, int dim, int start, int length) -> Tensor(a)
  variants: function, method
  device_guard: False

- func: narrow.Tensor(Tensor(a) self, int dim, Tensor start, int length) -> Tensor(a)
  variants: function, method
  device_guard: False

- func: native_batch_norm(Tensor input, Tensor? weight, Tensor? bias, Tensor? running_mean, Tensor? running_var, bool training, float momentum, float eps) -> (Tensor, Tensor, Tensor)
  use_c10_dispatcher: hacky_wrapper_for_legacy_signatures
  dispatch:
    CPU: batch_norm_cpu
    CUDA: batch_norm_cuda
    MkldnnCPU: mkldnn_batch_norm

- func: native_batch_norm.out(Tensor input, Tensor? weight, Tensor? bias, Tensor? running_mean, Tensor? running_var, bool training, float momentum, float eps, *, Tensor(a!) out, Tensor(b!) save_mean, Tensor(c!) save_invstd) -> (Tensor(a!), Tensor(b!), Tensor(c!))
  use_c10_dispatcher: hacky_wrapper_for_legacy_signatures
  dispatch:
    CUDA: batch_norm_cuda_out

- func: batch_norm_stats(Tensor input, float eps) -> (Tensor, Tensor)
  dispatch:
    CUDA: batch_norm_stats_cuda

- func: batch_norm_elemt(Tensor input, Tensor? weight, Tensor? bias, Tensor mean, Tensor invstd, float eps) -> Tensor
  use_c10_dispatcher: hacky_wrapper_for_legacy_signatures
  dispatch:
    CUDA: batch_norm_elemt_cuda

- func: batch_norm_elemt.out(Tensor input, Tensor? weight, Tensor? bias, Tensor mean, Tensor invstd, float eps, *, Tensor(a!) out) -> Tensor(a!)
  use_c10_dispatcher: hacky_wrapper_for_legacy_signatures
  dispatch:
    CUDA: batch_norm_elemt_cuda_out

# for backward compatibility
- func: batch_norm_gather_stats(Tensor input, Tensor mean, Tensor invstd, Tensor? running_mean, Tensor? running_var, float momentum, float eps, int count) -> (Tensor, Tensor)
  use_c10_dispatcher: hacky_wrapper_for_legacy_signatures
  dispatch:
    CUDA: batch_norm_gather_stats_cuda

- func: batch_norm_gather_stats_with_counts(Tensor input, Tensor mean, Tensor invstd, Tensor? running_mean, Tensor? running_var, float momentum, float eps, Tensor counts) -> (Tensor, Tensor)
  use_c10_dispatcher: hacky_wrapper_for_legacy_signatures
  dispatch:
    CUDA: batch_norm_gather_stats_with_counts_cuda

- func: native_batch_norm_backward(Tensor grad_out, Tensor input, Tensor? weight, Tensor? running_mean, Tensor? running_var, Tensor? save_mean, Tensor? save_invstd, bool train, float eps, bool[3] output_mask) -> (Tensor, Tensor, Tensor)
  use_c10_dispatcher: hacky_wrapper_for_legacy_signatures
  dispatch:
    CPU: batch_norm_backward_cpu
    CUDA: batch_norm_backward_cuda

- func: batch_norm_backward_reduce(Tensor grad_out, Tensor input, Tensor mean, Tensor invstd, Tensor? weight, bool input_g, bool weight_g, bool bias_g) -> (Tensor, Tensor, Tensor, Tensor)
  use_c10_dispatcher: hacky_wrapper_for_legacy_signatures
  dispatch:
    CUDA: batch_norm_backward_reduce_cuda

- func: batch_norm_backward_elemt(Tensor grad_out, Tensor input, Tensor mean, Tensor invstd, Tensor? weight, Tensor mean_dy, Tensor mean_dy_xmu) -> Tensor
  use_c10_dispatcher: hacky_wrapper_for_legacy_signatures
  dispatch:
    CUDA: batch_norm_backward_elemt_cuda

- func: batch_norm_update_stats(Tensor input, Tensor? running_mean, Tensor? running_var, float momentum) -> (Tensor, Tensor)
  use_c10_dispatcher: hacky_wrapper_for_legacy_signatures
  dispatch:
    CPU: batch_norm_update_stats_cpu
    CUDA: batch_norm_update_stats_cuda

- func: is_vulkan_available() -> bool

- func: _nnpack_available() -> bool

- func: _nnpack_spatial_convolution(Tensor input, Tensor weight, Tensor? bias, int[2] padding, int[2] stride=1) -> Tensor
  use_c10_dispatcher: hacky_wrapper_for_legacy_signatures
  variants: function
  dispatch:
    DefaultBackend: _nnpack_spatial_convolution

- func: _nnpack_spatial_convolution_backward(Tensor input, Tensor grad_output, Tensor weight, int[2] padding, bool[3] output_mask) -> (Tensor, Tensor, Tensor)
  variants: function

- func: _nnpack_spatial_convolution_backward_input(Tensor input, Tensor grad_output, Tensor weight, int[2] padding) -> Tensor
  variants: function

- func: _nnpack_spatial_convolution_backward_weight(Tensor input, int[] weightsize, Tensor grad_output, int[2] padding) -> Tensor
  variants: function

- func: ones.names(int[] size, *, Dimname[]? names, ScalarType? dtype=None, Layout? layout=None, Device? device=None, bool? pin_memory=None) -> Tensor
  use_c10_dispatcher: hacky_wrapper_for_legacy_signatures
  device_guard: False

- func: ones(int[] size, *, ScalarType? dtype=None, Layout? layout=None, Device? device=None, bool? pin_memory=None) -> Tensor
  use_c10_dispatcher: hacky_wrapper_for_legacy_signatures

- func: ones.out(int[] size, *, Tensor(a!) out) -> Tensor(a!)
  use_c10_dispatcher: hacky_wrapper_for_legacy_signatures

- func: ones_like(Tensor self, *, ScalarType? dtype=None, Layout? layout=None, Device? device=None, bool? pin_memory=None, MemoryFormat? memory_format=None) -> Tensor
  use_c10_dispatcher: hacky_wrapper_for_legacy_signatures

- func: pairwise_distance(Tensor x1, Tensor x2, float p=2, float eps=1e-06, bool keepdim=False) -> Tensor

- func: cdist(Tensor x1, Tensor x2, float p=2, int? compute_mode=None) -> Tensor

- func: _euclidean_dist(Tensor x1, Tensor x2) -> Tensor
  dispatch:
    DefaultBackend: _euclidean_dist

- func: _cdist_forward(Tensor x1, Tensor x2, float p, int? compute_mode) -> Tensor
  dispatch:
    CPU, CUDA: _cdist_forward

- func: _cdist_backward(Tensor grad, Tensor x1, Tensor x2, float p, Tensor cdist) -> Tensor
  dispatch:
    CPU, CUDA: _cdist_backward

- func: pdist(Tensor self, float p=2) -> Tensor

- func: _pdist_forward(Tensor self, float p=2) -> Tensor
  dispatch:
    CPU, CUDA: _pdist_forward

- func: _pdist_backward(Tensor grad, Tensor self, float p, Tensor pdist) -> Tensor
  dispatch:
    CPU, CUDA: _pdist_backward

- func: cosine_similarity(Tensor x1, Tensor x2, int dim=1, float eps=1e-08) -> Tensor
  variants: function

- func: permute(Tensor(a) self, int[] dims) -> Tensor(a)
  variants: method  # This is method-only to match the previous tensor API. In the future we could make this a function too.
  dispatch:
    DefaultBackend: permute

- func: movedim.intlist(Tensor(a) self, int[] source, int[] destination) -> Tensor(a)
  variants: function, method

- func: movedim.int(Tensor(a) self, int source, int destination) -> Tensor(a)
  variants: function, method

# moveaxis, alias for movedim
- func: moveaxis.intlist(Tensor(a) self, int[] source, int[] destination) -> Tensor(a)
  variants: function, method

- func: moveaxis.int(Tensor(a) self, int source, int destination) -> Tensor(a)
  variants: function, method

# Only exposed from C++ -- in Python,
# we expose it as an attribute `T`, not a function.
#
# I'd like to name this "T" in C++ too, but
# calling a native function "T" causes undefined
# behavior on Windows, for reasons I don't understand
# (maybe related to capital letter collation somehow...)
- func: numpy_T(Tensor(a) self) -> Tensor(a)
  variants: method

- func: pixel_shuffle(Tensor self, int upscale_factor) -> Tensor

- func: pixel_unshuffle(Tensor self, int downscale_factor) -> Tensor

- func: channel_shuffle(Tensor self, int groups) -> Tensor
  dispatch:
    CPU: channel_shuffle
    QuantizedCPU: channel_shuffle_quantized_cpu

- func: is_pinned(Tensor self) -> bool
  variants: method

- func: pin_memory(Tensor(a) self) -> Tensor(a)
  variants: method

- func: pinverse(Tensor self, float rcond=1e-15) -> Tensor
  variants: function, method

- func: poisson_nll_loss(Tensor input, Tensor target, bool log_input, bool full, float eps, int reduction) -> Tensor
  variants: function

- func: rad2deg(Tensor self) -> Tensor
  variants: function, method
  dispatch:
    DefaultBackend: rad2deg

- func: rad2deg_(Tensor(a!) self) -> Tensor(a!)
  variants: function, method
  dispatch:
    DefaultBackend: rad2deg_

- func: rad2deg.out(Tensor self, *, Tensor(a!) out) -> Tensor(a!)
  use_c10_dispatcher: hacky_wrapper_for_legacy_signatures
  dispatch:
    DefaultBackend: rad2deg_out

- func: deg2rad(Tensor self) -> Tensor
  variants: function, method
  dispatch:
    DefaultBackend: deg2rad

- func: deg2rad_(Tensor(a!) self) -> Tensor(a!)
  variants: function, method
  dispatch:
    DefaultBackend: deg2rad_

- func: deg2rad.out(Tensor self, *, Tensor(a!) out) -> Tensor(a!)
  use_c10_dispatcher: hacky_wrapper_for_legacy_signatures
  dispatch:
    DefaultBackend: deg2rad_out

- func: scalar_tensor(Scalar s, *, ScalarType? dtype=None, Layout? layout=None, Device? device=None, bool? pin_memory=None) -> Tensor
  use_c10_dispatcher: hacky_wrapper_for_legacy_signatures

- func: rand.names(int[] size, *, Dimname[]? names, ScalarType? dtype=None, Layout? layout=None, Device? device=None, bool? pin_memory=None) -> Tensor
  use_c10_dispatcher: hacky_wrapper_for_legacy_signatures
  device_guard: False

- func: rand.generator_with_names(int[] size, *, Generator? generator, Dimname[]? names, ScalarType? dtype=None, Layout? layout=None, Device? device=None, bool? pin_memory=None) -> Tensor
  use_c10_dispatcher: hacky_wrapper_for_legacy_signatures
  device_guard: False

- func: rand(int[] size, *, ScalarType? dtype=None, Layout? layout=None, Device? device=None, bool? pin_memory=None) -> Tensor
  use_c10_dispatcher: hacky_wrapper_for_legacy_signatures

- func: rand.generator(int[] size, *, Generator? generator, ScalarType? dtype=None, Layout? layout=None, Device? device=None, bool? pin_memory=None) -> Tensor
  use_c10_dispatcher: hacky_wrapper_for_legacy_signatures

- func: rand.out(int[] size, *, Tensor(a!) out) -> Tensor(a!)
  use_c10_dispatcher: hacky_wrapper_for_legacy_signatures

- func: rand.generator_out(int[] size, *, Generator? generator, Tensor(a!) out) -> Tensor(a!)
  use_c10_dispatcher: hacky_wrapper_for_legacy_signatures

- func: rand_like(Tensor self, *, ScalarType? dtype=None, Layout? layout=None, Device? device=None, bool? pin_memory=None, MemoryFormat? memory_format=None) -> Tensor
  use_c10_dispatcher: hacky_wrapper_for_legacy_signatures

- func: randint(int high, int[] size, *, ScalarType? dtype=None, Layout? layout=None, Device? device=None, bool? pin_memory=None) -> Tensor
  use_c10_dispatcher: hacky_wrapper_for_legacy_signatures

- func: randint.generator(int high, int[] size, *, Generator? generator, ScalarType? dtype=None, Layout? layout=None, Device? device=None, bool? pin_memory=None) -> Tensor
  use_c10_dispatcher: hacky_wrapper_for_legacy_signatures

- func: randint.low(int low, int high, int[] size, *, ScalarType? dtype=None, Layout? layout=None, Device? device=None, bool? pin_memory=None) -> Tensor
  use_c10_dispatcher: hacky_wrapper_for_legacy_signatures

- func: randint.low_generator(int low, int high, int[] size, *, Generator? generator, ScalarType? dtype=None, Layout? layout=None, Device? device=None, bool? pin_memory=None) -> Tensor
  use_c10_dispatcher: hacky_wrapper_for_legacy_signatures

- func: randint.out(int high, int[] size, *, Tensor(a!) out) -> Tensor(a!)
  use_c10_dispatcher: hacky_wrapper_for_legacy_signatures

- func: randint.generator_out(int high, int[] size, *, Generator? generator, Tensor(a!) out) -> Tensor(a!)
  use_c10_dispatcher: hacky_wrapper_for_legacy_signatures

- func: randint.low_out(int low, int high, int[] size, *, Tensor(a!) out) -> Tensor(a!)
  use_c10_dispatcher: hacky_wrapper_for_legacy_signatures

- func: randint.low_generator_out(int low, int high, int[] size, *, Generator? generator, Tensor(a!) out) -> Tensor(a!)
  use_c10_dispatcher: hacky_wrapper_for_legacy_signatures

- func: randint_like(Tensor self, int high, *, ScalarType? dtype=None, Layout? layout=None, Device? device=None, bool? pin_memory=None, MemoryFormat? memory_format=None) -> Tensor
  use_c10_dispatcher: hacky_wrapper_for_legacy_signatures

- func: randint_like.low_dtype(Tensor self, int low, int high, *, ScalarType? dtype=None, Layout? layout=None, Device? device=None, bool? pin_memory=None, MemoryFormat? memory_format=None) -> Tensor
  use_c10_dispatcher: hacky_wrapper_for_legacy_signatures

- func: randn(int[] size, *, ScalarType? dtype=None, Layout? layout=None, Device? device=None, bool? pin_memory=None) -> Tensor
  use_c10_dispatcher: hacky_wrapper_for_legacy_signatures

- func: randn.generator(int[] size, *, Generator? generator, ScalarType? dtype=None, Layout? layout=None, Device? device=None, bool? pin_memory=None) -> Tensor
  use_c10_dispatcher: hacky_wrapper_for_legacy_signatures

- func: randn.names(int[] size, *, Dimname[]? names, ScalarType? dtype=None, Layout? layout=None, Device? device=None, bool? pin_memory=None) -> Tensor
  use_c10_dispatcher: hacky_wrapper_for_legacy_signatures
  device_guard: False

- func: randn.generator_with_names(int[] size, *, Generator? generator, Dimname[]? names, ScalarType? dtype=None, Layout? layout=None, Device? device=None, bool? pin_memory=None) -> Tensor
  use_c10_dispatcher: hacky_wrapper_for_legacy_signatures
  device_guard: False

- func: randn.out(int[] size, *, Tensor(a!) out) -> Tensor(a!)
  use_c10_dispatcher: hacky_wrapper_for_legacy_signatures

- func: randn.generator_out(int[] size, *, Generator? generator, Tensor(a!) out) -> Tensor(a!)
  use_c10_dispatcher: hacky_wrapper_for_legacy_signatures

- func: randn_like(Tensor self, *, ScalarType? dtype=None, Layout? layout=None, Device? device=None, bool? pin_memory=None, MemoryFormat? memory_format=None) -> Tensor
  use_c10_dispatcher: hacky_wrapper_for_legacy_signatures

- func: randperm(int n, *, ScalarType? dtype=None, Layout? layout=None, Device? device=None, bool? pin_memory=None) -> Tensor
  use_c10_dispatcher: hacky_wrapper_for_legacy_signatures

- func: randperm.generator(int n, *, Generator? generator, ScalarType? dtype=None, Layout? layout=None, Device? device=None, bool? pin_memory=None) -> Tensor
  use_c10_dispatcher: hacky_wrapper_for_legacy_signatures

- func: randperm.out(int n, *, Tensor(a!) out) -> Tensor(a!)
  use_c10_dispatcher: hacky_wrapper_for_legacy_signatures

- func: randperm.generator_out(int n, *, Generator? generator, Tensor(a!) out) -> Tensor(a!)
  use_c10_dispatcher: hacky_wrapper_for_legacy_signatures
  dispatch:
    CPU: randperm_out_cpu
    CUDA: randperm_out_cuda

- func: range.step(Scalar start, Scalar end, Scalar step=1, *, ScalarType? dtype=None, Layout? layout=None, Device? device=None, bool? pin_memory=None) -> Tensor
  use_c10_dispatcher: hacky_wrapper_for_legacy_signatures

- func: range(Scalar start, Scalar end, *, ScalarType? dtype=None, Layout? layout=None, Device? device=None, bool? pin_memory=None) -> Tensor
  use_c10_dispatcher: hacky_wrapper_for_legacy_signatures

- func: range.out(Scalar start, Scalar end, Scalar step=1, *, Tensor(a!) out) -> Tensor(a!)
  use_c10_dispatcher: hacky_wrapper_for_legacy_signatures
  dispatch:
    CPU: range_cpu_out
    CUDA: range_cuda_out

- func: ravel(Tensor(a) self) -> Tensor(a)
  variants: function, method

- func: reciprocal(Tensor self) -> Tensor
  variants: function, method
  dispatch:
    DefaultBackend: reciprocal

- func: reciprocal_(Tensor(a!) self) -> Tensor(a!)
  variants: function, method
  dispatch:
    DefaultBackend: reciprocal_

- func: reciprocal.out(Tensor self, *, Tensor(a!) out) -> Tensor(a!)
  use_c10_dispatcher: hacky_wrapper_for_legacy_signatures
  dispatch:
    CPU, CUDA: reciprocal_out

- func: neg(Tensor self) -> Tensor
  variants: function, method
  dispatch:
    DefaultBackend: neg

- func: neg_(Tensor(a!) self) -> Tensor(a!)
  variants: function, method
  dispatch:
    CPU, CUDA: neg_
    SparseCPU, SparseCUDA: neg_sparse_

- func: neg.out(Tensor self, *, Tensor(a!) out) -> Tensor(a!)
  use_c10_dispatcher: hacky_wrapper_for_legacy_signatures
  dispatch:
    CPU, CUDA: neg_out
    SparseCPU, SparseCUDA: neg_out_sparse

# Alias for neg
- func: negative(Tensor self) -> Tensor
  variants: function, method

- func: negative_(Tensor(a!) self) -> Tensor(a!)
  variants: function, method

- func: negative.out(Tensor self, *, Tensor(a!) out) -> Tensor(a!)
  use_c10_dispatcher: hacky_wrapper_for_legacy_signatures

- func: repeat(Tensor self, int[] repeats) -> Tensor
  variants: method  # This is method-only to match the previous tensor API. In the future we could make this a function too.
  dispatch:
    DefaultBackend: repeat

- func: repeat_interleave.Tensor(Tensor repeats) -> Tensor
  variants: function
  dispatch:
    CPU: repeat_interleave_cpu
    CUDA: repeat_interleave_cuda

- func: repeat_interleave.self_Tensor(Tensor self, Tensor repeats, int? dim=None) -> Tensor
  variants: function, method

- func: repeat_interleave.self_int(Tensor self, int repeats, int? dim=None) -> Tensor
  variants: function, method

- func: reshape(Tensor(a) self, int[] shape) -> Tensor(a)
  variants: function, method
  device_guard: False

- func: _mkldnn_reshape(Tensor self, int[] shape) -> Tensor
  device_guard: False
  dispatch:
    MkldnnCPU: mkldnn_reshape

- func: reshape_as(Tensor(a) self, Tensor other) -> Tensor(a)
  variants: method
  device_guard: False

- func: round(Tensor self) -> Tensor
  variants: function, method
  dispatch:
    DefaultBackend: round

- func: round_(Tensor(a!) self) -> Tensor(a!)
  variants: function, method
  dispatch:
    DefaultBackend: round_

- func: round.out(Tensor self, *, Tensor(a!) out) -> Tensor(a!)
  use_c10_dispatcher: hacky_wrapper_for_legacy_signatures
  dispatch:
    CPU: round_out
    CUDA: round_out

- func: rrelu(Tensor self, Scalar lower=0.125, Scalar upper=0.3333333333333333, bool training=False, Generator? generator=None) -> Tensor

- func: rrelu_(Tensor(a!) self, Scalar lower=0.125, Scalar upper=0.3333333333333333, bool training=False, Generator? generator=None) -> Tensor(a!)

- func: relu(Tensor self) -> Tensor
  variants: function, method
  dispatch:
    CPU, CUDA: relu
    MkldnnCPU: mkldnn_relu
    QuantizedCPU: relu_quantized_cpu

- func: relu_(Tensor(a!) self) -> Tensor(a!)
  variants: function, method
  dispatch:
    CPU, CUDA: relu_
    MkldnnCPU: mkldnn_relu_
    QuantizedCPU: relu_quantized_cpu_

- func: prelu(Tensor self, Tensor weight) -> Tensor
  variants: function, method
  dispatch:
    CPU: prelu_cpu
    CUDA: prelu_cuda

- func: prelu_backward(Tensor grad_output, Tensor self, Tensor weight) -> (Tensor, Tensor)
  variants: function, method
  dispatch:
    CPU: prelu_backward_cpu
    CUDA: prelu_backward_cuda

- func: gelu(Tensor self) -> Tensor
  python_module: nn
  dispatch:
    CPU: gelu_cpu
    CUDA: gelu_cuda

- func: gelu_backward(Tensor grad, Tensor self) -> Tensor
  python_module: nn
  dispatch:
    CPU: gelu_backward_cpu
    CUDA: gelu_backward_cuda

- func: infinitely_differentiable_gelu_backward(Tensor grad, Tensor self) -> Tensor
  variants: function
  python_module: nn
  device_guard: False

- func: hardshrink(Tensor self, Scalar lambd=0.5) -> Tensor
  variants: function, method
  dispatch:
    CPU, CUDA: hardshrink

- func: hardshrink_backward(Tensor grad_out, Tensor self, Scalar lambd) -> Tensor
  variants: function, method
  dispatch:
    CPU, CUDA: hardshrink_backward

- func: rsqrt(Tensor self) -> Tensor
  variants: function, method
  dispatch:
    DefaultBackend: rsqrt

- func: rsqrt_(Tensor(a!) self) -> Tensor(a!)
  variants: function, method
  dispatch:
    DefaultBackend: rsqrt_

- func: rsqrt.out(Tensor self, *, Tensor(a!) out) -> Tensor(a!)
  use_c10_dispatcher: hacky_wrapper_for_legacy_signatures
  dispatch:
    CPU, CUDA: rsqrt_out

- func: select.Dimname(Tensor(a) self, Dimname dim, int index) -> Tensor(a)
  variants: function, method
  device_guard: False

- func: select.int(Tensor(a) self, int dim, int index) -> Tensor(a)
  variants: function, method
  device_guard: False
  dispatch:
    DefaultBackend: select

- func: select_backward(Tensor grad, int[] input_sizes, int dim, int index) -> Tensor
  variants: function
  device_guard: False

- func: selu(Tensor self) -> Tensor

- func: selu_(Tensor(a!) self) -> Tensor(a!)

- func: celu(Tensor self, Scalar alpha=1.0) -> Tensor
  dispatch:
    DefaultBackend: celu

- func: celu_(Tensor(a!) self, Scalar alpha=1.0) -> Tensor(a!)
  dispatch:
    DefaultBackend: celu_

- func: silu(Tensor self) -> Tensor
  python_module: nn
  dispatch:
    DefaultBackend: silu

- func: silu_(Tensor(a!) self) -> Tensor(a!)
  python_module: nn
  dispatch:
    DefaultBackend: silu_

- func: silu.out(Tensor self, *, Tensor(a!) out) -> Tensor(a!)
  use_c10_dispatcher: hacky_wrapper_for_legacy_signatures
  python_module: nn
  dispatch:
    CPU, CUDA: silu_out

- func: silu_backward(Tensor grad_output, Tensor self) -> Tensor
  python_module: nn
  dispatch:
    CPU, CUDA: silu_backward
    Math: math_silu_backward

- func: sigmoid(Tensor self) -> Tensor
  variants: function, method
  dispatch:
    CPU, CUDA: sigmoid
    QuantizedCPU: sigmoid_quantized_cpu
    MkldnnCPU: mkldnn_sigmoid

- func: sigmoid_(Tensor(a!) self) -> Tensor(a!)
  variants: function, method
  dispatch:
    CPU, CUDA: sigmoid_
    MkldnnCPU: mkldnn_sigmoid_

- func: sigmoid.out(Tensor self, *, Tensor(a!) out) -> Tensor(a!)
  use_c10_dispatcher: hacky_wrapper_for_legacy_signatures
  dispatch:
    CPU, CUDA: sigmoid_out

- func: logit(Tensor self, float? eps=None) -> Tensor
  variants: function, method
  dispatch:
    CPU, CUDA: logit

- func: logit_(Tensor(a!) self, float? eps=None) -> Tensor(a!)
  variants: function, method
  dispatch:
    CPU, CUDA: logit_

- func: logit.out(Tensor self, float? eps=None, *, Tensor(a!) out) -> Tensor(a!)
  use_c10_dispatcher: hacky_wrapper_for_legacy_signatures
  dispatch:
    CPU, CUDA: logit_out

- func: sin(Tensor self) -> Tensor
  variants: function, method
  dispatch:
    DefaultBackend: sin

- func: sin_(Tensor(a!) self) -> Tensor(a!)
  variants: function, method
  dispatch:
    DefaultBackend: sin_

- func: sin.out(Tensor self, *, Tensor(a!) out) -> Tensor(a!)
  use_c10_dispatcher: hacky_wrapper_for_legacy_signatures
  dispatch:
    CPU, CUDA: sin_out

- func: sinc(Tensor self) -> Tensor
  variants: function, method
  dispatch:
    DefaultBackend: sinc

- func: sinc_(Tensor(a!) self) -> Tensor(a!)
  variants: function, method
  dispatch:
    DefaultBackend: sinc_

- func: sinc.out(Tensor self, *, Tensor(a!) out) -> Tensor(a!)
  use_c10_dispatcher: hacky_wrapper_for_legacy_signatures
  dispatch:
    CPU, CUDA: sinc_out

- func: sinh(Tensor self) -> Tensor
  variants: function, method
  dispatch:
    DefaultBackend: sinh

- func: sinh_(Tensor(a!) self) -> Tensor(a!)
  variants: function, method
  dispatch:
    DefaultBackend: sinh_

- func: sinh.out(Tensor self, *, Tensor(a!) out) -> Tensor(a!)
  use_c10_dispatcher: hacky_wrapper_for_legacy_signatures
  dispatch:
    CPU, CUDA: sinh_out

# Returns a copy of this `Variable` that is detached from its autograd graph.
# This method is OK to call if the `Variable` is a view.
#
# NOTE: Previously, if we change the tensor metadata (e.g. sizes / strides /
# storage / storage_offset) of a tensor created from `detach()`, those metadata
# in the original tensor will also be updated. However, the new behavior is that
# those metadata changes to the detached tensor will not update the original tensor
# anymore, and in the `detach()` function we need to set `allow_tensor_metadata_change_`
# to false to make such changes explicitly illegal, in order to prevent users from
# changing metadata of the detached tensor and expecting the original tensor to also
# be updated.
- func: detach(Tensor(a) self) -> Tensor(a)
  variants: function, method
  dispatch:
    DefaultBackend: detach

# Like `detach()`, but modifies this `Variable` in-place. This method may
# only be called on non-view `Variable`s. You can use `is_view()` to check
# this. If this `Variable` is a view, throws an `std::runtime_error()`.
- func: detach_(Tensor(a!) self) -> Tensor(a!)
  variants: function, method
  dispatch:
    DefaultBackend: detach_

- func: size.int(Tensor self, int dim) -> int
  variants: function
  device_guard: False
  manual_cpp_binding: True

- func: size.Dimname(Tensor self, Dimname dim) -> int
  variants: function, method
  device_guard: False

- func: slice.Tensor(Tensor(a) self, int dim=0, int? start=0, int? end=9223372036854775807, int step=1) -> Tensor(a)
  variants: function, method
  device_guard: False
  dispatch:
    DefaultBackend: slice

- func: slice_backward(Tensor grad, int[] input_sizes, int dim, int start, int end, int step) -> Tensor
  variants: function
  device_guard: False

- func: slogdet(Tensor self) -> (Tensor sign, Tensor logabsdet)
  variants: function, method
  dispatch:
    DefaultBackend: slogdet

- func: smm(Tensor self, Tensor mat2) -> Tensor
  variants: function, method

# softmax allows positional dtype, unlike most operators, because kwonly is BC-breaking when loading jit models.
- func: softmax.int(Tensor self, int dim, ScalarType? dtype=None) -> Tensor
  variants: function, method

- func: softmax.Dimname(Tensor self, Dimname dim, *, ScalarType? dtype=None) -> Tensor
  variants: function, method

- func: _softmax(Tensor self, int dim, bool half_to_float) -> Tensor
  dispatch:
    CPU: softmax_cpu
    CUDA: softmax_cuda
    MkldnnCPU: mkldnn_softmax

- func: _softmax_backward_data(Tensor grad_output, Tensor output, int dim, Tensor self) -> Tensor
  dispatch:
    CPU: softmax_backward_cpu
    CUDA: softmax_backward_cuda

- func: unsafe_split.Tensor(Tensor self, int split_size, int dim=0) -> Tensor[]
  variants: function, method
  device_guard: False
  dispatch:
    DefaultBackend: unsafe_split

- func: split.Tensor(Tensor(a) self, int split_size, int dim=0) -> Tensor(a)[]
  variants: function, method
  device_guard: False
  dispatch:
    DefaultBackend: split

- func: unsafe_split_with_sizes(Tensor self, int[] split_sizes, int dim=0) -> Tensor[]
  variants: function, method
  device_guard: False
  dispatch:
    DefaultBackend: unsafe_split_with_sizes

- func: split_with_sizes(Tensor(a) self, int[] split_sizes, int dim=0) -> Tensor(a)[]
  variants: function, method
  device_guard: False
  dispatch:
    DefaultBackend: split_with_sizes

- func: squeeze(Tensor(a) self) -> Tensor(a)
  variants: function, method
  device_guard: False
  dispatch:
    DefaultBackend: squeeze

- func: squeeze.dim(Tensor(a) self, int dim) -> Tensor(a)
  variants: function, method
  device_guard: False
  dispatch:
    DefaultBackend: squeeze

- func: squeeze.dimname(Tensor(a) self, Dimname dim) -> Tensor(a)
  variants: function, method
  device_guard: False

- func: squeeze_(Tensor(a!) self) -> Tensor(a!)
  variants: method
  device_guard: False
  dispatch:
    DefaultBackend: squeeze_

- func: squeeze_.dim(Tensor(a!) self, int dim) -> Tensor(a!)
  variants: method
  device_guard: False
  dispatch:
    DefaultBackend: squeeze_

- func: squeeze_.dimname(Tensor(a!) self, Dimname dim) -> Tensor(a!)
  variants: method
  device_guard: False

- func: sspaddmm(Tensor self, Tensor mat1, Tensor mat2, *, Scalar beta=1, Scalar alpha=1) -> Tensor
  variants: function, method

- func: sspaddmm.out(Tensor self, Tensor mat1, Tensor mat2, *, Scalar beta=1, Scalar alpha=1, Tensor(a!) out) -> Tensor(a!)
  use_c10_dispatcher: hacky_wrapper_for_legacy_signatures
  dispatch:
    CPU: _sspaddmm_out_only_sparse
    CUDA: _sspaddmm_out_only_sparse_cuda
    SparseCPU: _sspaddmm_out_cpu
    SparseCUDA: _sspaddmm_out_cuda

- func: stack(Tensor[] tensors, int dim=0) -> Tensor
  dispatch:
    DefaultBackend: stack

- func: stack.out(Tensor[] tensors, int dim=0, *, Tensor(a!) out) -> Tensor(a!)
  use_c10_dispatcher: hacky_wrapper_for_legacy_signatures
  dispatch:
    DefaultBackend: stack_out

- func: hstack(Tensor[] tensors) -> Tensor

- func: hstack.out(Tensor[] tensors, *, Tensor(a!) out) -> Tensor(a!)
  use_c10_dispatcher: hacky_wrapper_for_legacy_signatures

- func: vstack(Tensor[] tensors) -> Tensor

- func: vstack.out(Tensor[] tensors, *, Tensor(a!) out) -> Tensor(a!)
  use_c10_dispatcher: hacky_wrapper_for_legacy_signatures

- func: dstack(Tensor[] tensors) -> Tensor

- func: dstack.out(Tensor[] tensors, *, Tensor(a!) out) -> Tensor(a!)
  use_c10_dispatcher: hacky_wrapper_for_legacy_signatures

# The signature is designed to be consistent with librosa except that it is
# missing the `pad_mode` and `center` arguments, which are taken care of at
# `torch.functional.py`. They shall be moved here once we have mapping between
# Python strings and C++ Enum in codegen.
- func: stft(Tensor self, int n_fft, int? hop_length=None, int? win_length=None, Tensor? window=None, bool normalized=False, bool? onesided=None, bool? return_complex=None) -> Tensor
  use_c10_dispatcher: hacky_wrapper_for_legacy_signatures
  variants: function, method

- func: istft(Tensor self, int n_fft, int? hop_length=None, int? win_length=None, Tensor? window=None, bool center=True, bool normalized=False, bool? onesided=None, int? length=None, bool return_complex=False) -> Tensor
  use_c10_dispatcher: hacky_wrapper_for_legacy_signatures
  variants: function, method

- func: stride.int(Tensor self, int dim) -> int
  variants: function
  device_guard: False
  manual_cpp_binding: True

- func: stride.Dimname(Tensor self, Dimname dim) -> int
  variants: function, method
  device_guard: False

- func: sum(Tensor self, *, ScalarType? dtype=None) -> Tensor
  variants: function, method
  dispatch:
    CPU, CUDA: sum

- func: sum.dim_IntList(Tensor self, int[1] dim, bool keepdim=False, *, ScalarType? dtype=None) -> Tensor
  variants: function, method
  dispatch:
    CPU, CUDA: sum

- func: sum.dim_DimnameList(Tensor self, Dimname[1] dim, bool keepdim=False, *, ScalarType? dtype=None) -> Tensor
  variants: function, method

- func: sum.IntList_out(Tensor self, int[1] dim, bool keepdim=False, *, ScalarType? dtype=None, Tensor(a!) out) -> Tensor(a!)
  use_c10_dispatcher: hacky_wrapper_for_legacy_signatures
  dispatch:
    CPU, CUDA: sum_out

- func: sum.DimnameList_out(Tensor self, Dimname[1] dim, bool keepdim=False, *, ScalarType? dtype=None, Tensor(a!) out) -> Tensor(a!)
  use_c10_dispatcher: hacky_wrapper_for_legacy_signatures

- func: nansum(Tensor self, *, ScalarType? dtype=None) -> Tensor
  variants: function, method
  dispatch:
    CPU, CUDA: nansum

- func: nansum.dim_IntList(Tensor self, int[1] dim, bool keepdim=False, *, ScalarType? dtype=None) -> Tensor
  variants: function, method
  dispatch:
    CPU, CUDA: nansum

- func: nansum.IntList_out(Tensor self, int[1] dim, bool keepdim=False, *, ScalarType? dtype=None, Tensor(a!) out) -> Tensor(a!)
  use_c10_dispatcher: hacky_wrapper_for_legacy_signatures
  dispatch:
    CPU, CUDA: nansum_out

- func: sum_to_size(Tensor self, int[] size) -> Tensor
  variants: method
  device_guard: False

- func: sqrt(Tensor self) -> Tensor
  variants: function, method
  dispatch:
    CPU, CUDA: sqrt
    SparseCPU, SparseCUDA: sqrt_sparse

- func: sqrt_(Tensor(a!) self) -> Tensor(a!)
  variants: function, method
  dispatch:
    CPU, CUDA: sqrt_

- func: sqrt.out(Tensor self, *, Tensor(a!) out) -> Tensor(a!)
  use_c10_dispatcher: hacky_wrapper_for_legacy_signatures
  dispatch:
    CPU, CUDA: sqrt_out
    SparseCPU, SparseCUDA: sqrt_out_sparse

- func: square(Tensor self) -> Tensor
  variants: function, method

- func: square_(Tensor(a!) self) -> Tensor(a!)
  variants: function, method

- func: std(Tensor self, bool unbiased=True) -> Tensor
  variants: function, method
  dispatch:
    CPU, CUDA: std

- func: std.dim(Tensor self, int[1] dim, bool unbiased=True, bool keepdim=False) -> Tensor
  variants: function, method
  dispatch:
    CPU, CUDA: std

- func: std_mean(Tensor self, bool unbiased=True) -> (Tensor, Tensor)
  variants: function
  dispatch:
    CPU, CUDA: std_mean

- func: std_mean.dim(Tensor self, int[1] dim, bool unbiased=True, bool keepdim=False) -> (Tensor, Tensor)
  variants: function
  dispatch:
    CPU, CUDA: std_mean

- func: std_mean.names_dim(Tensor self, Dimname[1] dim, bool unbiased=True, bool keepdim=False) -> (Tensor, Tensor)
  variants: function

- func: std.out(Tensor self, int[1] dim, bool unbiased=True, bool keepdim=False, *, Tensor(a!) out) -> Tensor(a!)
  use_c10_dispatcher: hacky_wrapper_for_legacy_signatures
  dispatch:
    CPU, CUDA: std_out

- func: std.names_dim(Tensor self, Dimname[1] dim, bool unbiased=True, bool keepdim=False) -> Tensor
  variants: function, method

- func: std.names_out(Tensor self, Dimname[1] dim, bool unbiased=True, bool keepdim=False, *, Tensor(a!) out) -> Tensor(a!)
  use_c10_dispatcher: hacky_wrapper_for_legacy_signatures

- func: prod(Tensor self, *, ScalarType? dtype=None) -> Tensor
  variants: function, method
  dispatch:
    CPU, CUDA: prod

- func: prod.dim_int(Tensor self, int dim, bool keepdim=False, *, ScalarType? dtype=None) -> Tensor
  variants: function, method
  dispatch:
    CPU, CUDA: prod

- func: prod.int_out(Tensor self, int dim, bool keepdim=False, *, ScalarType? dtype=None, Tensor(a!) out) -> Tensor(a!)
  use_c10_dispatcher: hacky_wrapper_for_legacy_signatures
  dispatch:
    CPU, CUDA: prod_out

- func: prod.dim_Dimname(Tensor self, Dimname dim, bool keepdim=False, *, ScalarType? dtype=None) -> Tensor
  variants: function, method

- func: prod.Dimname_out(Tensor self, Dimname dim, bool keepdim=False, *, ScalarType? dtype=None, Tensor(a!) out) -> Tensor(a!)
  use_c10_dispatcher: hacky_wrapper_for_legacy_signatures

- func: t(Tensor(a) self) -> Tensor(a)
  device_guard: False
  variants: function, method
  dispatch:
    DefaultBackend: t

- func: t_(Tensor(a!) self) -> Tensor(a!)
  device_guard: False
  variants: method
  dispatch:
    DefaultBackend: t_

- func: tan(Tensor self) -> Tensor
  variants: function, method
  dispatch:
    DefaultBackend: tan

- func: tan_(Tensor(a!) self) -> Tensor(a!)
  variants: function, method
  dispatch:
    DefaultBackend: tan_

- func: tan.out(Tensor self, *, Tensor(a!) out) -> Tensor(a!)
  use_c10_dispatcher: hacky_wrapper_for_legacy_signatures
  dispatch:
    CPU, CUDA: tan_out

- func: tanh(Tensor self) -> Tensor
  variants: function, method
  dispatch:
    CPU, CUDA: tanh
    QuantizedCPU: tanh_quantized_cpu

- func: tanh_(Tensor(a!) self) -> Tensor(a!)
  variants: function, method
  dispatch:
    DefaultBackend: tanh_

- func: tanh.out(Tensor self, *, Tensor(a!) out) -> Tensor(a!)
  use_c10_dispatcher: hacky_wrapper_for_legacy_signatures
  dispatch:
    CPU, CUDA: tanh_out

- func: tensordot(Tensor self, Tensor other, int[] dims_self, int[] dims_other) -> Tensor
  variants: function

- func: tensordot.out(Tensor self, Tensor other, int[] dims_self, int[] dims_other, *, Tensor(a!) out) -> Tensor(a!)
  use_c10_dispatcher: hacky_wrapper_for_legacy_signatures
  variants: function
  dispatch:
    CPU, CUDA: tensordot_out

# TODO: namespace threshold in 'nn'
- func: threshold(Tensor self, Scalar threshold, Scalar value) -> Tensor
  variants: function
  dispatch:
    CPU: threshold
    CUDA: threshold_cuda
    QuantizedCPU: threshold_quantized_cpu

- func: threshold_(Tensor(a!) self, Scalar threshold, Scalar value) -> Tensor(a!)
  variants: function
  dispatch:
    CPU: threshold_
    CUDA: threshold__cuda

- func: threshold.out(Tensor self, Scalar threshold, Scalar value, *, Tensor(a!) out) -> Tensor(a!)
  use_c10_dispatcher: hacky_wrapper_for_legacy_signatures
  dispatch:
    CPU: threshold_out
    CUDA: threshold_out_cuda

- func: threshold_backward(Tensor grad_output, Tensor self, Scalar threshold) -> Tensor
  variants: function
  dispatch:
    CPU: threshold_backward
    CUDA: threshold_backward_cuda

- func: tile(Tensor self, int[] dims) -> Tensor
  variants: function, method

- func: transpose.int(Tensor(a) self, int dim0, int dim1) -> Tensor(a)
  variants: function, method
  device_guard: False
  dispatch:
    DefaultBackend: transpose

- func: transpose.Dimname(Tensor(a) self, Dimname dim0, Dimname dim1) -> Tensor(a)
  variants: function, method
  device_guard: False

- func: _mkldnn_transpose(Tensor self, int dim0, int dim1) -> Tensor
  device_guard: False
  dispatch:
    MkldnnCPU: mkldnn_transpose

- func: transpose_(Tensor(a!) self, int dim0, int dim1) -> Tensor(a!)
  variants: method
  device_guard: False
  dispatch:
    DefaultBackend: transpose_

- func: _mkldnn_transpose_(Tensor(a!) self, int dim0, int dim1) -> Tensor(a!)
  device_guard: False
  dispatch:
    MkldnnCPU: mkldnn_transpose_

- func: one_hot(Tensor self, int num_classes=-1) -> Tensor
  python_module: nn
  variants: function

- func: flip(Tensor self, int[] dims) -> Tensor
  variants: function, method
  dispatch:
    CPU, QuantizedCPU: flip_cpu
    CUDA: flip_cuda

- func: fliplr(Tensor self) -> Tensor
  variants: function, method

- func: flipud(Tensor self) -> Tensor
  variants: function, method

- func: roll(Tensor self, int[1] shifts, int[1] dims=[]) -> Tensor
  variants: function, method
  dispatch:
    CPU: roll_cpu
    CUDA: roll_cuda

# default int[] value [0,1] should not add space after comma, since codegen parser uses ', ' to split args

- func: rot90(Tensor self, int k=1, int[] dims=[0,1]) -> Tensor
  variants: function, method
  dispatch:
    DefaultBackend: rot90

- func: trapz.x(Tensor y, Tensor x, *, int dim=-1) -> Tensor

- func: trapz.dx(Tensor y, *, float dx=1, int dim=-1) -> Tensor

- func: _trilinear(Tensor i1, Tensor i2, Tensor i3, int[] expand1, int[] expand2, int[] expand3, int[] sumdim, int unroll_dim=1) -> Tensor
  dispatch:
    DefaultBackend: _trilinear

- func: triplet_margin_loss(Tensor anchor, Tensor positive, Tensor negative, float margin=1.0, float p=2, float eps=1e-06, bool swap=False, int reduction=Mean) -> Tensor

- func: trunc(Tensor self) -> Tensor
  variants: function, method
  dispatch:
    DefaultBackend: trunc

- func: trunc_(Tensor(a!) self) -> Tensor(a!)
  variants: function, method
  dispatch:
    DefaultBackend: trunc_

- func: trunc.out(Tensor self, *, Tensor(a!) out) -> Tensor(a!)
  use_c10_dispatcher: hacky_wrapper_for_legacy_signatures
  dispatch:
    CPU, CUDA: trunc_out

# Alias for trunc
- func: fix(Tensor self) -> Tensor
  variants: function, method

- func: fix_(Tensor(a!) self) -> Tensor(a!)
  variants: function, method

- func: fix.out(Tensor self, *, Tensor(a!) out) -> Tensor(a!)
  use_c10_dispatcher: hacky_wrapper_for_legacy_signatures

- func: type_as(Tensor self, Tensor other) -> Tensor
  variants: method

- func: _has_compatible_shallow_copy_type(Tensor self, Tensor from) -> bool
  variants: function

- func: _unique(Tensor self, bool sorted=True, bool return_inverse=False) -> (Tensor, Tensor)
  variants: function
  dispatch:
    CPU: _unique_cpu
    CUDA: _unique_cuda

- func: unique_dim(Tensor self, int dim, bool sorted=True, bool return_inverse=False, bool return_counts=False) -> (Tensor, Tensor, Tensor)
  variants: function
  dispatch:
    CPU: unique_dim_cpu
    CUDA: unique_dim_cuda

- func: unique_consecutive(Tensor self, bool return_inverse=False, bool return_counts=False, int? dim=None) -> (Tensor, Tensor, Tensor)
  variants: function
  dispatch:
    CPU: unique_consecutive_cpu
    CUDA: unique_consecutive_cuda

- func: unique_dim_consecutive(Tensor self, int dim, bool return_inverse=False, bool return_counts=False) -> (Tensor, Tensor, Tensor)
  variants: function
  dispatch:
    CPU: unique_dim_consecutive_cpu
    CUDA: unique_dim_consecutive_cuda

# _unique and _unique_dim are fragile and modifying them easily cause internal break
# the below operator is a temporary hack for adding return_counts support
# Please don't rely on these two operators, they will be removed soon

- func: _unique2(Tensor self, bool sorted=True, bool return_inverse=False, bool return_counts=False) -> (Tensor, Tensor, Tensor)
  variants: function
  dispatch:
    CPU: _unique2_cpu
    CUDA: _unique2_cuda

- func: _unsafe_view(Tensor self, int[] size) -> Tensor
  dispatch:
    DefaultBackend: _unsafe_view

- func: unsqueeze(Tensor(a) self, int dim) -> Tensor(a)
  variants: function, method
  device_guard: False
  dispatch:
    DefaultBackend: unsqueeze

- func: unsqueeze_(Tensor(a!) self, int dim) -> Tensor(a!)
  variants: method
  device_guard: False
  dispatch:
    DefaultBackend: unsqueeze_

- func: vander(Tensor x, int? N=None, bool increasing=False) -> Tensor

- func: var(Tensor self, bool unbiased=True) -> Tensor
  variants: function, method
  dispatch:
    CPU, CUDA: var

- func: var.dim(Tensor self, int[1] dim, bool unbiased=True, bool keepdim=False) -> Tensor
  variants: function, method
  dispatch:
    CPU, CUDA: var

- func: var.out(Tensor self, int[1] dim, bool unbiased=True, bool keepdim=False, *, Tensor(a!) out) -> Tensor(a!)
  use_c10_dispatcher: hacky_wrapper_for_legacy_signatures
  dispatch:
    CPU, CUDA: var_out

- func: var.names_dim(Tensor self, Dimname[1] dim, bool unbiased=True, bool keepdim=False) -> Tensor
  variants: function, method

- func: var.names_out(Tensor self, Dimname[1] dim, bool unbiased=True, bool keepdim=False, *, Tensor(a!) out) -> Tensor(a!)
  use_c10_dispatcher: hacky_wrapper_for_legacy_signatures

- func: var_mean(Tensor self, bool unbiased=True) -> (Tensor, Tensor)
  variants: function
  dispatch:
    CPU, CUDA: var_mean

- func: var_mean.dim(Tensor self, int[1] dim, bool unbiased=True, bool keepdim=False) -> (Tensor, Tensor)
  variants: function
  dispatch:
    CPU, CUDA: var_mean

- func: var_mean.names_dim(Tensor self, Dimname[1] dim, bool unbiased=True, bool keepdim=False) -> (Tensor, Tensor)
  variants: function

- func: view_as(Tensor(a) self, Tensor other) -> Tensor(a)
  variants: method
  device_guard: False

# we define both of these because 'where' does the broadcast and '_s_where' doesn't;
# this allows us to implicitly calculate the broadcast derivative, while only dealing with the
# _s_where derivative.
- func: where.self(Tensor condition, Tensor self, Tensor other) -> Tensor
  variants: function, method

- func: where.ScalarSelf(Tensor condition, Scalar self, Tensor other) -> Tensor
  variants: function

- func: where.ScalarOther(Tensor condition, Tensor self, Scalar other) -> Tensor
  variants: function

- func: where.Scalar(Tensor condition, Scalar self, Scalar other) -> Tensor
  variants: function

- func: where(Tensor condition) -> Tensor[]
  variants: function

- func: _s_where(Tensor condition, Tensor self, Tensor other) -> Tensor
  variants: function
  dispatch:
    CPU, CUDA: _s_where

- func: norm_except_dim(Tensor v, int pow=2, int dim=0) -> Tensor
  variants: function

# VariableType::_weight_norm does not want to be given a gap in the autograd graph,
# so we don't define "dispatch" variants for it.
- func: _weight_norm(Tensor v, Tensor g, int dim=0) -> Tensor
  variants: function

- func: _weight_norm_cuda_interface(Tensor v, Tensor g, int dim=0) -> (Tensor, Tensor)
  variants: function
  dispatch:
    CUDA: weight_norm_cuda

- func: _weight_norm_cuda_interface_backward(Tensor grad_w, Tensor saved_v, Tensor saved_g, Tensor saved_norms, int dim) -> (Tensor, Tensor)
  variants: function
  dispatch:
    CUDA: weight_norm_cuda_backward

- func: _weight_norm_differentiable_backward(Tensor grad_w, Tensor saved_v, Tensor saved_g, Tensor saved_norms, int dim) -> (Tensor, Tensor)
  variants: function

- func: zeros.names(int[] size, *, Dimname[]? names, ScalarType? dtype=None, Layout? layout=None, Device? device=None, bool? pin_memory=None) -> Tensor
  use_c10_dispatcher: hacky_wrapper_for_legacy_signatures
  device_guard: False

- func: zeros(int[] size, *, ScalarType? dtype=None, Layout? layout=None, Device? device=None, bool? pin_memory=None) -> Tensor
  use_c10_dispatcher: hacky_wrapper_for_legacy_signatures

- func: zeros.out(int[] size, *, Tensor(a!) out) -> Tensor(a!)
  use_c10_dispatcher: hacky_wrapper_for_legacy_signatures

- func: zeros_like(Tensor self, *, ScalarType? dtype=None, Layout? layout=None, Device? device=None, bool? pin_memory=None, MemoryFormat? memory_format=None) -> Tensor
  use_c10_dispatcher: hacky_wrapper_for_legacy_signatures

- func: _standard_gamma_grad(Tensor self, Tensor output) -> Tensor
  variants: function
  dispatch:
    CPU: _standard_gamma_grad_cpu
    CUDA: _standard_gamma_grad_cuda

- func: _standard_gamma(Tensor self, Generator? generator=None) -> Tensor
  variants: function
  dispatch:
    CPU: _s_gamma_cpu
    CUDA: _s_gamma_cuda

- func: _dirichlet_grad(Tensor x, Tensor alpha, Tensor total) -> Tensor
  dispatch:
    CPU: _dirichlet_grad_cpu
    CUDA: _dirichlet_grad_cuda

- func: _sample_dirichlet(Tensor self, Generator? generator=None) -> Tensor
  variants: function
  dispatch:
    CPU: _s_dirichlet_cpu
    CUDA: _s_dirichlet_cuda

- func: poisson(Tensor self, Generator? generator=None) -> Tensor
  dispatch:
    CPU: _s_poisson_cpu
    CUDA: _s_poisson_cuda

- func: binomial(Tensor count, Tensor prob, Generator? generator=None) -> Tensor
  dispatch:
    CPU: _s_binomial_cpu
    CUDA: _s_binomial_cuda

# When more variants get ported to native, this dispatch will get more
# complicated

- func: native_norm(Tensor self, Scalar p=2) -> Tensor
  dispatch:
    SparseCPU, SparseCUDA: norm_sparse

- func: native_norm.ScalarOpt_dim_dtype(Tensor self, Scalar? p, int[1] dim, bool keepdim, ScalarType? dtype) -> Tensor
  dispatch:
    SparseCPU, SparseCUDA: norm_sparse

# TODO: reduce signatures down to one when optional args is available
- func: _sparse_sum(Tensor self) -> Tensor

- func: _sparse_sum.dtype(Tensor self, *, ScalarType dtype) -> Tensor

- func: _sparse_sum.dim(Tensor self, int[1] dim) -> Tensor
  dispatch:
    DefaultBackend: _sparse_sum

- func: _sparse_sum.dim_dtype(Tensor self, int[1] dim, *, ScalarType dtype) -> Tensor

- func: _sparse_sum_backward(Tensor grad, Tensor self, int[] dim) -> Tensor
  dispatch:
    SparseCPU: _sparse_sum_backward_cpu
    SparseCUDA: _sparse_sum_backward_cuda

- func: _sparse_softmax.int(Tensor self, int dim, ScalarType? dtype=None) -> Tensor
  variants: function

- func: _sparse_softmax.Dimname(Tensor self, Dimname dim, *, ScalarType? dtype=None) -> Tensor
  variants: function

- func: _sparse_softmax(Tensor self, int dim, bool half_to_float) -> Tensor
  dispatch:
    SparseCPU: softmax_sparse_cpu
    SparseCUDA: softmax_sparse_cuda

- func: _sparse_softmax_backward_data(Tensor grad_output, Tensor output, int dim, Tensor self) -> Tensor
  dispatch:
    SparseCPU: softmax_backward_sparse_cpu
    SparseCUDA: softmax_backward_sparse_cuda

- func: _sparse_log_softmax.int(Tensor self, int dim, ScalarType? dtype=None) -> Tensor
  variants: function

- func: _sparse_log_softmax.Dimname(Tensor self, Dimname dim, *, ScalarType? dtype=None) -> Tensor
  variants: function

- func: _sparse_log_softmax(Tensor self, int dim, bool half_to_float) -> Tensor
  dispatch:
    SparseCPU: log_softmax_sparse_cpu
    SparseCUDA: log_softmax_sparse_cuda

- func: _sparse_log_softmax_backward_data(Tensor grad_output, Tensor output, int dim, Tensor self) -> Tensor
  dispatch:
    SparseCPU: log_softmax_backward_sparse_cpu
    SparseCUDA: log_softmax_backward_sparse_cuda

- func: norm.ScalarOpt_dtype(Tensor self, Scalar? p, *, ScalarType dtype) -> Tensor
  variants: function, method
  dispatch:
    DefaultBackend: norm

- func: norm.Scalar(Tensor self, Scalar p=2) -> Tensor
  variants: function, method
  dispatch:
    DefaultBackend: norm

- func: norm.ScalarOpt_dim_dtype(Tensor self, Scalar? p, int[1] dim, bool keepdim, *, ScalarType dtype) -> Tensor
  variants: function, method
  dispatch:
    DefaultBackend: norm

- func: norm.ScalarOpt_dim(Tensor self, Scalar? p, int[1] dim, bool keepdim=False) -> Tensor
  variants: function, method
  dispatch:
    DefaultBackend: norm

- func: norm.dtype_out(Tensor self, Scalar? p, int[1] dim, bool keepdim, *, ScalarType dtype, Tensor(a!) out) -> Tensor(a!)
  use_c10_dispatcher: hacky_wrapper_for_legacy_signatures
  dispatch:
    CPU, CUDA: norm_out

- func: norm.out(Tensor self, Scalar? p, int[1] dim, bool keepdim=False, *, Tensor(a!) out) -> Tensor(a!)
  use_c10_dispatcher: hacky_wrapper_for_legacy_signatures
  dispatch:
    CPU, CUDA: norm_out

- func: norm.names_ScalarOpt_dim_dtype(Tensor self, Scalar? p, Dimname[1] dim, bool keepdim, *, ScalarType dtype) -> Tensor
  variants: function, method

- func: norm.names_ScalarOpt_dim(Tensor self, Scalar? p, Dimname[1] dim, bool keepdim=False) -> Tensor
  variants: function, method

- func: norm.names_dtype_out(Tensor self, Scalar? p, Dimname[1] dim, bool keepdim, *, ScalarType dtype, Tensor(a!) out) -> Tensor(a!)
  use_c10_dispatcher: hacky_wrapper_for_legacy_signatures

- func: norm.names_out(Tensor self, Scalar? p, Dimname[1] dim, bool keepdim=False, *, Tensor(a!) out) -> Tensor(a!)
  use_c10_dispatcher: hacky_wrapper_for_legacy_signatures

- func: frobenius_norm(Tensor self) -> Tensor
  variants: function

- func: frobenius_norm.dim(Tensor self, int[1] dim, bool keepdim=False) -> Tensor
  variants: function

- func: frobenius_norm.out(Tensor self, int[1] dim, bool keepdim=False, *, Tensor(a!) out) -> Tensor(a!)
  use_c10_dispatcher: hacky_wrapper_for_legacy_signatures
  variants: function

- func: nuclear_norm(Tensor self, bool keepdim=False) -> Tensor
  variants: function

- func: nuclear_norm.out(Tensor self, bool keepdim=False, *, Tensor(a!) out) -> Tensor(a!)
  use_c10_dispatcher: hacky_wrapper_for_legacy_signatures
  variants: function

- func: nuclear_norm.dim(Tensor self, int[2] dim, bool keepdim=False) -> Tensor
  variants: function

- func: nuclear_norm.dim_out(Tensor self, int[2] dim, bool keepdim=False, *, Tensor(a!) out) -> Tensor(a!)
  use_c10_dispatcher: hacky_wrapper_for_legacy_signatures
  variants: function

- func: clone(Tensor self, *, MemoryFormat? memory_format=None) -> Tensor
  variants: function, method
  dispatch:
    CPU, CUDA: clone
    SparseCPU, SparseCUDA: clone_sparse
    MkldnnCPU: mkldnn_clone
    QuantizedCPU, QuantizedCUDA: quantized_clone

- func: resize_as_(Tensor(a!) self, Tensor the_template, *, MemoryFormat? memory_format=None) -> Tensor(a!)
  variants: function, method
  dispatch:
    DefaultBackend: resize_as_

- func: zero_(Tensor(a!) self) -> Tensor(a!)
  variants: method, function
  dispatch:
    CPU, CUDA: zero_
    SparseCPU, SparseCUDA: zero_sparse_
    MkldnnCPU: mkldnn_zero_

- func: sub.out(Tensor self, Tensor other, *, Scalar alpha=1, Tensor(a!) out) -> Tensor(a!)
  use_c10_dispatcher: hacky_wrapper_for_legacy_signatures
  dispatch:
    CPU, CUDA: sub_out
    SparseCPU, SparseCUDA: sub_out_sparse

- func: sub.Tensor(Tensor self, Tensor other, *, Scalar alpha=1) -> Tensor
  variants: function, method
  dispatch:
    CPU, CUDA: sub
    SparseCPU, SparseCUDA: sub_sparse

- func: sub_.Tensor(Tensor(a!) self, Tensor other, *, Scalar alpha=1) -> Tensor(a!)
  variants: method
  dispatch:
    CPU, CUDA: sub_
    SparseCPU, SparseCUDA: sub_sparse_

# For C++ only, until we have conversion from C++ numbers to Tensor
- func: sub.Scalar(Tensor self, Scalar other, Scalar alpha=1) -> Tensor
  variants: function, method
  dispatch:
    DefaultBackend: sub

- func: sub_.Scalar(Tensor(a!) self, Scalar other, Scalar alpha=1) -> Tensor(a!)
  variants: method
  dispatch:
    DefaultBackend: sub_

# subtract, alias for sub
- func: subtract.out(Tensor self, Tensor other, *, Scalar alpha=1, Tensor(a!) out) -> Tensor(a!)
  use_c10_dispatcher: hacky_wrapper_for_legacy_signatures

- func: subtract.Tensor(Tensor self, Tensor other, *, Scalar alpha=1) -> Tensor
  variants: function, method

- func: subtract_.Tensor(Tensor(a!) self, Tensor other, *, Scalar alpha=1) -> Tensor(a!)
  variants: method

# For C++ only, until we have conversion from C++ numbers to Tensor
- func: subtract.Scalar(Tensor self, Scalar other, Scalar alpha=1) -> Tensor
  variants: function, method

- func: subtract_.Scalar(Tensor(a!) self, Scalar other, Scalar alpha=1) -> Tensor(a!)
  variants: method

- func: rsub.Tensor(Tensor self, Tensor other, *, Scalar alpha=1) -> Tensor
  variants: function
  dispatch:
    CPU, CUDA: rsub

- func: heaviside.out(Tensor self, Tensor values, *, Tensor(a!) out) -> Tensor(a!)
  use_c10_dispatcher: hacky_wrapper_for_legacy_signatures
  dispatch:
    CPU, CUDA: heaviside_out

- func: heaviside(Tensor self, Tensor values) -> Tensor
  variants: function, method

- func: heaviside_(Tensor(a!) self, Tensor values) -> Tensor(a!)
  use_c10_dispatcher: hacky_wrapper_for_legacy_signatures
  variants: method

# For C++ only, until we have conversion from C++ numbers to Tensor
- func: rsub.Scalar(Tensor self, Scalar other, Scalar alpha=1) -> Tensor
  variants: function
  dispatch:
    DefaultBackend: rsub

# Functionally the same as addmm, but we give it a different derivative formula
# that doesn't propagate gradients to non-present entries on sparse.
- func: _sparse_addmm(Tensor self, Tensor sparse, Tensor dense, *, Scalar beta=1, Scalar alpha=1) -> Tensor
  dispatch:
    DefaultBackend: _sparse_addmm

- func: addmm.out(Tensor self, Tensor mat1, Tensor mat2, *, Scalar beta=1, Scalar alpha=1, Tensor(a!) out) -> Tensor(a!)
  use_c10_dispatcher: hacky_wrapper_for_legacy_signatures
  dispatch:
    CPU: addmm_cpu_out
    CUDA: addmm_out_cuda
    SparseCPU: addmm_out_sparse_dense_cpu
    SparseCUDA: addmm_out_sparse_dense_cuda

- func: addmm(Tensor self, Tensor mat1, Tensor mat2, *, Scalar beta=1, Scalar alpha=1) -> Tensor
  variants: function, method
  dispatch:
    CPU: addmm_cpu
    CUDA: addmm_cuda
    SparseCPU: addmm_sparse_dense_cpu
    SparseCUDA: addmm_sparse_dense_cuda

- func: addmm_(Tensor(a!) self, Tensor mat1, Tensor mat2, *, Scalar beta=1, Scalar alpha=1) -> Tensor(a!)
  variants: method
  dispatch:
    CPU: addmm_cpu_
    CUDA: addmm__cuda
    # Warning!  For whatever reason, the inplace sparse addmm is NON
    # broadcasting
    SparseCPU: s_addmm_sparse_dense_cpu_
    SparseCUDA: s_addmm_sparse_dense_cuda_

# NOTE [ Sparse: autograd and API ]
#
#
# Sparse Tensor Constructors
# ~~~~~~~~~~~~~~~~~~~~~~~~~~
#
# The API entry points to sparse tensor construction should be
# `sparse_coo tensor` and `_sparse_coo_tensor_unsafe`. Depending on whether the
# indices and values tensors are given, they eventually dispatch to either
# `sparse_coo_tensor_with_dims` or `sparse_coo_tensor_with_dims_and_tensors`.
#
# The autograd support for ctor is implement on `sparse_coo_tensor_with_dims_and_tensors`.
#
# The API methods `sparse_coo tensor` and `_sparse_coo_tensor_unsafe`
# **must not** have specific type dispatches because otherwise codegen will
# consider them as abstract methods (see Note [Abstract ATen methods]), dispatch
# using **Tensor** type, and thus lose autograd tracking on the actual method
# they dispatch to, e.g., `sparse_coo_tensor_with_dims_and_tensors`.
#
#
# Sparse Methods API Design
# ~~~~~~~~~~~~~~~~~~~~~~~~~
#
# Goals: 1. Flexible API for users to write custom sparse ops
#        2. ctor and member accessor with autograd support
#
# To achieve 1, we need to provide a set of *dangerous* APIs (dangerous in the
# sense that misusing them will break sparse tensor invariant and may out in
# unexpected behavior, e.g., crash). These methods are all prefixed with
# underscore "_" to indicate that they should be used with care. We provide:
#
#   + `_indices()`: returns the *raw* indices within the sparse tensor (not just
#                   sharing storage). Any inplace operation will change the
#                   actual indices, including t_, set_, as_strided_, resize_,
#                   etc.
#   + `_values()`: returns the *raw* values within the sparse tensor. Similar
#                  semantics as `_indices()`
#   + `_nnz()`: returns the number of non-zero entries. This will always be
#               determined by the shapes of indices and values.
#   + `_coalesced_(bool)`: inplace sets whether the tensor is coalesced, and
#                          returns itself.
#
# These methods are very useful in writing new operations, e.g., a custom
# autograd Function.
#
# We also provide other public *safe* APIs:
#   + `indices()`: returns a **view** of the indices tensor if the sparse tensor
#                  is **coalesced**.
#   + `values()`: returns a **view** of the values tensor if the containing
#                 sparse tensor is **coalesced**.
#   + `sparse_dim()`: number of sparse dimensions
#   + `dense_dim()`: number of dense dimensions
#   + `is_coalesced()`: whether the sparse tensor is coalesced
#
# `_indices()` and `_values()` should returns the raw indices and values dense
# tensors within a sparse tensor. They can be quite unsafe with inplace
# operations like `t_()`, and exposes uncoalesced indices and values. The public
# recommended API is `indices()` and `values()`, both of which first check that
# the tensor is coalesced and return views on those tensors.
#
#
# Autograd Support
# ~~~~~~~~~~~~~~~~
#
# Autograd is supported on `values()` and sparse tensor ctor with indices and
# values tensors. E.g., `torch.sparse_coo_tensor(i, v).values().sum()` is
# differentiable w.r.t. `v`.
#
# NB: The `values()` and `_values()` operators are special in that they are
# layout-aware, i.e., the output depends not just on the data it represents, but
# also on the input layout details (in this case, the `indices` tensor). See
# NOTE [ as_strided Backward and layout-aware/agnostic autograd ] in Functions.cpp
# for discussion on layout-aware vs layout-agnostic autograd. Since PyTorch ops
# operate in the layout-agnostic mode, similar to `as_strided`, backward of
# these two operators need to consider them in a layout-agnostic way:
#   + `values()`:
#     Input is coalesced.
#     We just pretend having `input.indices()` as an additional argument
#     `input_indices`, then forward is similar to
#     `input.to(kStrided).index_select(input_indices)` regardless of the layout.
#     Note that `values()` normally is layout-aware even if we constrain
#     ourselves on sparse inputs since it may include all zeros values entries
#     as "present" entries.
#   + `_values()`:
#     Input may be uncoalesced.
#     It is not straightforward to construct a layout-agnostic version because
#     duplicate indices entries may exist and additional parameterization is
#     needed to distribute the value into different values entries. Furthermore,
#     this op is intended to provide ways to write custom sparse ops, rather
#     than being used in autograd graph, so it is marked as *non-differentiable*
#     in derivatives.yaml.
#
# Before reading the following, see NOTE [ Autograd Variable Views ] in
# variable.h for details on views that are tracked by autograd, and views that
# are not.
#
# Moreover, these methods return tensors that share storage with inputs, so we
# mark these methods as view ops to support autograd history tracking.
# The sparse tensor ctor output should technically be view of both input indices
# and values tensors, but currently we only support setting as view of a single
# Variable, so it is only view of the values tensor.
# TODO: clone indices in sparse tensor ctor.
#
# For other methods that return outputs that share storage with inputs, i.e.,
# `indices()` and `_indices()`. We mark their outputs as non-differentiable, so
# the view relation is not tracked by autograd, but the version counter is still
# shared. In other words, their outputs are non-differentiable views of the
# sparse tensor.

# FIXME: would be nicer if TensorOptions was optional based; not adding default arguments for options given
# the default would never make sense.
- func: sparse_coo_tensor.size(int[] size, *, ScalarType? dtype=None, Layout? layout=None, Device? device=None, bool? pin_memory=False) -> Tensor
  use_c10_dispatcher: hacky_wrapper_for_legacy_signatures

- func: sparse_coo_tensor.indices(Tensor indices, Tensor values, *, ScalarType? dtype=None, Layout? layout=None, Device? device=None, bool? pin_memory=None) -> Tensor
  use_c10_dispatcher: hacky_wrapper_for_legacy_signatures

- func: sparse_coo_tensor.indices_size(Tensor indices, Tensor values, int[] size, *, ScalarType? dtype=None, Layout? layout=None, Device? device=None, bool? pin_memory=None) -> Tensor
  use_c10_dispatcher: hacky_wrapper_for_legacy_signatures

- func: _sparse_coo_tensor_unsafe(Tensor indices, Tensor values, int[] size, *, ScalarType? dtype=None, Layout? layout=None, Device? device=None, bool? pin_memory=None) -> Tensor
  use_c10_dispatcher: hacky_wrapper_for_legacy_signatures

- func: _validate_sparse_coo_tensor_args(Tensor indices, Tensor values, int[] size) -> ()

- func: _sparse_coo_tensor_with_dims(int sparse_dim, int dense_dim, int[] size, *, ScalarType? dtype=None, Layout? layout=None, Device? device=None, bool? pin_memory=False) -> Tensor
  dispatch:
    SparseCPU, SparseCUDA: new_with_dims_sparse

- func: _sparse_coo_tensor_with_dims_and_tensors(int sparse_dim, int dense_dim, int[] size, Tensor indices, Tensor values, *, ScalarType? dtype=None, Layout? layout=None, Device? device=None, bool? pin_memory=False) -> Tensor
  dispatch:
    SparseCPU, SparseCUDA: new_with_dims_and_tensor_sparse

- func: sparse_resize_(Tensor(a!) self, int[] size, int sparse_dim, int dense_dim) -> Tensor(a!)
  variants: method
  dispatch:
    SparseCPU, SparseCUDA: sparse_resize_

- func: sparse_resize_and_clear_(Tensor(a!) self, int[] size, int sparse_dim, int dense_dim) -> Tensor(a!)
  variants: method
  dispatch:
    SparseCPU, SparseCUDA: sparse_resize_and_clear_

- func: sparse_mask(Tensor self, Tensor mask) -> Tensor
  variants: method
  dispatch:
    SparseCPU: sparse_mask_cpu
    SparseCUDA: sparse_mask_cuda

- func: to_dense(Tensor self, ScalarType? dtype=None) -> Tensor
  variants: method
  dispatch:
    SparseCPU, SparseCUDA: sparse_to_dense
    MkldnnCPU: mkldnn_to_dense

- func: to_dense_backward(Tensor grad, Tensor input) -> Tensor

- func: sparse_dim(Tensor self) -> int
  variants: method
  dispatch:
    SparseCPU, SparseCUDA: sparse_dim_sparse
  device_guard: False

# legacy method
- func: _dimI(Tensor self) -> int
  variants: method
  dispatch:
    SparseCPU, SparseCUDA: sparse_dim_sparse
  device_guard: False

- func: dense_dim(Tensor self) -> int
  variants: method
  dispatch:
    SparseCPU, SparseCUDA: dense_dim_sparse
  device_guard: False

# legacy method
- func: _dimV(Tensor self) -> int
  variants: method
  dispatch:
    SparseCPU, SparseCUDA: dense_dim_sparse
  device_guard: False

- func: _nnz(Tensor self) -> int
  variants: method
  dispatch:
    SparseCPU, SparseCUDA: _nnz_sparse
  device_guard: False

- func: coalesce(Tensor self) -> Tensor
  variants: method
  dispatch:
    SparseCPU: coalesce_sparse_cpu
    SparseCUDA: coalesce_sparse_cuda

- func: is_coalesced(Tensor self) -> bool
  variants: method
  dispatch:
    SparseCPU, SparseCUDA: is_coalesced_sparse
  device_guard: False

- func: _indices(Tensor(a) self) -> Tensor(a)
  variants: method
  dispatch:
    SparseCPU, SparseCUDA: _indices_sparse
  device_guard: False

- func: _values(Tensor(a) self) -> Tensor(a)
  variants: method
  dispatch:
    SparseCPU, SparseCUDA: _values_sparse
  device_guard: False

# This method doesn't do any check but only directly sets the flag. So it can be
# a bit unsafe. Similar to _indices and _values, this is useful for implementing
# custom sparse operations in Python/C++ extension.
- func: _coalesced_(Tensor(a!) self, bool coalesced) -> Tensor(a!)
  variants: method
  dispatch:
    SparseCPU, SparseCUDA: _coalesced_sparse_
  device_guard: False

- func: indices(Tensor(a) self) -> Tensor(a)
  variants: method
  dispatch:
    SparseCPU, SparseCUDA: indices_sparse
  device_guard: False

- func: values(Tensor(a) self) -> Tensor(a)
  variants: method
  dispatch:
    SparseCPU, SparseCUDA: values_sparse
  device_guard: False

- func: hspmm.out(Tensor mat1, Tensor mat2, *, Tensor(a!) out) -> Tensor(a!)
  use_c10_dispatcher: hacky_wrapper_for_legacy_signatures
  dispatch:
    SparseCPU: hspmm_out_sparse_cpu
    SparseCUDA: hspmm_out_sparse_cuda

- func: hspmm(Tensor mat1, Tensor mat2) -> Tensor
  dispatch:
    SparseCPU: hspmm_sparse_cpu
    SparseCUDA: hspmm_sparse_cuda

- func: copy_sparse_to_sparse_(Tensor(a!) self, Tensor src, bool non_blocking=False) -> Tensor(a!)
  variants: function
  dispatch:
    SparseCPU, SparseCUDA: copy_sparse_

- func: unbind.int(Tensor(a) self, int dim=0) -> Tensor(a)[]
  variants: function, method
  dispatch:
    DefaultBackend: unbind

- func: unbind.Dimname(Tensor(a) self, Dimname dim) -> Tensor(a)[]
  variants: function, method

- func: to_sparse.sparse_dim(Tensor self, int sparse_dim) -> Tensor
  variants: method
  dispatch:
    CPU, CUDA: dense_to_sparse

- func: to_sparse(Tensor self) -> Tensor
  variants: method
  dispatch:
    CPU, CUDA: dense_to_sparse

- func: to_mkldnn(Tensor self, ScalarType? dtype=None) -> Tensor
  variants: method
  dispatch:
    CPU: dense_to_mkldnn

- func: mkldnn_reorder_conv2d_weight(Tensor self, int[2] padding=0, int[2] stride=1, int[2] dilation=1, int groups=1) -> Tensor
  variants: function
  python_module: nn
  dispatch:
    MkldnnCPU: mkldnn_reorder_conv2d_weight

- func: mkldnn_reorder_conv3d_weight(Tensor self, int[3] padding=0, int[3] stride=1, int[3] dilation=1, int groups=1) -> Tensor
  variants: function
  python_module: nn
  dispatch:
    MkldnnCPU: mkldnn_reorder_conv3d_weight

- func: to_mkldnn_backward(Tensor grad, Tensor input) -> Tensor

- func: quantize_per_tensor(Tensor self, float scale, int zero_point, ScalarType dtype) -> Tensor
  variants: function
  dispatch:
    CPU, CUDA: quantize_per_tensor

- func: quantize_per_tensor.tensors(Tensor[] tensors, Tensor scales, Tensor zero_points, ScalarType dtype) -> Tensor[]
  variants: function
  dispatch:
    CPU: quantize_per_tensor_list_cpu

- func: quantize_per_channel(Tensor self, Tensor scales, Tensor zero_points, int axis, ScalarType dtype) -> Tensor
  variants: function
  dispatch:
    CPU: quantize_per_channel_cpu

- func: dequantize.self(Tensor self) -> Tensor
  variants: function, method
  dispatch:
    QuantizedCPU, QuantizedCUDA: dequantize_quant

- func: dequantize.tensors(Tensor[] tensors) -> Tensor[]
  variants: function
  dispatch:
    QuantizedCPU: dequantize_tensors_quantized_cpu

- func: q_scale(Tensor self) -> float
  variants: function, method
  dispatch:
    QuantizedCPU, QuantizedCUDA: q_scale_quant

- func: q_zero_point(Tensor self) -> int
  variants: function, method
  dispatch:
    QuantizedCPU, QuantizedCUDA: q_zero_point_quant

- func: q_per_channel_scales(Tensor self) -> Tensor
  variants: function, method
  dispatch:
    QuantizedCPU, QuantizedCUDA: q_per_channel_scales

- func: q_per_channel_zero_points(Tensor self) -> Tensor
  variants: function, method
  dispatch:
    QuantizedCPU, QuantizedCUDA: q_per_channel_zero_points

- func: q_per_channel_axis(Tensor self) -> int
  variants: function, method
  dispatch:
    QuantizedCPU, QuantizedCUDA: q_per_channel_axis

- func: int_repr(Tensor self) -> Tensor
  variants: function, method
  dispatch:
    QuantizedCPU: int_repr_quantized_cpu
    QuantizedCUDA: int_repr_quantized_cuda

- func: _make_per_tensor_quantized_tensor(Tensor self, float scale, int zero_point) -> Tensor
  dispatch:
    CPU: make_per_tensor_quantized_tensor_cpu
    CUDA: make_per_tensor_quantized_tensor_cuda

- func: _make_per_channel_quantized_tensor(Tensor self, Tensor scale, Tensor zero_point, int axis) -> Tensor
  dispatch:
    CPU: make_per_channel_quantized_tensor_cpu

- func: qscheme(Tensor self) -> QScheme
  variants: method
  dispatch:
    QuantizedCPU, QuantizedCUDA: qscheme_quant

- func: fake_quantize_per_tensor_affine(Tensor self, float scale, int zero_point, int quant_min, int quant_max) -> Tensor
  variants: function
  dispatch:
    CPU, CUDA: fake_quantize_per_tensor_affine

- func: fake_quantize_per_tensor_affine_backward(Tensor grad, Tensor self, float scale, int zero_point, int quant_min, int quant_max) -> Tensor
  variants: function

- func: _fake_quantize_learnable_per_tensor_affine(Tensor self, Tensor scale, Tensor zero_point, int quant_min, int quant_max) -> Tensor
  variants: function
  dispatch:
    CPU, CUDA: _fake_quantize_learnable_per_tensor_affine

- func: _fake_quantize_learnable_per_tensor_affine_backward(Tensor grad, Tensor self, Tensor scale, Tensor zero_point, int quant_min, int quant_max) -> (Tensor, Tensor, Tensor)
  variants: function

- func: fake_quantize_per_channel_affine(Tensor self, Tensor scale, Tensor zero_point, int axis, int quant_min, int quant_max) -> Tensor
  variants: function
  dispatch:
    CPU, CUDA: fake_quantize_per_channel_affine

- func: fake_quantize_per_channel_affine_backward(Tensor grad, Tensor self, Tensor scale, Tensor zero_point, int axis, int quant_min, int quant_max) -> Tensor
  variants: function

- func: _fake_quantize_learnable_per_channel_affine(Tensor self, Tensor scale, Tensor zero_point, int axis, int quant_min, int quant_max) -> Tensor
  variants: function
  dispatch:
    CPU, CUDA: _fake_quantize_learnable_per_channel_affine

- func: _fake_quantize_learnable_per_channel_affine_backward(Tensor grad, Tensor self, Tensor scale, Tensor zero_point, int axis, int quant_min, int quant_max) -> (Tensor, Tensor, Tensor)
  variants: function

- func: _choose_qparams_per_tensor(Tensor self, bool reduce_range=False) -> (float, int)
  variants: function

- func: _saturate_weight_to_fp16(Tensor weight) -> Tensor
  variants: function

- func: choose_qparams_optimized(Tensor input, int numel, int n_bins, float ratio, int bit_width) -> (Tensor, Tensor)
  variants: function

# to(Device) must not exist because all constructors of Device also works for
# TensorOptions. Otherwise, an ambiguity error is thrown.
# See NOTE [ TensorOptions Constructors ].
- func: to.dtype_layout(Tensor self, *, ScalarType? dtype=None, Layout? layout=None, Device? device=None, bool? pin_memory=None, bool non_blocking=False, bool copy=False, MemoryFormat? memory_format=None) -> Tensor
  use_c10_dispatcher: hacky_wrapper_for_legacy_signatures
  variants: method
  device_guard: False

- func: to.device(Tensor self, Device device, ScalarType dtype, bool non_blocking=False, bool copy=False, MemoryFormat? memory_format=None) -> Tensor
  variants: method
  device_guard: False

- func: to.dtype(Tensor self, ScalarType dtype, bool non_blocking=False, bool copy=False, MemoryFormat? memory_format=None) -> Tensor
  variants: method
  device_guard: False

- func: to.other(Tensor self, Tensor other, bool non_blocking=False, bool copy=False, MemoryFormat? memory_format=None) -> Tensor
  variants: method
  device_guard: False

- func: meshgrid(Tensor[] tensors) -> Tensor[]

- func: cartesian_prod(Tensor[] tensors) -> Tensor
  variants: function

- func: combinations(Tensor self, int r=2, bool with_replacement=False) -> Tensor
  variants: function

- func: item(Tensor self) -> Scalar
  variants: method

- func: result_type.Tensor(Tensor tensor, Tensor other) -> ScalarType
  variants: function

- func: result_type.Scalar(Tensor tensor, Scalar other) -> ScalarType
  variants: function

- func: result_type.Scalar_Tensor(Scalar scalar, Tensor tensor) -> ScalarType
  variants: function

- func: result_type.Scalar_Scalar(Scalar scalar1, Scalar scalar2) -> ScalarType

- func: can_cast(ScalarType from, ScalarType to) -> bool
  variants: function

- func: promote_types(ScalarType type1, ScalarType type2) -> ScalarType
  variants: function

# NB: Does NOT check precondition that numel == 1
- func: _local_scalar_dense(Tensor self) -> Scalar
  dispatch:
    CPU: _local_scalar_dense_cpu
    CUDA: _local_scalar_dense_cuda
  variants: function

# Fused RNN kernels
- func: _thnn_fused_lstm_cell(Tensor input_gates, Tensor hidden_gates, Tensor cx, Tensor? input_bias=None, Tensor? hidden_bias=None) -> (Tensor, Tensor, Tensor)
  use_c10_dispatcher: hacky_wrapper_for_legacy_signatures
  dispatch:
    CUDA: _thnn_fused_lstm_cell_cuda

- func: _thnn_fused_lstm_cell_backward(Tensor? grad_hy, Tensor? grad_cy, Tensor cx, Tensor cy, Tensor workspace, bool has_bias) -> (Tensor, Tensor, Tensor, Tensor, Tensor)
  use_c10_dispatcher: hacky_wrapper_for_legacy_signatures
  dispatch:
    CUDA: _thnn_fused_lstm_cell_backward_cuda

- func: _thnn_differentiable_lstm_cell_backward(Tensor? grad_hy, Tensor? grad_cy, Tensor input_gates, Tensor hidden_gates, Tensor? input_bias, Tensor? hidden_bias, Tensor cx, Tensor cy) -> (Tensor, Tensor, Tensor, Tensor, Tensor)
  use_c10_dispatcher: hacky_wrapper_for_legacy_signatures

- func: _thnn_fused_gru_cell(Tensor input_gates, Tensor hidden_gates, Tensor hx, Tensor? input_bias=None, Tensor? hidden_bias=None) -> (Tensor, Tensor)
  use_c10_dispatcher: hacky_wrapper_for_legacy_signatures
  dispatch:
    CUDA: _thnn_fused_gru_cell_cuda

- func: _thnn_fused_gru_cell_backward(Tensor grad_hy, Tensor workspace, bool has_bias) -> (Tensor, Tensor, Tensor, Tensor, Tensor)
  dispatch:
    CUDA: _thnn_fused_gru_cell_backward_cuda

- func: _thnn_differentiable_gru_cell_backward(Tensor grad_hy, Tensor input_gates, Tensor hidden_gates, Tensor hx, Tensor? input_bias, Tensor? hidden_bias) -> (Tensor, Tensor, Tensor, Tensor, Tensor)
  use_c10_dispatcher: hacky_wrapper_for_legacy_signatures

# RNN cells and layers
- func: lstm.input(Tensor input, Tensor[] hx, Tensor[] params, bool has_biases, int num_layers, float dropout, bool train, bool bidirectional, bool batch_first) -> (Tensor, Tensor, Tensor)

- func: lstm.data(Tensor data, Tensor batch_sizes, Tensor[] hx, Tensor[] params, bool has_biases, int num_layers, float dropout, bool train, bool bidirectional) -> (Tensor, Tensor, Tensor)

- func: gru.input(Tensor input, Tensor hx, Tensor[] params, bool has_biases, int num_layers, float dropout, bool train, bool bidirectional, bool batch_first) -> (Tensor, Tensor)

- func: gru.data(Tensor data, Tensor batch_sizes, Tensor hx, Tensor[] params, bool has_biases, int num_layers, float dropout, bool train, bool bidirectional) -> (Tensor, Tensor)

- func: rnn_tanh.input(Tensor input, Tensor hx, Tensor[] params, bool has_biases, int num_layers, float dropout, bool train, bool bidirectional, bool batch_first) -> (Tensor, Tensor)

- func: rnn_tanh.data(Tensor data, Tensor batch_sizes, Tensor hx, Tensor[] params, bool has_biases, int num_layers, float dropout, bool train, bool bidirectional) -> (Tensor, Tensor)

- func: rnn_relu.input(Tensor input, Tensor hx, Tensor[] params, bool has_biases, int num_layers, float dropout, bool train, bool bidirectional, bool batch_first) -> (Tensor, Tensor)

- func: rnn_relu.data(Tensor data, Tensor batch_sizes, Tensor hx, Tensor[] params, bool has_biases, int num_layers, float dropout, bool train, bool bidirectional) -> (Tensor, Tensor)

- func: lstm_cell(Tensor input, Tensor[] hx, Tensor w_ih, Tensor w_hh, Tensor? b_ih=None, Tensor? b_hh=None) -> (Tensor, Tensor)
  use_c10_dispatcher: hacky_wrapper_for_legacy_signatures

- func: gru_cell(Tensor input, Tensor hx, Tensor w_ih, Tensor w_hh, Tensor? b_ih=None, Tensor? b_hh=None) -> Tensor
  use_c10_dispatcher: hacky_wrapper_for_legacy_signatures

- func: rnn_tanh_cell(Tensor input, Tensor hx, Tensor w_ih, Tensor w_hh, Tensor? b_ih=None, Tensor? b_hh=None) -> Tensor
  use_c10_dispatcher: hacky_wrapper_for_legacy_signatures

- func: rnn_relu_cell(Tensor input, Tensor hx, Tensor w_ih, Tensor w_hh, Tensor? b_ih=None, Tensor? b_hh=None) -> Tensor
  use_c10_dispatcher: hacky_wrapper_for_legacy_signatures

# Quantized RNN layer registration has been moved to C10 dispatch in `RNN.cpp`

# Quantized RNN layers
# - func: quantized_lstm(Tensor input, Tensor[] hx, Tensor[] params, bool has_biases, int num_layers, float dropout, bool train, bool bidirectional, bool batch_first, *, ScalarType? dtype=None, bool use_dynamic=False) -> (Tensor, Tensor, Tensor)


# - func: quantized_lstm.data(Tensor data, Tensor batch_sizes, Tensor[] hx, Tensor[] params, bool has_biases, int num_layers, float dropout, bool train, bool bidirectional, *, ScalarType? dtype=None, bool use_dynamic=False) -> (Tensor, Tensor, Tensor)


# Quantized GRU layers

# - func: quantized_gru.input(Tensor input, Tensor hx, Tensor[] params, bool has_biases, int num_layers, float dropout, bool train, bool bidirectional, bool batch_first) -> (Tensor, Tensor)
#

# - func: quantized_gru.data(Tensor data, Tensor batch_sizes, Tensor hx, Tensor[] params, bool has_biases, int num_layers, float dropout, bool train, bool bidirectional) -> (Tensor, Tensor)
#

# Quantized RNN cells
- func: quantized_lstm_cell(Tensor input, Tensor[] hx, Tensor w_ih, Tensor w_hh, Tensor b_ih, Tensor b_hh, Tensor packed_ih, Tensor packed_hh, Tensor col_offsets_ih, Tensor col_offsets_hh, Scalar scale_ih, Scalar scale_hh, Scalar zero_point_ih, Scalar zero_point_hh) -> (Tensor, Tensor)

- func: quantized_gru_cell(Tensor input, Tensor hx, Tensor w_ih, Tensor w_hh, Tensor b_ih, Tensor b_hh, Tensor packed_ih, Tensor packed_hh, Tensor col_offsets_ih, Tensor col_offsets_hh, Scalar scale_ih, Scalar scale_hh, Scalar zero_point_ih, Scalar zero_point_hh) -> Tensor

- func: quantized_rnn_relu_cell(Tensor input, Tensor hx, Tensor w_ih, Tensor w_hh, Tensor b_ih, Tensor b_hh, Tensor packed_ih, Tensor packed_hh, Tensor col_offsets_ih, Tensor col_offsets_hh, Scalar scale_ih, Scalar scale_hh, Scalar zero_point_ih, Scalar zero_point_hh) -> Tensor

- func: quantized_rnn_tanh_cell(Tensor input, Tensor hx, Tensor w_ih, Tensor w_hh, Tensor b_ih, Tensor b_hh, Tensor packed_ih, Tensor packed_hh, Tensor col_offsets_ih, Tensor col_offsets_hh, Scalar scale_ih, Scalar scale_hh, Scalar zero_point_ih, Scalar zero_point_hh) -> Tensor

# PackedSequence utilities
- func: _pack_padded_sequence(Tensor input, Tensor lengths, bool batch_first) -> (Tensor, Tensor)
  dispatch:
    DefaultBackend: _pack_padded_sequence

- func: _pack_padded_sequence_backward(Tensor grad, int[] input_size, Tensor batch_sizes, bool batch_first) -> Tensor

- func: _pad_packed_sequence(Tensor data, Tensor batch_sizes, bool batch_first, Scalar padding_value, int total_length) -> (Tensor, Tensor)

# wrappers for legacy TH methods

- func: set_.source_Storage(Tensor(a!) self, Storage source) -> Tensor(a!)
  variants: method
  device_guard: False
  dispatch:
    CPU, CUDA: set_

- func: set_.source_Storage_storage_offset(Tensor(a!) self, Storage source, int storage_offset, int[] size, int[] stride=[]) -> Tensor(a!)
  variants: method
  device_guard: False
  dispatch:
    CPU: set_storage_cpu_
    CUDA: set_storage_cuda_
    QuantizedCPU, QuantizedCUDA: set_storage_quantized_

- func: set_.source_Tensor(Tensor(a!) self, Tensor source) -> Tensor(a!)
  variants: method
  device_guard: False
  dispatch:
    CPU, CUDA: set_tensor_

- func: set_(Tensor(a!) self) -> Tensor(a!)
  variants: method
  dispatch:
    CPU: set_cpu_
    CUDA: set_cuda_

- func: is_set_to(Tensor self, Tensor tensor) -> bool
  variants: method
  device_guard: False
  dispatch:
    CPU, CUDA: is_set_to

- func: masked_fill_.Scalar(Tensor(a!) self, Tensor mask, Scalar value) -> Tensor(a!)
  variants: method
  dispatch:
    CPU: masked_fill__cpu
    CUDA: masked_fill__cuda

- func: masked_fill.Scalar(Tensor self, Tensor mask, Scalar value) -> Tensor
  variants: function, method

- func: masked_fill_.Tensor(Tensor(a!) self, Tensor mask, Tensor value) -> Tensor(a!)
  variants: method
  dispatch:
    CPU: masked_fill__cpu
    CUDA: masked_fill__cuda

- func: masked_fill.Tensor(Tensor self, Tensor mask, Tensor value) -> Tensor
  variants: function, method

- func: masked_scatter_(Tensor(a!) self, Tensor mask, Tensor source) -> Tensor(a!)
  variants: method
  dispatch:
    CPU: masked_scatter__cpu
    CUDA: masked_scatter__cuda

- func: masked_scatter(Tensor self, Tensor mask, Tensor source) -> Tensor
  variants: function, method

- func: view(Tensor(a) self, int[] size) -> Tensor(a)
  variants: method
  device_guard: False
  dispatch:
    CPU, CUDA, QuantizedCPU, QuantizedCUDA: view
    MkldnnCPU: mkldnn_view

# Warning: If you want to change the name or overload name of this
# operator, you might also want to change the `isBlockListedSchema`
# function in `torch/csrc/jit/frontend/schema_catching.cpp`.
# The name and overload name of this operator is hardcoded in that
# function in order to workaround a bug:
# https://github.com/pytorch/pytorch/issues/47964
- func: view.dtype(Tensor(a) self, ScalarType dtype) -> Tensor(a)
  variants: method
  device_guard: False
  dispatch:
    DefaultBackend: view_dtype

- func: put_(Tensor(a!) self, Tensor index, Tensor source, bool accumulate=False) -> Tensor(a!)
  variants: method
  dispatch:
    CPU: legacy::cpu::_th_put_
    CUDA: legacy::cuda::_th_put_

- func: index_add_(Tensor(a!) self, int dim, Tensor index, Tensor source) -> Tensor(a!)
  variants: method
  dispatch:
    CPU: index_add_cpu_
    CUDA: index_add_cuda_

- func: index_add(Tensor self, int dim, Tensor index, Tensor source) -> Tensor
  variants: function, method

- func: index_add.dimname(Tensor self, Dimname dim, Tensor index, Tensor source) -> Tensor
  variants: function, method

- func: index_fill_.int_Scalar(Tensor(a!) self, int dim, Tensor index, Scalar value) -> Tensor(a!)
  variants: method
  dispatch:
    CPU: legacy::cpu::_th_index_fill_
    CUDA: legacy::cuda::_th_index_fill_

- func: index_fill.int_Scalar(Tensor self, int dim, Tensor index, Scalar value) -> Tensor
  variants: function, method

- func: index_fill_.int_Tensor(Tensor(a!) self, int dim, Tensor index, Tensor value) -> Tensor(a!)
  variants: method
  dispatch:
    CPU, CUDA: index_fill_

- func: index_fill.int_Tensor(Tensor self, int dim, Tensor index, Tensor value) -> Tensor
  variants: function, method

- func: index_fill_.Dimname_Scalar(Tensor(a!) self, Dimname dim, Tensor index, Scalar value) -> Tensor(a!)
  variants: method

- func: index_fill_.Dimname_Tensor(Tensor(a!) self, Dimname dim, Tensor index, Tensor value) -> Tensor(a!)
  variants: method

- func: index_fill.Dimname_Scalar(Tensor self, Dimname dim, Tensor index, Scalar value) -> Tensor
  variants: function, method

- func: index_fill.Dimname_Tensor(Tensor self, Dimname dim, Tensor index, Tensor value) -> Tensor
  variants: function, method

- func: scatter_.src(Tensor(a!) self, int dim, Tensor index, Tensor src) -> Tensor(a!)
  variants: method
  dispatch:
    CPU, CUDA: scatter_

- func: scatter.src(Tensor self, int dim, Tensor index, Tensor src) -> Tensor
  variants: function, method

- func: scatter_.value(Tensor(a!) self, int dim, Tensor index, Scalar value) -> Tensor(a!)
  variants: method
  dispatch:
    CPU, CUDA: scatter_fill_

- func: scatter.value(Tensor self, int dim, Tensor index, Scalar value) -> Tensor
  variants: function, method

- func: scatter.dimname_src(Tensor self, Dimname dim, Tensor index, Tensor src) -> Tensor
  variants: function, method

- func: scatter.dimname_value(Tensor self, Dimname dim, Tensor index, Scalar value) -> Tensor
  variants: function, method

- func: scatter_.reduce(Tensor(a!) self, int dim, Tensor index, Tensor src, *, str reduce) -> Tensor(a!)
  variants: method
  dispatch:
    CPU, CUDA: scatter_reduce_

- func: scatter_.value_reduce(Tensor(a!) self, int dim, Tensor index, Scalar value, *, str reduce) -> Tensor(a!)
  variants: method
  dispatch:
    CPU, CUDA: scatter_scalar_reduce_

- func: scatter_add_(Tensor(a!) self, int dim, Tensor index, Tensor src) -> Tensor(a!)
  variants: method
  dispatch:
    CPU, CUDA: scatter_add_

- func: scatter_add(Tensor self, int dim, Tensor index, Tensor src) -> Tensor
  variants: function, method

- func: scatter_add.dimname(Tensor self, Dimname dim, Tensor index, Tensor src) -> Tensor
  variants: function, method

- func: eq_.Scalar(Tensor(a!) self, Scalar other) -> Tensor(a!)
  variants: method
  dispatch:
    DefaultBackend: eq_

- func: eq_.Tensor(Tensor(a!) self, Tensor other) -> Tensor(a!)
  variants: method
  dispatch:
    DefaultBackend: eq_

- func: bitwise_and.Tensor_out(Tensor self, Tensor other, *, Tensor(a!) out) -> Tensor(a!)
  use_c10_dispatcher: hacky_wrapper_for_legacy_signatures
  variants: function
  dispatch:
    CPU, CUDA: bitwise_and_out

- func: bitwise_and.Scalar_out(Tensor self, Scalar other, *, Tensor(a!) out) -> Tensor(a!)
  use_c10_dispatcher: hacky_wrapper_for_legacy_signatures
  variants: function
  dispatch:
    CPU, CUDA: bitwise_and_out

- func: bitwise_and.Scalar(Tensor self, Scalar other) -> Tensor
  variants: method, function

- func: bitwise_and.Tensor(Tensor self, Tensor other) -> Tensor
  variants: method, function

- func: bitwise_and_.Scalar(Tensor(a!) self, Scalar other) -> Tensor(a!)
  variants: method

- func: bitwise_and_.Tensor(Tensor(a!) self, Tensor other) -> Tensor(a!)
  variants: method

- func: __and__.Scalar(Tensor self, Scalar other) -> Tensor
  variants: method, function

- func: __and__.Tensor(Tensor self, Tensor other) -> Tensor
  variants: method, function

- func: __iand__.Scalar(Tensor(a!) self, Scalar other) -> Tensor(a!)
  variants: method

- func: __iand__.Tensor(Tensor(a!) self, Tensor other) -> Tensor(a!)
  variants: method

- func: bitwise_or.Tensor_out(Tensor self, Tensor other, *, Tensor(a!) out) -> Tensor(a!)
  use_c10_dispatcher: hacky_wrapper_for_legacy_signatures
  variants: function
  dispatch:
    CPU, CUDA: bitwise_or_out

- func: bitwise_or.Scalar_out(Tensor self, Scalar other, *, Tensor(a!) out) -> Tensor(a!)
  use_c10_dispatcher: hacky_wrapper_for_legacy_signatures
  variants: function
  dispatch:
    CPU, CUDA: bitwise_or_out

- func: bitwise_or.Scalar(Tensor self, Scalar other) -> Tensor
  variants: method, function

- func: bitwise_or.Tensor(Tensor self, Tensor other) -> Tensor
  variants: method, function

- func: bitwise_or_.Scalar(Tensor(a!) self, Scalar other) -> Tensor(a!)
  variants: method

- func: bitwise_or_.Tensor(Tensor(a!) self, Tensor other) -> Tensor(a!)
  variants: method

- func: __or__.Scalar(Tensor self, Scalar other) -> Tensor
  variants: method, function

- func: __or__.Tensor(Tensor self, Tensor other) -> Tensor
  variants: method, function

- func: __ior__.Scalar(Tensor(a!) self, Scalar other) -> Tensor(a!)
  variants: method

- func: __ior__.Tensor(Tensor(a!) self, Tensor other) -> Tensor(a!)
  variants: method

- func: bitwise_xor.Tensor_out(Tensor self, Tensor other, *, Tensor(a!) out) -> Tensor(a!)
  use_c10_dispatcher: hacky_wrapper_for_legacy_signatures
  variants: function
  dispatch:
    CPU, CUDA: bitwise_xor_out

- func: bitwise_xor.Scalar_out(Tensor self, Scalar other, *, Tensor(a!) out) -> Tensor(a!)
  use_c10_dispatcher: hacky_wrapper_for_legacy_signatures
  variants: function
  dispatch:
    CPU, CUDA: bitwise_xor_out

- func: bitwise_xor.Scalar(Tensor self, Scalar other) -> Tensor
  variants: method, function

- func: bitwise_xor.Tensor(Tensor self, Tensor other) -> Tensor
  variants: method, function

- func: bitwise_xor_.Scalar(Tensor(a!) self, Scalar other) -> Tensor(a!)
  variants: method

- func: bitwise_xor_.Tensor(Tensor(a!) self, Tensor other) -> Tensor(a!)
  variants: method

- func: __xor__.Scalar(Tensor self, Scalar other) -> Tensor
  variants: method, function

- func: __xor__.Tensor(Tensor self, Tensor other) -> Tensor
  variants: method, function

- func: __ixor__.Scalar(Tensor(a!) self, Scalar other) -> Tensor(a!)
  variants: method

- func: __ixor__.Tensor(Tensor(a!) self, Tensor other) -> Tensor(a!)
  variants: method

- func: __lshift__.Scalar(Tensor self, Scalar other) -> Tensor
  variants: method, function
  dispatch:
    CPU, CUDA: __lshift__

- func: __lshift__.Tensor(Tensor self, Tensor other) -> Tensor
  variants: method, function
  dispatch:
    CPU, CUDA: __lshift__

- func: __ilshift__.Scalar(Tensor(a!) self, Scalar other) -> Tensor(a!)
  variants: method
  dispatch:
    CPU, CUDA: __ilshift__

- func: __ilshift__.Tensor(Tensor(a!) self, Tensor other) -> Tensor(a!)
  variants: method
  dispatch:
    CPU, CUDA: __ilshift__

- func: __rshift__.Scalar(Tensor self, Scalar other) -> Tensor
  variants: method, function
  dispatch:
    CPU, CUDA: __rshift__

- func: __rshift__.Tensor(Tensor self, Tensor other) -> Tensor
  variants: method, function
  dispatch:
    CPU, CUDA: __rshift__

- func: __irshift__.Scalar(Tensor(a!) self, Scalar other) -> Tensor(a!)
  variants: method
  dispatch:
    CPU, CUDA: __irshift__

- func: __irshift__.Tensor(Tensor(a!) self, Tensor other) -> Tensor(a!)
  variants: method
  dispatch:
    CPU, CUDA: __irshift__

- func: lgamma_(Tensor(a!) self) -> Tensor(a!)
  variants: method
  dispatch:
    CPU: _lgamma__cpu
    CUDA: _lgamma__cuda

- func: atan2_(Tensor(a!) self, Tensor other) -> Tensor(a!)
  variants: method
  dispatch:
    CPU, CUDA: atan2_

- func: tril_(Tensor(a!) self, int diagonal=0) -> Tensor(a!)
  variants: method
  dispatch:
    CPU: tril_cpu_
    CUDA: tril_cuda_

- func: triu_(Tensor(a!) self, int diagonal=0) -> Tensor(a!)
  variants: method
  dispatch:
    CPU: triu_cpu_
    CUDA: triu_cuda_

- func: digamma_(Tensor(a!) self) -> Tensor(a!)
  variants: method
  dispatch:
    CPU, CUDA: digamma_

- func: polygamma_(Tensor(a!) self, int n) -> Tensor(a!)
  variants: method

- func: renorm_(Tensor(a!) self, Scalar p, int dim, Scalar maxnorm) -> Tensor(a!)
  variants: method
  dispatch:
    CPU: legacy::cpu::_th_renorm_
    CUDA: legacy::cuda::_th_renorm_

- func: lerp_.Scalar(Tensor(a!) self, Tensor end, Scalar weight) -> Tensor(a!)
  variants: method
  dispatch:
    CPU: lerp_cpu_scalar_
    CUDA: lerp_cuda_scalar_

- func: lerp_.Tensor(Tensor(a!) self, Tensor end, Tensor weight) -> Tensor(a!)
  variants: method
  dispatch:
    CPU: lerp_cpu_tensor_
    CUDA: lerp_cuda_tensor_

- func: fmod_.Scalar(Tensor(a!) self, Scalar other) -> Tensor(a!)
  variants: method
  dispatch:
    CPU, CUDA: fmod_

- func: fmod_.Tensor(Tensor(a!) self, Tensor other) -> Tensor(a!)
  variants: method
  dispatch:
    CPU, CUDA: fmod_

- func: remainder_.Scalar(Tensor(a!) self, Scalar other) -> Tensor(a!)
  variants: method
  dispatch:
    CPU, CUDA: remainder_

- func: remainder_.Tensor(Tensor(a!) self, Tensor other) -> Tensor(a!)
  variants: method
  dispatch:
    CPU, CUDA: remainder_

- func: addbmm_(Tensor(a!) self, Tensor batch1, Tensor batch2, *, Scalar beta=1, Scalar alpha=1) -> Tensor(a!)
  variants: method
  dispatch:
    CPU, CUDA: addbmm_

- func: addbmm.out(Tensor self, Tensor batch1, Tensor batch2, *, Scalar beta=1, Scalar alpha=1, Tensor(a!) out) -> Tensor(a!)
  use_c10_dispatcher: hacky_wrapper_for_legacy_signatures
  dispatch:
    CPU, CUDA: addbmm_out

- func: addbmm(Tensor self, Tensor batch1, Tensor batch2, *, Scalar beta=1, Scalar alpha=1) -> Tensor
  variants: method, function
  dispatch:
    CPU, CUDA: addbmm

- func: addcdiv_(Tensor(a!) self, Tensor tensor1, Tensor tensor2, *, Scalar value=1) -> Tensor(a!)
  variants: method
  dispatch:
    DefaultBackend: addcdiv_

- func: random_.from(Tensor(a!) self, int from, int? to, *, Generator? generator=None) -> Tensor(a!)
  variants: method
  dispatch:
    CPU, CUDA: random_

- func: random_.to(Tensor(a!) self, int to, *, Generator? generator=None) -> Tensor(a!)
  variants: method
  dispatch:
    CPU, CUDA: random_

- func: random_(Tensor(a!) self, *, Generator? generator=None) -> Tensor(a!)
  variants: method
  dispatch:
    CPU, CUDA: random_

- func: uniform_(Tensor(a!) self, float from=0, float to=1, *, Generator? generator=None) -> Tensor(a!)
  variants: method
  dispatch:
    CPU, CUDA: uniform_

- func: cauchy_(Tensor(a!) self, float median=0, float sigma=1, *, Generator? generator=None) -> Tensor(a!)
  variants: method
  dispatch:
    CPU, CUDA: cauchy_

- func: log_normal_(Tensor(a!) self, float mean=1, float std=2, *, Generator? generator=None) -> Tensor(a!)
  variants: method
  dispatch:
    CPU, CUDA: log_normal_

- func: exponential_(Tensor(a!) self, float lambd=1, *, Generator? generator=None) -> Tensor(a!)
  variants: method
  dispatch:
    CPU, CUDA: exponential_

- func: geometric_(Tensor(a!) self, float p, *, Generator? generator=None) -> Tensor(a!)
  variants: method
  dispatch:
    CPU, CUDA: geometric_

# wrappers for TH functions

- func: diag.out(Tensor self, int diagonal=0, *, Tensor(a!) out) -> Tensor(a!)
  use_c10_dispatcher: hacky_wrapper_for_legacy_signatures
  dispatch:
    CPU: diag_cpu_out
    CUDA: diag_cuda_out

- func: diag(Tensor self, int diagonal=0) -> Tensor
  variants: method, function
  dispatch:
    DefaultBackend: diag

- func: diag_backward(Tensor grad, int[] input_sizes, int diagonal) -> Tensor
  variants: function
  device_guard: False

- func: cross.out(Tensor self, Tensor other, int? dim=None, *, Tensor(a!) out) -> Tensor(a!)
  use_c10_dispatcher: hacky_wrapper_for_legacy_signatures
  dispatch:
    CPU, CUDA: cross_out

- func: cross(Tensor self, Tensor other, int? dim=None) -> Tensor
  variants: method, function
  dispatch:
    CPU, CUDA: cross

- func: triu.out(Tensor self, int diagonal=0, *, Tensor(a!) out) -> Tensor(a!)
  use_c10_dispatcher: hacky_wrapper_for_legacy_signatures
  dispatch:
    CPU: triu_cpu_out
    CUDA: triu_cuda_out

- func: triu(Tensor self, int diagonal=0) -> Tensor
  variants: method, function
  dispatch:
    DefaultBackend: triu

- func: tril.out(Tensor self, int diagonal=0, *, Tensor(a!) out) -> Tensor(a!)
  use_c10_dispatcher: hacky_wrapper_for_legacy_signatures
  dispatch:
    CPU: tril_cpu_out
    CUDA: tril_cuda_out

- func: tril(Tensor self, int diagonal=0) -> Tensor
  variants: method, function
  dispatch:
    DefaultBackend: tril

- func: tril_indices(int row, int col, int offset=0, *, ScalarType? dtype=long, Layout? layout=None, Device? device=None, bool? pin_memory=None) -> Tensor
  dispatch:
    CPU: tril_indices_cpu
    CUDA: tril_indices_cuda

- func: triu_indices(int row, int col, int offset=0, *, ScalarType? dtype=long, Layout? layout=None, Device? device=None, bool? pin_memory=None) -> Tensor
  dispatch:
    CPU: triu_indices_cpu
    CUDA: triu_indices_cuda

- func: trace(Tensor self) -> Tensor
  variants: method, function
  dispatch:
    CPU: trace_cpu
    CUDA: trace_cuda

- func: trace_backward(Tensor grad, int[] sizes) -> Tensor
  variants: function
  device_guard: False

- func: ne.Scalar_out(Tensor self, Scalar other, *, Tensor(a!) out) -> Tensor(a!)
  use_c10_dispatcher: hacky_wrapper_for_legacy_signatures
  dispatch:
    CPU, CUDA: ne_out
    QuantizedCPU: ne_out_quantized_cpu

- func: ne.Scalar(Tensor self, Scalar other) -> Tensor
  variants: method, function
  dispatch:
    CPU, CUDA: ne
    QuantizedCPU: ne_quantized_cpu

- func: ne.Tensor_out(Tensor self, Tensor other, *, Tensor(a!) out) -> Tensor(a!)
  use_c10_dispatcher: hacky_wrapper_for_legacy_signatures
  dispatch:
    CPU, CUDA: ne_out
    QuantizedCPU: ne_out_quantized_cpu

- func: ne.Tensor(Tensor self, Tensor other) -> Tensor
  variants: method, function
  dispatch:
    CPU, CUDA: ne
    QuantizedCPU: ne_quantized_cpu

- func: ne_.Scalar(Tensor(a!) self, Scalar other) -> Tensor(a!)
  variants: method
  dispatch:
    DefaultBackend: ne_

- func: ne_.Tensor(Tensor(a!) self, Tensor other) -> Tensor(a!)
  variants: method
  dispatch:
    DefaultBackend: ne_

# not_equal, alias for torch.ne
- func: not_equal.Scalar_out(Tensor self, Scalar other, *, Tensor(a!) out) -> Tensor(a!)
  use_c10_dispatcher: hacky_wrapper_for_legacy_signatures

- func: not_equal.Scalar(Tensor self, Scalar other) -> Tensor
  variants: method, function

- func: not_equal.Tensor_out(Tensor self, Tensor other, *, Tensor(a!) out) -> Tensor(a!)
  use_c10_dispatcher: hacky_wrapper_for_legacy_signatures

- func: not_equal.Tensor(Tensor self, Tensor other) -> Tensor
  variants: method, function

- func: not_equal_.Scalar(Tensor(a!) self, Scalar other) -> Tensor(a!)
  variants: method

- func: not_equal_.Tensor(Tensor(a!) self, Tensor other) -> Tensor(a!)
  variants: method

- func: eq.Scalar_out(Tensor self, Scalar other, *, Tensor(a!) out) -> Tensor(a!)
  use_c10_dispatcher: hacky_wrapper_for_legacy_signatures
  dispatch:
    CPU, CUDA: eq_out
    QuantizedCPU: eq_out_quantized_cpu

- func: eq.Scalar(Tensor self, Scalar other) -> Tensor
  variants: method, function
  dispatch:
    CPU, CUDA: eq
    QuantizedCPU: eq_quantized_cpu

- func: eq.Tensor_out(Tensor self, Tensor other, *, Tensor(a!) out) -> Tensor(a!)
  use_c10_dispatcher: hacky_wrapper_for_legacy_signatures
  dispatch:
    CPU, CUDA: eq_out
    QuantizedCPU: eq_out_quantized_cpu

- func: eq.Tensor(Tensor self, Tensor other) -> Tensor
  variants: method, function
  dispatch:
    CPU, CUDA: eq
    QuantizedCPU: eq_quantized_cpu

- func: ge.Scalar_out(Tensor self, Scalar other, *, Tensor(a!) out) -> Tensor(a!)
  use_c10_dispatcher: hacky_wrapper_for_legacy_signatures
  dispatch:
    CPU, CUDA: ge_out
    QuantizedCPU: ge_out_quantized_cpu

- func: ge.Scalar(Tensor self, Scalar other) -> Tensor
  variants: method, function
  dispatch:
    CPU, CUDA: ge
    QuantizedCPU: ge_quantized_cpu

- func: ge.Tensor_out(Tensor self, Tensor other, *, Tensor(a!) out) -> Tensor(a!)
  use_c10_dispatcher: hacky_wrapper_for_legacy_signatures
  dispatch:
    CPU, CUDA: ge_out
    QuantizedCPU: ge_out_quantized_cpu

- func: ge.Tensor(Tensor self, Tensor other) -> Tensor
  variants: method, function
  dispatch:
    CPU, CUDA: ge
    QuantizedCPU: ge_quantized_cpu

- func: ge_.Scalar(Tensor(a!) self, Scalar other) -> Tensor(a!)
  variants: method
  dispatch:
    DefaultBackend: ge_

- func: ge_.Tensor(Tensor(a!) self, Tensor other) -> Tensor(a!)
  variants: method
  dispatch:
    DefaultBackend: ge_

# greater_equal, alias for torch.ge
- func: greater_equal.Scalar_out(Tensor self, Scalar other, *, Tensor(a!) out) -> Tensor(a!)
  use_c10_dispatcher: hacky_wrapper_for_legacy_signatures

- func: greater_equal.Scalar(Tensor self, Scalar other) -> Tensor
  variants: method, function

- func: greater_equal.Tensor_out(Tensor self, Tensor other, *, Tensor(a!) out) -> Tensor(a!)
  use_c10_dispatcher: hacky_wrapper_for_legacy_signatures

- func: greater_equal.Tensor(Tensor self, Tensor other) -> Tensor
  variants: method, function

- func: greater_equal_.Scalar(Tensor(a!) self, Scalar other) -> Tensor(a!)
  variants: method

- func: greater_equal_.Tensor(Tensor(a!) self, Tensor other) -> Tensor(a!)
  variants: method

- func: le.Scalar_out(Tensor self, Scalar other, *, Tensor(a!) out) -> Tensor(a!)
  use_c10_dispatcher: hacky_wrapper_for_legacy_signatures
  dispatch:
    CPU, CUDA: le_out
    QuantizedCPU: le_out_quantized_cpu

- func: le.Scalar(Tensor self, Scalar other) -> Tensor
  variants: method, function
  dispatch:
    CPU, CUDA: le
    QuantizedCPU: le_quantized_cpu

- func: le.Tensor_out(Tensor self, Tensor other, *, Tensor(a!) out) -> Tensor(a!)
  use_c10_dispatcher: hacky_wrapper_for_legacy_signatures
  dispatch:
    CPU, CUDA: le_out
    QuantizedCPU: le_out_quantized_cpu

- func: le.Tensor(Tensor self, Tensor other) -> Tensor
  variants: method, function
  dispatch:
    CPU, CUDA: le
    QuantizedCPU: le_quantized_cpu

- func: le_.Scalar(Tensor(a!) self, Scalar other) -> Tensor(a!)
  variants: method
  dispatch:
    DefaultBackend: le_

- func: le_.Tensor(Tensor(a!) self, Tensor other) -> Tensor(a!)
  variants: method
  dispatch:
    DefaultBackend: le_

# less_equal, alias for torch.le
- func: less_equal.Scalar_out(Tensor self, Scalar other, *, Tensor(a!) out) -> Tensor(a!)
  use_c10_dispatcher: hacky_wrapper_for_legacy_signatures

- func: less_equal.Scalar(Tensor self, Scalar other) -> Tensor
  variants: method, function

- func: less_equal.Tensor_out(Tensor self, Tensor other, *, Tensor(a!) out) -> Tensor(a!)
  use_c10_dispatcher: hacky_wrapper_for_legacy_signatures

- func: less_equal.Tensor(Tensor self, Tensor other) -> Tensor
  variants: method, function

- func: less_equal_.Scalar(Tensor(a!) self, Scalar other) -> Tensor(a!)
  variants: method

- func: less_equal_.Tensor(Tensor(a!) self, Tensor other) -> Tensor(a!)
  variants: method

- func: gt.Scalar_out(Tensor self, Scalar other, *, Tensor(a!) out) -> Tensor(a!)
  use_c10_dispatcher: hacky_wrapper_for_legacy_signatures
  dispatch:
    CPU, CUDA: gt_out
    QuantizedCPU: gt_out_quantized_cpu

- func: gt.Scalar(Tensor self, Scalar other) -> Tensor
  variants: method, function
  dispatch:
    CPU, CUDA: gt
    QuantizedCPU: gt_quantized_cpu

- func: gt.Tensor_out(Tensor self, Tensor other, *, Tensor(a!) out) -> Tensor(a!)
  use_c10_dispatcher: hacky_wrapper_for_legacy_signatures
  dispatch:
    CPU, CUDA: gt_out
    QuantizedCPU: gt_out_quantized_cpu

- func: gt.Tensor(Tensor self, Tensor other) -> Tensor
  variants: method, function
  dispatch:
    CPU, CUDA: gt
    QuantizedCPU: gt_quantized_cpu

- func: gt_.Scalar(Tensor(a!) self, Scalar other) -> Tensor(a!)
  variants: method
  dispatch:
    DefaultBackend: gt_

- func: gt_.Tensor(Tensor(a!) self, Tensor other) -> Tensor(a!)
  variants: method
  dispatch:
    DefaultBackend: gt_

#  greater, alias for torch.gt
- func: greater.Scalar_out(Tensor self, Scalar other, *, Tensor(a!) out) -> Tensor(a!)
  use_c10_dispatcher: hacky_wrapper_for_legacy_signatures

- func: greater.Scalar(Tensor self, Scalar other) -> Tensor
  variants: method, function

- func: greater.Tensor_out(Tensor self, Tensor other, *, Tensor(a!) out) -> Tensor(a!)
  use_c10_dispatcher: hacky_wrapper_for_legacy_signatures

- func: greater.Tensor(Tensor self, Tensor other) -> Tensor
  variants: method, function

- func: greater_.Scalar(Tensor(a!) self, Scalar other) -> Tensor(a!)
  variants: method

- func: greater_.Tensor(Tensor(a!) self, Tensor other) -> Tensor(a!)
  variants: method

- func: lt.Scalar_out(Tensor self, Scalar other, *, Tensor(a!) out) -> Tensor(a!)
  use_c10_dispatcher: hacky_wrapper_for_legacy_signatures
  dispatch:
    CPU, CUDA: lt_out
    QuantizedCPU: lt_out_quantized_cpu

- func: lt.Scalar(Tensor self, Scalar other) -> Tensor
  variants: method, function
  dispatch:
    CPU, CUDA: lt
    QuantizedCPU: lt_quantized_cpu

- func: lt.Tensor_out(Tensor self, Tensor other, *, Tensor(a!) out) -> Tensor(a!)
  use_c10_dispatcher: hacky_wrapper_for_legacy_signatures
  dispatch:
    CPU, CUDA: lt_out
    QuantizedCPU: lt_out_quantized_cpu

- func: lt.Tensor(Tensor self, Tensor other) -> Tensor
  variants: method, function
  dispatch:
    CPU, CUDA: lt
    QuantizedCPU: lt_quantized_cpu

- func: lt_.Scalar(Tensor(a!) self, Scalar other) -> Tensor(a!)
  variants: method
  dispatch:
    DefaultBackend: lt_

- func: lt_.Tensor(Tensor(a!) self, Tensor other) -> Tensor(a!)
  variants: method
  dispatch:
    DefaultBackend: lt_

#  less, alias for torch.lt
- func: less.Scalar_out(Tensor self, Scalar other, *, Tensor(a!) out) -> Tensor(a!)
  use_c10_dispatcher: hacky_wrapper_for_legacy_signatures

- func: less.Scalar(Tensor self, Scalar other) -> Tensor
  variants: method, function

- func: less.Tensor_out(Tensor self, Tensor other, *, Tensor(a!) out) -> Tensor(a!)
  use_c10_dispatcher: hacky_wrapper_for_legacy_signatures

- func: less.Tensor(Tensor self, Tensor other) -> Tensor
  variants: method, function

- func: less_.Scalar(Tensor(a!) self, Scalar other) -> Tensor(a!)
  variants: method

- func: less_.Tensor(Tensor(a!) self, Tensor other) -> Tensor(a!)
  variants: method

- func: take.out(Tensor self, Tensor index, *, Tensor(a!) out) -> Tensor(a!)
  use_c10_dispatcher: hacky_wrapper_for_legacy_signatures
  dispatch:
    CPU: take_out_cpu
    CUDA: take_out_cuda

- func: take(Tensor self, Tensor index) -> Tensor
  variants: method, function
  dispatch:
    CPU: take_cpu
    CUDA: take_cuda

- func: take_backward(Tensor grad, Tensor input, Tensor index) -> Tensor
  variants: function
  device_guard: False

- func: index_select.out(Tensor self, int dim, Tensor index, *, Tensor(a!) out) -> Tensor(a!)
  use_c10_dispatcher: hacky_wrapper_for_legacy_signatures
  dispatch:
    CPU: index_select_out_cpu_
    CUDA: index_select_out_cuda

- func: index_select(Tensor self, int dim, Tensor index) -> Tensor
  variants: method, function
  dispatch:
    CPU: index_select_cpu_
    CUDA: index_select_cuda
    SparseCPU: index_select_sparse
    SparseCUDA: index_select_sparse

- func: index_select.dimname_out(Tensor self, Dimname dim, Tensor index, *, Tensor(a!) out) -> Tensor(a!)
  use_c10_dispatcher: hacky_wrapper_for_legacy_signatures

- func: index_select.dimname(Tensor self, Dimname dim, Tensor index) -> Tensor
  variants: method, function

- func: index_select_backward(Tensor grad, int[] self_sizes, int dim, Tensor index) -> Tensor
  variants: function
  device_guard: False

- func: masked_select.out(Tensor self, Tensor mask, *, Tensor(a!) out) -> Tensor(a!)
  use_c10_dispatcher: hacky_wrapper_for_legacy_signatures
  dispatch:
    CPU: masked_select_out_cpu
    CUDA: masked_select_out_cuda

- func: masked_select(Tensor self, Tensor mask) -> Tensor
  variants: method, function
  dispatch:
    CPU: masked_select_cpu
    CUDA: masked_select_cuda

- func: masked_select_backward(Tensor grad, Tensor input, Tensor mask) -> Tensor
  variants: function
  device_guard: False

- func: nonzero.out(Tensor self, *, Tensor(a!) out) -> Tensor(a!)
  use_c10_dispatcher: hacky_wrapper_for_legacy_signatures
  dispatch:
    CPU: legacy::cpu::_th_nonzero_out
    CUDA: nonzero_out_cuda

- func: nonzero(Tensor self) -> Tensor
  variants: method, function
  dispatch:
    CPU: legacy::cpu::_th_nonzero
    CUDA: nonzero_cuda

- func: nonzero_numpy(Tensor self) -> Tensor[]
  variants: method, function

- func: gather.out(Tensor self, int dim, Tensor index, *, bool sparse_grad=False, Tensor(a!) out) -> Tensor(a!)
  use_c10_dispatcher: hacky_wrapper_for_legacy_signatures
  dispatch:
    CPU: gather_out_cpu_cuda
    CUDA: gather_out_cpu_cuda

- func: gather(Tensor self, int dim, Tensor index, *, bool sparse_grad=False) -> Tensor
  variants: method, function
  dispatch:
    CPU, CUDA: gather

- func: gather_backward(Tensor grad, Tensor self, int dim, Tensor index, bool sparse_grad) -> Tensor
  variants: function
  device_guard: False

- func: gather.dimname_out(Tensor self, Dimname dim, Tensor index, *, bool sparse_grad=False, Tensor(a!) out) -> Tensor(a!)
  use_c10_dispatcher: hacky_wrapper_for_legacy_signatures

- func: gather.dimname(Tensor self, Dimname dim, Tensor index, *, bool sparse_grad=False) -> Tensor
  variants: method, function

- func: _gather_sparse_backward(Tensor self, int dim, Tensor index, Tensor grad) -> Tensor

- func: addcmul.out(Tensor self, Tensor tensor1, Tensor tensor2, *, Scalar value=1, Tensor(a!) out) -> Tensor(a!)
  use_c10_dispatcher: hacky_wrapper_for_legacy_signatures
  dispatch:
    CPU, CUDA: addcmul_out

- func: addcmul(Tensor self, Tensor tensor1, Tensor tensor2, *, Scalar value=1) -> Tensor
  variants: method, function
  dispatch:
    DefaultBackend: addcmul

- func: addcmul_(Tensor(a!) self, Tensor tensor1, Tensor tensor2, *, Scalar value=1) -> Tensor(a!)
  variants: method
  dispatch:
    DefaultBackend: addcmul_

- func: addcdiv.out(Tensor self, Tensor tensor1, Tensor tensor2, *, Scalar value=1, Tensor(a!) out) -> Tensor(a!)
  use_c10_dispatcher: hacky_wrapper_for_legacy_signatures
  dispatch:
    CPU, CUDA: addcdiv_out

- func: addcdiv(Tensor self, Tensor tensor1, Tensor tensor2, *, Scalar value=1) -> Tensor
  variants: method, function
  dispatch:
    DefaultBackend: addcdiv

- func: lstsq.X(Tensor self, Tensor A, *, Tensor(a!) X, Tensor(b!) qr) -> (Tensor(a!) solution, Tensor(b!) QR)
  use_c10_dispatcher: hacky_wrapper_for_legacy_signatures
  dispatch:
    CPU: legacy::cpu::_th_gels_out
    CUDA: legacy::cuda::_th_gels_out

- func: lstsq(Tensor self, Tensor A) -> (Tensor solution, Tensor QR)
  variants: method, function
  dispatch:
    CPU: legacy::cpu::_th_gels
    CUDA: legacy::cuda::_th_gels

- func: triangular_solve.X(Tensor self, Tensor A, bool upper=True, bool transpose=False, bool unitriangular=False, *, Tensor(a!) X, Tensor(b!) M) -> (Tensor(a!) solution, Tensor(b!) cloned_coefficient)
  use_c10_dispatcher: hacky_wrapper_for_legacy_signatures
  dispatch:
    DefaultBackend: triangular_solve_out

- func: triangular_solve(Tensor self, Tensor A, bool upper=True, bool transpose=False, bool unitriangular=False) -> (Tensor solution, Tensor cloned_coefficient)
  variants: method, function
  dispatch:
    DefaultBackend: triangular_solve

- func: _triangular_solve_helper(Tensor self, Tensor A, bool upper, bool transpose, bool unitriangular) -> (Tensor, Tensor)
  variants: function
  dispatch:
    CPU: _triangular_solve_helper_cpu
    CUDA: _triangular_solve_helper_cuda

- func: symeig.e(Tensor self, bool eigenvectors=False, bool upper=True, *, Tensor(a!) e, Tensor(b!) V) -> (Tensor(a!) eigenvalues, Tensor(b!) eigenvectors)
  use_c10_dispatcher: hacky_wrapper_for_legacy_signatures
  dispatch:
    DefaultBackend: symeig_out

- func: symeig(Tensor self, bool eigenvectors=False, bool upper=True) -> (Tensor eigenvalues, Tensor eigenvectors)
  variants: method, function
  dispatch:
    DefaultBackend: symeig

- func: _symeig_helper(Tensor self, bool eigenvectors, bool upper) -> (Tensor, Tensor)
  variants: function
  dispatch:
    CPU: _symeig_helper_cpu
    CUDA: _symeig_helper_cuda

- func: eig.e(Tensor self, bool eigenvectors=False, *, Tensor(a!) e, Tensor(b!) v) -> (Tensor(a!) eigenvalues, Tensor(b!) eigenvectors)
  use_c10_dispatcher: hacky_wrapper_for_legacy_signatures
  dispatch:
    DefaultBackend: eig_out

- func: eig(Tensor self, bool eigenvectors=False) -> (Tensor eigenvalues, Tensor eigenvectors)
  variants: method, function
  dispatch:
    DefaultBackend: eig

- func: svd.U(Tensor self, bool some=True, bool compute_uv=True, *, Tensor(a!) U, Tensor(b!) S, Tensor(c!) V) -> (Tensor(a!) U, Tensor(b!) S, Tensor(c!) V)
  use_c10_dispatcher: hacky_wrapper_for_legacy_signatures
  dispatch:
    Math: svd_out

- func: svd(Tensor self, bool some=True, bool compute_uv=True) -> (Tensor U, Tensor S, Tensor V)
  variants: method, function
  dispatch:
    Math: svd

- func: _svd_helper(Tensor self, bool some, bool compute_uv) -> (Tensor U, Tensor S, Tensor V)
  variants: function
  dispatch:
    CPU: _svd_helper_cpu
    CUDA: _svd_helper_cuda

# swapaxes, alias for transpose
- func: swapaxes(Tensor(a) self, int axis0, int axis1) -> Tensor(a)
  variants: function, method
  device_guard: False

- func: swapaxes_(Tensor(a!) self, int axis0, int axis1) -> Tensor(a!)
  variants: method
  device_guard: False

# swapdims, alias for transpose
- func: swapdims(Tensor(a) self, int dim0, int dim1) -> Tensor(a)
  variants: function, method
  device_guard: False

- func: swapdims_(Tensor(a!) self, int dim0, int dim1) -> Tensor(a!)
  variants: method
  device_guard: False

- func: cholesky.out(Tensor self, bool upper=False, *, Tensor(a!) out) -> Tensor(a!)
  use_c10_dispatcher: hacky_wrapper_for_legacy_signatures
  dispatch:
    DefaultBackend: cholesky_out

- func: cholesky(Tensor self, bool upper=False) -> Tensor
  variants: method, function
  dispatch:
    DefaultBackend: cholesky

- func: _cholesky_helper(Tensor self, bool upper) -> Tensor
  variants: function
  dispatch:
    CPU: _cholesky_helper_cpu
    CUDA: _cholesky_helper_cuda

- func: cholesky_solve.out(Tensor self, Tensor input2, bool upper=False, *, Tensor(a!) out) -> Tensor(a!)
  use_c10_dispatcher: hacky_wrapper_for_legacy_signatures
  dispatch:
    DefaultBackend: cholesky_solve_out

- func: cholesky_solve(Tensor self, Tensor input2, bool upper=False) -> Tensor
  variants: method, function
  dispatch:
    DefaultBackend: cholesky_solve

- func: _cholesky_solve_helper(Tensor self, Tensor A, bool upper) -> Tensor
  variants: function
  dispatch:
    CPU: _cholesky_solve_helper_cpu
    CUDA: _cholesky_solve_helper_cuda

- func: solve(Tensor self, Tensor A) -> (Tensor solution, Tensor LU)
  variants: function, method
  dispatch:
    DefaultBackend: solve

- func: solve.solution(Tensor self, Tensor A, *, Tensor(a!) solution, Tensor(b!) lu) -> (Tensor(a!) solution, Tensor(b!) LU)
  use_c10_dispatcher: hacky_wrapper_for_legacy_signatures
  dispatch:
    DefaultBackend: solve_out

- func: _solve_helper(Tensor self, Tensor A) -> (Tensor, Tensor)
  variants: function
  dispatch:
    CPU: _solve_helper_cpu
    CUDA: _solve_helper_cuda

- func: cholesky_inverse.out(Tensor self, bool upper=False, *, Tensor(a!) out) -> Tensor(a!)
  use_c10_dispatcher: hacky_wrapper_for_legacy_signatures
  dispatch:
    CPU: legacy::cpu::_th_potri_out
    CUDA: legacy::cuda::_th_potri_out

- func: cholesky_inverse(Tensor self, bool upper=False) -> Tensor
  variants: method, function
  dispatch:
    CPU: legacy::cpu::_th_potri
    CUDA: legacy::cuda::_th_potri

- func: qr.Q(Tensor self, bool some=True, *, Tensor(a!) Q, Tensor(b!) R) -> (Tensor(a!) Q, Tensor(b!) R)
  use_c10_dispatcher: hacky_wrapper_for_legacy_signatures
  dispatch:
    Math: qr_out

- func: qr(Tensor self, bool some=True) -> (Tensor Q, Tensor R)
  variants: method, function
  dispatch:
    Math: qr

- func: geqrf.a(Tensor self, *, Tensor(a!) a, Tensor(b!) tau) -> (Tensor(a!) a, Tensor(b!) tau)
  use_c10_dispatcher: hacky_wrapper_for_legacy_signatures
  dispatch:
    CPU: legacy::cpu::_th_geqrf_out
    CUDA: legacy::cuda::_th_geqrf_out

- func: geqrf(Tensor self) -> (Tensor a, Tensor tau)
  variants: method, function
  dispatch:
    CPU: legacy::cpu::_th_geqrf
    CUDA: legacy::cuda::_th_geqrf

- func: orgqr.out(Tensor self, Tensor input2, *, Tensor(a!) out) -> Tensor(a!)
  dispatch:
    CPU: orgqr_out

- func: orgqr(Tensor self, Tensor input2) -> Tensor
  variants: method, function
  dispatch:
    CPU: orgqr

- func: ormqr.out(Tensor self, Tensor input2, Tensor input3, bool left=True, bool transpose=False, *, Tensor(a!) out) -> Tensor(a!)
  use_c10_dispatcher: hacky_wrapper_for_legacy_signatures
  dispatch:
    CPU: legacy::cpu::_th_ormqr_out

- func: ormqr(Tensor self, Tensor input2, Tensor input3, bool left=True, bool transpose=False) -> Tensor
  variants: method, function
  dispatch:
    CPU: legacy::cpu::_th_ormqr

- func: _lu_with_info(Tensor self, bool pivot=True, bool check_errors=True) -> (Tensor, Tensor, Tensor)
  variants: function
  dispatch:
    CPU: _lu_with_info_cpu
    CUDA: _lu_with_info_cuda

- func: lu_solve.out(Tensor self, Tensor LU_data, Tensor LU_pivots, *, Tensor(a!) out) -> Tensor(a!)
  use_c10_dispatcher: hacky_wrapper_for_legacy_signatures
  dispatch:
    DefaultBackend: lu_solve_out

- func: lu_solve(Tensor self, Tensor LU_data, Tensor LU_pivots) -> Tensor
  variants: method, function
  dispatch:
    DefaultBackend: lu_solve

- func: _lu_solve_helper(Tensor self, Tensor LU_data, Tensor LU_pivots) -> Tensor
  variants: function
  dispatch:
    CPU: _lu_solve_helper_cpu
    CUDA: _lu_solve_helper_cuda

# TODO: remove dispatch section when porting TH CUDA to ATen
- func: multinomial.out(Tensor self, int num_samples, bool replacement=False, *, Generator? generator=None, Tensor(a!) out) -> Tensor(a!)
  use_c10_dispatcher: hacky_wrapper_for_legacy_signatures
  dispatch:
    CPU, CUDA: multinomial_out

- func: multinomial(Tensor self, int num_samples, bool replacement=False, *, Generator? generator=None) -> Tensor
  variants: method, function
  dispatch:
    CPU, CUDA: multinomial

- func: lgamma.out(Tensor self, *, Tensor(a!) out) -> Tensor(a!)
  use_c10_dispatcher: hacky_wrapper_for_legacy_signatures
  dispatch:
    CPU: _lgamma_out_cpu
    CUDA: _lgamma_out_cuda

- func: lgamma(Tensor self) -> Tensor
  variants: method, function
  dispatch:
    CPU, CUDA: lgamma

- func: digamma.out(Tensor self, *, Tensor(a!) out) -> Tensor(a!)
  use_c10_dispatcher: hacky_wrapper_for_legacy_signatures
  dispatch:
    CPU, CUDA: digamma_out

- func: digamma(Tensor self) -> Tensor
  variants: method, function
  dispatch:
    CPU, CUDA: digamma

- func: polygamma.out(int n, Tensor self, *, Tensor(a!) out) -> Tensor(a!)
  use_c10_dispatcher: hacky_wrapper_for_legacy_signatures
  dispatch:
    CPU, CUDA: polygamma_out

- func: polygamma(int n, Tensor self) -> Tensor
  variants: method, function
  dispatch:
    DefaultBackend: polygamma

- func: erfinv(Tensor self) -> Tensor
  variants: method, function
  dispatch:
    CPU, CUDA: erfinv

- func: erfinv_(Tensor(a!) self) -> Tensor(a!)
  variants: method
  dispatch:
    CPU, CUDA: erfinv_

- func: erfinv.out(Tensor self, *, Tensor(a!) out) -> Tensor(a!)
  use_c10_dispatcher: hacky_wrapper_for_legacy_signatures
  dispatch:
    CPU, CUDA: erfinv_out

- func: i0(Tensor self) -> Tensor
  variants: function, method
  dispatch:
    DefaultBackend: i0

- func: i0_(Tensor(a!) self) -> Tensor(a!)
  variants: function, method
  dispatch:
    DefaultBackend: i0_

- func: i0.out(Tensor self, *, Tensor(a!) out) -> Tensor(a!)
  use_c10_dispatcher: hacky_wrapper_for_legacy_signatures
  dispatch:
    CPU, CUDA: i0_out

- func: sign(Tensor self) -> Tensor
  variants: function, method
  dispatch:
    DefaultBackend: sign

- func: sign_(Tensor(a!) self) -> Tensor(a!)
  variants: method
  dispatch:
    DefaultBackend: sign_

- func: sign.out(Tensor self, *, Tensor(a!) out) -> Tensor(a!)
  use_c10_dispatcher: hacky_wrapper_for_legacy_signatures
  dispatch:
    CPU, CUDA: sign_out

- func: signbit(Tensor self) -> Tensor
  variants: function, method

- func: signbit.out(Tensor self, *, Tensor(a!) out) -> Tensor(a!)
  use_c10_dispatcher: hacky_wrapper_for_legacy_signatures
  dispatch:
    CPU: signbit_out
    CUDA: signbit_out

- func: dist(Tensor self, Tensor other, Scalar p=2) -> Tensor
  variants: method, function
  dispatch:
    DefaultBackend: dist

- func: atan2.out(Tensor self, Tensor other, *, Tensor(a!) out) -> Tensor(a!)
  use_c10_dispatcher: hacky_wrapper_for_legacy_signatures
  dispatch:
    CPU, CUDA: atan2_out

- func: atan2(Tensor self, Tensor other) -> Tensor
  variants: method, function
  dispatch:
    CPU, CUDA: atan2

- func: lerp.Scalar_out(Tensor self, Tensor end, Scalar weight, *, Tensor(a!) out) -> Tensor(a!)
  use_c10_dispatcher: hacky_wrapper_for_legacy_signatures
  dispatch:
    CPU: lerp_cpu_scalar_out
    CUDA: lerp_cuda_scalar_out

- func: lerp.Tensor_out(Tensor self, Tensor end, Tensor weight, *, Tensor(a!) out) -> Tensor(a!)
  use_c10_dispatcher: hacky_wrapper_for_legacy_signatures
  dispatch:
    CPU: lerp_cpu_tensor_out
    CUDA: lerp_cuda_tensor_out

- func: lerp.Scalar(Tensor self, Tensor end, Scalar weight) -> Tensor
  variants: method, function
  dispatch:
    CPU: lerp_cpu_scalar
    CUDA: lerp_cuda_scalar

- func: lerp.Tensor(Tensor self, Tensor end, Tensor weight) -> Tensor
  variants: method, function
  dispatch:
    CPU: lerp_cpu_tensor
    CUDA: lerp_cuda_tensor

- func: histc.out(Tensor self, int bins=100, Scalar min=0, Scalar max=0, *, Tensor(a!) out) -> Tensor(a!)
  use_c10_dispatcher: hacky_wrapper_for_legacy_signatures
  dispatch:
    CPU: legacy::cpu::_th_histc_out
    CUDA: _histc_out_cuda

- func: histc(Tensor self, int bins=100, Scalar min=0, Scalar max=0) -> Tensor
  variants: method, function
  dispatch:
    CPU: legacy::cpu::_th_histc
    CUDA: _histc_cuda

- func: fmod.Scalar_out(Tensor self, Scalar other, *, Tensor(a!) out) -> Tensor(a!)
  use_c10_dispatcher: hacky_wrapper_for_legacy_signatures
  dispatch:
    CPU, CUDA: fmod_out

- func: fmod.Scalar(Tensor self, Scalar other) -> Tensor
  variants: method, function
  dispatch:
    CPU, CUDA: fmod

- func: fmod.Tensor_out(Tensor self, Tensor other, *, Tensor(a!) out) -> Tensor(a!)
  use_c10_dispatcher: hacky_wrapper_for_legacy_signatures
  dispatch:
    CPU, CUDA: fmod_out

- func: fmod.Tensor(Tensor self, Tensor other) -> Tensor
  variants: method, function
  dispatch:
    CPU, CUDA: fmod

- func: hypot.out(Tensor self, Tensor other, *, Tensor(a!) out) -> Tensor(a!)
  use_c10_dispatcher: hacky_wrapper_for_legacy_signatures
  dispatch:
    CPU, CUDA: hypot_out

- func: hypot(Tensor self, Tensor other) -> Tensor
  variants: method, function
  dispatch:
    CPU, CUDA: hypot

- func: hypot_(Tensor(a!) self, Tensor other) -> Tensor(a!)
  use_c10_dispatcher: hacky_wrapper_for_legacy_signatures
  variants: method
  dispatch:
    DefaultBackend: hypot_

- func: igamma.out(Tensor self, Tensor other, *, Tensor(a!) out) -> Tensor(a!)
  use_c10_dispatcher: hacky_wrapper_for_legacy_signatures
  dispatch:
    CPU, CUDA: igamma_out

- func: igamma(Tensor self, Tensor other) -> Tensor
  variants: method, function
  dispatch:
    CPU, CUDA: igamma

- func: igamma_(Tensor(a!) self, Tensor other) -> Tensor(a!)
  use_c10_dispatcher: hacky_wrapper_for_legacy_signatures
  variants: method
  dispatch:
    CPU, CUDA: igamma_

- func: igammac.out(Tensor self, Tensor other, *, Tensor(a!) out) -> Tensor(a!)
  use_c10_dispatcher: hacky_wrapper_for_legacy_signatures
  dispatch:
    CPU, CUDA: igammac_out

- func: igammac(Tensor self, Tensor other) -> Tensor
  variants: method, function
  dispatch:
    CPU, CUDA: igammac

- func: igammac_(Tensor(a!) self, Tensor other) -> Tensor(a!)
  variants: method
  dispatch:
    CPU, CUDA: igammac_

- func: nextafter.out(Tensor self, Tensor other, *, Tensor(a!) out) -> Tensor(a!)
  use_c10_dispatcher: hacky_wrapper_for_legacy_signatures
  dispatch:
    CPU, CUDA: nextafter_out

- func: nextafter(Tensor self, Tensor other) -> Tensor
  variants: method, function
  dispatch:
    CPU, CUDA: nextafter

- func: nextafter_(Tensor(a!) self, Tensor other) -> Tensor(a!)
  use_c10_dispatcher: hacky_wrapper_for_legacy_signatures
  variants: method
  dispatch:
    DefaultBackend: nextafter_

- func: remainder.Scalar_out(Tensor self, Scalar other, *, Tensor(a!) out) -> Tensor(a!)
  use_c10_dispatcher: hacky_wrapper_for_legacy_signatures
  dispatch:
    CPU, CUDA: remainder_out

- func: remainder.Scalar(Tensor self, Scalar other) -> Tensor
  variants: method, function
  dispatch:
    CPU, CUDA: remainder

- func: remainder.Tensor_out(Tensor self, Tensor other, *, Tensor(a!) out) -> Tensor(a!)
  use_c10_dispatcher: hacky_wrapper_for_legacy_signatures
  dispatch:
    CPU, CUDA: remainder_out

- func: remainder.Tensor(Tensor self, Tensor other) -> Tensor
  variants: method, function
  dispatch:
    CPU, CUDA: remainder

- func: min(Tensor self) -> Tensor
  variants: method, function
  dispatch:
    CPU, CUDA: min
    QuantizedCPU: min_quantized_cpu

- func: fmin(Tensor self, Tensor other) -> Tensor
  variants: method, function
  dispatch:
    CPU, CUDA: fmin

- func: fmin.out(Tensor self, Tensor other, *, Tensor(a!) out) -> Tensor(a!)
  dispatch:
    CPU, CUDA: fmin_out

- func: max(Tensor self) -> Tensor
  variants: method, function
  dispatch:
    CPU, CUDA: max
    QuantizedCPU: max_quantized_cpu

- func: fmax(Tensor self, Tensor other) -> Tensor
  variants: method, function
  dispatch:
    CPU, CUDA: fmax

- func: fmax.out(Tensor self, Tensor other, *, Tensor(a!) out) -> Tensor(a!)
  dispatch:
    CPU, CUDA: fmax_out

- func: maximum(Tensor self, Tensor other) -> Tensor
  variants: method, function
  dispatch:
    CPU, CUDA: maximum

- func: maximum.out(Tensor self, Tensor other, *, Tensor(a!) out) -> Tensor(a!)
  use_c10_dispatcher: hacky_wrapper_for_legacy_signatures
  dispatch:
    CPU, CUDA: maximum_out

# binary max, alias of maximum
# NOTE: max is not an alias for maximum, since there is also unary max
- func: max.other(Tensor self, Tensor other) -> Tensor
  variants: method, function

- func: max.out(Tensor self, Tensor other, *, Tensor(a!) out) -> Tensor(a!)
  use_c10_dispatcher: hacky_wrapper_for_legacy_signatures

- func: minimum(Tensor self, Tensor other) -> Tensor
  variants: method, function
  dispatch:
    CPU, CUDA: minimum

- func: minimum.out(Tensor self, Tensor other, *, Tensor(a!) out) -> Tensor(a!)
  use_c10_dispatcher: hacky_wrapper_for_legacy_signatures
  dispatch:
    CPU, CUDA: minimum_out

# binary min, alias for minimum
# NOTE: min is not an alias for minimum, since there is also unary min
- func: min.out(Tensor self, Tensor other, *, Tensor(a!) out) -> Tensor(a!)
  use_c10_dispatcher: hacky_wrapper_for_legacy_signatures

- func: min.other(Tensor self, Tensor other) -> Tensor
  variants: method, function

- func: quantile.scalar_out(Tensor self, float q, int? dim=None, bool keepdim=False, *, Tensor(a!) out) -> Tensor(a!)
  use_c10_dispatcher: hacky_wrapper_for_legacy_signatures

- func: quantile.scalar(Tensor self, float q, int? dim=None, bool keepdim=False) -> Tensor
  variants: method, function

- func: quantile.out(Tensor self, Tensor q, int? dim=None, bool keepdim=False, *, Tensor(a!) out) -> Tensor(a!)
  use_c10_dispatcher: hacky_wrapper_for_legacy_signatures

- func: quantile(Tensor self, Tensor q, int? dim=None, bool keepdim=False) -> Tensor
  variants: method, function

- func: nanquantile.scalar_out(Tensor self, float q, int? dim=None, bool keepdim=False, *, Tensor(a!) out) -> Tensor(a!)
  use_c10_dispatcher: hacky_wrapper_for_legacy_signatures

- func: nanquantile.scalar(Tensor self, float q, int? dim=None, bool keepdim=False) -> Tensor
  variants: method, function

- func: nanquantile.out(Tensor self, Tensor q, int? dim=None, bool keepdim=False, *, Tensor(a!) out) -> Tensor(a!)
  use_c10_dispatcher: hacky_wrapper_for_legacy_signatures

- func: nanquantile(Tensor self, Tensor q, int? dim=None, bool keepdim=False) -> Tensor
  variants: method, function

- func: sort.values(Tensor self, int dim=-1, bool descending=False, *, Tensor(a!) values, Tensor(b!) indices) -> (Tensor(a!) values, Tensor(b!) indices)
  use_c10_dispatcher: hacky_wrapper_for_legacy_signatures
  dispatch:
    CPU: sort_out_cpu
    CUDA: legacy::cuda::_th_sort_out

- func: sort(Tensor self, int dim=-1, bool descending=False) -> (Tensor values, Tensor indices)
  variants: method, function
  dispatch:
    CPU: sort_cpu
    CUDA: legacy::cuda::_th_sort
    QuantizedCPU: sort_quantized_cpu

- func: sort.dimname_values(Tensor self, Dimname dim, bool descending=False, *, Tensor(a!) values, Tensor(b!) indices) -> (Tensor(a!) values, Tensor(b!) indices)
  use_c10_dispatcher: hacky_wrapper_for_legacy_signatures

- func: sort.dimname(Tensor self, Dimname dim, bool descending=False) -> (Tensor values, Tensor indices)
  variants: method, function

- func: msort.out(Tensor self, *, Tensor(a!) out) -> Tensor(a!)
  use_c10_dispatcher: hacky_wrapper_for_legacy_signatures
  dispatch:
    Math: msort_out

- func: msort(Tensor self) -> Tensor
  variants: method, function
  dispatch:
    Math: msort

- func: argsort(Tensor self, int dim=-1, bool descending=False) -> Tensor
  variants: method, function

- func: argsort.dimname(Tensor self, Dimname dim, bool descending=False) -> Tensor
  variants: method, function

- func: topk.values(Tensor self, int k, int dim=-1, bool largest=True, bool sorted=True, *, Tensor(a!) values, Tensor(b!) indices) -> (Tensor(a!) values, Tensor(b!) indices)
  use_c10_dispatcher: hacky_wrapper_for_legacy_signatures
  dispatch:
    CPU: topk_out_cpu
    CUDA: legacy::cuda::_th_topk_out

- func: topk(Tensor self, int k, int dim=-1, bool largest=True, bool sorted=True) -> (Tensor values, Tensor indices)
  variants: method, function
  dispatch:
    CPU, CUDA: topk
    QuantizedCPU: topk_quantized_cpu

- func: all(Tensor self) -> Tensor
  variants: method, function
  dispatch:
    CPU, CUDA: all

- func: any(Tensor self) -> Tensor
  variants: method, function
  dispatch:
    CPU, CUDA: any
    SparseCPU, SparseCUDA: any_sparse

- func: renorm.out(Tensor self, Scalar p, int dim, Scalar maxnorm, *, Tensor(a!) out) -> Tensor(a!)
  use_c10_dispatcher: hacky_wrapper_for_legacy_signatures
  dispatch:
    CPU: legacy::cpu::_th_renorm_out
    CUDA: legacy::cuda::_th_renorm_out

- func: renorm(Tensor self, Scalar p, int dim, Scalar maxnorm) -> Tensor
  variants: method, function
  dispatch:
    CPU: legacy::cpu::_th_renorm
    CUDA: legacy::cuda::_th_renorm

- func: unfold(Tensor(a) self, int dimension, int size, int step) -> Tensor(a)
  variants: method
  device_guard: False
  dispatch:
    CPU, CUDA: unfold
    QuantizedCPU, QuantizedCUDA: unfold

- func: unfold_backward(Tensor grad_in, int[] input_sizes, int dim, int size, int step) -> Tensor
  variants: function
  dispatch:
    CPU, CUDA: unfold_backward

- func: equal(Tensor self, Tensor other) -> bool
  variants: method, function
  dispatch:
    CPU: cpu_equal
    CUDA: cuda_equal
    QuantizedCPU: equal_quantized_cpu

- func: pow.Tensor_Tensor_out(Tensor self, Tensor exponent, *, Tensor(a!) out) -> Tensor(a!)
  use_c10_dispatcher: hacky_wrapper_for_legacy_signatures
  dispatch:
    CPU, CUDA: pow_out

- func: pow.Tensor_Tensor(Tensor self, Tensor exponent) -> Tensor
  variants: method, function
  dispatch:
    CPU, CUDA: pow

- func: pow.Scalar_out(Scalar self, Tensor exponent, *, Tensor(a!) out) -> Tensor(a!)
  use_c10_dispatcher: hacky_wrapper_for_legacy_signatures
  dispatch:
    CPU, CUDA: pow_out

- func: pow.Scalar(Scalar self, Tensor exponent) -> Tensor
  dispatch:
    CPU, CUDA: pow

- func: pow.Tensor_Scalar_out(Tensor self, Scalar exponent, *, Tensor(a!) out) -> Tensor(a!)
  use_c10_dispatcher: hacky_wrapper_for_legacy_signatures
  dispatch:
    CPU, CUDA: pow_out
    SparseCPU, SparseCUDA: pow_out_sparse_scalar

- func: pow.Tensor_Scalar(Tensor self, Scalar exponent) -> Tensor
  variants: function, method
  dispatch:
    CPU, CUDA: pow
    SparseCPU, SparseCUDA: pow_sparse_scalar

- func: pow_.Scalar(Tensor(a!) self, Scalar exponent) -> Tensor(a!)
  variants: method
  dispatch:
    CPU, CUDA: pow_

- func: pow_.Tensor(Tensor(a!) self, Tensor exponent) -> Tensor(a!)
  variants: method
  dispatch:
    CPU, CUDA: pow_

- func: float_power.Tensor_Tensor_out(Tensor self, Tensor exponent, *, Tensor(a!) out) -> Tensor(a!)
  use_c10_dispatcher: hacky_wrapper_for_legacy_signatures
  dispatch:
    Math: float_power_out

- func: float_power.Tensor_Tensor(Tensor self, Tensor exponent) -> Tensor
  variants: function, method
  dispatch:
    Math: float_power

- func: float_power.Scalar_out(Scalar self, Tensor exponent, *, Tensor(a!) out) -> Tensor(a!)
  use_c10_dispatcher: hacky_wrapper_for_legacy_signatures
  dispatch:
    Math: float_power_out

- func: float_power.Scalar(Scalar self, Tensor exponent) -> Tensor
  dispatch:
    Math: float_power

- func: float_power.Tensor_Scalar_out(Tensor self, Scalar exponent, *, Tensor(a!) out) -> Tensor(a!)
  use_c10_dispatcher: hacky_wrapper_for_legacy_signatures
  dispatch:
    Math: float_power_out

- func: float_power.Tensor_Scalar(Tensor self, Scalar exponent) -> Tensor
  variants: function, method
  dispatch:
    Math: float_power

- func: float_power_.Scalar(Tensor(a!) self, Scalar exponent) -> Tensor(a!)
  variants: method
  dispatch:
    Math: float_power_

- func: float_power_.Tensor(Tensor(a!) self, Tensor exponent) -> Tensor(a!)
  variants: method
  dispatch:
    Math: float_power_

- func: normal_(Tensor(a!) self, float mean=0, float std=1, *, Generator? generator=None) -> Tensor(a!)
  variants: method
  dispatch:
    CPU, CUDA: normal_

- func: normal.Tensor_float_out(Tensor mean, float std=1, *, Generator? generator=None, Tensor(a!) out) -> Tensor(a!)
  use_c10_dispatcher: hacky_wrapper_for_legacy_signatures
  dispatch:
    CPU, CUDA: normal_out

- func: normal.Tensor_float(Tensor mean, float std=1, *, Generator? generator=None) -> Tensor
  dispatch:
    CPU, CUDA: normal

- func: normal.float_Tensor_out(float mean, Tensor std, *, Generator? generator=None, Tensor(a!) out) -> Tensor(a!)
  use_c10_dispatcher: hacky_wrapper_for_legacy_signatures
  dispatch:
    CPU, CUDA: normal_out

- func: normal.float_Tensor(float mean, Tensor std, *, Generator? generator=None) -> Tensor
  dispatch:
    CPU, CUDA: normal

- func: normal.Tensor_Tensor_out(Tensor mean, Tensor std, *, Generator? generator=None, Tensor(a!) out) -> Tensor(a!)
  use_c10_dispatcher: hacky_wrapper_for_legacy_signatures
  dispatch:
    CPU, CUDA: normal_out

- func: normal.Tensor_Tensor(Tensor mean, Tensor std, *, Generator? generator=None) -> Tensor
  dispatch:
    CPU, CUDA: normal

- func: normal.float_float(float mean, float std, int[] size, *, Generator? generator=None, ScalarType? dtype=None, Layout? layout=None, Device? device=None, bool? pin_memory=None) -> Tensor
  use_c10_dispatcher: hacky_wrapper_for_legacy_signatures

- func: normal.float_float_out(float mean, float std, int[] size, *, Generator? generator=None, Tensor(a!) out) -> Tensor(a!)
  use_c10_dispatcher: hacky_wrapper_for_legacy_signatures

- func: alias(Tensor(a) self) -> Tensor(a)
  variants: method, function
  dispatch:
    DefaultBackend: alias

- func: _index_copy_(Tensor(a!) self, int dim, Tensor index, Tensor source) -> Tensor(a!)
  dispatch:
    CPU: legacy::cpu::_th_index_copy_
    CUDA: legacy::cuda::_th_index_copy_

- func: _cumsum(Tensor self, int dim) -> Tensor
  dispatch:
    CPU: _cumsum_cpu
    CUDA: _cumsum_cuda

- func: _cumsum.out(Tensor self, int dim, *, Tensor(a!) out) -> Tensor(a!)
  use_c10_dispatcher: hacky_wrapper_for_legacy_signatures
  dispatch:
    CPU: _cumsum_out_cpu
    CUDA: _cumsum_out_cuda

- func: _cumprod(Tensor self, int dim) -> Tensor
  dispatch:
    CPU: _cumprod_cpu
    CUDA: _cumprod_cuda

- func: _cumprod.out(Tensor self, int dim, *, Tensor(a!) out) -> Tensor(a!)
  use_c10_dispatcher: hacky_wrapper_for_legacy_signatures
  dispatch:
    CPU: _cumprod_out_cpu
    CUDA: _cumprod_out_cuda

- func: _var(Tensor self, bool unbiased=True) -> Tensor
  dispatch:
    CPU: legacy::cpu::_th_var

- func: _std(Tensor self, bool unbiased=True) -> Tensor
  dispatch:
    CPU: legacy::cpu::_th_std

- func: _amp_foreach_non_finite_check_and_unscale_(Tensor(a!)[] self, Tensor(b!) found_inf, Tensor inv_scale) -> ()
  variants: function
  dispatch:
    CUDA: _amp_foreach_non_finite_check_and_unscale_cuda_

- func: _amp_update_scale(Tensor(a!) growth_tracker, Tensor current_scale, Tensor found_inf, float scale_growth_factor, float scale_backoff_factor, int growth_interval) -> Tensor
  variants: function
  dispatch:
    CUDA: _amp_update_scale_cuda

- func: _cat(Tensor[] tensors, int dim=0) -> Tensor
  dispatch:
    CPU: _cat_cpu
    CUDA: cat_cuda
    QuantizedCPU: cat_quantized_cpu

- func: _cat.out(Tensor[] tensors, int dim=0, *, Tensor(a!) out) -> Tensor(a!)
  use_c10_dispatcher: hacky_wrapper_for_legacy_signatures
  dispatch:
    CPU: _cat_out_cpu
    CUDA: cat_out_cuda
    QuantizedCPU: cat_out_quantized_cpu

- func: _foreach_add.Scalar(Tensor[] tensors, Scalar scalar) -> Tensor[]
  variants: function
  dispatch:
    CPU: foreach_tensor_add_scalar_kernel_slow
    CUDA: foreach_tensor_add_scalar_kernel_cuda

- func: _foreach_add_.Scalar(Tensor(a!)[] self, Scalar scalar) -> ()
  variants: function
  dispatch:
    CPU: foreach_tensor_add_scalar_kernel_slow_
    CUDA: foreach_tensor_add_scalar_kernel_cuda_

- func: _foreach_sub.Scalar(Tensor[] tensors, Scalar scalar) -> Tensor[]
  variants: function
  dispatch:
    CPU: foreach_tensor_sub_scalar_kernel_slow
    CUDA: foreach_tensor_sub_scalar_kernel_cuda

- func: _foreach_sub_.Scalar(Tensor(a!)[] self, Scalar scalar) -> ()
  variants: function
  dispatch:
    CPU: foreach_tensor_sub_scalar_kernel_slow_
    CUDA: foreach_tensor_sub_scalar_kernel_cuda_

- func: _foreach_mul.Scalar(Tensor[] tensors, Scalar scalar) -> Tensor[]
  variants: function
  dispatch:
    CPU: foreach_tensor_mul_scalar_kernel_slow
    CUDA: foreach_tensor_mul_scalar_kernel_cuda

- func: _foreach_mul_.Scalar(Tensor(a!)[] self, Scalar scalar) -> ()
  variants: function
  dispatch:
    CPU: foreach_tensor_mul_scalar_kernel_slow_
    CUDA: foreach_tensor_mul_scalar_kernel_cuda_

- func: _foreach_div.Scalar(Tensor[] tensors, Scalar scalar) -> Tensor[]
  variants: function
  dispatch:
    CPU: foreach_tensor_div_scalar_kernel_slow
    CUDA: foreach_tensor_div_scalar_kernel_cuda

- func: _foreach_div_.Scalar(Tensor(a!)[] self, Scalar scalar) -> ()
  variants: function
  dispatch:
    CPU: foreach_tensor_div_scalar_kernel_slow_
    CUDA: foreach_tensor_div_scalar_kernel_cuda_

- func: _foreach_add.List(Tensor[] tensors1, Tensor[] tensors2, *, Scalar alpha=1) -> Tensor[]
  variants: function
  dispatch:
    CPU: foreach_tensor_add_list_kernel_slow
    CUDA: foreach_tensor_add_list_kernel_cuda

- func: _foreach_add_.List(Tensor(a!)[] self, Tensor[] other, *, Scalar alpha=1) -> ()
  variants: function
  dispatch:
    CPU: foreach_tensor_add_list_kernel_slow_
    CUDA: foreach_tensor_add_list_kernel_cuda_

- func: _foreach_sub.List(Tensor[] tensors1, Tensor[] tensors2, *, Scalar alpha=1) -> Tensor[]
  variants: function
  dispatch:
    CPU: foreach_tensor_sub_list_kernel_slow
    CUDA: foreach_tensor_sub_list_kernel_cuda

- func: _foreach_sub_.List(Tensor(a!)[] self, Tensor[] other, *, Scalar alpha=1) -> ()
  variants: function
  dispatch:
    CPU: foreach_tensor_sub_list_kernel_slow_
    CUDA: foreach_tensor_sub_list_kernel_cuda_

- func: _foreach_mul.List(Tensor[] tensors1, Tensor[] tensors2) -> Tensor[]
  variants: function
  dispatch:
    CPU: foreach_tensor_mul_list_kernel_slow
    CUDA: foreach_tensor_mul_list_kernel_cuda

- func: _foreach_mul_.List(Tensor(a!)[] self, Tensor[] other) -> ()
  variants: function
  dispatch:
    CPU: foreach_tensor_mul_list_kernel_slow_
    CUDA: foreach_tensor_mul_list_kernel_cuda_

- func: _foreach_div.List(Tensor[] tensors1, Tensor[] tensors2) -> Tensor[]
  variants: function
  dispatch:
    CPU: foreach_tensor_div_list_kernel_slow
    CUDA: foreach_tensor_div_list_kernel_cuda

- func: _foreach_div_.List(Tensor(a!)[] self, Tensor[] other) -> ()
  variants: function
  dispatch:
    CPU: foreach_tensor_div_list_kernel_slow_
    CUDA: foreach_tensor_div_list_kernel_cuda_

- func: _foreach_add.ScalarList(Tensor[] tensors, float[] scalars) -> Tensor[]
  variants: function
  dispatch:
    CPU: foreach_tensor_add_scalarlist_kernel_slow
    CUDA: foreach_tensor_add_scalarlist_kernel_cuda

- func: _foreach_add_.ScalarList(Tensor(a!)[] self, float[] scalars) -> ()
  variants: function
  dispatch:
    CPU: foreach_tensor_add_scalarlist_kernel_slow_
    CUDA: foreach_tensor_add_scalarlist_kernel_cuda_

- func: _foreach_sub.ScalarList(Tensor[] tensors, float[] scalars) -> Tensor[]
  variants: function
  dispatch:
    CPU: foreach_tensor_sub_scalarlist_kernel_slow
    CUDA: foreach_tensor_sub_scalarlist_kernel_cuda

- func: _foreach_sub_.ScalarList(Tensor(a!)[] self, float[] scalars) -> ()
  variants: function
  dispatch:
    CPU: foreach_tensor_sub_scalarlist_kernel_slow_
    CUDA: foreach_tensor_sub_scalarlist_kernel_cuda_

- func: _foreach_div.ScalarList(Tensor[] tensors, float[] scalars) -> Tensor[]
  variants: function
  dispatch:
    CPU: foreach_tensor_div_scalarlist_kernel_slow
    CUDA: foreach_tensor_div_scalarlist_kernel_cuda

- func: _foreach_div_.ScalarList(Tensor(a!)[] self, float[] scalars) -> ()
  variants: function
  dispatch:
    CPU: foreach_tensor_div_scalarlist_kernel_slow_
    CUDA: foreach_tensor_div_scalarlist_kernel_cuda_

- func: _foreach_mul.ScalarList(Tensor[] tensors, float[] scalars) -> Tensor[]
  variants: function
  dispatch:
    CPU: foreach_tensor_mul_scalarlist_kernel_slow
    CUDA: foreach_tensor_mul_scalarlist_kernel_cuda

- func: _foreach_mul_.ScalarList(Tensor(a!)[] self, float[] scalars) -> ()
  variants: function
  dispatch:
    CPU: foreach_tensor_mul_scalarlist_kernel_slow_
    CUDA: foreach_tensor_mul_scalarlist_kernel_cuda_

- func: _foreach_exp(Tensor[] tensors) -> Tensor[]
  variants: function
  dispatch:
    CPU: foreach_tensor_exp_slow
    CUDA: foreach_tensor_exp_cuda

- func: _foreach_zero_(Tensor(a!)[] self) -> ()
  variants: function
  dispatch:
    CPU: foreach_tensor_zero_slow_
    CUDA: foreach_tensor_zero_cuda_

- func: _foreach_exp_(Tensor(a!)[] self) -> ()
  variants: function
  dispatch:
    CPU: foreach_tensor_exp_slow_
    CUDA: foreach_tensor_exp_cuda_

- func: _foreach_sqrt(Tensor[] tensors) -> Tensor[]
  variants: function
  dispatch:
    CPU: foreach_tensor_sqrt_slow
    CUDA: foreach_tensor_sqrt_cuda

- func: _foreach_sqrt_(Tensor(a!)[] self) -> ()
  variants: function
  dispatch:
    CPU: foreach_tensor_sqrt_slow_
    CUDA: foreach_tensor_sqrt_cuda_

- func: _foreach_abs(Tensor[] tensors) -> Tensor[]
  variants: function
  dispatch:
    CPU: foreach_tensor_abs_slow
    CUDA: foreach_tensor_abs_cuda

- func: _foreach_abs_(Tensor(a!)[] self) -> ()
  variants: function
  dispatch:
    CPU: foreach_tensor_abs_slow_
    CUDA: foreach_tensor_abs_cuda_

- func: _foreach_acos(Tensor[] tensors) -> Tensor[]
  variants: function
  dispatch:
    CPU: foreach_tensor_acos_slow
    CUDA: foreach_tensor_acos_cuda

- func: _foreach_acos_(Tensor(a!)[] self) -> ()
  variants: function
  dispatch:
    CPU: foreach_tensor_acos_slow_
    CUDA: foreach_tensor_acos_cuda_

- func: _foreach_asin(Tensor[] tensors) -> Tensor[]
  variants: function
  dispatch:
    CPU: foreach_tensor_asin_slow
    CUDA: foreach_tensor_asin_cuda

- func: _foreach_asin_(Tensor(a!)[] self) -> ()
  variants: function
  dispatch:
    CPU: foreach_tensor_asin_slow_
    CUDA: foreach_tensor_asin_cuda_

- func: _foreach_atan(Tensor[] tensors) -> Tensor[]
  variants: function
  dispatch:
    CPU: foreach_tensor_atan_slow
    CUDA: foreach_tensor_atan_cuda

- func: _foreach_atan_(Tensor(a!)[] self) -> ()
  variants: function
  dispatch:
    CPU: foreach_tensor_atan_slow_
    CUDA: foreach_tensor_atan_cuda_

- func: _foreach_ceil(Tensor[] tensors) -> Tensor[]
  variants: function
  dispatch:
    CPU: foreach_tensor_ceil_slow
    CUDA: foreach_tensor_ceil_cuda

- func: _foreach_ceil_(Tensor(a!)[] self) -> ()
  variants: function
  dispatch:
    CPU: foreach_tensor_ceil_slow_
    CUDA: foreach_tensor_ceil_cuda_

- func: _foreach_cos(Tensor[] tensors) -> Tensor[]
  variants: function
  dispatch:
    CPU: foreach_tensor_cos_slow
    CUDA: foreach_tensor_cos_cuda

- func: _foreach_cos_(Tensor(a!)[] self) -> ()
  variants: function
  dispatch:
    CPU: foreach_tensor_cos_slow_
    CUDA: foreach_tensor_cos_cuda_

- func: _foreach_cosh(Tensor[] tensors) -> Tensor[]
  variants: function
  dispatch:
    CPU: foreach_tensor_cosh_slow
    CUDA: foreach_tensor_cosh_cuda

- func: _foreach_cosh_(Tensor(a!)[] self) -> ()
  variants: function
  dispatch:
    CPU: foreach_tensor_cosh_slow_
    CUDA: foreach_tensor_cosh_cuda_

- func: _foreach_erf(Tensor[] tensors) -> Tensor[]
  variants: function
  dispatch:
    CPU: foreach_tensor_erf_slow
    CUDA: foreach_tensor_erf_cuda

- func: _foreach_erf_(Tensor(a!)[] self) -> ()
  variants: function
  dispatch:
    CPU: foreach_tensor_erf_slow_
    CUDA: foreach_tensor_erf_cuda_

- func: _foreach_erfc(Tensor[] tensors) -> Tensor[]
  variants: function
  dispatch:
    CPU: foreach_tensor_erfc_slow
    CUDA: foreach_tensor_erfc_cuda

- func: _foreach_erfc_(Tensor(a!)[] self) -> ()
  variants: function
  dispatch:
    CPU: foreach_tensor_erfc_slow_
    CUDA: foreach_tensor_erfc_cuda_

- func: _foreach_expm1(Tensor[] tensors) -> Tensor[]
  variants: function
  dispatch:
    CPU: foreach_tensor_expm1_slow
    CUDA: foreach_tensor_expm1_cuda

- func: _foreach_expm1_(Tensor(a!)[] self) -> ()
  variants: function
  dispatch:
    CPU: foreach_tensor_expm1_slow_
    CUDA: foreach_tensor_expm1_cuda_

- func: _foreach_floor(Tensor[] tensors) -> Tensor[]
  variants: function
  dispatch:
    CPU: foreach_tensor_floor_slow
    CUDA: foreach_tensor_floor_cuda

- func: _foreach_floor_(Tensor(a!)[] self) -> ()
  variants: function
  dispatch:
    CPU: foreach_tensor_floor_slow_
    CUDA: foreach_tensor_floor_cuda_

- func: _foreach_log(Tensor[] tensors) -> Tensor[]
  variants: function
  dispatch:
    CPU: foreach_tensor_log_slow
    CUDA: foreach_tensor_log_cuda

- func: _foreach_log_(Tensor(a!)[] self) -> ()
  variants: function
  dispatch:
    CPU: foreach_tensor_log_slow_
    CUDA: foreach_tensor_log_cuda_

- func: _foreach_log10(Tensor[] tensors) -> Tensor[]
  variants: function
  dispatch:
    CPU: foreach_tensor_log10_slow
    CUDA: foreach_tensor_log10_cuda

- func: _foreach_log10_(Tensor(a!)[] self) -> ()
  variants: function
  dispatch:
    CPU: foreach_tensor_log10_slow_
    CUDA: foreach_tensor_log10_cuda_

- func: _foreach_log1p(Tensor[] tensors) -> Tensor[]
  variants: function
  dispatch:
    CPU: foreach_tensor_log1p_slow
    CUDA: foreach_tensor_log1p_cuda

- func: _foreach_log1p_(Tensor(a!)[] self) -> ()
  variants: function
  dispatch:
    CPU: foreach_tensor_log1p_slow_
    CUDA: foreach_tensor_log1p_cuda_

- func: _foreach_log2(Tensor[] tensors) -> Tensor[]
  variants: function
  dispatch:
    CPU: foreach_tensor_log2_slow
    CUDA: foreach_tensor_log2_cuda

- func: _foreach_log2_(Tensor(a!)[] self) -> ()
  variants: function
  dispatch:
    CPU: foreach_tensor_log2_slow_
    CUDA: foreach_tensor_log2_cuda_

- func: _foreach_neg(Tensor[] tensors) -> Tensor[]
  variants: function
  dispatch:
    CPU: foreach_tensor_neg_slow
    CUDA: foreach_tensor_neg_cuda

- func: _foreach_neg_(Tensor(a!)[] self) -> ()
  variants: function
  dispatch:
    CPU: foreach_tensor_neg_slow_
    CUDA: foreach_tensor_neg_cuda_

- func: _foreach_tan(Tensor[] tensors) -> Tensor[]
  variants: function
  dispatch:
    CPU: foreach_tensor_tan_slow
    CUDA: foreach_tensor_tan_cuda

- func: _foreach_tan_(Tensor(a!)[] self) -> ()
  variants: function
  dispatch:
    CPU: foreach_tensor_tan_slow_
    CUDA: foreach_tensor_tan_cuda_

- func: _foreach_tanh(Tensor[] tensors) -> Tensor[]
  variants: function
  dispatch:
    CPU: foreach_tensor_tanh_slow
    CUDA: foreach_tensor_tanh_cuda

- func: _foreach_tanh_(Tensor(a!)[] self) -> ()
  variants: function
  dispatch:
    CPU: foreach_tensor_tanh_slow_
    CUDA: foreach_tensor_tanh_cuda_

- func: _foreach_sin(Tensor[] tensors) -> Tensor[]
  variants: function
  dispatch:
    CPU: foreach_tensor_sin_slow
    CUDA: foreach_tensor_sin_cuda

- func: _foreach_sin_(Tensor(a!)[] self) -> ()
  variants: function
  dispatch:
    CPU: foreach_tensor_sin_slow_
    CUDA: foreach_tensor_sin_cuda_

- func: _foreach_sinh(Tensor[] tensors) -> Tensor[]
  variants: function
  dispatch:
    CPU: foreach_tensor_sinh_slow
    CUDA: foreach_tensor_sinh_cuda

- func: _foreach_sinh_(Tensor(a!)[] self) -> ()
  variants: function
  dispatch:
    CPU: foreach_tensor_sinh_slow_
    CUDA: foreach_tensor_sinh_cuda_

- func: _foreach_round(Tensor[] tensors) -> Tensor[]
  variants: function
  dispatch:
    CPU: foreach_tensor_round_slow
    CUDA: foreach_tensor_round_cuda

- func: _foreach_round_(Tensor(a!)[] self) -> ()
  variants: function
  dispatch:
    CPU: foreach_tensor_round_slow_
    CUDA: foreach_tensor_round_cuda_

- func: _foreach_lgamma(Tensor[] tensors) -> Tensor[]
  variants: function
  dispatch:
    CPU: foreach_tensor_lgamma_slow
    CUDA: foreach_tensor_lgamma_cuda

- func: _foreach_lgamma_(Tensor(a!)[] self) -> ()
  variants: function
  dispatch:
    CPU: foreach_tensor_lgamma_slow_
    CUDA: foreach_tensor_lgamma_cuda_

- func: _foreach_frac(Tensor[] tensors) -> Tensor[]
  variants: function
  dispatch:
    CPU: foreach_tensor_frac_slow
    CUDA: foreach_tensor_frac_cuda

- func: _foreach_frac_(Tensor(a!)[] self) -> ()
  variants: function
  dispatch:
    CPU: foreach_tensor_frac_slow_
    CUDA: foreach_tensor_frac_cuda_

- func: _foreach_reciprocal(Tensor[] tensors) -> Tensor[]
  variants: function
  dispatch:
    CPU: foreach_tensor_reciprocal_slow
    CUDA: foreach_tensor_reciprocal_cuda

- func: _foreach_reciprocal_(Tensor(a!)[] self) -> ()
  variants: function
  dispatch:
    CPU: foreach_tensor_reciprocal_slow_
    CUDA: foreach_tensor_reciprocal_cuda_

- func: _foreach_sigmoid(Tensor[] tensors) -> Tensor[]
  variants: function
  dispatch:
    CPU: foreach_tensor_sigmoid_slow
    CUDA: foreach_tensor_sigmoid_cuda

- func: _foreach_sigmoid_(Tensor(a!)[] self) -> ()
  variants: function
  dispatch:
    CPU: foreach_tensor_sigmoid_slow_
    CUDA: foreach_tensor_sigmoid_cuda_

- func: _foreach_trunc(Tensor[] tensors) -> Tensor[]
  variants: function
  dispatch:
    CPU: foreach_tensor_trunc_slow
    CUDA: foreach_tensor_trunc_cuda

- func: _foreach_trunc_(Tensor(a!)[] self) -> ()
  variants: function
  dispatch:
    CPU: foreach_tensor_trunc_slow_
    CUDA: foreach_tensor_trunc_cuda_

- func: _foreach_addcdiv_.Scalar(Tensor(a!)[] self, Tensor[] tensor1, Tensor[] tensor2, Scalar value=1) -> ()
  variants: function
  dispatch:
    CPU: foreach_tensor_addcdiv_scalar_slow_
    CUDA: foreach_tensor_addcdiv_scalar_cuda_

- func: _foreach_addcmul_.Scalar(Tensor(a!)[] self, Tensor[] tensor1, Tensor[] tensor2, Scalar value=1) -> ()
  variants: function
  dispatch:
    CPU: foreach_tensor_addcmul_scalar_slow_
    CUDA: foreach_tensor_addcmul_scalar_cuda_

- func: _foreach_addcdiv_.ScalarList(Tensor(a!)[] self, Tensor[] tensor1, Tensor[] tensor2, float[] scalars) -> ()
  variants: function
  dispatch:
    CPU: foreach_tensor_addcdiv_scalarlist_slow_
    CUDA: foreach_tensor_addcdiv_scalarlist_cuda_

- func: _foreach_addcmul_.ScalarList(Tensor(a!)[] self, Tensor[] tensor1, Tensor[] tensor2, float[] scalars) -> ()
  variants: function
  dispatch:
    CPU: foreach_tensor_addcmul_scalarlist_slow_
    CUDA: foreach_tensor_addcmul_scalarlist_cuda_

- func: _foreach_addcdiv.Scalar(Tensor[] input, Tensor[] tensor1, Tensor[] tensor2, Scalar value=1) -> Tensor[]
  variants: function
  dispatch:
    CPU: foreach_tensor_addcdiv_scalar_slow
    CUDA: foreach_tensor_addcdiv_scalar_cuda

- func: _foreach_addcmul.Scalar(Tensor[] input, Tensor[] tensor1, Tensor[] tensor2, Scalar value=1) -> Tensor[]
  variants: function
  dispatch:
    CPU: foreach_tensor_addcmul_scalar_slow
    CUDA: foreach_tensor_addcmul_scalar_cuda

- func: _foreach_addcdiv.ScalarList(Tensor[] input, Tensor[] tensor1, Tensor[] tensor2, float[] scalars) -> Tensor[]
  variants: function
  dispatch:
    CPU: foreach_tensor_addcdiv_scalarlist_slow
    CUDA: foreach_tensor_addcdiv_scalarlist_cuda

- func: _foreach_addcmul.ScalarList(Tensor[] input, Tensor[] tensor1, Tensor[] tensor2, float[] scalars) -> Tensor[]
  variants: function
  dispatch:
    CPU: foreach_tensor_addcmul_scalarlist_slow
    CUDA: foreach_tensor_addcmul_scalarlist_cuda

- func: _foreach_maximum.List(Tensor[] tensors1, Tensor[] tensors2) -> Tensor[]
  variants: function
  dispatch:
    CPU: foreach_tensor_maximum_slow
    CUDA: foreach_tensor_maximum_cuda

- func: _foreach_minimum.List(Tensor[] tensors1, Tensor[] tensors2) -> Tensor[]
  variants: function
  dispatch:
    CPU: foreach_tensor_minimum_slow
    CUDA: foreach_tensor_minimum_cuda

- func: _mode(Tensor self, int dim=-1, bool keepdim=False) -> (Tensor, Tensor)
  dispatch:
    CPU: legacy::cpu::_th_mode
    CUDA: legacy::cuda::_th_mode

- func: _mode.values(Tensor self, int dim=-1, bool keepdim=False, *, Tensor(a!) values, Tensor(b!) indices) -> (Tensor(a!), Tensor(b!))
  use_c10_dispatcher: hacky_wrapper_for_legacy_signatures
  dispatch:
    CPU: legacy::cpu::_th_mode_out
    CUDA: legacy::cuda::_th_mode_out

- func: bucketize.Tensor(Tensor self, Tensor boundaries, *, bool out_int32=False, bool right=False) -> Tensor
  dispatch:
    CPU: bucketize_cpu
    CUDA: bucketize_cuda

- func: bucketize.Tensor_out(Tensor self, Tensor boundaries, *, bool out_int32=False, bool right=False, Tensor(a!) out) -> Tensor(a!)
  use_c10_dispatcher: hacky_wrapper_for_legacy_signatures
  dispatch:
    CPU: bucketize_out_cpu
    CUDA: bucketize_out_cuda

- func: bucketize.Scalar(Scalar self, Tensor boundaries, *, bool out_int32=False, bool right=False) -> Tensor
  dispatch:
    CPU: bucketize_cpu
    CUDA: bucketize_cuda

- func: searchsorted.Tensor(Tensor sorted_sequence, Tensor self, *, bool out_int32=False, bool right=False) -> Tensor
  dispatch:
    CPU: searchsorted_cpu
    CUDA: searchsorted_cuda

- func: searchsorted.Tensor_out(Tensor sorted_sequence, Tensor self, *, bool out_int32=False, bool right=False, Tensor(a!) out) -> Tensor(a!)
  use_c10_dispatcher: hacky_wrapper_for_legacy_signatures
  dispatch:
    CPU: searchsorted_out_cpu
    CUDA: searchsorted_out_cuda

- func: searchsorted.Scalar(Tensor sorted_sequence, Scalar self, *, bool out_int32=False, bool right=False) -> Tensor
  dispatch:
    CPU: searchsorted_cpu
    CUDA: searchsorted_cuda

## NN wrappers

- func: mse_loss.out(Tensor self, Tensor target, int reduction=Mean, *, Tensor(a!) out) -> Tensor(a!)
  use_c10_dispatcher: hacky_wrapper_for_legacy_signatures
  python_module: nn
  dispatch:
    CPU, CUDA: mse_loss_out

- func: mse_loss(Tensor self, Tensor target, int reduction=Mean) -> Tensor
  python_module: nn
  dispatch:
    CPU, CUDA: mse_loss

- func: mse_loss_backward.grad_input(Tensor grad_output, Tensor self, Tensor target, int reduction, *, Tensor(a!) grad_input) -> Tensor(a!)
  use_c10_dispatcher: hacky_wrapper_for_legacy_signatures
  python_module: nn
  dispatch:
    CPU, CUDA: mse_loss_backward_out

- func: mse_loss_backward(Tensor grad_output, Tensor self, Tensor target, int reduction) -> Tensor
  python_module: nn
  dispatch:
    CPU, CUDA: mse_loss_backward

- func: l1_loss.out(Tensor self, Tensor target, int reduction=Mean, *, Tensor(a!) out) -> Tensor(a!)
  use_c10_dispatcher: hacky_wrapper_for_legacy_signatures
  python_module: nn
  dispatch:
    DefaultBackend: l1_loss_out

- func: l1_loss(Tensor self, Tensor target, int reduction=Mean) -> Tensor
  python_module: nn
  dispatch:
    DefaultBackend: l1_loss

- func: l1_loss_backward.grad_input(Tensor grad_output, Tensor self, Tensor target, int reduction, *, Tensor(a!) grad_input) -> Tensor(a!)
  use_c10_dispatcher: hacky_wrapper_for_legacy_signatures
  python_module: nn
  dispatch:
    CPU, CUDA: l1_loss_backward_out

- func: l1_loss_backward(Tensor grad_output, Tensor self, Tensor target, int reduction) -> Tensor
  python_module: nn
  dispatch:
    DefaultBackend: l1_loss_backward

- func: multi_margin_loss.out(Tensor self, Tensor target, Scalar p=1, Scalar margin=1, Tensor? weight=None, int reduction=Mean, *, Tensor(a!) out) -> Tensor(a!)
  use_c10_dispatcher: hacky_wrapper_for_legacy_signatures
  python_module: nn
  dispatch:
    CPU: multi_margin_loss_cpu_out
    CUDA: legacy::cuda::_thnn_multi_margin_loss_forward_out

- func: multi_margin_loss(Tensor self, Tensor target, Scalar p=1, Scalar margin=1, Tensor? weight=None, int reduction=Mean) -> Tensor
  use_c10_dispatcher: hacky_wrapper_for_legacy_signatures
  python_module: nn
  dispatch:
    CPU: multi_margin_loss_cpu
    CUDA: legacy::cuda::_thnn_multi_margin_loss_forward

- func: multi_margin_loss_backward.grad_input(Tensor grad_output, Tensor self, Tensor target, Scalar p, Scalar margin, Tensor? weight=None, int reduction=Mean, *, Tensor(a!) grad_input) -> Tensor(a!)
  use_c10_dispatcher: hacky_wrapper_for_legacy_signatures
  python_module: nn
  dispatch:
    CPU: multi_margin_loss_cpu_backward_out
    CUDA: legacy::cuda::_thnn_multi_margin_loss_backward_out

- func: multi_margin_loss_backward(Tensor grad_output, Tensor self, Tensor target, Scalar p, Scalar margin, Tensor? weight=None, int reduction=Mean) -> Tensor
  use_c10_dispatcher: hacky_wrapper_for_legacy_signatures
  python_module: nn
  dispatch:
    CPU: multi_margin_loss_cpu_backward
    CUDA: legacy::cuda::_thnn_multi_margin_loss_backward

- func: multilabel_margin_loss.out(Tensor self, Tensor target, int reduction=Mean, *, Tensor(a!) out) -> Tensor(a!)
  use_c10_dispatcher: hacky_wrapper_for_legacy_signatures
  python_module: nn

- func: multilabel_margin_loss(Tensor self, Tensor target, int reduction=Mean) -> Tensor
  python_module: nn

- func: multilabel_margin_loss_forward.output(Tensor self, Tensor target, int reduction, *, Tensor(a!) output, Tensor(b!) is_target) -> (Tensor(a!), Tensor(b!))
  use_c10_dispatcher: hacky_wrapper_for_legacy_signatures
  python_module: nn
  dispatch:
    CPU: multilabel_margin_loss_forward_out_cpu
    CUDA: legacy::cuda::_thnn_multilabel_margin_loss_forward_out

- func: multilabel_margin_loss_forward(Tensor self, Tensor target, int reduction) -> (Tensor output, Tensor is_target)
  python_module: nn
  dispatch:
    CPU: multilabel_margin_loss_forward_cpu
    CUDA: legacy::cuda::_thnn_multilabel_margin_loss_forward

- func: multilabel_margin_loss_backward.grad_input(Tensor grad_output, Tensor self, Tensor target, int reduction, Tensor is_target, *, Tensor(a!) grad_input) -> Tensor(a!)
  use_c10_dispatcher: hacky_wrapper_for_legacy_signatures
  python_module: nn
  dispatch:
    CPU: multilabel_margin_loss_backward_cpu_out
    CUDA: legacy::cuda::_thnn_multilabel_margin_loss_backward_out

- func: multilabel_margin_loss_backward(Tensor grad_output, Tensor self, Tensor target, int reduction, Tensor is_target) -> Tensor
  python_module: nn
  dispatch:
    CPU: multilabel_margin_loss_backward_cpu
    CUDA: legacy::cuda::_thnn_multilabel_margin_loss_backward

- func: nll_loss.out(Tensor self, Tensor target, Tensor? weight=None, int reduction=Mean, int ignore_index=-100, *, Tensor(a!) out) -> Tensor(a!)
  use_c10_dispatcher: hacky_wrapper_for_legacy_signatures
  python_module: nn

- func: nll_loss(Tensor self, Tensor target, Tensor? weight=None, int reduction=Mean, int ignore_index=-100) -> Tensor
  use_c10_dispatcher: hacky_wrapper_for_legacy_signatures
  python_module: nn

- func: nll_loss_forward.output(Tensor self, Tensor target, Tensor? weight, int reduction, int ignore_index, *, Tensor(a!) output, Tensor(b!) total_weight) -> (Tensor(a!), Tensor(b!))
  use_c10_dispatcher: hacky_wrapper_for_legacy_signatures
  python_module: nn
  dispatch:
    CPU: nll_loss_forward_out_cpu
    CUDA: legacy::cuda::_thnn_nll_loss_forward_out

- func: nll_loss_forward(Tensor self, Tensor target, Tensor? weight, int reduction, int ignore_index) -> (Tensor output, Tensor total_weight)
  use_c10_dispatcher: hacky_wrapper_for_legacy_signatures
  python_module: nn
  dispatch:
    CPU: nll_loss_forward_cpu
    CUDA: legacy::cuda::_thnn_nll_loss_forward

- func: nll_loss_backward.grad_input(Tensor grad_output, Tensor self, Tensor target, Tensor? weight, int reduction, int ignore_index, Tensor total_weight, *, Tensor(a!) grad_input) -> Tensor(a!)
  use_c10_dispatcher: hacky_wrapper_for_legacy_signatures
  python_module: nn
  dispatch:
    CPU: nll_loss_backward_out_cpu
    CUDA: legacy::cuda::_thnn_nll_loss_backward_out

- func: nll_loss_backward(Tensor grad_output, Tensor self, Tensor target, Tensor? weight, int reduction, int ignore_index, Tensor total_weight) -> Tensor
  use_c10_dispatcher: hacky_wrapper_for_legacy_signatures
  python_module: nn
  dispatch:
    CPU: nll_loss_backward_cpu
    CUDA: legacy::cuda::_thnn_nll_loss_backward

- func: nll_loss2d.out(Tensor self, Tensor target, Tensor? weight=None, int reduction=Mean, int ignore_index=-100, *, Tensor(a!) out) -> Tensor(a!)
  use_c10_dispatcher: hacky_wrapper_for_legacy_signatures
  python_module: nn

- func: nll_loss2d(Tensor self, Tensor target, Tensor? weight=None, int reduction=Mean, int ignore_index=-100) -> Tensor
  use_c10_dispatcher: hacky_wrapper_for_legacy_signatures
  python_module: nn

- func: nll_loss2d_forward.output(Tensor self, Tensor target, Tensor? weight, int reduction, int ignore_index, *, Tensor(a!) output, Tensor(b!) total_weight) -> (Tensor(a!), Tensor(b!))
  use_c10_dispatcher: hacky_wrapper_for_legacy_signatures
  python_module: nn
  dispatch:
    CPU: nll_loss2d_forward_out_cpu
    CUDA: legacy::cuda::_thnn_nll_loss2d_forward_out

- func: nll_loss2d_forward(Tensor self, Tensor target, Tensor? weight, int reduction, int ignore_index) -> (Tensor output, Tensor total_weight)
  use_c10_dispatcher: hacky_wrapper_for_legacy_signatures
  python_module: nn
  dispatch:
    CPU: nll_loss2d_forward_cpu
    CUDA: legacy::cuda::_thnn_nll_loss2d_forward

- func: nll_loss2d_backward.grad_input(Tensor grad_output, Tensor self, Tensor target, Tensor? weight, int reduction, int ignore_index, Tensor total_weight, *, Tensor(a!) grad_input) -> Tensor(a!)
  use_c10_dispatcher: hacky_wrapper_for_legacy_signatures
  python_module: nn
  dispatch:
    CPU: nll_loss2d_backward_out_cpu
    CUDA: legacy::cuda::_thnn_nll_loss2d_backward_out

- func: nll_loss2d_backward(Tensor grad_output, Tensor self, Tensor target, Tensor? weight, int reduction, int ignore_index, Tensor total_weight) -> Tensor
  use_c10_dispatcher: hacky_wrapper_for_legacy_signatures
  python_module: nn
  dispatch:
    CPU: nll_loss2d_backward_cpu
    CUDA: legacy::cuda::_thnn_nll_loss2d_backward

- func: smooth_l1_loss.out(Tensor self, Tensor target, int reduction=Mean, float beta=1.0, *, Tensor(a!) out) -> Tensor(a!)
  use_c10_dispatcher: hacky_wrapper_for_legacy_signatures
  python_module: nn
  dispatch:
    CPU: smooth_l1_loss_out
    CUDA: smooth_l1_loss_out

- func: smooth_l1_loss(Tensor self, Tensor target, int reduction=Mean, float beta=1.0) -> Tensor
  python_module: nn
  dispatch:
    CPU, CUDA: smooth_l1_loss

- func: smooth_l1_loss_backward.grad_input(Tensor grad_output, Tensor self, Tensor target, int reduction, float beta, *, Tensor(a!) grad_input) -> Tensor(a!)
  use_c10_dispatcher: hacky_wrapper_for_legacy_signatures
  python_module: nn
  dispatch:
    CPU: smooth_l1_loss_backward_out
    CUDA: smooth_l1_loss_backward_out

- func: smooth_l1_loss_backward(Tensor grad_output, Tensor self, Tensor target, int reduction, float beta) -> Tensor
  python_module: nn
  dispatch:
    DefaultBackend: smooth_l1_loss_backward

- func: soft_margin_loss.out(Tensor self, Tensor target, int reduction=Mean, *, Tensor(a!) out) -> Tensor(a!)
  use_c10_dispatcher: hacky_wrapper_for_legacy_signatures
  python_module: nn
  dispatch:
    DefaultBackend: soft_margin_loss_out

- func: soft_margin_loss(Tensor self, Tensor target, int reduction=Mean) -> Tensor
  python_module: nn
  dispatch:
    DefaultBackend: soft_margin_loss

- func: soft_margin_loss_backward.grad_input(Tensor grad_output, Tensor self, Tensor target, int reduction, *, Tensor(a!) grad_input) -> Tensor(a!)
  use_c10_dispatcher: hacky_wrapper_for_legacy_signatures
  python_module: nn
  dispatch:
    DefaultBackend: soft_margin_loss_backward_out

- func: soft_margin_loss_backward(Tensor grad_output, Tensor self, Tensor target, int reduction) -> Tensor
  python_module: nn
  dispatch:
    DefaultBackend: soft_margin_loss_backward

- func: elu.out(Tensor self, Scalar alpha=1, Scalar scale=1, Scalar input_scale=1, *, Tensor(a!) out) -> Tensor(a!)
  use_c10_dispatcher: hacky_wrapper_for_legacy_signatures
  python_module: nn
  dispatch:
    CPU, CUDA: elu_out

- func: elu(Tensor self, Scalar alpha=1, Scalar scale=1, Scalar input_scale=1) -> Tensor
  python_module: nn
  dispatch:
    CPU, CUDA: elu

- func: elu_backward(Tensor grad_output, Scalar alpha, Scalar scale, Scalar input_scale, bool is_result, Tensor self_or_result) -> Tensor
  python_module: nn
  dispatch:
    CPU, CUDA: elu_backward

- func: elu_(Tensor(a!) self, Scalar alpha=1, Scalar scale=1, Scalar input_scale=1) -> Tensor(a!)
  python_module: nn
  dispatch:
    DefaultBackend: elu_

- func: glu.out(Tensor self, int dim=-1, *, Tensor(a!) out) -> Tensor(a!)
  use_c10_dispatcher: hacky_wrapper_for_legacy_signatures
  python_module: nn
  dispatch:
    CPU: glu_out
    CUDA: legacy::cuda::_thnn_glu_forward_out

- func: glu(Tensor self, int dim=-1) -> Tensor
  python_module: nn
  dispatch:
    CPU: glu
    CUDA: legacy::cuda::_thnn_glu_forward

- func: glu_backward.grad_input(Tensor grad_output, Tensor self, int dim, *, Tensor(a!) grad_input) -> Tensor(a!)
  use_c10_dispatcher: hacky_wrapper_for_legacy_signatures
  python_module: nn
  dispatch:
    CPU: glu_backward_out
    CUDA: legacy::cuda::_thnn_glu_backward_out

- func: glu_backward(Tensor grad_output, Tensor self, int dim) -> Tensor
  python_module: nn
  dispatch:
    CPU: glu_backward
    CUDA: legacy::cuda::_thnn_glu_backward

- func: hardsigmoid.out(Tensor self, *, Tensor(a!) out) -> Tensor(a!)
  use_c10_dispatcher: hacky_wrapper_for_legacy_signatures
  python_module: nn
  dispatch:
    CPU, CUDA: hardsigmoid_out

- func: hardsigmoid(Tensor self) -> Tensor
  python_module: nn
  dispatch:
    CPU, CUDA: hardsigmoid
    QuantizedCPU: hardsigmoid_quantized_cpu

- func: hardsigmoid_(Tensor(a!) self) -> Tensor(a!)
  python_module: nn
  dispatch:
    CPU, CUDA: hardsigmoid_

- func: hardsigmoid_backward(Tensor grad_output, Tensor self) -> Tensor
  python_module: nn
  dispatch:
    CPU, CUDA: hardsigmoid_backward

- func: hardtanh.out(Tensor self, Scalar min_val=-1, Scalar max_val=1, *, Tensor(a!) out) -> Tensor(a!)
  use_c10_dispatcher: hacky_wrapper_for_legacy_signatures
  python_module: nn
  dispatch:
    CPU, CUDA: hardtanh_out
    QuantizedCPU: hardtanh_out_quantized_cpu

- func: hardtanh(Tensor self, Scalar min_val=-1, Scalar max_val=1) -> Tensor
  python_module: nn
  dispatch:
    CPU, CUDA: hardtanh
    QuantizedCPU: hardtanh_quantized_cpu

- func: hardtanh_backward.grad_input(Tensor grad_output, Tensor self, Scalar min_val, Scalar max_val, *, Tensor(a!) grad_input) -> Tensor(a!)
  use_c10_dispatcher: hacky_wrapper_for_legacy_signatures
  python_module: nn
  dispatch:
    CPU, CUDA: hardtanh_backward_out

- func: hardtanh_backward(Tensor grad_output, Tensor self, Scalar min_val, Scalar max_val) -> Tensor
  python_module: nn
  dispatch:
    CPU, CUDA: hardtanh_backward

- func: hardtanh_(Tensor(a!) self, Scalar min_val=-1, Scalar max_val=1) -> Tensor(a!)
  python_module: nn
  dispatch:
    CPU, CUDA: hardtanh_
    QuantizedCPU: hardtanh_quantized_cpu_

- func: hardswish.out(Tensor self, *, Tensor(a!) out) -> Tensor(a!)
  use_c10_dispatcher: hacky_wrapper_for_legacy_signatures
  python_module: nn
  dispatch:
    CPU, CUDA: hardswish_out

- func: hardswish(Tensor self) -> Tensor
  python_module: nn
  dispatch:
    CPU, CUDA: hardswish

- func: hardswish_(Tensor(a!) self) -> Tensor(a!)
  python_module: nn
  dispatch:
    CPU, CUDA: hardswish_

- func: hardswish_backward(Tensor grad_output, Tensor self) -> Tensor
  python_module: nn
  dispatch:
    CPU, CUDA: hardswish_backward

- func: leaky_relu.out(Tensor self, Scalar negative_slope=0.01, *, Tensor(a!) out) -> Tensor(a!)
  use_c10_dispatcher: hacky_wrapper_for_legacy_signatures
  python_module: nn
  dispatch:
    CPU, CUDA: leaky_relu_out
    QuantizedCPU: leaky_relu_out_quantized_cpu

- func: leaky_relu(Tensor self, Scalar negative_slope=0.01) -> Tensor
  python_module: nn
  dispatch:
    CPU, CUDA: leaky_relu
    QuantizedCPU: leaky_relu_quantized_cpu

- func: leaky_relu_backward(Tensor grad_output, Tensor self, Scalar negative_slope, bool self_is_result) -> Tensor
  python_module: nn
  dispatch:
    CPU, CUDA: leaky_relu_backward

- func: leaky_relu_(Tensor(a!) self, Scalar negative_slope=0.01) -> Tensor(a!)
  python_module: nn
  dispatch:
    CPU, CUDA: leaky_relu_
    QuantizedCPU: leaky_relu_quantized_cpu_

- func: log_sigmoid.out(Tensor self, *, Tensor(a!) out) -> Tensor(a!)
  use_c10_dispatcher: hacky_wrapper_for_legacy_signatures
  python_module: nn

- func: log_sigmoid(Tensor self) -> Tensor
  python_module: nn

- func: log_sigmoid_forward.output(Tensor self, *, Tensor(a!) output, Tensor(b!) buffer) -> (Tensor(a!), Tensor(b!))
  use_c10_dispatcher: hacky_wrapper_for_legacy_signatures
  python_module: nn
  dispatch:
    CPU: log_sigmoid_forward_out_cpu
    CUDA: legacy::cuda::_thnn_log_sigmoid_forward_out

- func: log_sigmoid_forward(Tensor self) -> (Tensor output, Tensor buffer)
  python_module: nn
  dispatch:
    CPU: log_sigmoid_forward_cpu
    CUDA: legacy::cuda::_thnn_log_sigmoid_forward

- func: log_sigmoid_backward.grad_input(Tensor grad_output, Tensor self, Tensor buffer, *, Tensor(a!) grad_input) -> Tensor(a!)
  use_c10_dispatcher: hacky_wrapper_for_legacy_signatures
  python_module: nn
  dispatch:
    CPU: log_sigmoid_backward_out_cpu
    CUDA: legacy::cuda::_thnn_log_sigmoid_backward_out

- func: log_sigmoid_backward(Tensor grad_output, Tensor self, Tensor buffer) -> Tensor
  python_module: nn
  dispatch:
    CPU: log_sigmoid_backward_cpu
    CUDA: legacy::cuda::_thnn_log_sigmoid_backward

- func: rrelu_with_noise.out(Tensor self, Tensor noise, Scalar lower=0.125, Scalar upper=0.3333333333333333, bool training=False, Generator? generator=None, *, Tensor(a!) out) -> Tensor(a!)
  use_c10_dispatcher: hacky_wrapper_for_legacy_signatures
  python_module: nn
  dispatch:
    CPU: rrelu_with_noise_out_cpu
    CUDA: legacy::cuda::_thnn_rrelu_with_noise_forward_out

- func: rrelu_with_noise(Tensor self, Tensor noise, Scalar lower=0.125, Scalar upper=0.3333333333333333, bool training=False, Generator? generator=None) -> Tensor
  python_module: nn
  dispatch:
    CPU: rrelu_with_noise_cpu
    CUDA: legacy::cuda::_thnn_rrelu_with_noise_forward

- func: rrelu_with_noise_backward(Tensor grad_output, Tensor self, Tensor noise, Scalar lower, Scalar upper, bool training, bool self_is_result) -> Tensor
  python_module: nn
  dispatch:
    DefaultBackend: rrelu_with_noise_backward

- func: rrelu_with_noise_(Tensor(a!) self, Tensor noise, Scalar lower=0.125, Scalar upper=0.3333333333333333, bool training=False, Generator? generator=None) -> Tensor(a!)
  python_module: nn
  dispatch:
    CPU: rrelu_with_noise_cpu_
    CUDA: legacy::cuda::_thnn_rrelu_with_noise_forward_

- func: softplus.out(Tensor self, Scalar beta=1, Scalar threshold=20, *, Tensor(a!) out) -> Tensor(a!)
  use_c10_dispatcher: hacky_wrapper_for_legacy_signatures
  python_module: nn
  dispatch:
    CPU, CUDA: softplus_out

- func: softplus(Tensor self, Scalar beta=1, Scalar threshold=20) -> Tensor
  python_module: nn
  dispatch:
    CPU, CUDA: softplus

- func: softplus_backward.grad_input(Tensor grad_output, Tensor self, Scalar beta, Scalar threshold, Tensor output, *, Tensor(a!) grad_input) -> Tensor(a!)
  use_c10_dispatcher: hacky_wrapper_for_legacy_signatures
  python_module: nn
  dispatch:
    CPU, CUDA: softplus_backward_out

- func: softplus_backward(Tensor grad_output, Tensor self, Scalar beta, Scalar threshold, Tensor output) -> Tensor
  python_module: nn
  dispatch:
    CPU, CUDA: softplus_backward

- func: softshrink.out(Tensor self, Scalar lambd=0.5, *, Tensor(a!) out) -> Tensor(a!)
  use_c10_dispatcher: hacky_wrapper_for_legacy_signatures
  python_module: nn
  dispatch:
    CPU, CUDA: softshrink_out

- func: softshrink(Tensor self, Scalar lambd=0.5) -> Tensor
  python_module: nn
  dispatch:
    CPU, CUDA: softshrink

- func: softshrink_backward.grad_input(Tensor grad_output, Tensor self, Scalar lambd, *, Tensor(a!) grad_input) -> Tensor(a!)
  use_c10_dispatcher: hacky_wrapper_for_legacy_signatures
  python_module: nn
  dispatch:
    CPU, CUDA: softshrink_backward_out

- func: softshrink_backward(Tensor grad_output, Tensor self, Scalar lambd) -> Tensor
  python_module: nn
  dispatch:
    CPU, CUDA: softshrink_backward

- func: adaptive_avg_pool2d.out(Tensor self, int[2] output_size, *, Tensor(a!) out) -> Tensor(a!)
  use_c10_dispatcher: hacky_wrapper_for_legacy_signatures
  python_module: nn
  dispatch:
    CPU, CUDA: adaptive_avg_pool2d_out_cpu
    MkldnnCPU: mkldnn_adaptive_avg_pool2d_out

- func: adaptive_avg_pool2d(Tensor self, int[2] output_size) -> Tensor
  python_module: nn

- func: mkldnn_adaptive_avg_pool2d(Tensor self, int[2] output_size) -> Tensor
  dispatch:
    MkldnnCPU: mkldnn_adaptive_avg_pool2d

- func: _adaptive_avg_pool2d(Tensor self, int[2] output_size) -> Tensor
  dispatch:
    CPU: adaptive_avg_pool2d_cpu
    CUDA: adaptive_avg_pool2d_cuda
    QuantizedCPU: adaptive_avg_pool2d_quantized_cpu

- func: _adaptive_avg_pool2d_backward(Tensor grad_output, Tensor self) -> Tensor
  python_module: nn
  dispatch:
    CPU: adaptive_avg_pool2d_backward_cpu
    CUDA: adaptive_avg_pool2d_backward_cuda

- func: adaptive_avg_pool3d.out(Tensor self, int[3] output_size, *, Tensor(a!) out) -> Tensor(a!)
  use_c10_dispatcher: hacky_wrapper_for_legacy_signatures
  python_module: nn
  dispatch:
    CPU: adaptive_avg_pool3d_out_cpu
    CUDA: adaptive_avg_pool3d_out_cuda
    QuantizedCPU: adaptive_avg_pool3d_out_quantized_cpu

- func: adaptive_avg_pool3d(Tensor self, int[3] output_size) -> Tensor
  python_module: nn
  dispatch:
    CPU: adaptive_avg_pool3d_cpu
    CUDA: adaptive_avg_pool3d_cuda
    QuantizedCPU: adaptive_avg_pool3d_quantized_cpu

- func: adaptive_avg_pool3d_backward.grad_input(Tensor grad_output, Tensor self, *, Tensor(a!) grad_input) -> Tensor(a!)
  use_c10_dispatcher: hacky_wrapper_for_legacy_signatures
  python_module: nn
  dispatch:
    CPU: adaptive_avg_pool3d_backward_out_cpu
    CUDA: adaptive_avg_pool3d_backward_out_cuda

- func: adaptive_avg_pool3d_backward(Tensor grad_output, Tensor self) -> Tensor
  python_module: nn
  dispatch:
    CPU: adaptive_avg_pool3d_backward_cpu
    CUDA: adaptive_avg_pool3d_backward_cuda

# Return: (Tensor output, Tensor indices)
- func: adaptive_max_pool2d.out(Tensor self, int[2] output_size, *, Tensor(a!) out, Tensor(b!) indices) -> (Tensor(a!), Tensor(b!))
  use_c10_dispatcher: hacky_wrapper_for_legacy_signatures
  python_module: nn
  dispatch:
    CPU: adaptive_max_pool2d_out_cpu
    CUDA: adaptive_max_pool2d_out_cuda

# Return: (Tensor output, Tensor indices)
- func: adaptive_max_pool2d(Tensor self, int[2] output_size) -> (Tensor, Tensor)
  python_module: nn
  dispatch:
    CPU: adaptive_max_pool2d_cpu
    CUDA: adaptive_max_pool2d_cuda

- func: adaptive_max_pool2d_backward.grad_input(Tensor grad_output, Tensor self, Tensor indices, *, Tensor(a!) grad_input) -> Tensor(a!)
  use_c10_dispatcher: hacky_wrapper_for_legacy_signatures
  python_module: nn
  dispatch:
    CPU: adaptive_max_pool2d_backward_out_cpu
    CUDA: adaptive_max_pool2d_backward_out_cuda

- func: adaptive_max_pool2d_backward(Tensor grad_output, Tensor self, Tensor indices) -> Tensor
  python_module: nn
  dispatch:
    CPU: adaptive_max_pool2d_backward_cpu
    CUDA: adaptive_max_pool2d_backward_cuda

# Return: (Tensor output, Tensor indices)
- func: adaptive_max_pool3d.out(Tensor self, int[3] output_size, *, Tensor(a!) out, Tensor(b!) indices) -> (Tensor(a!), Tensor(b!))
  use_c10_dispatcher: hacky_wrapper_for_legacy_signatures
  python_module: nn
  dispatch:
    CPU: adaptive_max_pool3d_out_cpu
    CUDA: adaptive_max_pool3d_out_cuda

# Return: (Tensor output, Tensor indices)
- func: adaptive_max_pool3d(Tensor self, int[3] output_size) -> (Tensor, Tensor)
  python_module: nn
  dispatch:
    CPU: adaptive_max_pool3d_cpu
    CUDA: adaptive_max_pool3d_cuda

- func: adaptive_max_pool3d_backward.grad_input(Tensor grad_output, Tensor self, Tensor indices, *, Tensor(a!) grad_input) -> Tensor(a!)
  use_c10_dispatcher: hacky_wrapper_for_legacy_signatures
  python_module: nn
  dispatch:
    CPU: adaptive_max_pool3d_backward_out_cpu
    CUDA: adaptive_max_pool3d_backward_out_cuda

- func: adaptive_max_pool3d_backward(Tensor grad_output, Tensor self, Tensor indices) -> Tensor
  python_module: nn
  dispatch:
    CPU: adaptive_max_pool3d_backward_cpu
    CUDA: adaptive_max_pool3d_backward_cuda

- func: avg_pool2d.out(Tensor self, int[2] kernel_size, int[2] stride=[], int[2] padding=0, bool ceil_mode=False, bool count_include_pad=True, int? divisor_override=None, *, Tensor(a!) out) -> Tensor(a!)
  use_c10_dispatcher: hacky_wrapper_for_legacy_signatures
  python_module: nn
  dispatch:
    CPU: avg_pool2d_out_cpu
    CUDA: avg_pool2d_out_cuda
    MkldnnCPU: mkldnn_avg_pool2d_out

- func: avg_pool2d(Tensor self, int[2] kernel_size, int[2] stride=[], int[2] padding=0, bool ceil_mode=False, bool count_include_pad=True, int? divisor_override=None) -> Tensor
  python_module: nn
  dispatch:
    CPU: avg_pool2d_cpu
    CUDA: avg_pool2d_cuda
    MkldnnCPU: mkldnn_avg_pool2d
    QuantizedCPU: avg_pool2d_quantized_cpu

- func: avg_pool2d_backward.grad_input(Tensor grad_output, Tensor self, int[2] kernel_size, int[2] stride, int[2] padding, bool ceil_mode, bool count_include_pad, int? divisor_override, *, Tensor(a!) grad_input) -> Tensor(a!)
  use_c10_dispatcher: hacky_wrapper_for_legacy_signatures
  python_module: nn
  dispatch:
    CPU: avg_pool2d_backward_out_cpu
    CUDA: avg_pool2d_backward_out_cuda

- func: avg_pool2d_backward(Tensor grad_output, Tensor self, int[2] kernel_size, int[2] stride, int[2] padding, bool ceil_mode, bool count_include_pad, int? divisor_override) -> Tensor
  python_module: nn
  dispatch:
    CPU: avg_pool2d_backward_cpu
    CUDA: avg_pool2d_backward_cuda

- func: avg_pool3d.out(Tensor self, int[3] kernel_size, int[3] stride=[], int[3] padding=0, bool ceil_mode=False, bool count_include_pad=True, int? divisor_override=None, *, Tensor(a!) out) -> Tensor(a!)
  use_c10_dispatcher: hacky_wrapper_for_legacy_signatures
  python_module: nn
  dispatch:
    CPU: avg_pool3d_out_cpu
    CUDA: avg_pool3d_out_cuda
    MkldnnCPU: mkldnn_avg_pool3d_out

- func: avg_pool3d(Tensor self, int[3] kernel_size, int[3] stride=[], int[3] padding=0, bool ceil_mode=False, bool count_include_pad=True, int? divisor_override=None) -> Tensor
  python_module: nn
  dispatch:
    CPU: avg_pool3d_cpu
    CUDA: avg_pool3d_cuda
    MkldnnCPU: mkldnn_avg_pool3d
    QuantizedCPU: avg_pool3d_quantized_cpu

- func: avg_pool3d_backward.grad_input(Tensor grad_output, Tensor self, int[3] kernel_size, int[3] stride, int[3] padding, bool ceil_mode, bool count_include_pad, int? divisor_override, *, Tensor(a!) grad_input) -> Tensor(a!)
  use_c10_dispatcher: hacky_wrapper_for_legacy_signatures
  python_module: nn
  dispatch:
    CPU: avg_pool3d_backward_out_cpu
    CUDA: avg_pool3d_backward_out_cuda

- func: avg_pool3d_backward(Tensor grad_output, Tensor self, int[3] kernel_size, int[3] stride, int[3] padding, bool ceil_mode, bool count_include_pad, int? divisor_override) -> Tensor
  python_module: nn
  dispatch:
    CPU: avg_pool3d_backward_cpu
    CUDA: avg_pool3d_backward_cuda

# Return: (Tensor output, Tensor indices)
- func: fractional_max_pool2d.output(Tensor self, int[2] kernel_size, int[2] output_size, Tensor random_samples, *, Tensor(a!) output, Tensor(b!) indices) -> (Tensor(a!), Tensor(b!))
  use_c10_dispatcher: hacky_wrapper_for_legacy_signatures
  python_module: nn
  dispatch:
    CPU: fractional_max_pool2d_out_cpu
    CUDA: fractional_max_pool2d_out_cuda

# Return: (Tensor output, Tensor indices)
- func: fractional_max_pool2d(Tensor self, int[2] kernel_size, int[2] output_size, Tensor random_samples) -> (Tensor, Tensor)
  python_module: nn
  dispatch:
    CPU: fractional_max_pool2d_cpu
    CUDA: fractional_max_pool2d_cuda

- func: fractional_max_pool2d_backward.grad_input(Tensor grad_output, Tensor self, int[2] kernel_size, int[2] output_size, Tensor indices, *, Tensor(a!) grad_input) -> Tensor(a!)
  use_c10_dispatcher: hacky_wrapper_for_legacy_signatures
  python_module: nn
  dispatch:
    CPU: fractional_max_pool2d_backward_out_cpu
    CUDA: fractional_max_pool2d_backward_out_cuda

- func: fractional_max_pool2d_backward(Tensor grad_output, Tensor self, int[2] kernel_size, int[2] output_size, Tensor indices) -> Tensor
  python_module: nn
  dispatch:
    CPU: fractional_max_pool2d_backward_cpu
    CUDA: fractional_max_pool2d_backward_cuda

# Return: (Tensor output, Tensor indices)
- func: fractional_max_pool3d.output(Tensor self, int[3] kernel_size, int[3] output_size, Tensor random_samples, *, Tensor(a!) output, Tensor(b!) indices) -> (Tensor(a!), Tensor(b!))
  use_c10_dispatcher: hacky_wrapper_for_legacy_signatures
  python_module: nn
  dispatch:
    CPU: fractional_max_pool3d_out_cpu
    CUDA: fractional_max_pool3d_out_cuda

# Return: (Tensor output, Tensor indices)
- func: fractional_max_pool3d(Tensor self, int[3] kernel_size, int[3] output_size, Tensor random_samples) -> (Tensor, Tensor)
  python_module: nn
  dispatch:
    CPU: fractional_max_pool3d_cpu
    CUDA: fractional_max_pool3d_cuda

- func: fractional_max_pool3d_backward.grad_input(Tensor grad_output, Tensor self, int[3] kernel_size, int[3] output_size, Tensor indices, *, Tensor(a!) grad_input) -> Tensor(a!)
  use_c10_dispatcher: hacky_wrapper_for_legacy_signatures
  python_module: nn
  dispatch:
    CPU: fractional_max_pool3d_backward_out_cpu
    CUDA: fractional_max_pool3d_backward_out_cuda

- func: fractional_max_pool3d_backward(Tensor grad_output, Tensor self, int[3] kernel_size, int[3] output_size, Tensor indices) -> Tensor
  python_module: nn
  dispatch:
    CPU: fractional_max_pool3d_backward_cpu
    CUDA: fractional_max_pool3d_backward_cuda

# Return: (Tensor output, Tensor indices)
- func: max_pool2d_with_indices.out(Tensor self, int[2] kernel_size, int[2] stride=[], int[2] padding=0, int[2] dilation=1, bool ceil_mode=False, *, Tensor(a!) out, Tensor(b!) indices) -> (Tensor(a!), Tensor(b!))
  use_c10_dispatcher: hacky_wrapper_for_legacy_signatures
  python_module: nn
  dispatch:
    CPU: max_pool2d_with_indices_out_cpu
    CUDA: max_pool2d_with_indices_out_cuda

# Return: (Tensor output, Tensor indices)
- func: max_pool2d_with_indices(Tensor self, int[2] kernel_size, int[2] stride=[], int[2] padding=0, int[2] dilation=1, bool ceil_mode=False) -> (Tensor, Tensor)
  python_module: nn
  dispatch:
    CPU: max_pool2d_with_indices_cpu
    CUDA: max_pool2d_with_indices_cuda

- func: max_pool2d_with_indices_backward.grad_input(Tensor grad_output, Tensor self, int[2] kernel_size, int[2] stride, int[2] padding, int[2] dilation, bool ceil_mode, Tensor indices, *, Tensor(a!) grad_input) -> Tensor(a!)
  use_c10_dispatcher: hacky_wrapper_for_legacy_signatures
  python_module: nn
  dispatch:
    CPU: max_pool2d_with_indices_backward_out_cpu
    CUDA: max_pool2d_with_indices_backward_out_cuda

- func: max_pool2d_with_indices_backward(Tensor grad_output, Tensor self, int[2] kernel_size, int[2] stride, int[2] padding, int[2] dilation, bool ceil_mode, Tensor indices) -> Tensor
  python_module: nn
  dispatch:
    CPU: max_pool2d_with_indices_backward_cpu
    CUDA: max_pool2d_with_indices_backward_cuda

# Return: (Tensor output, Tensor indices)
- func: max_pool3d_with_indices.out(Tensor self, int[3] kernel_size, int[3] stride=[], int[3] padding=0, int[3] dilation=1, bool ceil_mode=False, *, Tensor(a!) out, Tensor(b!) indices) -> (Tensor(a!), Tensor(b!))
  use_c10_dispatcher: hacky_wrapper_for_legacy_signatures
  python_module: nn
  dispatch:
    CPU: max_pool3d_with_indices_out_cpu
    CUDA: max_pool3d_with_indices_out_cuda

# Return: (Tensor output, Tensor indices)
- func: max_pool3d_with_indices(Tensor self, int[3] kernel_size, int[3] stride=[], int[3] padding=0, int[3] dilation=1, bool ceil_mode=False) -> (Tensor, Tensor)
  python_module: nn
  dispatch:
    CPU: max_pool3d_with_indices_cpu
    CUDA: max_pool3d_with_indices_cuda

- func: max_pool3d_with_indices_backward.grad_input(Tensor grad_output, Tensor self, int[3] kernel_size, int[3] stride, int[3] padding, int[3] dilation, bool ceil_mode, Tensor indices, *, Tensor(a!) grad_input) -> Tensor(a!)
  use_c10_dispatcher: hacky_wrapper_for_legacy_signatures
  python_module: nn
  dispatch:
    CPU: max_pool3d_with_indices_backward_out_cpu
    CUDA: max_pool3d_with_indices_backward_out_cuda

- func: max_pool3d_with_indices_backward(Tensor grad_output, Tensor self, int[3] kernel_size, int[3] stride, int[3] padding, int[3] dilation, bool ceil_mode, Tensor indices) -> Tensor
  python_module: nn
  dispatch:
    CPU: max_pool3d_with_indices_backward_cpu
    CUDA: max_pool3d_with_indices_backward_cuda

- func: max_unpool2d.out(Tensor self, Tensor indices, int[2] output_size, *, Tensor(a!) out) -> Tensor(a!)
  use_c10_dispatcher: hacky_wrapper_for_legacy_signatures
  python_module: nn
  dispatch:
    CPU: max_unpooling2d_forward_out_cpu
    CUDA: max_unpooling2d_forward_out_cuda

- func: max_unpool2d(Tensor self, Tensor indices, int[2] output_size) -> Tensor
  python_module: nn
  dispatch:
    CPU: max_unpooling2d_forward_cpu
    CUDA: max_unpooling2d_forward_cuda

- func: max_unpool2d_backward.grad_input(Tensor grad_output, Tensor self, Tensor indices, int[2] output_size, *, Tensor(a!) grad_input) -> Tensor(a!)
  use_c10_dispatcher: hacky_wrapper_for_legacy_signatures
  python_module: nn
  dispatch:
    CPU: max_unpooling2d_backward_out_cpu
    CUDA: max_unpooling2d_backward_out_cuda

- func: max_unpool2d_backward(Tensor grad_output, Tensor self, Tensor indices, int[2] output_size) -> Tensor
  python_module: nn
  dispatch:
    CPU: max_unpooling2d_backward_cpu
    CUDA: max_unpooling2d_backward_cuda

- func: max_unpool3d.out(Tensor self, Tensor indices, int[3] output_size, int[3] stride, int[3] padding, *, Tensor(a!) out) -> Tensor(a!)
  use_c10_dispatcher: hacky_wrapper_for_legacy_signatures
  python_module: nn
  dispatch:
    CPU: max_unpooling3d_forward_out_cpu
    CUDA: max_unpooling3d_forward_out_cuda

- func: max_unpool3d(Tensor self, Tensor indices, int[3] output_size, int[3] stride, int[3] padding) -> Tensor
  python_module: nn
  dispatch:
    CPU: max_unpooling3d_forward_cpu
    CUDA: max_unpooling3d_forward_cuda

- func: max_unpool3d_backward.grad_input(Tensor grad_output, Tensor self, Tensor indices, int[3] output_size, int[3] stride, int[3] padding, *, Tensor(a!) grad_input) -> Tensor(a!)
  use_c10_dispatcher: hacky_wrapper_for_legacy_signatures
  python_module: nn
  dispatch:
    CPU: max_unpooling3d_backward_out_cpu
    CUDA: max_unpooling3d_backward_out_cuda

- func: max_unpool3d_backward(Tensor grad_output, Tensor self, Tensor indices, int[3] output_size, int[3] stride, int[3] padding) -> Tensor
  python_module: nn
  dispatch:
    CPU: max_unpooling3d_backward_cpu
    CUDA: max_unpooling3d_backward_cuda

- func: reflection_pad1d.out(Tensor self, int[2] padding, *, Tensor(a!) out) -> Tensor(a!)
  use_c10_dispatcher: hacky_wrapper_for_legacy_signatures
  python_module: nn
  dispatch:
    CPU, QuantizedCPU: reflection_pad1d_out_cpu
    CUDA: reflection_pad1d_out_cuda

- func: reflection_pad1d(Tensor self, int[2] padding) -> Tensor
  python_module: nn
  dispatch:
    CPU, QuantizedCPU: reflection_pad1d_cpu
    CUDA: reflection_pad1d_cuda

- func: reflection_pad1d_backward.grad_input(Tensor grad_output, Tensor self, int[2] padding, *, Tensor(a!) grad_input) -> Tensor(a!)
  use_c10_dispatcher: hacky_wrapper_for_legacy_signatures
  python_module: nn
  dispatch:
    CPU: reflection_pad1d_backward_out_cpu
    CUDA: reflection_pad1d_backward_out_cuda

- func: reflection_pad1d_backward(Tensor grad_output, Tensor self, int[2] padding) -> Tensor
  python_module: nn
  dispatch:
    CPU: reflection_pad1d_backward_cpu
    CUDA: reflection_pad1d_backward_cuda

- func: reflection_pad2d.out(Tensor self, int[4] padding, *, Tensor(a!) out) -> Tensor(a!)
  use_c10_dispatcher: hacky_wrapper_for_legacy_signatures
  python_module: nn
  dispatch:
    CPU, QuantizedCPU: reflection_pad2d_out_cpu
    CUDA: reflection_pad2d_out_cuda

- func: reflection_pad2d(Tensor self, int[4] padding) -> Tensor
  python_module: nn
  dispatch:
    CPU, QuantizedCPU: reflection_pad2d_cpu
    CUDA: reflection_pad2d_cuda

- func: reflection_pad2d_backward.grad_input(Tensor grad_output, Tensor self, int[4] padding, *, Tensor(a!) grad_input) -> Tensor(a!)
  use_c10_dispatcher: hacky_wrapper_for_legacy_signatures
  python_module: nn
  dispatch:
    CPU: reflection_pad2d_backward_out_cpu
    CUDA: reflection_pad2d_backward_out_cuda

- func: reflection_pad2d_backward(Tensor grad_output, Tensor self, int[4] padding) -> Tensor
  python_module: nn
  dispatch:
    CPU: reflection_pad2d_backward_cpu
    CUDA: reflection_pad2d_backward_cuda

- func: replication_pad1d.out(Tensor self, int[2] padding, *, Tensor(a!) out) -> Tensor(a!)
  use_c10_dispatcher: hacky_wrapper_for_legacy_signatures
  python_module: nn
  dispatch:
    CPU: replication_pad1d_out_cpu
    CUDA: replication_pad1d_out_cuda

- func: replication_pad1d(Tensor self, int[2] padding) -> Tensor
  python_module: nn
  dispatch:
    CPU: replication_pad1d_cpu
    CUDA: replication_pad1d_cuda

- func: replication_pad1d_backward.grad_input(Tensor grad_output, Tensor self, int[2] padding, *, Tensor(a!) grad_input) -> Tensor(a!)
  use_c10_dispatcher: hacky_wrapper_for_legacy_signatures
  python_module: nn
  dispatch:
    CPU: replication_pad1d_backward_out_cpu
    CUDA: replication_pad1d_backward_out_cuda

- func: replication_pad1d_backward(Tensor grad_output, Tensor self, int[2] padding) -> Tensor
  python_module: nn
  dispatch:
    CPU: replication_pad1d_backward_cpu
    CUDA: replication_pad1d_backward_cuda

- func: replication_pad2d.out(Tensor self, int[4] padding, *, Tensor(a!) out) -> Tensor(a!)
  use_c10_dispatcher: hacky_wrapper_for_legacy_signatures
  python_module: nn
  dispatch:
    CPU: replication_pad2d_out_cpu
    CUDA: replication_pad2d_out_cuda

- func: replication_pad2d(Tensor self, int[4] padding) -> Tensor
  python_module: nn
  dispatch:
    CPU: replication_pad2d_cpu
    CUDA: replication_pad2d_cuda

- func: replication_pad2d_backward.grad_input(Tensor grad_output, Tensor self, int[4] padding, *, Tensor(a!) grad_input) -> Tensor(a!)
  use_c10_dispatcher: hacky_wrapper_for_legacy_signatures
  python_module: nn
  dispatch:
    CPU: replication_pad2d_backward_out_cpu
    CUDA: replication_pad2d_backward_out_cuda

- func: replication_pad2d_backward(Tensor grad_output, Tensor self, int[4] padding) -> Tensor
  python_module: nn
  dispatch:
    CPU: replication_pad2d_backward_cpu
    CUDA: replication_pad2d_backward_cuda

- func: replication_pad3d.out(Tensor self, int[6] padding, *, Tensor(a!) out) -> Tensor(a!)
  use_c10_dispatcher: hacky_wrapper_for_legacy_signatures
  python_module: nn
  dispatch:
    CPU: replication_pad3d_out_cpu
    CUDA: replication_pad3d_out_cuda

- func: replication_pad3d(Tensor self, int[6] padding) -> Tensor
  python_module: nn
  dispatch:
    CPU: replication_pad3d_cpu
    CUDA: replication_pad3d_cuda

- func: replication_pad3d_backward.grad_input(Tensor grad_output, Tensor self, int[6] padding, *, Tensor(a!) grad_input) -> Tensor(a!)
  use_c10_dispatcher: hacky_wrapper_for_legacy_signatures
  python_module: nn
  dispatch:
    CPU: replication_pad3d_backward_out_cpu
    CUDA: replication_pad3d_backward_out_cuda

- func: replication_pad3d_backward(Tensor grad_output, Tensor self, int[6] padding) -> Tensor
  python_module: nn
  dispatch:
    CPU: replication_pad3d_backward_cpu
    CUDA: replication_pad3d_backward_cuda

- func: upsample_linear1d.vec(Tensor input, int[]? output_size, bool align_corners, float[]? scale_factors) -> Tensor
  python_module: nn
  dispatch:
    CPU: upsample_linear1d_cpu
    CUDA: upsample_linear1d_cuda

- func: upsample_linear1d_backward.vec(Tensor grad_output, int[]? output_size, int[] input_size, bool align_corners, float[]? scale_factors) -> Tensor
  python_module: nn
  dispatch:
    CPU: upsample_linear1d_backward_cpu
    CUDA: upsample_linear1d_backward_cuda

- func: upsample_bilinear2d.vec(Tensor input, int[]? output_size, bool align_corners, float[]? scale_factors) -> Tensor
  python_module: nn
  dispatch:
    CPU: upsample_bilinear2d_cpu
    CUDA: upsample_bilinear2d_cuda
    QuantizedCPU: upsample_bilinear2d_quantized_cpu

- func: upsample_bilinear2d_backward.vec(Tensor grad_output, int[]? output_size, int[] input_size, bool align_corners, float[]? scale_factors) -> Tensor
  python_module: nn
  dispatch:
    CPU: upsample_bilinear2d_backward_cpu
    CUDA: upsample_bilinear2d_backward_cuda

- func: upsample_trilinear3d.vec(Tensor input, int[]? output_size, bool align_corners, float[]? scale_factors) -> Tensor
  python_module: nn
  dispatch:
    CPU: upsample_trilinear3d_cpu
    CUDA: upsample_trilinear3d_cuda

- func: upsample_trilinear3d_backward.vec(Tensor grad_output, int[]? output_size, int[] input_size, bool align_corners, float[]? scale_factors) -> Tensor
  python_module: nn
  dispatch:
    CPU: upsample_trilinear3d_backward_cpu
    CUDA: upsample_trilinear3d_backward_cuda

- func: upsample_bicubic2d.vec(Tensor input, int[]? output_size, bool align_corners, float[]? scale_factors) -> Tensor
  python_module: nn
  dispatch:
    CPU: upsample_bicubic2d_cpu
    CUDA: upsample_bicubic2d_cuda

- func: upsample_bicubic2d_backward.vec(Tensor grad_output, int[]? output_size, int[] input_size, bool align_corners, float[]? scale_factors) -> Tensor
  python_module: nn
  dispatch:
    CPU: upsample_bicubic2d_backward_cpu
    CUDA: upsample_bicubic2d_backward_cuda

- func: upsample_nearest1d.vec(Tensor input, int[]? output_size, float[]? scale_factors) -> Tensor
  python_module: nn
  dispatch:
    DefaultBackend: upsample_nearest1d

- func: upsample_nearest1d_backward.vec(Tensor grad_output, int[]? output_size, int[] input_size, float[]? scale_factors) -> Tensor
  python_module: nn
  dispatch:
    DefaultBackend: upsample_nearest1d_backward

- func: upsample_nearest2d.vec(Tensor input, int[]? output_size, float[]? scale_factors) -> Tensor
  python_module: nn
  dispatch:
    CPU: upsample_nearest2d_cpu
    CUDA: upsample_nearest2d_cuda
    QuantizedCPU: upsample_nearest2d_quantized_cpu

- func: upsample_nearest2d_backward.vec(Tensor grad_output, int[]? output_size, int[] input_size, float[]? scale_factors) -> Tensor
  python_module: nn
  dispatch:
    CPU: upsample_nearest2d_backward_cpu
    CUDA: upsample_nearest2d_backward_cuda

- func: upsample_nearest3d.vec(Tensor input, int[]? output_size, float[]? scale_factors) -> Tensor
  python_module: nn
  dispatch:
    CPU: upsample_nearest3d_cpu
    CUDA: upsample_nearest3d_cuda
    QuantizedCPU: upsample_nearest3d_quantized_cpu

- func: upsample_nearest3d_backward.vec(Tensor grad_output, int[]? output_size, int[] input_size, float[]? scale_factors) -> Tensor
  python_module: nn
  dispatch:
    CPU: upsample_nearest3d_backward_cpu
    CUDA: upsample_nearest3d_backward_cuda

# NOTE: all of the non-"vec" upsample overloads are only kept for backward compatibility.
- func: upsample_linear1d.out(Tensor self, int[1] output_size, bool align_corners, float? scales=None, *, Tensor(a!) out) -> Tensor(a!)
  use_c10_dispatcher: hacky_wrapper_for_legacy_signatures
  python_module: nn
  dispatch:
    CPU: upsample_linear1d_out_cpu
    CUDA: upsample_linear1d_out_cuda

- func: upsample_linear1d(Tensor self, int[1] output_size, bool align_corners, float? scales=None) -> Tensor
  python_module: nn
  dispatch:
    CPU: upsample_linear1d_cpu
    CUDA: upsample_linear1d_cuda

- func: upsample_linear1d_backward.grad_input(Tensor grad_output, int[1] output_size, int[3] input_size, bool align_corners, float? scales=None, *, Tensor(a!) grad_input) -> Tensor(a!)
  use_c10_dispatcher: hacky_wrapper_for_legacy_signatures
  python_module: nn
  dispatch:
    CPU: upsample_linear1d_backward_out_cpu
    CUDA: upsample_linear1d_backward_out_cuda

- func: upsample_linear1d_backward(Tensor grad_output, int[1] output_size, int[3] input_size, bool align_corners, float? scales=None) -> Tensor
  python_module: nn
  dispatch:
    CPU: upsample_linear1d_backward_cpu
    CUDA: upsample_linear1d_backward_cuda

- func: upsample_bilinear2d.out(Tensor self, int[2] output_size, bool align_corners, float? scales_h=None, float? scales_w=None, *, Tensor(a!) out) -> Tensor(a!)
  use_c10_dispatcher: hacky_wrapper_for_legacy_signatures
  python_module: nn
  dispatch:
    CPU: upsample_bilinear2d_out_cpu
    CUDA: upsample_bilinear2d_out_cuda

- func: upsample_bilinear2d(Tensor self, int[2] output_size, bool align_corners, float? scales_h=None, float? scales_w=None) -> Tensor
  python_module: nn
  dispatch:
    CPU: upsample_bilinear2d_cpu
    CUDA: upsample_bilinear2d_cuda
    QuantizedCPU: upsample_bilinear2d_quantized_cpu

- func: upsample_bilinear2d_backward.grad_input(Tensor grad_output, int[2] output_size, int[4] input_size, bool align_corners, float? scales_h=None, float? scales_w=None, *, Tensor(a!) grad_input) -> Tensor(a!)
  use_c10_dispatcher: hacky_wrapper_for_legacy_signatures
  python_module: nn
  dispatch:
    CPU: upsample_bilinear2d_backward_out_cpu
    CUDA: upsample_bilinear2d_backward_out_cuda

- func: upsample_bilinear2d_backward(Tensor grad_output, int[2] output_size, int[4] input_size, bool align_corners, float? scales_h=None, float? scales_w=None) -> Tensor
  python_module: nn
  dispatch:
    CPU: upsample_bilinear2d_backward_cpu
    CUDA: upsample_bilinear2d_backward_cuda

- func: upsample_bicubic2d.out(Tensor self, int[2] output_size, bool align_corners, float? scales_h=None, float? scales_w=None, *, Tensor(a!) out) -> Tensor(a!)
  use_c10_dispatcher: hacky_wrapper_for_legacy_signatures
  python_module: nn
  dispatch:
    CPU: upsample_bicubic2d_out_cpu
    CUDA: upsample_bicubic2d_out_cuda

- func: upsample_bicubic2d(Tensor self, int[2] output_size, bool align_corners, float? scales_h=None, float? scales_w=None) -> Tensor
  python_module: nn
  dispatch:
    CPU: upsample_bicubic2d_cpu
    CUDA: upsample_bicubic2d_cuda

- func: upsample_bicubic2d_backward.grad_input(Tensor grad_output, int[2] output_size, int[4] input_size, bool align_corners, float? scales_h=None, float? scales_w=None, *, Tensor(a!) grad_input) -> Tensor(a!)
  use_c10_dispatcher: hacky_wrapper_for_legacy_signatures
  python_module: nn
  dispatch:
    CPU: upsample_bicubic2d_backward_out_cpu
    CUDA: upsample_bicubic2d_backward_out_cuda

- func: upsample_bicubic2d_backward(Tensor grad_output, int[2] output_size, int[4] input_size, bool align_corners, float? scales_h=None, float? scales_w=None) -> Tensor
  python_module: nn
  dispatch:
    CPU: upsample_bicubic2d_backward_cpu
    CUDA: upsample_bicubic2d_backward_cuda

- func: upsample_trilinear3d.out(Tensor self, int[3] output_size, bool align_corners, float? scales_d=None, float? scales_h=None, float? scales_w=None, *, Tensor(a!) out) -> Tensor(a!)
  use_c10_dispatcher: hacky_wrapper_for_legacy_signatures
  python_module: nn
  dispatch:
    CPU: upsample_trilinear3d_out_cpu
    CUDA: upsample_trilinear3d_out_cuda

- func: upsample_trilinear3d(Tensor self, int[3] output_size, bool align_corners, float? scales_d=None, float? scales_h=None, float? scales_w=None) -> Tensor
  python_module: nn
  dispatch:
    CPU: upsample_trilinear3d_cpu
    CUDA: upsample_trilinear3d_cuda

- func: upsample_trilinear3d_backward.grad_input(Tensor grad_output, int[3] output_size, int[5] input_size, bool align_corners, float? scales_d=None, float? scales_h=None, float? scales_w=None, *, Tensor(a!) grad_input) -> Tensor(a!)
  use_c10_dispatcher: hacky_wrapper_for_legacy_signatures
  python_module: nn
  dispatch:
    CPU: upsample_trilinear3d_backward_out_cpu
    CUDA: upsample_trilinear3d_backward_out_cuda

- func: upsample_trilinear3d_backward(Tensor grad_output, int[3] output_size, int[5] input_size, bool align_corners, float? scales_d=None, float? scales_h=None, float? scales_w=None) -> Tensor
  python_module: nn
  dispatch:
    CPU: upsample_trilinear3d_backward_cpu
    CUDA: upsample_trilinear3d_backward_cuda

- func: upsample_nearest1d.out(Tensor self, int[1] output_size, float? scales=None, *, Tensor(a!) out) -> Tensor(a!)
  python_module: nn
  structured: True
  dispatch:
    CPU: upsample_nearest1d_out_cpu
    CUDA: upsample_nearest1d_out_cuda

- func: upsample_nearest1d(Tensor self, int[1] output_size, float? scales=None) -> Tensor
  python_module: nn
  structured_delegate: upsample_nearest1d.out

- func: upsample_nearest1d_backward.grad_input(Tensor grad_output, int[1] output_size, int[3] input_size, float? scales=None, *, Tensor(a!) grad_input) -> Tensor(a!)
  python_module: nn
  structured: True
  dispatch:
    CPU: upsample_nearest1d_backward_out_cpu
    CUDA: upsample_nearest1d_backward_out_cuda

- func: upsample_nearest1d_backward(Tensor grad_output, int[1] output_size, int[3] input_size, float? scales=None) -> Tensor
  python_module: nn
  structured_delegate: upsample_nearest1d_backward.grad_input

- func: upsample_nearest2d.out(Tensor self, int[2] output_size, float? scales_h=None, float? scales_w=None, *, Tensor(a!) out) -> Tensor(a!)
  use_c10_dispatcher: hacky_wrapper_for_legacy_signatures
  python_module: nn
  dispatch:
    CPU: upsample_nearest2d_out_cpu
    CUDA: upsample_nearest2d_out_cuda

- func: upsample_nearest2d(Tensor self, int[2] output_size, float? scales_h=None, float? scales_w=None) -> Tensor
  python_module: nn
  dispatch:
    CPU: upsample_nearest2d_cpu
    CUDA: upsample_nearest2d_cuda
    QuantizedCPU: upsample_nearest2d_quantized_cpu

- func: upsample_nearest2d_backward.grad_input(Tensor grad_output, int[2] output_size, int[4] input_size, float? scales_h=None, float? scales_w=None, *, Tensor(a!) grad_input) -> Tensor(a!)
  use_c10_dispatcher: hacky_wrapper_for_legacy_signatures
  python_module: nn
  dispatch:
    CPU: upsample_nearest2d_backward_out_cpu
    CUDA: upsample_nearest2d_backward_out_cuda

- func: upsample_nearest2d_backward(Tensor grad_output, int[2] output_size, int[4] input_size, float? scales_h=None, float? scales_w=None) -> Tensor
  python_module: nn
  dispatch:
    CPU: upsample_nearest2d_backward_cpu
    CUDA: upsample_nearest2d_backward_cuda

- func: upsample_nearest3d.out(Tensor self, int[3] output_size, float? scales_d=None, float? scales_h=None, float? scales_w=None, *, Tensor(a!) out) -> Tensor(a!)
  use_c10_dispatcher: hacky_wrapper_for_legacy_signatures
  python_module: nn
  dispatch:
    CPU: upsample_nearest3d_out_cpu
    CUDA: upsample_nearest3d_out_cuda

- func: upsample_nearest3d(Tensor self, int[3] output_size, float? scales_d=None, float? scales_h=None, float? scales_w=None) -> Tensor
  python_module: nn
  dispatch:
    CPU: upsample_nearest3d_cpu
    CUDA: upsample_nearest3d_cuda
    QuantizedCPU: upsample_nearest3d_quantized_cpu

- func: upsample_nearest3d_backward.grad_input(Tensor grad_output, int[3] output_size, int[5] input_size, float? scales_d=None, float? scales_h=None, float? scales_w=None, *, Tensor(a!) grad_input) -> Tensor(a!)
  use_c10_dispatcher: hacky_wrapper_for_legacy_signatures
  python_module: nn
  dispatch:
    CPU: upsample_nearest3d_backward_out_cpu
    CUDA: upsample_nearest3d_backward_out_cuda

- func: upsample_nearest3d_backward(Tensor grad_output, int[3] output_size, int[5] input_size, float? scales_d=None, float? scales_h=None, float? scales_w=None) -> Tensor
  python_module: nn
  dispatch:
    CPU: upsample_nearest3d_backward_cpu
    CUDA: upsample_nearest3d_backward_cuda

- func: sigmoid_backward.grad_input(Tensor grad_output, Tensor output, *, Tensor(a!) grad_input) -> Tensor(a!)
  use_c10_dispatcher: hacky_wrapper_for_legacy_signatures
  python_module: nn
  dispatch:
    CPU, CUDA: sigmoid_backward_out

- func: sigmoid_backward(Tensor grad_output, Tensor output) -> Tensor
  python_module: nn
  dispatch:
    CPU, CUDA: sigmoid_backward

- func: logit_backward.grad_input(Tensor grad_output, Tensor self, float? eps=None, *, Tensor(a!) grad_input) -> Tensor(a!)
  use_c10_dispatcher: hacky_wrapper_for_legacy_signatures
  python_module: nn
  dispatch:
    CPU, CUDA: logit_backward_out

- func: logit_backward(Tensor grad_output, Tensor self, float? eps=None) -> Tensor
  python_module: nn
  dispatch:
    CPU, CUDA: logit_backward

- func: tanh_backward.grad_input(Tensor grad_output, Tensor output, *, Tensor(a!) grad_input) -> Tensor(a!)
  use_c10_dispatcher: hacky_wrapper_for_legacy_signatures
  python_module: nn
  dispatch:
    CPU, CUDA: tanh_backward_out

- func: tanh_backward(Tensor grad_output, Tensor output) -> Tensor
  python_module: nn
  dispatch:
    CPU, CUDA: tanh_backward

# What's a thnn_conv_ versus a slow_conv_?
#
# Historically, we have inefficient implementations of convolutions
# coming from the THNN/THCUNN library.  These convolutions typically
# operated by computing the Toeplitz matrix and then doing a matrix
# multiply with the input; this is very memory inefficient!  However,
# occasionally, we really don't have anything better, so it's helpful
# to have these fallbacks when there is no more optimized implementation
# in cudnn or mkldnn, etc.  Both thnn_ and slow_ convolutions fall
# into this bucket.
#
# The difference between these two designations, is that thnn_ refers
# to a convolution that is still written in the "legacy" style; that is,
# C code in the THNN/ or THCUNN/ directory.  A slow_ convolution is
# one that is written in the native style: modern C++.  Algorithmically,
# these are the same thing, but we give them different prefixes to
# make the operational distinction clear.

- func: slow_conv_transpose2d.out(Tensor self, Tensor weight, int[2] kernel_size, Tensor? bias=None, int[2] stride=1, int[2] padding=0, int[2] output_padding=0, int[2] dilation=1, *, Tensor(a!) out) -> Tensor(a!)
  use_c10_dispatcher: hacky_wrapper_for_legacy_signatures
  python_module: nn
  dispatch:
    CPU: slow_conv_transpose2d_out_cpu
    CUDA: slow_conv_transpose2d_out_cuda

- func: slow_conv_transpose2d(Tensor self, Tensor weight, int[2] kernel_size, Tensor? bias=None, int[2] stride=1, int[2] padding=0, int[2] output_padding=0, int[2] dilation=1) -> Tensor
  use_c10_dispatcher: hacky_wrapper_for_legacy_signatures
  python_module: nn
  dispatch:
    CPU: slow_conv_transpose2d_cpu
    CUDA: slow_conv_transpose2d_cuda

- func: slow_conv_transpose2d_backward.grad_output(Tensor grad_output, Tensor self, Tensor weight, int[2] kernel_size, int[2] stride, int[2] padding, int[2] output_padding, int[2] dilation, Tensor columns, Tensor ones, *, Tensor(a!) grad_input, Tensor(b!) grad_weight, Tensor(c!) grad_bias) -> (Tensor(a!), Tensor(b!), Tensor(c!))
  use_c10_dispatcher: hacky_wrapper_for_legacy_signatures
  python_module: nn
  dispatch:
    CPU: slow_conv_transpose2d_backward_out_cpu
    CUDA: slow_conv_transpose2d_backward_out_cuda

- func: slow_conv_transpose2d_backward.output_mask(Tensor grad_output, Tensor self, Tensor weight, int[2] kernel_size, int[2] stride, int[2] padding, int[2] output_padding, int[2] dilation, Tensor columns, Tensor ones, bool[3] output_mask) -> (Tensor grad_input, Tensor grad_weight, Tensor grad_bias)
  python_module: nn
  dispatch:
    CPU: slow_conv_transpose2d_backward_cpu
    CUDA: slow_conv_transpose2d_backward_cuda

- func: slow_conv_transpose3d.out(Tensor self, Tensor weight, int[3] kernel_size, Tensor? bias=None, int[3] stride=1, int[3] padding=0, int[3] output_padding=0, int[3] dilation=1, *, Tensor(a!) out) -> Tensor(a!)
  use_c10_dispatcher: hacky_wrapper_for_legacy_signatures
  python_module: nn
  dispatch:
    CPU: slow_conv_transpose3d_out_cpu
    CUDA: slow_conv_transpose3d_out_cuda

- func: slow_conv_transpose3d(Tensor self, Tensor weight, int[3] kernel_size, Tensor? bias=None, int[3] stride=1, int[3] padding=0, int[3] output_padding=0, int[3] dilation=1) -> Tensor
  use_c10_dispatcher: hacky_wrapper_for_legacy_signatures
  python_module: nn
  dispatch:
    CPU: slow_conv_transpose3d_cpu
    CUDA: slow_conv_transpose3d_cuda

- func: slow_conv_transpose3d_backward.grad_output(Tensor grad_output, Tensor self, Tensor weight, int[3] kernel_size, int[3] stride, int[3] padding, int[3] output_padding, int[3] dilation, Tensor finput, Tensor fgrad_input, *, Tensor(a!) grad_input, Tensor(b!) grad_weight, Tensor(c!) grad_bias) -> (Tensor(a!), Tensor(b!), Tensor(c!))
  use_c10_dispatcher: hacky_wrapper_for_legacy_signatures
  python_module: nn
  dispatch:
    CPU: slow_conv_transpose3d_backward_out_cpu
    CUDA: slow_conv_transpose3d_backward_out_cuda

- func: slow_conv_transpose3d_backward.output_mask(Tensor grad_output, Tensor self, Tensor weight, int[3] kernel_size, int[3] stride, int[3] padding, int[3] output_padding, int[3] dilation, Tensor finput, Tensor fgrad_input, bool[3] output_mask) -> (Tensor grad_input, Tensor grad_weight, Tensor grad_bias)
  python_module: nn
  dispatch:
    CPU: slow_conv_transpose3d_backward_cpu
    CUDA: slow_conv_transpose3d_backward_cuda

- func: thnn_conv2d.out(Tensor self, Tensor weight, int[2] kernel_size, Tensor? bias=None, int[2] stride=1, int[2] padding=0, *, Tensor(a!) out) -> Tensor(a!)
  use_c10_dispatcher: hacky_wrapper_for_legacy_signatures
  python_module: nn

- func: thnn_conv2d(Tensor self, Tensor weight, int[2] kernel_size, Tensor? bias=None, int[2] stride=1, int[2] padding=0) -> Tensor
  use_c10_dispatcher: hacky_wrapper_for_legacy_signatures
  python_module: nn

- func: thnn_conv2d_forward.output(Tensor self, Tensor weight, int[2] kernel_size, Tensor? bias, int[2] stride, int[2] padding, *, Tensor(a!) output, Tensor(b!) finput, Tensor(c!) fgrad_input) -> (Tensor(a!), Tensor(b!), Tensor(c!))
  use_c10_dispatcher: hacky_wrapper_for_legacy_signatures
  python_module: nn
  dispatch:
    CPU: slow_conv2d_forward_out_cpu
    CUDA: legacy::cuda::_thnn_conv2d_forward_out

- func: thnn_conv2d_forward(Tensor self, Tensor weight, int[2] kernel_size, Tensor? bias, int[2] stride, int[2] padding) -> (Tensor output, Tensor finput, Tensor fgrad_input)
  use_c10_dispatcher: hacky_wrapper_for_legacy_signatures
  python_module: nn
  dispatch:
    CPU: slow_conv2d_forward_cpu
    CUDA: legacy::cuda::_thnn_conv2d_forward

- func: thnn_conv2d_backward.grad_input(Tensor grad_output, Tensor self, Tensor weight, int[2] kernel_size, int[2] stride, int[2] padding, Tensor finput, Tensor fgrad_input, *, Tensor(a!) grad_input, Tensor(b!) grad_weight, Tensor(c!) grad_bias) -> (Tensor(a!), Tensor(b!), Tensor(c!))
  use_c10_dispatcher: hacky_wrapper_for_legacy_signatures
  python_module: nn
  dispatch:
    CPU: slow_conv2d_backward_out_cpu
    CUDA: slow_conv2d_backward_out_cuda

- func: thnn_conv2d_backward.output_mask(Tensor grad_output, Tensor self, Tensor weight, int[2] kernel_size, int[2] stride, int[2] padding, Tensor finput, Tensor fgrad_input, bool[3] output_mask) -> (Tensor grad_input, Tensor grad_weight, Tensor grad_bias)
  python_module: nn
  dispatch:
    CPU: slow_conv2d_backward_cpu
    CUDA: slow_conv2d_backward_cuda

- func: thnn_conv_depthwise2d.out(Tensor self, Tensor weight, int[2] kernel_size, Tensor? bias=None, int[2] stride=1, int[2] padding=0, int[2] dilation=1, *, Tensor(a!) out) -> Tensor(a!)
  use_c10_dispatcher: hacky_wrapper_for_legacy_signatures
  python_module: nn

- func: thnn_conv_depthwise2d(Tensor self, Tensor weight, int[2] kernel_size, Tensor? bias=None, int[2] stride=1, int[2] padding=0, int[2] dilation=1) -> Tensor
  use_c10_dispatcher: hacky_wrapper_for_legacy_signatures
  python_module: nn

- func: thnn_conv_depthwise2d_forward.out(Tensor self, Tensor weight, int[2] kernel_size, Tensor? bias, int[2] stride, int[2] padding, int[2] dilation, *, Tensor(a!) out) -> Tensor(a!)
  use_c10_dispatcher: hacky_wrapper_for_legacy_signatures
  python_module: nn
  dispatch:
    CUDA: legacy::cuda::_thnn_conv_depthwise2d_forward_out

- func: thnn_conv_depthwise2d_forward(Tensor self, Tensor weight, int[2] kernel_size, Tensor? bias, int[2] stride, int[2] padding, int[2] dilation) -> Tensor
  use_c10_dispatcher: hacky_wrapper_for_legacy_signatures
  python_module: nn
  dispatch:
    CUDA: legacy::cuda::_thnn_conv_depthwise2d_forward

- func: thnn_conv_depthwise2d_backward.grad_input(Tensor grad_output, Tensor self, Tensor weight, int[2] kernel_size, int[2] stride, int[2] padding, int[2] dilation, *, Tensor(a!) grad_input, Tensor(b!) grad_weight) -> (Tensor(a!), Tensor(b!))
  use_c10_dispatcher: hacky_wrapper_for_legacy_signatures
  python_module: nn
  dispatch:
    CUDA: thnn_conv_depthwise2d_backward_out

- func: thnn_conv_depthwise2d_backward.output_mask(Tensor grad_output, Tensor self, Tensor weight, int[2] kernel_size, int[2] stride, int[2] padding, int[2] dilation, bool[2] output_mask) -> (Tensor grad_input, Tensor grad_weight)
  python_module: nn
  dispatch:
    CUDA: thnn_conv_depthwise2d_backward

- func: slow_conv3d.out(Tensor self, Tensor weight, int[3] kernel_size, Tensor? bias=None, int[3] stride=1, int[3] padding=0, *, Tensor(a!) out) -> Tensor(a!)
  use_c10_dispatcher: hacky_wrapper_for_legacy_signatures
  python_module: nn

- func: slow_conv3d(Tensor self, Tensor weight, int[3] kernel_size, Tensor? bias=None, int[3] stride=1, int[3] padding=0) -> Tensor
  use_c10_dispatcher: hacky_wrapper_for_legacy_signatures
  python_module: nn

- func: slow_conv3d_forward.output(Tensor self, Tensor weight, int[3] kernel_size, Tensor? bias, int[3] stride, int[3] padding, *, Tensor(a!) output, Tensor(b!) finput, Tensor(c!) fgrad_input) -> (Tensor(a!), Tensor(b!), Tensor(c!))
  use_c10_dispatcher: hacky_wrapper_for_legacy_signatures
  python_module: nn
  dispatch:
    CPU: slow_conv3d_forward_out_cpu

- func: slow_conv3d_forward(Tensor self, Tensor weight, int[3] kernel_size, Tensor? bias, int[3] stride, int[3] padding) -> (Tensor output, Tensor finput, Tensor fgrad_input)
  use_c10_dispatcher: hacky_wrapper_for_legacy_signatures
  python_module: nn
  dispatch:
    CPU: slow_conv3d_forward_cpu

- func: slow_conv3d_backward.grad_input(Tensor grad_output, Tensor self, Tensor weight, int[3] kernel_size, int[3] stride, int[3] padding, Tensor finput, Tensor fgrad_input, *, Tensor(a!) grad_input, Tensor(b!) grad_weight, Tensor(c!) grad_bias) -> (Tensor(a!), Tensor(b!), Tensor(c!))
  use_c10_dispatcher: hacky_wrapper_for_legacy_signatures
  python_module: nn
  dispatch:
    CPU: slow_conv3d_backward_out_cpu

- func: slow_conv3d_backward.output_mask(Tensor grad_output, Tensor self, Tensor weight, int[3] kernel_size, int[3] stride, int[3] padding, Tensor finput, Tensor fgrad_input, bool[3] output_mask) -> (Tensor grad_input, Tensor grad_weight, Tensor grad_bias)
  python_module: nn
  dispatch:
    CPU: slow_conv3d_backward_cpu

- func: slow_conv_dilated2d(Tensor self, Tensor weight, int[2] kernel_size, Tensor? bias=None, int[2] stride=1, int[2] padding=0, int[2] dilation=1) -> Tensor
  use_c10_dispatcher: hacky_wrapper_for_legacy_signatures
  python_module: nn
  dispatch:
    CPU: slow_conv_dilated2d_cpu
    CUDA: slow_conv_dilated2d_cuda

- func: slow_conv_dilated2d_backward(Tensor grad_output, Tensor self, Tensor weight, int[2] kernel_size, int[2] stride, int[2] padding, int[2] dilation, bool[3] output_mask) -> (Tensor grad_input, Tensor grad_weight, Tensor grad_bias)
  python_module: nn
  dispatch:
    CPU: slow_conv_dilated2d_backward_cpu
    CUDA: slow_conv_dilated2d_backward_cuda

- func: slow_conv_dilated3d(Tensor self, Tensor weight, int[3] kernel_size, Tensor? bias=None, int[3] stride=1, int[3] padding=0, int[3] dilation=1) -> Tensor
  use_c10_dispatcher: hacky_wrapper_for_legacy_signatures
  python_module: nn
  dispatch:
    CPU: slow_conv_dilated3d_cpu
    CUDA: slow_conv_dilated3d_cuda

- func: slow_conv_dilated3d_backward(Tensor grad_output, Tensor self, Tensor weight, int[3] kernel_size, int[3] stride, int[3] padding, int[3] dilation, bool[3] output_mask) -> (Tensor grad_input, Tensor grad_weight, Tensor grad_bias)
  python_module: nn
  dispatch:
    CPU: slow_conv_dilated3d_backward_cpu
    CUDA: slow_conv_dilated3d_backward_cuda

- func: col2im.out(Tensor self, int[2] output_size, int[2] kernel_size, int[2] dilation, int[2] padding, int[2] stride, *, Tensor(a!) out) -> Tensor(a!)
  use_c10_dispatcher: hacky_wrapper_for_legacy_signatures
  python_module: nn
  dispatch:
    CPU: col2im_out_cpu
    CUDA: col2im_out_cuda

- func: col2im(Tensor self, int[2] output_size, int[2] kernel_size, int[2] dilation, int[2] padding, int[2] stride) -> Tensor
  python_module: nn
  dispatch:
    CPU: col2im_cpu
    CUDA: col2im_cuda

- func: col2im_backward.grad_input(Tensor grad_output, int[2] kernel_size, int[2] dilation, int[2] padding, int[2] stride, *, Tensor(a!) grad_input) -> Tensor(a!)
  use_c10_dispatcher: hacky_wrapper_for_legacy_signatures
  python_module: nn
  dispatch:
    CPU: col2im_backward_out_cpu
    CUDA: col2im_backward_out_cuda

- func: col2im_backward(Tensor grad_output, int[2] kernel_size, int[2] dilation, int[2] padding, int[2] stride) -> Tensor
  python_module: nn
  dispatch:
    CPU: col2im_backward_cpu
    CUDA: col2im_backward_cuda

- func: column_stack(Tensor[] tensors) -> Tensor
  dispatch:
    Math: column_stack

- func: column_stack.out(Tensor[] tensors, *, Tensor(a!) out) -> Tensor(a!)
  use_c10_dispatcher: hacky_wrapper_for_legacy_signatures
  dispatch:
    Math: column_stack_out

- func: im2col.out(Tensor self, int[2] kernel_size, int[2] dilation, int[2] padding, int[2] stride, *, Tensor(a!) out) -> Tensor(a!)
  use_c10_dispatcher: hacky_wrapper_for_legacy_signatures
  python_module: nn
  dispatch:
    CPU: im2col_out_cpu
    CUDA: im2col_out_cuda

- func: im2col(Tensor self, int[2] kernel_size, int[2] dilation, int[2] padding, int[2] stride) -> Tensor
  python_module: nn
  dispatch:
    CPU: im2col_cpu
    CUDA: im2col_cuda

- func: im2col_backward.grad_input(Tensor grad_output, int[2] input_size, int[2] kernel_size, int[2] dilation, int[2] padding, int[2] stride, *, Tensor(a!) grad_input) -> Tensor(a!)
  use_c10_dispatcher: hacky_wrapper_for_legacy_signatures
  python_module: nn
  dispatch:
    CPU: im2col_backward_out_cpu
    CUDA: im2col_backward_out_cuda

- func: im2col_backward(Tensor grad_output, int[2] input_size, int[2] kernel_size, int[2] dilation, int[2] padding, int[2] stride) -> Tensor
  python_module: nn
  dispatch:
    CPU: im2col_backward_cpu
    CUDA: im2col_backward_cuda

- func: isfinite(Tensor self) -> Tensor
  variants: function, method
  device_guard: False

- func: isinf(Tensor self) -> Tensor
  variants: function, method
  device_guard: False

- func: record_stream(Tensor(a!) self, Stream s) -> ()
  variants: method
  dispatch:
    CUDA: record_stream_cuda

- func: isposinf(Tensor self) -> Tensor
  variants: function, method

- func: isposinf.out(Tensor self, *, Tensor(a!) out) -> Tensor(a!)
  use_c10_dispatcher: hacky_wrapper_for_legacy_signatures
  dispatch:
    CPU, CUDA: isposinf_out

- func: isneginf(Tensor self) -> Tensor
  variants: function, method

- func: isneginf.out(Tensor self, *, Tensor(a!) out) -> Tensor(a!)
  use_c10_dispatcher: hacky_wrapper_for_legacy_signatures
  dispatch:
    CPU, CUDA: isneginf_out

# NOTE [_add_batch_dim and _remove_batch_dim]
# _add_batch_dim and _remove_batch_dim are meant to be used in the implementation
# of the vmap frontend API (see torch/_vmap_internals.py). They are not
# user-facing, hence the leading underscore. Please don't use them them anywhere else.
- func: _add_batch_dim(Tensor self, int batch_dim, int level) -> Tensor
  variants: function

# See NOTE [_add_batch_dim and _remove_batch_dim]
- func: _remove_batch_dim(Tensor self, int level, int batch_size, int out_dim) -> Tensor
  variants: function

## Functions related to the fast Fourier transform and the torch.fft namespace
# Note [FFT namespace binding]
# Functions in the fft python module should have their names start with
#   "fft_" underscore and be bound to the desired Python name in
#   torch/fft/__init__.py, and the desired C++ name in torch/csrc/api/include/torch/fft.h.
#   The "fft_" names should be hidden from the user and not documented.
#
# See fft_fft as an example.

# torch.fft.fft
# NOTE: NOT an alias for torch.fft, which has different semantics
- func: fft_fft(Tensor self, int? n=None, int dim=-1, str? norm=None) -> Tensor
  python_module: fft
  variants: function

- func: fft_fft.out(Tensor self, int? n=None, int dim=-1, str? norm=None, *, Tensor(a!) out) -> Tensor(a!)
  use_c10_dispatcher: hacky_wrapper_for_legacy_signatures
  python_module: fft
  variants: function

- func: fft_ifft(Tensor self, int? n=None, int dim=-1, str? norm=None) -> Tensor
  python_module: fft
  variants: function

- func: fft_ifft.out(Tensor self, int? n=None, int dim=-1, str? norm=None, *, Tensor(a!) out) -> Tensor(a!)
  use_c10_dispatcher: hacky_wrapper_for_legacy_signatures
  python_module: fft
  variants: function

- func: fft_rfft(Tensor self, int? n=None, int dim=-1, str? norm=None) -> Tensor
  python_module: fft
  variants: function

- func: fft_rfft.out(Tensor self, int? n=None, int dim=-1, str? norm=None, *, Tensor(a!) out) -> Tensor(a!)
  use_c10_dispatcher: hacky_wrapper_for_legacy_signatures
  python_module: fft
  variants: function

- func: fft_irfft(Tensor self, int? n=None, int dim=-1, str? norm=None) -> Tensor
  python_module: fft
  variants: function

- func: fft_irfft.out(Tensor self, int? n=None, int dim=-1, str? norm=None, *, Tensor(a!) out) -> Tensor(a!)
  use_c10_dispatcher: hacky_wrapper_for_legacy_signatures
  python_module: fft
  variants: function

- func: fft_hfft(Tensor self, int? n=None, int dim=-1, str? norm=None) -> Tensor
  python_module: fft
  variants: function

- func: fft_hfft.out(Tensor self, int? n=None, int dim=-1, str? norm=None, *, Tensor(a!) out) -> Tensor(a!)
  use_c10_dispatcher: hacky_wrapper_for_legacy_signatures
  python_module: fft
  variants: function

- func: fft_ihfft(Tensor self, int? n=None, int dim=-1, str? norm=None) -> Tensor
  python_module: fft
  variants: function

- func: fft_ihfft.out(Tensor self, int? n=None, int dim=-1, str? norm=None, *, Tensor(a!) out) -> Tensor(a!)
  use_c10_dispatcher: hacky_wrapper_for_legacy_signatures
  python_module: fft
  variants: function

- func: fft_fft2(Tensor self, int[1]? s=None, int[1] dim=[-2,-1], str? norm=None) -> Tensor
  python_module: fft
  variants: function

- func: fft_fft2.out(Tensor self, int[1]? s=None, int[1] dim=[-2,-1], str? norm=None, *, Tensor(a!) out) -> Tensor(a!)
  use_c10_dispatcher: hacky_wrapper_for_legacy_signatures
  python_module: fft
  variants: function

- func: fft_ifft2(Tensor self, int[1]? s=None, int[1] dim=[-2,-1], str? norm=None) -> Tensor
  python_module: fft
  variants: function

- func: fft_ifft2.out(Tensor self, int[1]? s=None, int[1] dim=[-2,-1], str? norm=None, *, Tensor(a!) out) -> Tensor(a!)
  use_c10_dispatcher: hacky_wrapper_for_legacy_signatures
  python_module: fft
  variants: function

- func: fft_rfft2(Tensor self, int[1]? s=None, int[1] dim=[-2,-1], str? norm=None) -> Tensor
  python_module: fft
  variants: function

- func: fft_rfft2.out(Tensor self, int[1]? s=None, int[1] dim=[-2,-1], str? norm=None, *, Tensor(a!) out) -> Tensor(a!)
  use_c10_dispatcher: hacky_wrapper_for_legacy_signatures
  python_module: fft
  variants: function

- func: fft_irfft2(Tensor self, int[1]? s=None, int[1] dim=[-2,-1], str? norm=None) -> Tensor
  python_module: fft
  variants: function

- func: fft_irfft2.out(Tensor self, int[1]? s=None, int[1] dim=[-2,-1], str? norm=None, *, Tensor(a!) out) -> Tensor(a!)
  use_c10_dispatcher: hacky_wrapper_for_legacy_signatures
  python_module: fft
  variants: function

- func: fft_fftn(Tensor self, int[1]? s=None, int[1]? dim=None, str? norm=None) -> Tensor
  python_module: fft
  variants: function

- func: fft_fftn.out(Tensor self, int[1]? s=None, int[1]? dim=None, str? norm=None, *, Tensor(a!) out) -> Tensor(a!)
  use_c10_dispatcher: hacky_wrapper_for_legacy_signatures
  python_module: fft
  variants: function

- func: fft_ifftn(Tensor self, int[1]? s=None, int[1]? dim=None, str? norm=None) -> Tensor
  python_module: fft
  variants: function

- func: fft_ifftn.out(Tensor self, int[1]? s=None, int[1]? dim=None, str? norm=None, *, Tensor(a!) out) -> Tensor(a!)
  use_c10_dispatcher: hacky_wrapper_for_legacy_signatures
  python_module: fft
  variants: function

- func: fft_rfftn(Tensor self, int[1]? s=None, int[1]? dim=None, str? norm=None) -> Tensor
  python_module: fft
  variants: function

- func: fft_rfftn.out(Tensor self, int[1]? s=None, int[1]? dim=None, str? norm=None, *, Tensor(a!) out) -> Tensor(a!)
  use_c10_dispatcher: hacky_wrapper_for_legacy_signatures
  python_module: fft
  variants: function

- func: fft_irfftn(Tensor self, int[1]? s=None, int[1]? dim=None, str? norm=None) -> Tensor
  python_module: fft
  variants: function

- func: fft_irfftn.out(Tensor self, int[1]? s=None, int[1]? dim=None, str? norm=None, *, Tensor(a!) out) -> Tensor(a!)
  use_c10_dispatcher: hacky_wrapper_for_legacy_signatures
  python_module: fft
  variants: function

- func: fft_fftfreq(int n, float d=1.0, *, ScalarType? dtype=None, Layout? layout=None, Device? device=None, bool? pin_memory=None) -> Tensor
  use_c10_dispatcher: hacky_wrapper_for_legacy_signatures
  python_module: fft
  variants: function

- func: fft_fftfreq.out(int n, float d=1.0, *, Tensor(a!) out) -> Tensor(a!)
  use_c10_dispatcher: hacky_wrapper_for_legacy_signatures
  python_module: fft
  variants: function

- func: fft_rfftfreq(int n, float d=1.0, *, ScalarType? dtype=None, Layout? layout=None, Device? device=None, bool? pin_memory=None) -> Tensor
  use_c10_dispatcher: hacky_wrapper_for_legacy_signatures
  python_module: fft
  variants: function

- func: fft_rfftfreq.out(int n, float d=1.0, *, Tensor(a!) out) -> Tensor(a!)
  use_c10_dispatcher: hacky_wrapper_for_legacy_signatures
  python_module: fft
  variants: function

- func: fft_fftshift(Tensor self, int[1]? dim=None) -> Tensor
  python_module: fft
  variants: function

- func: fft_ifftshift(Tensor self, int[1]? dim=None) -> Tensor
  python_module: fft
  variants: function

## Functions for linear algebra and the torch.linalg namespace
# Note [linalg namespace binding]
# Functions in the linalg python module should have their names start with
#   "linalg_" and be bound to the desired Python name in
#   torch/linalg/__init__.py, and the desired C++ name in torch/csrc/api/include/torch/linalg.h.
#   The "linalg_" names should be hidden from the user and not documented.
#
# See linalg_det as an example.

- func: linalg_cholesky(Tensor self) -> Tensor
  python_module: linalg
  variants: function
  dispatch:
    DefaultBackend: linalg_cholesky

- func: linalg_cholesky.out(Tensor self, *, Tensor(a!) out) -> Tensor(a!)
  use_c10_dispatcher: hacky_wrapper_for_legacy_signatures
  python_module: linalg
  variants: function
  dispatch:
    DefaultBackend: linalg_cholesky_out

# torch.linalg.det, alias for torch.det
- func: linalg_det(Tensor self) -> Tensor
  python_module: linalg
  variants: function

- func: det(Tensor self) -> Tensor
  variants: function, method
  dispatch:
    DefaultBackend: det

- func: linalg_slogdet(Tensor self) -> (Tensor sign, Tensor logabsdet)
  python_module: linalg
  variants: function
  dispatch:
    CPU, CUDA: linalg_slogdet

- func: linalg_slogdet.out(Tensor self, *, Tensor(a!) sign, Tensor(b!) logabsdet) -> (Tensor(a!) sign, Tensor(b!) logabsdet)
  python_module: linalg
  dispatch:
    CPU, CUDA: linalg_slogdet_out

- func: _syevd_helper(Tensor self, bool compute_eigenvectors, str uplo) -> (Tensor, Tensor)
  variants: function
  dispatch:
    CPU: _syevd_helper_cpu
    CUDA: _syevd_helper_cuda

- func: linalg_eigh(Tensor self, str UPLO="L") -> (Tensor eigenvalues, Tensor eigenvectors)
  python_module: linalg
  variants: function
  dispatch:
    DefaultBackend: linalg_eigh

- func: linalg_eigh.eigvals(Tensor self, str UPLO="L", *, Tensor(a!) eigvals, Tensor(b!) eigvecs) -> (Tensor(a!) eigenvalues, Tensor(b!) eigenvectors)
  use_c10_dispatcher: hacky_wrapper_for_legacy_signatures
  python_module: linalg
  dispatch:
    DefaultBackend: linalg_eigh_out

- func: linalg_eigvalsh(Tensor self, str UPLO="L") -> Tensor
  python_module: linalg
  variants: function
  dispatch:
    DefaultBackend: linalg_eigvalsh

- func: linalg_eigvalsh.out(Tensor self, str UPLO='L', *, Tensor(a!) out) -> Tensor(a!)
  use_c10_dispatcher: hacky_wrapper_for_legacy_signatures
  python_module: linalg
  dispatch:
    DefaultBackend: linalg_eigvalsh_out

- func: _linalg_inv_out_helper_(Tensor(a!) self, Tensor(b!) infos_lu, Tensor(c!) infos_getri) -> Tensor(a!)
  variants: function
  dispatch:
    CPU: _linalg_inv_out_helper_cpu
    CUDA: _linalg_inv_out_helper_cuda

- func: linalg_inv(Tensor self) -> Tensor
  python_module: linalg
  variants: function
  dispatch:
    DefaultBackend: linalg_inv

- func: linalg_inv.out(Tensor self, *, Tensor(a!) out) -> Tensor(a!)
  python_module: linalg
  use_c10_dispatcher: hacky_wrapper_for_legacy_signatures
  variants: function
  dispatch:
    DefaultBackend: linalg_inv_out

- func: inner(Tensor self, Tensor other) -> Tensor
  variants: function, method

- func: inner.out(Tensor self, Tensor other, *, Tensor(a!) out) -> Tensor(a!)
  use_c10_dispatcher: hacky_wrapper_for_legacy_signatures

# torch.outer, alias for torch.ger
- func: outer(Tensor self, Tensor vec2) -> Tensor
  variants: function, method

- func: outer.out(Tensor self, Tensor vec2, *, Tensor(a!) out) -> Tensor(a!)
  use_c10_dispatcher: hacky_wrapper_for_legacy_signatures

- func: ger(Tensor self, Tensor vec2) -> Tensor
  variants: function, method
  dispatch:
    DefaultBackend: ger

- func: ger.out(Tensor self, Tensor vec2, *, Tensor(a!) out) -> Tensor(a!)
  use_c10_dispatcher: hacky_wrapper_for_legacy_signatures
  dispatch:
    DefaultBackend: ger_out

- func: linalg_norm(Tensor self, Scalar? ord=None, int[1]? dim=None, bool keepdim=False, *, ScalarType? dtype=None) -> Tensor
  python_module: linalg
  variants: function

- func: linalg_norm.ord_str(Tensor self, str ord, int[1]? dim=None, bool keepdim=False, *, ScalarType? dtype=None) -> Tensor
  python_module: linalg
  variants: function

- func: linalg_norm.out(Tensor self, Scalar? ord=None, int[1]? dim=None, bool keepdim=False, *, ScalarType? dtype=None, Tensor(a!) out) -> Tensor(a!)
  use_c10_dispatcher: hacky_wrapper_for_legacy_signatures
  python_module: linalg
  variants: function

- func: linalg_norm.ord_str_out(Tensor self, str ord, int[1]? dim=None, bool keepdim=False, *, ScalarType? dtype=None, Tensor(a!) out) -> Tensor(a!)
  use_c10_dispatcher: hacky_wrapper_for_legacy_signatures
  python_module: linalg
  variants: function

- func: linalg_svd.U(Tensor self, bool full_matrices=True, bool compute_uv=True, *, Tensor(a!) U, Tensor(b!) S, Tensor(c!) V) -> (Tensor(a!) U, Tensor(b!) S, Tensor(c!) V)
  use_c10_dispatcher: hacky_wrapper_for_legacy_signatures
  python_module: linalg

- func: linalg_svd(Tensor self, bool full_matrices=True, bool compute_uv=True) -> (Tensor U, Tensor S, Tensor V)
  python_module: linalg
  variants: function

- func: linalg_cond(Tensor self, Scalar? p=None) -> Tensor
  python_module: linalg
  variants: function
  dispatch:
    Math: linalg_cond

- func: linalg_cond.out(Tensor self, Scalar? p=None, *, Tensor(a!) out) -> Tensor(a!)
  use_c10_dispatcher: hacky_wrapper_for_legacy_signatures
  python_module: linalg
  variants: function
  dispatch:
    Math: linalg_cond_out

- func: linalg_cond.p_str(Tensor self, str p) -> Tensor
  python_module: linalg
  variants: function
  dispatch:
    Math: linalg_cond

- func: linalg_cond.p_str_out(Tensor self, str p, *, Tensor(a!) out) -> Tensor(a!)
  use_c10_dispatcher: hacky_wrapper_for_legacy_signatures
  python_module: linalg
  variants: function
  dispatch:
    Math: linalg_cond_out

- func: linalg_pinv(Tensor self, float rcond=1e-15, bool hermitian=False) -> Tensor
  python_module: linalg
  variants: function
  dispatch:
    Math: linalg_pinv

- func: linalg_pinv.rcond_tensor(Tensor self, Tensor rcond, bool hermitian=False) -> Tensor
  python_module: linalg
  variants: function
  dispatch:
    Math: linalg_pinv

- func: linalg_pinv.out(Tensor self, float rcond=1e-15, bool hermitian=False, *, Tensor(a!) out) -> Tensor(a!)
  python_module: linalg
  use_c10_dispatcher: hacky_wrapper_for_legacy_signatures
  variants: function
  dispatch:
    Math: linalg_pinv_out

- func: linalg_pinv.out_rcond_tensor(Tensor self, Tensor rcond, bool hermitian=False, *, Tensor(a!) out) -> Tensor(a!)
  python_module: linalg
  use_c10_dispatcher: hacky_wrapper_for_legacy_signatures
  variants: function
  dispatch:
    Math: linalg_pinv_out

- func: _linalg_solve_out_helper_(Tensor(a!) self, Tensor(b!) other, Tensor(c!) infos) -> Tensor(a!)
  variants: function
  dispatch:
    CPU: _linalg_solve_out_helper_cpu
    CUDA: _linalg_solve_out_helper_cuda

- func: linalg_solve(Tensor input, Tensor other) -> Tensor
  python_module: linalg
  variants: function
  dispatch:
    DefaultBackend: linalg_solve

- func: linalg_solve.out(Tensor input, Tensor other, *, Tensor(a!) out) -> Tensor(a!)
  python_module: linalg
  use_c10_dispatcher: hacky_wrapper_for_legacy_signatures
  dispatch:
    DefaultBackend: linalg_solve_out

- func: linalg_tensorinv(Tensor self, int ind=2) -> Tensor
  use_c10_dispatcher: hacky_wrapper_for_legacy_signatures
  python_module: linalg
  variants: function
  dispatch:
    Math: linalg_tensorinv

- func: linalg_tensorinv.out(Tensor self, int ind=2, *, Tensor(a!) out) -> Tensor(a!)
  use_c10_dispatcher: hacky_wrapper_for_legacy_signatures
  python_module: linalg
  variants: function
  dispatch:
    Math: linalg_tensorinv_out

- func: linalg_tensorsolve(Tensor self, Tensor other, int[]? dims=None) -> Tensor
  python_module: linalg
  variants: function
  dispatch:
    Math: linalg_tensorsolve

- func: linalg_tensorsolve.out(Tensor self, Tensor other, int[]? dims=None, *, Tensor(a!) out) -> Tensor(a!)
  use_c10_dispatcher: hacky_wrapper_for_legacy_signatures
  python_module: linalg
  variants: function
  dispatch:
    Math: linalg_tensorsolve_out

- func: linalg_qr(Tensor self, str mode='reduced') -> (Tensor Q, Tensor R)
  python_module: linalg
  variants: function
  dispatch:
    DefaultBackend: linalg_qr

- func: linalg_qr.out(Tensor self, str mode='reduced', *, Tensor(a!) Q, Tensor(b!) R) -> (Tensor(a!) Q, Tensor(b!) R)
  use_c10_dispatcher: hacky_wrapper_for_legacy_signatures
  python_module: linalg
  variants: function
  dispatch:
    DefaultBackend: linalg_qr_out

- func: _linalg_qr_helper(Tensor self, str mode) -> (Tensor, Tensor)
  variants: function
  dispatch:
    CPU: _linalg_qr_helper_cpu
    CUDA: _linalg_qr_helper_cuda

- func: linalg_matrix_rank(Tensor self, float? tol=None, bool hermitian=False) -> Tensor
  python_module: linalg
  variants: function
  dispatch:
    Math: linalg_matrix_rank

- func: linalg_matrix_rank.out(Tensor self, float? tol=None, bool hermitian=False, *, Tensor(a!) out) -> Tensor(a!)
  use_c10_dispatcher: hacky_wrapper_for_legacy_signatures
  python_module: linalg
  variants: function
  dispatch:
    Math: linalg_matrix_rank_out

## Functions that are only for testing
# It is undocumented and should not be used outside of tests.
- func: _test_serialization_subcmul(Tensor self, Tensor other, Scalar alpha=1) -> Tensor

# Note: this function is only for testing.
- func: _test_optional_intlist(Tensor values, int[]? addends) -> Tensor
  python_module: nn
  dispatch:
    CPU: _test_optional_intlist

# Note: this function is only for testing.
- func: _test_optional_filled_intlist(Tensor values, int[2]? addends) -> Tensor
  python_module: nn
  dispatch:
    CPU: _test_optional_intlist

# Note: this function is only for testing.
- func: _test_optional_floatlist(Tensor values, float[]? addends) -> Tensor
  python_module: nn
  dispatch:
    CPU: _test_optional_floatlist

# Note: this function is only for testing.
- func: _test_string_default(Tensor dummy, str a="\"'\\", str b='"\'\\') -> Tensor
  python_module: nn

# Note: this function is only for testing.
- func: _test_ambiguous_defaults.a(Tensor dummy, int a=1, int b=1) -> Tensor
  python_module: nn

# Note: this function is only for testing.
- func: _test_ambiguous_defaults.b(Tensor dummy, int a=2, str b="2") -> Tensor
  cpp_no_default_args: ['a', 'b']
  python_module: nn<|MERGE_RESOLUTION|>--- conflicted
+++ resolved
@@ -154,19 +154,12 @@
   variants: function
 
 - func: native_dropout(Tensor input, float p, float scale, bool train) -> (Tensor, Tensor)
-  use_c10_dispatcher: full
   variants: function
   dispatch:
     CPU: native_dropout_cpu
     CUDA: native_dropout_cuda
 
-<<<<<<< HEAD
 - func: native_dropout_backward(Tensor grad, Tensor mask, float scale) -> Tensor
-  use_c10_dispatcher: full
-=======
-- func: _masked_scale(Tensor self, Tensor mask, float scale) -> Tensor
-  variants: function
->>>>>>> f22373a5
   dispatch:
     CPU: native_dropout_backward_cpu
     CUDA: native_dropout_backward_cuda
